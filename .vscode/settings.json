--- conflicted
+++ resolved
@@ -1,10 +1,7 @@
 {
   "cSpell.words": [
-<<<<<<< HEAD
     "anythingllm",
-=======
     "Astra",
->>>>>>> 9d410496
     "Dockerized",
     "Embeddable",
     "hljs",
