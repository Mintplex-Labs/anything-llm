{
  "cSpell.words": [
    "adoc",
    "aibitat",
    "AIbitat",
    "allm",
    "anythingllm",
    "Astra",
    "Chartable",
    "cleancss",
    "comkey",
    "cooldown",
    "cooldowns",
    "Deduplicator",
    "Dockerized",
    "docpath",
    "elevenlabs",
    "Embeddable",
    "epub",
    "GROQ",
    "hljs",
    "huggingface",
    "inferencing",
    "koboldcpp",
    "Langchain",
    "lmstudio",
    "localai",
    "mbox",
    "Milvus",
    "Mintplex",
    "moderations",
    "numpages",
    "Ollama",
    "Oobabooga",
    "openai",
    "opendocument",
    "openrouter",
<<<<<<< HEAD
    "Powerusers",
=======
    "pagerender",
>>>>>>> 79656718
    "Qdrant",
    "searxng",
    "Serper",
    "Serply",
    "textgenwebui",
    "togetherai",
    "vectordbs",
    "Weaviate",
    "Zilliz"
  ],
  "eslint.experimental.useFlatConfig": true,
  "docker.languageserver.formatter.ignoreMultilineInstructions": true
}<|MERGE_RESOLUTION|>--- conflicted
+++ resolved
@@ -35,11 +35,8 @@
     "openai",
     "opendocument",
     "openrouter",
-<<<<<<< HEAD
     "Powerusers",
-=======
     "pagerender",
->>>>>>> 79656718
     "Qdrant",
     "searxng",
     "Serper",
