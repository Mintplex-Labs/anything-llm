--- conflicted
+++ resolved
@@ -140,9 +140,6 @@
 
 # CLOUD DEPLOYMENT VARIRABLES ONLY
 # AUTH_TOKEN="hunter2" # This is the password to your application if remote hosting.
-<<<<<<< HEAD
-# STORAGE_DIR= # absolute filesystem path with no trailing slash
-=======
 # STORAGE_DIR= # absolute filesystem path with no trailing slash
 
 ###########################################
@@ -178,5 +175,4 @@
 # AGENT_GSE_CTX=
 
 #------ Serper.dev ----------- https://serper.dev/
-# AGENT_SERPER_DEV_KEY=
->>>>>>> a5bb77f9
+# AGENT_SERPER_DEV_KEY=