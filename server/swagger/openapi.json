{
  "openapi": "3.0.0",
  "info": {
    "version": "1.0.0",
    "title": "AnythingLLM Developer API",
    "description": "API endpoints that enable programmatic reading, writing, and updating of your AnythingLLM instance. UI supplied by Swagger.io."
  },
  "servers": [
    {
      "url": "/api"
    }
  ],
  "paths": {
    "/v1/auth": {
      "get": {
        "tags": [
          "Authentication"
        ],
        "description": "Verify the attached Authentication header contains a valid API token.",
        "parameters": [],
        "responses": {
          "200": {
            "description": "Valid auth token was found.",
            "content": {
              "application/json": {
                "schema": {
                  "type": "object",
                  "example": {
                    "authenticated": true
                  }
                }
              }
            }
          },
          "403": {
            "description": "Forbidden",
            "content": {
              "application/json": {
                "schema": {
                  "$ref": "#/components/schemas/InvalidAPIKey"
                }
              },
              "application/xml": {
                "schema": {
                  "$ref": "#/components/schemas/InvalidAPIKey"
                }
              }
            }
          }
        }
      }
    },
    "/v1/admin/is-multi-user-mode": {
      "get": {
        "tags": [
          "Admin"
        ],
        "description": "Check to see if the instance is in multi-user-mode first. Methods are disabled until multi user mode is enabled via the UI.",
        "parameters": [],
        "responses": {
          "200": {
            "description": "OK",
            "content": {
              "application/json": {
                "schema": {
                  "type": "object",
                  "example": {
                    "isMultiUser": true
                  }
                }
              }
            }
          },
          "403": {
            "description": "Forbidden",
            "content": {
              "application/json": {
                "schema": {
                  "$ref": "#/components/schemas/InvalidAPIKey"
                }
              },
              "application/xml": {
                "schema": {
                  "$ref": "#/components/schemas/InvalidAPIKey"
                }
              }
            }
          }
        }
      }
    },
    "/v1/admin/users": {
      "get": {
        "tags": [
          "Admin"
        ],
        "description": "Check to see if the instance is in multi-user-mode first. Methods are disabled until multi user mode is enabled via the UI.",
        "parameters": [],
        "responses": {
          "200": {
            "description": "OK",
            "content": {
              "application/json": {
                "schema": {
                  "type": "object",
                  "example": {
                    "users": [
                      {
                        "username": "sample-sam",
                        "role": "default"
                      }
                    ]
                  }
                }
              }
            }
          },
          "401": {
            "description": "Instance is not in Multi-User mode. Method denied"
          },
          "403": {
            "description": "Forbidden",
            "content": {
              "application/json": {
                "schema": {
                  "$ref": "#/components/schemas/InvalidAPIKey"
                }
              },
              "application/xml": {
                "schema": {
                  "$ref": "#/components/schemas/InvalidAPIKey"
                }
              }
            }
          },
          "500": {
            "description": "Internal Server Error"
          }
        }
      }
    },
    "/v1/admin/users/new": {
      "post": {
        "tags": [
          "Admin"
        ],
        "description": "Create a new user with username and password. Methods are disabled until multi user mode is enabled via the UI.",
        "parameters": [],
        "responses": {
          "200": {
            "description": "OK",
            "content": {
              "application/json": {
                "schema": {
                  "type": "object",
                  "example": {
                    "user": {
                      "id": 1,
                      "username": "sample-sam",
                      "role": "default"
                    },
                    "error": null
                  }
                }
              }
            }
          },
          "400": {
            "description": "Bad Request"
          },
          "401": {
            "description": "Instance is not in Multi-User mode. Method denied"
          },
          "403": {
            "description": "Forbidden",
            "content": {
              "application/json": {
                "schema": {
                  "$ref": "#/components/schemas/InvalidAPIKey"
                }
              },
              "application/xml": {
                "schema": {
                  "$ref": "#/components/schemas/InvalidAPIKey"
                }
              }
            }
          },
          "500": {
            "description": "Internal Server Error"
          }
        },
        "requestBody": {
          "description": "Key pair object that will define the new user to add to the system.",
          "required": true,
          "content": {
            "application/json": {
              "example": {
                "username": "sample-sam",
                "password": "hunter2",
                "role": "default | admin"
              }
            }
          }
        }
      }
    },
    "/v1/admin/users/{id}": {
      "post": {
        "tags": [
          "Admin"
        ],
        "description": "Update existing user settings. Methods are disabled until multi user mode is enabled via the UI.",
        "parameters": [
          {
            "name": "id",
            "in": "path",
            "required": true,
            "schema": {
              "type": "string"
            },
            "description": "id of the user in the database."
          }
        ],
        "responses": {
          "200": {
            "description": "OK",
            "content": {
              "application/json": {
                "schema": {
                  "type": "object",
                  "example": {
                    "success": true,
                    "error": null
                  }
                }
              }
            }
          },
          "401": {
            "description": "Instance is not in Multi-User mode. Method denied"
          },
          "403": {
            "description": "Forbidden",
            "content": {
              "application/json": {
                "schema": {
                  "$ref": "#/components/schemas/InvalidAPIKey"
                }
              },
              "application/xml": {
                "schema": {
                  "$ref": "#/components/schemas/InvalidAPIKey"
                }
              }
            }
          },
          "500": {
            "description": "Internal Server Error"
          }
        },
        "requestBody": {
          "description": "Key pair object that will update the found user. All fields are optional and will not update unless specified.",
          "required": true,
          "content": {
            "application/json": {
              "example": {
                "username": "sample-sam",
                "password": "hunter2",
                "role": "default | admin",
                "suspended": 0
              }
            }
          }
        }
      },
      "delete": {
        "tags": [
          "Admin"
        ],
        "description": "Delete existing user by id. Methods are disabled until multi user mode is enabled via the UI.",
        "parameters": [
          {
            "name": "id",
            "in": "path",
            "required": true,
            "schema": {
              "type": "string"
            },
            "description": "id of the user in the database."
          }
        ],
        "responses": {
          "200": {
            "description": "OK",
            "content": {
              "application/json": {
                "schema": {
                  "type": "object",
                  "example": {
                    "success": true,
                    "error": null
                  }
                }
              }
            }
          },
          "401": {
            "description": "Instance is not in Multi-User mode. Method denied"
          },
          "403": {
            "description": "Forbidden",
            "content": {
              "application/json": {
                "schema": {
                  "$ref": "#/components/schemas/InvalidAPIKey"
                }
              },
              "application/xml": {
                "schema": {
                  "$ref": "#/components/schemas/InvalidAPIKey"
                }
              }
            }
          },
          "500": {
            "description": "Internal Server Error"
          }
        }
      }
    },
    "/v1/admin/invites": {
      "get": {
        "tags": [
          "Admin"
        ],
        "description": "List all existing invitations to instance regardless of status. Methods are disabled until multi user mode is enabled via the UI.",
        "parameters": [],
        "responses": {
          "200": {
            "description": "OK",
            "content": {
              "application/json": {
                "schema": {
                  "type": "object",
                  "example": {
                    "invites": [
                      {
                        "id": 1,
                        "status": "pending",
                        "code": "abc-123",
                        "claimedBy": null
                      }
                    ]
                  }
                }
              }
            }
          },
          "401": {
            "description": "Instance is not in Multi-User mode. Method denied"
          },
          "403": {
            "description": "Forbidden",
            "content": {
              "application/json": {
                "schema": {
                  "$ref": "#/components/schemas/InvalidAPIKey"
                }
              },
              "application/xml": {
                "schema": {
                  "$ref": "#/components/schemas/InvalidAPIKey"
                }
              }
            }
          },
          "500": {
            "description": "Internal Server Error"
          }
        }
      }
    },
    "/v1/admin/invite/new": {
      "post": {
        "tags": [
          "Admin"
        ],
        "description": "Create a new invite code for someone to use to register with instance. Methods are disabled until multi user mode is enabled via the UI.",
        "parameters": [],
        "responses": {
          "200": {
            "description": "OK",
            "content": {
              "application/json": {
                "schema": {
                  "type": "object",
                  "example": {
                    "invite": {
                      "id": 1,
                      "status": "pending",
                      "code": "abc-123"
                    },
                    "error": null
                  }
                }
              }
            }
          },
          "401": {
            "description": "Instance is not in Multi-User mode. Method denied"
          },
          "403": {
            "description": "Forbidden",
            "content": {
              "application/json": {
                "schema": {
                  "$ref": "#/components/schemas/InvalidAPIKey"
                }
              },
              "application/xml": {
                "schema": {
                  "$ref": "#/components/schemas/InvalidAPIKey"
                }
              }
            }
          },
          "500": {
            "description": "Internal Server Error"
          }
        },
        "requestBody": {
          "description": "Request body for creation parameters of the invitation",
          "required": false,
          "content": {
            "application/json": {
              "example": {
                "workspaceIds": [
                  1,
                  2,
                  45
                ]
              }
            }
          }
        }
      }
    },
    "/v1/admin/invite/{id}": {
      "delete": {
        "tags": [
          "Admin"
        ],
        "description": "Deactivates (soft-delete) invite by id. Methods are disabled until multi user mode is enabled via the UI.",
        "parameters": [
          {
            "name": "id",
            "in": "path",
            "required": true,
            "schema": {
              "type": "string"
            },
            "description": "id of the invite in the database."
          }
        ],
        "responses": {
          "200": {
            "description": "OK",
            "content": {
              "application/json": {
                "schema": {
                  "type": "object",
                  "example": {
                    "success": true,
                    "error": null
                  }
                }
              }
            }
          },
          "401": {
            "description": "Instance is not in Multi-User mode. Method denied"
          },
          "403": {
            "description": "Forbidden",
            "content": {
              "application/json": {
                "schema": {
                  "$ref": "#/components/schemas/InvalidAPIKey"
                }
              },
              "application/xml": {
                "schema": {
                  "$ref": "#/components/schemas/InvalidAPIKey"
                }
              }
            }
          },
          "500": {
            "description": "Internal Server Error"
          }
        }
      }
    },
    "/v1/admin/workspaces/{workspaceId}/users": {
      "get": {
        "tags": [
          "Admin"
        ],
        "description": "Retrieve a list of users with permissions to access the specified workspace.",
        "parameters": [
          {
            "name": "workspaceId",
            "in": "path",
            "required": true,
            "schema": {
              "type": "string"
            },
            "description": "id of the workspace."
          }
        ],
        "responses": {
          "200": {
            "description": "OK",
            "content": {
              "application/json": {
                "schema": {
                  "type": "object",
                  "example": {
                    "users": [
                      {
                        "userId": 1,
                        "role": "admin"
                      },
                      {
                        "userId": 2,
                        "role": "member"
                      }
                    ]
                  }
                }
              }
            }
          },
          "401": {
            "description": "Instance is not in Multi-User mode. Method denied"
          },
          "403": {
            "description": "Forbidden",
            "content": {
              "application/json": {
                "schema": {
                  "$ref": "#/components/schemas/InvalidAPIKey"
                }
              },
              "application/xml": {
                "schema": {
                  "$ref": "#/components/schemas/InvalidAPIKey"
                }
              }
            }
          },
          "500": {
            "description": "Internal Server Error"
          }
        }
      }
    },
    "/v1/admin/workspaces/{workspaceId}/update-users": {
      "post": {
        "tags": [
          "Admin"
        ],
        "description": "Overwrite workspace permissions to only be accessible by the given user ids and admins. Methods are disabled until multi user mode is enabled via the UI.",
        "parameters": [
          {
            "name": "workspaceId",
            "in": "path",
            "required": true,
            "schema": {
              "type": "string"
            },
            "description": "id of the workspace in the database."
          }
        ],
        "responses": {
          "200": {
            "description": "OK",
            "content": {
              "application/json": {
                "schema": {
                  "type": "object",
                  "example": {
                    "success": true,
                    "error": null
                  }
                }
              }
            }
          },
          "401": {
            "description": "Instance is not in Multi-User mode. Method denied"
          },
          "403": {
            "description": "Forbidden",
            "content": {
              "application/json": {
                "schema": {
                  "$ref": "#/components/schemas/InvalidAPIKey"
                }
              },
              "application/xml": {
                "schema": {
                  "$ref": "#/components/schemas/InvalidAPIKey"
                }
              }
            }
          },
          "500": {
            "description": "Internal Server Error"
          }
        },
        "requestBody": {
          "description": "Entire array of user ids who can access the workspace. All fields are optional and will not update unless specified.",
          "required": true,
          "content": {
            "application/json": {
              "example": {
                "userIds": [
                  1,
                  2,
                  4,
                  12
                ]
              }
            }
          }
        },
        "deprecated": true
      }
    },
    "/v1/admin/workspaces/{workspaceSlug}/manage-users": {
      "post": {
        "tags": [
          "Admin"
        ],
        "description": "Set workspace permissions to be accessible by the given user ids and admins. Methods are disabled until multi user mode is enabled via the UI.",
        "parameters": [
          {
            "name": "workspaceSlug",
            "in": "path",
            "required": true,
            "schema": {
              "type": "string"
            },
            "description": "slug of the workspace in the database"
          }
        ],
        "responses": {
          "200": {
            "description": "OK",
            "content": {
              "application/json": {
                "schema": {
                  "type": "object",
                  "example": {
                    "success": true,
                    "error": null,
                    "users": [
                      {
                        "userId": 1,
                        "username": "main-admin",
                        "role": "admin"
                      },
                      {
                        "userId": 2,
                        "username": "sample-sam",
                        "role": "default"
                      }
                    ]
                  }
                }
              }
            }
          },
          "401": {
            "description": "Instance is not in Multi-User mode. Method denied"
          },
          "403": {
            "description": "Forbidden",
            "content": {
              "application/json": {
                "schema": {
                  "$ref": "#/components/schemas/InvalidAPIKey"
                }
              },
              "application/xml": {
                "schema": {
                  "$ref": "#/components/schemas/InvalidAPIKey"
                }
              }
            }
          },
          "404": {
            "description": "Not Found"
          },
          "500": {
            "description": "Internal Server Error"
          }
        },
        "requestBody": {
          "description": "Array of user ids who will be given access to the target workspace. <code>reset</code> will remove all existing users from the workspace and only add the new users - default <code>false</code>.",
          "required": true,
          "content": {
            "application/json": {
              "example": {
                "userIds": [
                  1,
                  2,
                  4,
                  12
                ],
                "reset": false
              }
            }
          }
        }
      }
    },
    "/v1/admin/workspace-chats": {
      "post": {
        "tags": [
          "Admin"
        ],
        "description": "All chats in the system ordered by most recent. Methods are disabled until multi user mode is enabled via the UI.",
        "parameters": [],
        "responses": {
          "200": {
            "description": "OK",
            "content": {
              "application/json": {
                "schema": {
                  "type": "object",
                  "example": {
                    "success": true,
                    "error": null
                  }
                }
              }
            }
          },
          "403": {
            "description": "Forbidden",
            "content": {
              "application/json": {
                "schema": {
                  "$ref": "#/components/schemas/InvalidAPIKey"
                }
              },
              "application/xml": {
                "schema": {
                  "$ref": "#/components/schemas/InvalidAPIKey"
                }
              }
            }
          },
          "500": {
            "description": "Internal Server Error"
          }
        },
        "requestBody": {
          "description": "Page offset to show of workspace chats. All fields are optional and will not update unless specified.",
          "required": false,
          "content": {
            "application/json": {
              "example": {
                "offset": 2
              }
            }
          }
        }
      }
    },
    "/v1/admin/preferences": {
      "post": {
        "tags": [
          "Admin"
        ],
        "description": "Update multi-user preferences for instance. Methods are disabled until multi user mode is enabled via the UI.",
        "parameters": [],
        "responses": {
          "200": {
            "description": "OK",
            "content": {
              "application/json": {
                "schema": {
                  "type": "object",
                  "example": {
                    "success": true,
                    "error": null
                  }
                }
              }
            }
          },
          "401": {
            "description": "Instance is not in Multi-User mode. Method denied"
          },
          "403": {
            "description": "Forbidden",
            "content": {
              "application/json": {
                "schema": {
                  "$ref": "#/components/schemas/InvalidAPIKey"
                }
              },
              "application/xml": {
                "schema": {
                  "$ref": "#/components/schemas/InvalidAPIKey"
                }
              }
            }
          },
          "500": {
            "description": "Internal Server Error"
          }
        },
        "requestBody": {
          "description": "Object with setting key and new value to set. All keys are optional and will not update unless specified.",
          "required": true,
          "content": {
            "application/json": {
              "example": {
                "support_email": "support@example.com"
              }
            }
          }
        }
      }
    },
    "/v1/document/upload": {
      "post": {
        "tags": [
          "Documents"
        ],
        "description": "Upload a new file to AnythingLLM to be parsed and prepared for embedding.",
        "parameters": [],
        "responses": {
          "200": {
            "description": "OK",
            "content": {
              "application/json": {
                "schema": {
                  "type": "object",
                  "example": {
                    "success": true,
                    "error": null,
                    "documents": [
                      {
                        "location": "custom-documents/anythingllm.txt-6e8be64c-c162-4b43-9997-b068c0071e8b.json",
                        "name": "anythingllm.txt-6e8be64c-c162-4b43-9997-b068c0071e8b.json",
                        "url": "file://Users/tim/Documents/anything-llm/collector/hotdir/anythingllm.txt",
                        "title": "anythingllm.txt",
                        "docAuthor": "Unknown",
                        "description": "Unknown",
                        "docSource": "a text file uploaded by the user.",
                        "chunkSource": "anythingllm.txt",
                        "published": "1/16/2024, 3:07:00 PM",
                        "wordCount": 93,
                        "token_count_estimate": 115
                      }
                    ]
                  }
                }
              }
            }
          },
          "403": {
            "description": "Forbidden",
            "content": {
              "application/json": {
                "schema": {
                  "$ref": "#/components/schemas/InvalidAPIKey"
                }
              },
              "application/xml": {
                "schema": {
                  "$ref": "#/components/schemas/InvalidAPIKey"
                }
              }
            }
          },
          "500": {
            "description": "Internal Server Error"
          }
        },
        "requestBody": {
          "description": "File to be uploaded.",
          "required": true,
          "content": {
            "multipart/form-data": {
              "schema": {
                "type": "object",
<<<<<<< HEAD
=======
                "required": [
                  "file"
                ],
>>>>>>> cc745142
                "properties": {
                  "file": {
                    "type": "string",
                    "format": "binary",
                    "description": "The file to upload"
                  }
<<<<<<< HEAD
                },
                "required": [
                  "file"
                ]
              }
            }
          }
        }
      }
    },
    "/v1/document/upload-folder": {
=======
                }
              }
            }
          }
        }
      }
    },
    "/v1/document/upload/{folderName}": {
>>>>>>> cc745142
      "post": {
        "tags": [
          "Documents"
        ],
<<<<<<< HEAD
        "description": "Upload a new file to AnythingLLM to be parsed and prepared for embedding.",
        "parameters": [],
=======
        "description": "Upload a new file to a specific folder in AnythingLLM to be parsed and prepared for embedding. If the folder does not exist, it will be created.",
        "parameters": [
          {
            "name": "folderName",
            "in": "path",
            "required": true,
            "schema": {
              "type": "string"
            }
          }
        ],
>>>>>>> cc745142
        "responses": {
          "200": {
            "description": "OK",
            "content": {
              "application/json": {
                "schema": {
                  "type": "object",
                  "example": {
                    "success": true,
                    "error": null,
                    "documents": [
                      {
                        "location": "custom-documents/anythingllm.txt-6e8be64c-c162-4b43-9997-b068c0071e8b.json",
                        "name": "anythingllm.txt-6e8be64c-c162-4b43-9997-b068c0071e8b.json",
                        "url": "file://Users/tim/Documents/anything-llm/collector/hotdir/anythingllm.txt",
                        "title": "anythingllm.txt",
                        "docAuthor": "Unknown",
                        "description": "Unknown",
                        "docSource": "a text file uploaded by the user.",
                        "chunkSource": "anythingllm.txt",
<<<<<<< HEAD
                        "published": "1/16/2024, 3:07:00 PM",
=======
                        "published": "1/16/2024, 3:07:00 PM",
>>>>>>> cc745142
                        "wordCount": 93,
                        "token_count_estimate": 115
                      }
                    ]
                  }
                }
              }
            }
          },
          "403": {
            "description": "Forbidden",
            "content": {
              "application/json": {
                "schema": {
                  "$ref": "#/components/schemas/InvalidAPIKey"
                }
              },
              "application/xml": {
                "schema": {
                  "$ref": "#/components/schemas/InvalidAPIKey"
                }
              }
            }
          },
          "500": {
<<<<<<< HEAD
            "description": "Internal Server Error"
=======
            "description": "Internal Server Error",
            "content": {
              "application/json": {
                "schema": {
                  "type": "object",
                  "example": {
                    "success": false,
                    "error": "Document processing API is not online. Document will not be processed automatically."
                  }
                }
              }
            }
>>>>>>> cc745142
          }
        },
        "requestBody": {
          "description": "File to be uploaded.",
          "required": true,
          "content": {
            "multipart/form-data": {
              "schema": {
<<<<<<< HEAD
                "type": "string",
                "format": "binary",
=======
                "type": "object",
                "required": [
                  "file"
                ],
>>>>>>> cc745142
                "properties": {
                  "file": {
                    "type": "string",
                    "format": "binary",
                    "description": "The file to upload"
                  }
                }
              }
            }
          }
        }
      }
    },
    "/v1/document/upload-link": {
      "post": {
        "tags": [
          "Documents"
        ],
        "description": "Upload a valid URL for AnythingLLM to scrape and prepare for embedding.",
        "parameters": [],
        "responses": {
          "200": {
            "description": "OK",
            "content": {
              "application/json": {
                "schema": {
                  "type": "object",
                  "example": {
                    "success": true,
                    "error": null,
                    "documents": [
                      {
                        "id": "c530dbe6-bff1-4b9e-b87f-710d539d20bc",
                        "url": "file://useanything_com.html",
                        "title": "useanything_com.html",
                        "docAuthor": "no author found",
                        "description": "No description found.",
                        "docSource": "URL link uploaded by the user.",
                        "chunkSource": "https:anythingllm.com.html",
                        "published": "1/16/2024, 3:46:33 PM",
                        "wordCount": 252,
                        "pageContent": "AnythingLLM is the best....",
                        "token_count_estimate": 447,
                        "location": "custom-documents/url-useanything_com-c530dbe6-bff1-4b9e-b87f-710d539d20bc.json"
                      }
                    ]
                  }
                }
              }
            }
          },
          "403": {
            "description": "Forbidden",
            "content": {
              "application/json": {
                "schema": {
                  "$ref": "#/components/schemas/InvalidAPIKey"
                }
              },
              "application/xml": {
                "schema": {
                  "$ref": "#/components/schemas/InvalidAPIKey"
                }
              }
            }
          },
          "500": {
            "description": "Internal Server Error"
          }
        },
        "requestBody": {
          "description": "Link of web address to be scraped.",
          "required": true,
          "content": {
            "application/json": {
              "schema": {
                "type": "object",
                "example": {
                  "link": "https://anythingllm.com"
                }
              }
            }
          }
        }
      }
    },
    "/v1/document/raw-text": {
      "post": {
        "tags": [
          "Documents"
        ],
        "description": "Upload a file by specifying its raw text content and metadata values without having to upload a file.",
        "parameters": [],
        "responses": {
          "200": {
            "description": "OK",
            "content": {
              "application/json": {
                "schema": {
                  "type": "object",
                  "example": {
                    "success": true,
                    "error": null,
                    "documents": [
                      {
                        "id": "c530dbe6-bff1-4b9e-b87f-710d539d20bc",
                        "url": "file://my-document.txt",
                        "title": "hello-world.txt",
                        "docAuthor": "no author found",
                        "description": "No description found.",
                        "docSource": "My custom description set during upload",
                        "chunkSource": "no chunk source specified",
                        "published": "1/16/2024, 3:46:33 PM",
                        "wordCount": 252,
                        "pageContent": "AnythingLLM is the best....",
                        "token_count_estimate": 447,
                        "location": "custom-documents/raw-my-doc-text-c530dbe6-bff1-4b9e-b87f-710d539d20bc.json"
                      }
                    ]
                  }
                }
              }
            }
          },
          "403": {
            "description": "Forbidden",
            "content": {
              "application/json": {
                "schema": {
                  "$ref": "#/components/schemas/InvalidAPIKey"
                }
              },
              "application/xml": {
                "schema": {
                  "$ref": "#/components/schemas/InvalidAPIKey"
                }
              }
            }
          },
          "422": {
            "description": "Unprocessable Entity"
          },
          "500": {
            "description": "Internal Server Error"
          }
        },
        "requestBody": {
          "description": "Text content and metadata of the file to be saved to the system. Use metadata-schema endpoint to get the possible metadata keys",
          "required": true,
          "content": {
            "application/json": {
              "schema": {
                "type": "object",
                "example": {
                  "textContent": "This is the raw text that will be saved as a document in AnythingLLM.",
                  "metadata": {
                    "title": "This key is required. See in /server/endpoints/api/document/index.js:287",
                    "keyOne": "valueOne",
                    "keyTwo": "valueTwo",
                    "etc": "etc"
                  }
                }
              }
            }
          }
        }
      }
    },
    "/v1/documents": {
      "get": {
        "tags": [
          "Documents"
        ],
        "description": "List of all locally-stored documents in instance",
        "parameters": [],
        "responses": {
          "200": {
            "description": "OK",
            "content": {
              "application/json": {
                "schema": {
                  "type": "object",
                  "example": {
                    "localFiles": {
                      "name": "documents",
                      "type": "folder",
                      "items": [
                        {
                          "name": "my-stored-document.json",
                          "type": "file",
                          "id": "bb07c334-4dab-4419-9462-9d00065a49a1",
                          "url": "file://my-stored-document.txt",
                          "title": "my-stored-document.txt",
                          "cached": false
                        }
                      ]
                    }
                  }
                }
              }
            }
          },
          "403": {
            "description": "Forbidden",
            "content": {
              "application/json": {
                "schema": {
                  "$ref": "#/components/schemas/InvalidAPIKey"
                }
              },
              "application/xml": {
                "schema": {
                  "$ref": "#/components/schemas/InvalidAPIKey"
                }
              }
            }
          },
          "500": {
            "description": "Internal Server Error"
          }
        }
      }
    },
    "/v1/documents/folder/{folderName}": {
      "get": {
        "tags": [
          "Documents"
        ],
        "description": "Get all documents stored in a specific folder.",
        "parameters": [
          {
            "name": "folderName",
            "in": "path",
            "required": true,
            "schema": {
              "type": "string"
            },
            "description": "Name of the folder to retrieve documents from"
          }
        ],
        "responses": {
          "200": {
            "description": "OK",
            "content": {
              "application/json": {
                "schema": {
                  "type": "object",
                  "example": {
                    "folder": "custom-documents",
                    "documents": [
                      {
                        "name": "document1.json",
                        "type": "file",
                        "cached": false,
                        "pinnedWorkspaces": [],
                        "watched": false,
                        "more": "data"
                      },
                      {
                        "name": "document2.json",
                        "type": "file",
                        "cached": false,
                        "pinnedWorkspaces": [],
                        "watched": false,
                        "more": "data"
                      }
                    ]
                  }
                }
              }
            }
          },
          "403": {
            "description": "Forbidden",
            "content": {
              "application/json": {
                "schema": {
                  "$ref": "#/components/schemas/InvalidAPIKey"
                }
              },
              "application/xml": {
                "schema": {
                  "$ref": "#/components/schemas/InvalidAPIKey"
                }
              }
            }
          },
          "500": {
            "description": "Internal Server Error"
          }
        }
      }
    },
    "/v1/document/accepted-file-types": {
      "get": {
        "tags": [
          "Documents"
        ],
        "description": "Check available filetypes and MIMEs that can be uploaded.",
        "parameters": [],
        "responses": {
          "200": {
            "description": "OK",
            "content": {
              "application/json": {
                "schema": {
                  "type": "object",
                  "example": {
                    "types": {
                      "application/mbox": [
                        ".mbox"
                      ],
                      "application/pdf": [
                        ".pdf"
                      ],
                      "application/vnd.oasis.opendocument.text": [
                        ".odt"
                      ],
                      "application/vnd.openxmlformats-officedocument.wordprocessingml.document": [
                        ".docx"
                      ],
                      "text/plain": [
                        ".txt",
                        ".md"
                      ]
                    }
                  }
                }
              }
            }
          },
          "403": {
            "description": "Forbidden",
            "content": {
              "application/json": {
                "schema": {
                  "$ref": "#/components/schemas/InvalidAPIKey"
                }
              },
              "application/xml": {
                "schema": {
                  "$ref": "#/components/schemas/InvalidAPIKey"
                }
              }
            }
          },
          "404": {
            "description": "Not Found"
          },
          "500": {
            "description": "Internal Server Error"
          }
        }
      }
    },
    "/v1/document/metadata-schema": {
      "get": {
        "tags": [
          "Documents"
        ],
        "description": "Get the known available metadata schema for when doing a raw-text upload and the acceptable type of value for each key.",
        "parameters": [],
        "responses": {
          "200": {
            "description": "OK",
            "content": {
              "application/json": {
                "schema": {
                  "type": "object",
                  "example": {
                    "schema": {
                      "keyOne": "string | number | nullable",
                      "keyTwo": "string | number | nullable",
                      "specialKey": "number",
                      "title": "string"
                    }
                  }
                }
              }
            }
          },
          "403": {
            "description": "Forbidden",
            "content": {
              "application/json": {
                "schema": {
                  "$ref": "#/components/schemas/InvalidAPIKey"
                }
              },
              "application/xml": {
                "schema": {
                  "$ref": "#/components/schemas/InvalidAPIKey"
                }
              }
            }
          },
          "500": {
            "description": "Internal Server Error"
          }
        }
      }
    },
    "/v1/document/{docName}": {
      "get": {
        "tags": [
          "Documents"
        ],
        "description": "Get a single document by its unique AnythingLLM document name",
        "parameters": [
          {
            "name": "docName",
            "in": "path",
            "required": true,
            "schema": {
              "type": "string"
            },
            "description": "Unique document name to find (name in /documents)"
          }
        ],
        "responses": {
          "200": {
            "description": "OK",
            "content": {
              "application/json": {
                "schema": {
                  "type": "object",
                  "example": {
                    "localFiles": {
                      "name": "documents",
                      "type": "folder",
                      "items": [
                        {
                          "name": "my-stored-document.txt-uuid1234.json",
                          "type": "file",
                          "id": "bb07c334-4dab-4419-9462-9d00065a49a1",
                          "url": "file://my-stored-document.txt",
                          "title": "my-stored-document.txt",
                          "cached": false
                        }
                      ]
                    }
                  }
                }
              }
            }
          },
          "403": {
            "description": "Forbidden",
            "content": {
              "application/json": {
                "schema": {
                  "$ref": "#/components/schemas/InvalidAPIKey"
                }
              },
              "application/xml": {
                "schema": {
                  "$ref": "#/components/schemas/InvalidAPIKey"
                }
              }
            }
          },
          "404": {
            "description": "Not Found"
          },
          "500": {
            "description": "Internal Server Error"
          }
        }
      }
    },
    "/v1/document/create-folder": {
      "post": {
        "tags": [
          "Documents"
        ],
        "description": "Create a new folder inside the documents storage directory.",
        "parameters": [],
        "responses": {
          "200": {
            "description": "OK",
            "content": {
              "application/json": {
                "schema": {
                  "type": "object",
                  "example": {
                    "success": true,
                    "message": null
                  }
                }
              }
            }
          },
          "403": {
            "description": "Forbidden",
            "content": {
              "application/json": {
                "schema": {
                  "$ref": "#/components/schemas/InvalidAPIKey"
                }
              },
              "application/xml": {
                "schema": {
                  "$ref": "#/components/schemas/InvalidAPIKey"
                }
              }
            }
          },
          "500": {
            "description": "Internal Server Error"
          }
        },
        "requestBody": {
          "description": "Name of the folder to create.",
          "required": true,
          "content": {
            "application/json": {
              "schema": {
                "type": "string",
                "example": {
                  "name": "new-folder"
                }
              }
            }
          }
        }
      }
    },
    "/v1/document/move-files": {
      "post": {
        "tags": [
          "Documents"
        ],
        "description": "Move files within the documents storage directory.",
        "parameters": [],
        "responses": {
          "200": {
            "description": "OK",
            "content": {
              "application/json": {
                "schema": {
                  "type": "object",
                  "example": {
                    "success": true,
                    "message": null
                  }
                }
              }
            }
          },
          "403": {
            "description": "Forbidden",
            "content": {
              "application/json": {
                "schema": {
                  "$ref": "#/components/schemas/InvalidAPIKey"
                }
              },
              "application/xml": {
                "schema": {
                  "$ref": "#/components/schemas/InvalidAPIKey"
                }
              }
            }
          },
          "500": {
            "description": "Internal Server Error"
          }
        },
        "requestBody": {
          "description": "Array of objects containing source and destination paths of files to move.",
          "required": true,
          "content": {
            "application/json": {
              "schema": {
                "type": "object",
                "example": {
                  "files": [
                    {
                      "from": "custom-documents/file.txt-fc4beeeb-e436-454d-8bb4-e5b8979cb48f.json",
                      "to": "folder/file.txt-fc4beeeb-e436-454d-8bb4-e5b8979cb48f.json"
                    }
                  ]
                }
              }
            }
          }
        }
      }
    },
    "/v1/workspace/new": {
      "post": {
        "tags": [
          "Workspaces"
        ],
        "description": "Create a new workspace",
        "parameters": [],
        "responses": {
          "200": {
            "description": "OK",
            "content": {
              "application/json": {
                "schema": {
                  "type": "object",
                  "example": {
                    "workspace": {
                      "id": 79,
                      "name": "Sample workspace",
                      "slug": "sample-workspace",
                      "createdAt": "2023-08-17 00:45:03",
                      "openAiTemp": null,
                      "lastUpdatedAt": "2023-08-17 00:45:03",
                      "openAiHistory": 20,
                      "openAiPrompt": null
                    },
                    "message": "Workspace created"
                  }
                }
              }
            }
          },
          "400": {
            "description": "Bad Request"
          },
          "403": {
            "description": "Forbidden",
            "content": {
              "application/json": {
                "schema": {
                  "$ref": "#/components/schemas/InvalidAPIKey"
                }
              },
              "application/xml": {
                "schema": {
                  "$ref": "#/components/schemas/InvalidAPIKey"
                }
              }
            }
          },
          "500": {
            "description": "Internal Server Error"
          }
        },
        "requestBody": {
          "description": "JSON object containing workspace configuration.",
          "required": true,
          "content": {
            "application/json": {
              "example": {
                "name": "My New Workspace",
                "similarityThreshold": 0.7,
                "openAiTemp": 0.7,
                "openAiHistory": 20,
                "openAiPrompt": "Custom prompt for responses",
                "queryRefusalResponse": "Custom refusal message",
                "chatMode": "chat",
                "topN": 4
              }
            }
          }
        }
      }
    },
    "/v1/workspaces": {
      "get": {
        "tags": [
          "Workspaces"
        ],
        "description": "List all current workspaces",
        "parameters": [],
        "responses": {
          "200": {
            "description": "OK",
            "content": {
              "application/json": {
                "schema": {
                  "type": "object",
                  "example": {
                    "workspaces": [
                      {
                        "id": 79,
                        "name": "Sample workspace",
                        "slug": "sample-workspace",
                        "createdAt": "2023-08-17 00:45:03",
                        "openAiTemp": null,
                        "lastUpdatedAt": "2023-08-17 00:45:03",
                        "openAiHistory": 20,
                        "openAiPrompt": null,
                        "threads": []
                      }
                    ]
                  }
                }
              }
            }
          },
          "403": {
            "description": "Forbidden",
            "content": {
              "application/json": {
                "schema": {
                  "$ref": "#/components/schemas/InvalidAPIKey"
                }
              },
              "application/xml": {
                "schema": {
                  "$ref": "#/components/schemas/InvalidAPIKey"
                }
              }
            }
          },
          "500": {
            "description": "Internal Server Error"
          }
        }
      }
    },
    "/v1/workspace/{slug}": {
      "get": {
        "tags": [
          "Workspaces"
        ],
        "description": "Get a workspace by its unique slug.",
        "parameters": [
          {
            "name": "slug",
            "in": "path",
            "required": true,
            "schema": {
              "type": "string"
            },
            "description": "Unique slug of workspace to find"
          }
        ],
        "responses": {
          "200": {
            "description": "OK",
            "content": {
              "application/json": {
                "schema": {
                  "type": "object",
                  "example": {
                    "workspace": [
                      {
                        "id": 79,
                        "name": "My workspace",
                        "slug": "my-workspace-123",
                        "createdAt": "2023-08-17 00:45:03",
                        "openAiTemp": null,
                        "lastUpdatedAt": "2023-08-17 00:45:03",
                        "openAiHistory": 20,
                        "openAiPrompt": null,
                        "documents": [],
                        "threads": []
                      }
                    ]
                  }
                }
              }
            }
          },
          "403": {
            "description": "Forbidden",
            "content": {
              "application/json": {
                "schema": {
                  "$ref": "#/components/schemas/InvalidAPIKey"
                }
              },
              "application/xml": {
                "schema": {
                  "$ref": "#/components/schemas/InvalidAPIKey"
                }
              }
            }
          },
          "500": {
            "description": "Internal Server Error"
          }
        }
      },
      "delete": {
        "tags": [
          "Workspaces"
        ],
        "description": "Deletes a workspace by its slug.",
        "parameters": [
          {
            "name": "slug",
            "in": "path",
            "required": true,
            "schema": {
              "type": "string"
            },
            "description": "Unique slug of workspace to delete"
          }
        ],
        "responses": {
          "200": {
            "description": "OK"
          },
          "400": {
            "description": "Bad Request"
          },
          "403": {
            "description": "Forbidden",
            "content": {
              "application/json": {
                "schema": {
                  "$ref": "#/components/schemas/InvalidAPIKey"
                }
              },
              "application/xml": {
                "schema": {
                  "$ref": "#/components/schemas/InvalidAPIKey"
                }
              }
            }
          },
          "500": {
            "description": "Internal Server Error"
          }
        }
      }
    },
    "/v1/workspace/{slug}/update": {
      "post": {
        "tags": [
          "Workspaces"
        ],
        "description": "Update workspace settings by its unique slug.",
        "parameters": [
          {
            "name": "slug",
            "in": "path",
            "required": true,
            "schema": {
              "type": "string"
            },
            "description": "Unique slug of workspace to find"
          }
        ],
        "responses": {
          "200": {
            "description": "OK",
            "content": {
              "application/json": {
                "schema": {
                  "type": "object",
                  "example": {
                    "workspace": {
                      "id": 79,
                      "name": "My workspace",
                      "slug": "my-workspace-123",
                      "createdAt": "2023-08-17 00:45:03",
                      "openAiTemp": null,
                      "lastUpdatedAt": "2023-08-17 00:45:03",
                      "openAiHistory": 20,
                      "openAiPrompt": null,
                      "documents": []
                    },
                    "message": null
                  }
                }
              }
            }
          },
          "400": {
            "description": "Bad Request"
          },
          "403": {
            "description": "Forbidden",
            "content": {
              "application/json": {
                "schema": {
                  "$ref": "#/components/schemas/InvalidAPIKey"
                }
              },
              "application/xml": {
                "schema": {
                  "$ref": "#/components/schemas/InvalidAPIKey"
                }
              }
            }
          },
          "500": {
            "description": "Internal Server Error"
          }
        },
        "requestBody": {
          "description": "JSON object containing new settings to update a workspace. All keys are optional and will not update unless provided",
          "required": true,
          "content": {
            "application/json": {
              "example": {
                "name": "Updated Workspace Name",
                "openAiTemp": 0.2,
                "openAiHistory": 20,
                "openAiPrompt": "Respond to all inquires and questions in binary - do not respond in any other format."
              }
            }
          }
        }
      }
    },
    "/v1/workspace/{slug}/chats": {
      "get": {
        "tags": [
          "Workspaces"
        ],
        "description": "Get a workspaces chats regardless of user by its unique slug.",
        "parameters": [
          {
            "name": "slug",
            "in": "path",
            "required": true,
            "schema": {
              "type": "string"
            },
            "description": "Unique slug of workspace to find"
          },
          {
            "name": "apiSessionId",
            "in": "query",
            "description": "Optional apiSessionId to filter by",
            "required": false,
            "schema": {
              "type": "string"
            }
          },
          {
            "name": "limit",
            "in": "query",
            "description": "Optional number of chat messages to return (default: 100)",
            "required": false,
            "schema": {
              "type": "integer"
            }
          },
          {
            "name": "orderBy",
            "in": "query",
            "description": "Optional order of chat messages (asc or desc)",
            "required": false,
            "schema": {
              "type": "string"
            }
          }
        ],
        "responses": {
          "200": {
            "description": "OK",
            "content": {
              "application/json": {
                "schema": {
                  "type": "object",
                  "example": {
                    "history": [
                      {
                        "role": "user",
                        "content": "What is AnythingLLM?",
                        "sentAt": 1692851630
                      },
                      {
                        "role": "assistant",
                        "content": "AnythingLLM is a platform that allows you to convert notes, PDFs, and other source materials into a chatbot. It ensures privacy, cites its answers, and allows multiple people to interact with the same documents simultaneously. It is particularly useful for businesses to enhance the visibility and readability of various written communications such as SOPs, contracts, and sales calls. You can try it out with a free trial to see if it meets your business needs.",
                        "sources": [
                          {
                            "source": "object about source document and snippets used"
                          }
                        ]
                      }
                    ]
                  }
                }
              }
            }
          },
          "400": {
            "description": "Bad Request"
          },
          "403": {
            "description": "Forbidden",
            "content": {
              "application/json": {
                "schema": {
                  "$ref": "#/components/schemas/InvalidAPIKey"
                }
              },
              "application/xml": {
                "schema": {
                  "$ref": "#/components/schemas/InvalidAPIKey"
                }
              }
            }
          },
          "500": {
            "description": "Internal Server Error"
          }
        }
      }
    },
    "/v1/workspace/{slug}/update-embeddings": {
      "post": {
        "tags": [
          "Workspaces"
        ],
        "description": "Add or remove documents from a workspace by its unique slug.",
        "parameters": [
          {
            "name": "slug",
            "in": "path",
            "required": true,
            "schema": {
              "type": "string"
            },
            "description": "Unique slug of workspace to find"
          }
        ],
        "responses": {
          "200": {
            "description": "OK",
            "content": {
              "application/json": {
                "schema": {
                  "type": "object",
                  "example": {
                    "workspace": {
                      "id": 79,
                      "name": "My workspace",
                      "slug": "my-workspace-123",
                      "createdAt": "2023-08-17 00:45:03",
                      "openAiTemp": null,
                      "lastUpdatedAt": "2023-08-17 00:45:03",
                      "openAiHistory": 20,
                      "openAiPrompt": null,
                      "documents": []
                    },
                    "message": null
                  }
                }
              }
            }
          },
          "400": {
            "description": "Bad Request"
          },
          "403": {
            "description": "Forbidden",
            "content": {
              "application/json": {
                "schema": {
                  "$ref": "#/components/schemas/InvalidAPIKey"
                }
              },
              "application/xml": {
                "schema": {
                  "$ref": "#/components/schemas/InvalidAPIKey"
                }
              }
            }
          },
          "500": {
            "description": "Internal Server Error"
          }
        },
        "requestBody": {
          "description": "JSON object of additions and removals of documents to add to update a workspace. The value should be the folder + filename with the exclusions of the top-level documents path.",
          "required": true,
          "content": {
            "application/json": {
              "example": {
                "adds": [
                  "custom-documents/my-pdf.pdf-hash.json"
                ],
                "deletes": [
                  "custom-documents/anythingllm.txt-hash.json"
                ]
              }
            }
          }
        }
      }
    },
    "/v1/workspace/{slug}/update-pin": {
      "post": {
        "tags": [
          "Workspaces"
        ],
        "description": "Add or remove pin from a document in a workspace by its unique slug.",
        "parameters": [
          {
            "name": "slug",
            "in": "path",
            "required": true,
            "schema": {
              "type": "string"
            },
            "description": "Unique slug of workspace to find"
          }
        ],
        "responses": {
          "200": {
            "description": "OK",
            "content": {
              "application/json": {
                "schema": {
                  "type": "object",
                  "example": {
                    "message": "Pin status updated successfully"
                  }
                }
              }
            }
          },
          "403": {
            "description": "Forbidden"
          },
          "404": {
            "description": "Document not found"
          },
          "500": {
            "description": "Internal Server Error"
          }
        },
        "requestBody": {
          "description": "JSON object with the document path and pin status to update.",
          "required": true,
          "content": {
            "application/json": {
              "example": {
                "docPath": "custom-documents/my-pdf.pdf-hash.json",
                "pinStatus": true
              }
            }
          }
        }
      }
    },
    "/v1/workspace/{slug}/chat": {
      "post": {
        "tags": [
          "Workspaces"
        ],
        "description": "Execute a chat with a workspace",
        "parameters": [
          {
            "name": "slug",
            "in": "path",
            "required": true,
            "schema": {
              "type": "string"
            }
          }
        ],
        "responses": {
          "200": {
            "description": "OK",
            "content": {
              "application/json": {
                "schema": {
                  "type": "object",
                  "example": {
                    "id": "chat-uuid",
                    "type": "abort | textResponse",
                    "textResponse": "Response to your query",
                    "sources": [
                      {
                        "title": "anythingllm.txt",
                        "chunk": "This is a context chunk used in the answer of the prompt by the LLM,"
                      }
                    ],
                    "close": true,
                    "error": "null | text string of the failure mode."
                  }
                }
              }
            }
          },
          "400": {
            "description": "Bad Request"
          },
          "403": {
            "description": "Forbidden",
            "content": {
              "application/json": {
                "schema": {
                  "$ref": "#/components/schemas/InvalidAPIKey"
                }
              },
              "application/xml": {
                "schema": {
                  "$ref": "#/components/schemas/InvalidAPIKey"
                }
              }
            }
          },
          "500": {
            "description": "Internal Server Error"
          }
        },
        "requestBody": {
          "description": "Send a prompt to the workspace and the type of conversation (query or chat).<br/><b>Query:</b> Will not use LLM unless there are relevant sources from vectorDB & does not recall chat history.<br/><b>Chat:</b> Uses LLM general knowledge w/custom embeddings to produce output, uses rolling chat history.",
          "required": true,
          "content": {
            "application/json": {
              "example": {
                "message": "What is AnythingLLM?",
                "mode": "query | chat",
                "sessionId": "identifier-to-partition-chats-by-external-id",
                "attachments": [
                  {
                    "name": "image.png",
                    "mime": "image/png",
                    "contentString": "data:image/png;base64,iVBORw0KGgoAAAANSUhEUgAA..."
                  }
                ]
              }
            }
          }
        }
      }
    },
    "/v1/workspace/{slug}/stream-chat": {
      "post": {
        "tags": [
          "Workspaces"
        ],
        "description": "Execute a streamable chat with a workspace",
        "parameters": [
          {
            "name": "slug",
            "in": "path",
            "required": true,
            "schema": {
              "type": "string"
            }
          }
        ],
        "responses": {
          "200": {
            "content": {
              "text/event-stream": {
                "schema": {
                  "type": "array",
                  "items": {
                    "type": "string"
                  },
                  "example": [
                    {
                      "id": "uuid-123",
                      "type": "abort | textResponseChunk",
                      "textResponse": "First chunk",
                      "sources": [],
                      "close": false,
                      "error": "null | text string of the failure mode."
                    },
                    {
                      "id": "uuid-123",
                      "type": "abort | textResponseChunk",
                      "textResponse": "chunk two",
                      "sources": [],
                      "close": false,
                      "error": "null | text string of the failure mode."
                    },
                    {
                      "id": "uuid-123",
                      "type": "abort | textResponseChunk",
                      "textResponse": "final chunk of LLM output!",
                      "sources": [
                        {
                          "title": "anythingllm.txt",
                          "chunk": "This is a context chunk used in the answer of the prompt by the LLM. This will only return in the final chunk."
                        }
                      ],
                      "close": true,
                      "error": "null | text string of the failure mode."
                    }
                  ]
                }
              }
            },
            "description": "OK"
          },
          "400": {
            "description": "Bad Request"
          },
          "403": {
            "description": "Forbidden",
            "content": {
              "application/json": {
                "schema": {
                  "$ref": "#/components/schemas/InvalidAPIKey"
                }
              },
              "application/xml": {
                "schema": {
                  "$ref": "#/components/schemas/InvalidAPIKey"
                }
              }
            }
          }
        },
        "requestBody": {
          "description": "Send a prompt to the workspace and the type of conversation (query or chat).<br/><b>Query:</b> Will not use LLM unless there are relevant sources from vectorDB & does not recall chat history.<br/><b>Chat:</b> Uses LLM general knowledge w/custom embeddings to produce output, uses rolling chat history.",
          "required": true,
          "content": {
            "application/json": {
              "example": {
                "message": "What is AnythingLLM?",
                "mode": "query | chat",
                "sessionId": "identifier-to-partition-chats-by-external-id",
                "attachments": [
                  {
                    "name": "image.png",
                    "mime": "image/png",
                    "contentString": "data:image/png;base64,iVBORw0KGgoAAAANSUhEUgAA..."
                  }
                ]
              }
            }
          }
        }
      }
    },
    "/v1/workspace/{slug}/vector-search": {
      "post": {
        "tags": [
          "Workspaces"
        ],
        "description": "Perform a vector similarity search in a workspace",
        "parameters": [
          {
            "name": "slug",
            "in": "path",
            "required": true,
            "schema": {
              "type": "string"
            },
            "description": "Unique slug of workspace to search in"
          }
        ],
        "responses": {
          "200": {
            "description": "OK",
            "content": {
              "application/json": {
                "schema": {
                  "type": "object",
                  "example": {
                    "results": [
                      {
                        "id": "5a6bee0a-306c-47fc-942b-8ab9bf3899c4",
                        "text": "Document chunk content...",
                        "metadata": {
                          "url": "file://document.txt",
                          "title": "document.txt",
                          "author": "no author specified",
                          "description": "no description found",
                          "docSource": "post:123456",
                          "chunkSource": "document.txt",
                          "published": "12/1/2024, 11:39:39 AM",
                          "wordCount": 8,
                          "tokenCount": 9
                        },
                        "distance": 0.541887640953064,
                        "score": 0.45811235904693604
                      }
                    ]
                  }
                }
              }
            }
          },
          "400": {
            "description": "Bad Request"
          },
          "403": {
            "description": "Forbidden"
          },
          "500": {
            "description": "Internal Server Error"
          }
        },
        "requestBody": {
          "description": "Query to perform vector search with and optional parameters",
          "required": true,
          "content": {
            "application/json": {
              "example": {
                "query": "What is the meaning of life?",
                "topN": 4,
                "scoreThreshold": 0.75
              }
            }
          }
        }
      }
    },
    "/v1/system/env-dump": {
      "get": {
        "tags": [
          "System Settings"
        ],
        "description": "Dump all settings to file storage",
        "parameters": [],
        "responses": {
          "200": {
            "description": "OK"
          },
          "403": {
            "description": "Forbidden",
            "content": {
              "application/json": {
                "schema": {
                  "$ref": "#/components/schemas/InvalidAPIKey"
                }
              },
              "application/xml": {
                "schema": {
                  "$ref": "#/components/schemas/InvalidAPIKey"
                }
              }
            }
          },
          "500": {
            "description": "Internal Server Error"
          }
        }
      }
    },
    "/v1/system": {
      "get": {
        "tags": [
          "System Settings"
        ],
        "description": "Get all current system settings that are defined.",
        "parameters": [],
        "responses": {
          "200": {
            "description": "OK",
            "content": {
              "application/json": {
                "schema": {
                  "type": "object",
                  "example": {
                    "settings": {
                      "VectorDB": "pinecone",
                      "PineConeKey": true,
                      "PineConeIndex": "my-pinecone-index",
                      "LLMProvider": "azure",
                      "[KEY_NAME]": "KEY_VALUE"
                    }
                  }
                }
              }
            }
          },
          "403": {
            "description": "Forbidden",
            "content": {
              "application/json": {
                "schema": {
                  "$ref": "#/components/schemas/InvalidAPIKey"
                }
              },
              "application/xml": {
                "schema": {
                  "$ref": "#/components/schemas/InvalidAPIKey"
                }
              }
            }
          },
          "500": {
            "description": "Internal Server Error"
          }
        }
      }
    },
    "/v1/system/vector-count": {
      "get": {
        "tags": [
          "System Settings"
        ],
        "description": "Number of all vectors in connected vector database",
        "parameters": [],
        "responses": {
          "200": {
            "description": "OK",
            "content": {
              "application/json": {
                "schema": {
                  "type": "object",
                  "example": {
                    "vectorCount": 5450
                  }
                }
              }
            }
          },
          "403": {
            "description": "Forbidden",
            "content": {
              "application/json": {
                "schema": {
                  "$ref": "#/components/schemas/InvalidAPIKey"
                }
              },
              "application/xml": {
                "schema": {
                  "$ref": "#/components/schemas/InvalidAPIKey"
                }
              }
            }
          },
          "500": {
            "description": "Internal Server Error"
          }
        }
      }
    },
    "/v1/system/update-env": {
      "post": {
        "tags": [
          "System Settings"
        ],
        "description": "Update a system setting or preference.",
        "parameters": [],
        "responses": {
          "200": {
            "description": "OK",
            "content": {
              "application/json": {
                "schema": {
                  "type": "object",
                  "example": {
                    "newValues": {
                      "[ENV_KEY]": "Value"
                    },
                    "error": "error goes here, otherwise null"
                  }
                }
              }
            }
          },
          "403": {
            "description": "Forbidden",
            "content": {
              "application/json": {
                "schema": {
                  "$ref": "#/components/schemas/InvalidAPIKey"
                }
              },
              "application/xml": {
                "schema": {
                  "$ref": "#/components/schemas/InvalidAPIKey"
                }
              }
            }
          },
          "500": {
            "description": "Internal Server Error"
          }
        },
        "requestBody": {
          "description": "Key pair object that matches a valid setting and value. Get keys from GET /v1/system or refer to codebase.",
          "required": true,
          "content": {
            "application/json": {
              "example": {
                "VectorDB": "lancedb",
                "AnotherKey": "updatedValue"
              }
            }
          }
        }
      }
    },
    "/v1/system/export-chats": {
      "get": {
        "tags": [
          "System Settings"
        ],
        "description": "Export all of the chats from the system in a known format. Output depends on the type sent. Will be send with the correct header for the output.",
        "parameters": [
          {
            "name": "type",
            "in": "query",
            "description": "Export format jsonl, json, csv, jsonAlpaca",
            "required": false,
            "schema": {
              "type": "string"
            }
          }
        ],
        "responses": {
          "200": {
            "description": "OK",
            "content": {
              "application/json": {
                "schema": {
                  "type": "object",
                  "example": [
                    {
                      "role": "user",
                      "content": "What is AnythinglLM?"
                    },
                    {
                      "role": "assistant",
                      "content": "AnythingLLM is a knowledge graph and vector database management system built using NodeJS express server. It provides an interface for handling all interactions, including vectorDB management and LLM (Language Model) interactions."
                    }
                  ]
                }
              }
            }
          },
          "403": {
            "description": "Forbidden",
            "content": {
              "application/json": {
                "schema": {
                  "$ref": "#/components/schemas/InvalidAPIKey"
                }
              },
              "application/xml": {
                "schema": {
                  "$ref": "#/components/schemas/InvalidAPIKey"
                }
              }
            }
          },
          "500": {
            "description": "Internal Server Error"
          }
        }
      }
    },
    "/v1/system/remove-documents": {
      "delete": {
        "tags": [
          "System Settings"
        ],
        "description": "Permanently remove documents from the system.",
        "parameters": [],
        "responses": {
          "200": {
            "description": "Documents removed successfully.",
            "content": {
              "application/json": {
                "schema": {
                  "type": "object",
                  "example": {
                    "success": true,
                    "message": "Documents removed successfully"
                  }
                }
              }
            }
          },
          "403": {
            "description": "Forbidden",
            "content": {
              "application/json": {
                "schema": {
                  "$ref": "#/components/schemas/InvalidAPIKey"
                }
              },
              "application/xml": {
                "schema": {
                  "$ref": "#/components/schemas/InvalidAPIKey"
                }
              }
            }
          },
          "500": {
            "description": "Internal Server Error"
          }
        },
        "requestBody": {
          "description": "Array of document names to be removed permanently.",
          "required": true,
          "content": {
            "application/json": {
              "schema": {
                "type": "object",
                "properties": {
                  "names": {
                    "type": "array",
                    "items": {
                      "type": "string"
                    },
                    "example": [
                      "custom-documents/file.txt-fc4beeeb-e436-454d-8bb4-e5b8979cb48f.json"
                    ]
                  }
                }
              }
            }
          }
        }
      }
    },
    "/v1/workspace/{slug}/thread/new": {
      "post": {
        "tags": [
          "Workspace Threads"
        ],
        "description": "Create a new workspace thread",
        "parameters": [
          {
            "name": "slug",
            "in": "path",
            "required": true,
            "schema": {
              "type": "string"
            },
            "description": "Unique slug of workspace"
          }
        ],
        "responses": {
          "200": {
            "description": "OK",
            "content": {
              "application/json": {
                "schema": {
                  "type": "object",
                  "example": {
                    "thread": {
                      "id": 1,
                      "name": "Thread",
                      "slug": "thread-uuid",
                      "user_id": 1,
                      "workspace_id": 1
                    },
                    "message": null
                  }
                }
              }
            }
          },
          "400": {
            "description": "Bad Request"
          },
          "403": {
            "description": "Forbidden",
            "content": {
              "application/json": {
                "schema": {
                  "$ref": "#/components/schemas/InvalidAPIKey"
                }
              },
              "application/xml": {
                "schema": {
                  "$ref": "#/components/schemas/InvalidAPIKey"
                }
              }
            }
          },
          "500": {
            "description": "Internal Server Error"
          }
        },
        "requestBody": {
          "description": "Optional userId associated with the thread, thread slug and thread name",
          "required": false,
          "content": {
            "application/json": {
              "example": {
                "userId": 1,
                "name": "Name",
                "slug": "thread-slug"
              }
            }
          }
        }
      }
    },
    "/v1/workspace/{slug}/thread/{threadSlug}/update": {
      "post": {
        "tags": [
          "Workspace Threads"
        ],
        "description": "Update thread name by its unique slug.",
        "parameters": [
          {
            "name": "slug",
            "in": "path",
            "required": true,
            "schema": {
              "type": "string"
            },
            "description": "Unique slug of workspace"
          },
          {
            "name": "threadSlug",
            "in": "path",
            "required": true,
            "schema": {
              "type": "string"
            },
            "description": "Unique slug of thread"
          }
        ],
        "responses": {
          "200": {
            "description": "OK",
            "content": {
              "application/json": {
                "schema": {
                  "type": "object",
                  "example": {
                    "thread": {
                      "id": 1,
                      "name": "Updated Thread Name",
                      "slug": "thread-uuid",
                      "user_id": 1,
                      "workspace_id": 1
                    },
                    "message": null
                  }
                }
              }
            }
          },
          "400": {
            "description": "Bad Request"
          },
          "403": {
            "description": "Forbidden",
            "content": {
              "application/json": {
                "schema": {
                  "$ref": "#/components/schemas/InvalidAPIKey"
                }
              },
              "application/xml": {
                "schema": {
                  "$ref": "#/components/schemas/InvalidAPIKey"
                }
              }
            }
          },
          "500": {
            "description": "Internal Server Error"
          }
        },
        "requestBody": {
          "description": "JSON object containing new name to update the thread.",
          "required": true,
          "content": {
            "application/json": {
              "example": {
                "name": "Updated Thread Name"
              }
            }
          }
        }
      }
    },
    "/v1/workspace/{slug}/thread/{threadSlug}": {
      "delete": {
        "tags": [
          "Workspace Threads"
        ],
        "description": "Delete a workspace thread",
        "parameters": [
          {
            "name": "slug",
            "in": "path",
            "required": true,
            "schema": {
              "type": "string"
            },
            "description": "Unique slug of workspace"
          },
          {
            "name": "threadSlug",
            "in": "path",
            "required": true,
            "schema": {
              "type": "string"
            },
            "description": "Unique slug of thread"
          }
        ],
        "responses": {
          "200": {
            "description": "Thread deleted successfully"
          },
          "400": {
            "description": "Bad Request"
          },
          "403": {
            "description": "Forbidden",
            "content": {
              "application/json": {
                "schema": {
                  "$ref": "#/components/schemas/InvalidAPIKey"
                }
              },
              "application/xml": {
                "schema": {
                  "$ref": "#/components/schemas/InvalidAPIKey"
                }
              }
            }
          },
          "500": {
            "description": "Internal Server Error"
          }
        }
      }
    },
    "/v1/workspace/{slug}/thread/{threadSlug}/chats": {
      "get": {
        "tags": [
          "Workspace Threads"
        ],
        "description": "Get chats for a workspace thread",
        "parameters": [
          {
            "name": "slug",
            "in": "path",
            "required": true,
            "schema": {
              "type": "string"
            },
            "description": "Unique slug of workspace"
          },
          {
            "name": "threadSlug",
            "in": "path",
            "required": true,
            "schema": {
              "type": "string"
            },
            "description": "Unique slug of thread"
          }
        ],
        "responses": {
          "200": {
            "description": "OK",
            "content": {
              "application/json": {
                "schema": {
                  "type": "object",
                  "example": {
                    "history": [
                      {
                        "role": "user",
                        "content": "What is AnythingLLM?",
                        "sentAt": 1692851630
                      },
                      {
                        "role": "assistant",
                        "content": "AnythingLLM is a platform that allows you to convert notes, PDFs, and other source materials into a chatbot. It ensures privacy, cites its answers, and allows multiple people to interact with the same documents simultaneously. It is particularly useful for businesses to enhance the visibility and readability of various written communications such as SOPs, contracts, and sales calls. You can try it out with a free trial to see if it meets your business needs.",
                        "sources": [
                          {
                            "source": "object about source document and snippets used"
                          }
                        ]
                      }
                    ]
                  }
                }
              }
            }
          },
          "400": {
            "description": "Bad Request"
          },
          "403": {
            "description": "Forbidden",
            "content": {
              "application/json": {
                "schema": {
                  "$ref": "#/components/schemas/InvalidAPIKey"
                }
              },
              "application/xml": {
                "schema": {
                  "$ref": "#/components/schemas/InvalidAPIKey"
                }
              }
            }
          },
          "500": {
            "description": "Internal Server Error"
          }
        }
      }
    },
    "/v1/workspace/{slug}/thread/{threadSlug}/chat": {
      "post": {
        "tags": [
          "Workspace Threads"
        ],
        "description": "Chat with a workspace thread",
        "parameters": [
          {
            "name": "slug",
            "in": "path",
            "required": true,
            "schema": {
              "type": "string"
            },
            "description": "Unique slug of workspace"
          },
          {
            "name": "threadSlug",
            "in": "path",
            "required": true,
            "schema": {
              "type": "string"
            },
            "description": "Unique slug of thread"
          }
        ],
        "responses": {
          "200": {
            "description": "OK",
            "content": {
              "application/json": {
                "schema": {
                  "type": "object",
                  "example": {
                    "id": "chat-uuid",
                    "type": "abort | textResponse",
                    "textResponse": "Response to your query",
                    "sources": [
                      {
                        "title": "anythingllm.txt",
                        "chunk": "This is a context chunk used in the answer of the prompt by the LLM."
                      }
                    ],
                    "close": true,
                    "error": "null | text string of the failure mode."
                  }
                }
              }
            }
          },
          "400": {
            "description": "Bad Request"
          },
          "403": {
            "description": "Forbidden",
            "content": {
              "application/json": {
                "schema": {
                  "$ref": "#/components/schemas/InvalidAPIKey"
                }
              },
              "application/xml": {
                "schema": {
                  "$ref": "#/components/schemas/InvalidAPIKey"
                }
              }
            }
          },
          "500": {
            "description": "Internal Server Error"
          }
        },
        "requestBody": {
          "description": "Send a prompt to the workspace thread and the type of conversation (query or chat).",
          "required": true,
          "content": {
            "application/json": {
              "example": {
                "message": "What is AnythingLLM?",
                "mode": "query | chat",
                "userId": 1,
                "attachments": [
                  {
                    "name": "image.png",
                    "mime": "image/png",
                    "contentString": "data:image/png;base64,iVBORw0KGgoAAAANSUhEUgAA..."
                  }
                ]
              }
            }
          }
        }
      }
    },
    "/v1/workspace/{slug}/thread/{threadSlug}/stream-chat": {
      "post": {
        "tags": [
          "Workspace Threads"
        ],
        "description": "Stream chat with a workspace thread",
        "parameters": [
          {
            "name": "slug",
            "in": "path",
            "required": true,
            "schema": {
              "type": "string"
            },
            "description": "Unique slug of workspace"
          },
          {
            "name": "threadSlug",
            "in": "path",
            "required": true,
            "schema": {
              "type": "string"
            },
            "description": "Unique slug of thread"
          }
        ],
        "responses": {
          "200": {
            "content": {
              "text/event-stream": {
                "schema": {
                  "type": "array",
                  "items": {
                    "type": "string"
                  },
                  "example": [
                    {
                      "id": "uuid-123",
                      "type": "abort | textResponseChunk",
                      "textResponse": "First chunk",
                      "sources": [],
                      "close": false,
                      "error": "null | text string of the failure mode."
                    },
                    {
                      "id": "uuid-123",
                      "type": "abort | textResponseChunk",
                      "textResponse": "chunk two",
                      "sources": [],
                      "close": false,
                      "error": "null | text string of the failure mode."
                    },
                    {
                      "id": "uuid-123",
                      "type": "abort | textResponseChunk",
                      "textResponse": "final chunk of LLM output!",
                      "sources": [
                        {
                          "title": "anythingllm.txt",
                          "chunk": "This is a context chunk used in the answer of the prompt by the LLM. This will only return in the final chunk."
                        }
                      ],
                      "close": true,
                      "error": "null | text string of the failure mode."
                    }
                  ]
                }
              }
            },
            "description": "OK"
          },
          "400": {
            "description": "Bad Request"
          },
          "403": {
            "description": "Forbidden",
            "content": {
              "application/json": {
                "schema": {
                  "$ref": "#/components/schemas/InvalidAPIKey"
                }
              },
              "application/xml": {
                "schema": {
                  "$ref": "#/components/schemas/InvalidAPIKey"
                }
              }
            }
          }
        },
        "requestBody": {
          "description": "Send a prompt to the workspace thread and the type of conversation (query or chat).",
          "required": true,
          "content": {
            "application/json": {
              "example": {
                "message": "What is AnythingLLM?",
                "mode": "query | chat",
                "userId": 1,
                "attachments": [
                  {
                    "name": "image.png",
                    "mime": "image/png",
                    "contentString": "data:image/png;base64,iVBORw0KGgoAAAANSUhEUgAA..."
                  }
                ]
              }
            }
          }
        }
      }
    },
    "/v1/users": {
      "get": {
        "tags": [
          "User Management"
        ],
        "description": "List all users",
        "parameters": [],
        "responses": {
          "200": {
            "description": "OK",
            "content": {
              "application/json": {
                "schema": {
                  "type": "object",
                  "example": {
                    "users": [
                      {
                        "id": 1,
                        "username": "john_doe",
                        "role": "admin"
                      },
                      {
                        "id": 2,
                        "username": "jane_smith",
                        "role": "default"
                      }
                    ]
                  }
                }
              }
            }
          },
          "401": {
            "description": "Instance is not in Multi-User mode. Permission denied."
          },
          "403": {
            "description": "Forbidden",
            "content": {
              "application/json": {
                "schema": {
                  "$ref": "#/components/schemas/InvalidAPIKey"
                }
              },
              "application/xml": {
                "schema": {
                  "$ref": "#/components/schemas/InvalidAPIKey"
                }
              }
            }
          },
          "500": {
            "description": "Internal Server Error"
          }
        }
      }
    },
    "/v1/users/{id}/issue-auth-token": {
      "get": {
        "tags": [
          "User Management"
        ],
        "description": "Issue a temporary auth token for a user",
        "parameters": [
          {
            "name": "id",
            "in": "path",
            "required": true,
            "schema": {
              "type": "string"
            },
            "description": "The ID of the user to issue a temporary auth token for"
          }
        ],
        "responses": {
          "200": {
            "description": "OK",
            "content": {
              "application/json": {
                "schema": {
                  "type": "object",
                  "example": {
                    "token": "1234567890",
                    "loginPath": "/sso/simple?token=1234567890"
                  }
                }
              }
            }
          },
          "401": {
            "description": "Instance is not in Multi-User mode. Permission denied."
          },
          "403": {
            "description": "Forbidden",
            "content": {
              "application/json": {
                "schema": {
                  "$ref": "#/components/schemas/InvalidAPIKey"
                }
              },
              "application/xml": {
                "schema": {
                  "$ref": "#/components/schemas/InvalidAPIKey"
                }
              }
            }
          },
          "404": {
            "description": "Not Found"
          },
          "500": {
            "description": "Internal Server Error"
          }
        }
      }
    },
    "/v1/openai/models": {
      "get": {
        "tags": [
          "OpenAI Compatible Endpoints"
        ],
        "description": "Get all available \"models\" which are workspaces you can use for chatting.",
        "parameters": [],
        "responses": {
          "200": {
            "description": "OK",
            "content": {
              "application/json": {
                "schema": {
                  "type": "object",
                  "example": {
                    "models": [
                      {
                        "name": "Sample workspace",
                        "model": "sample-workspace",
                        "llm": {
                          "provider": "ollama",
                          "model": "llama3:8b"
                        }
                      },
                      {
                        "name": "Second workspace",
                        "model": "workspace-2",
                        "llm": {
                          "provider": "openai",
                          "model": "gpt-3.5-turbo"
                        }
                      }
                    ]
                  }
                }
              }
            }
          },
          "403": {
            "description": "Forbidden",
            "content": {
              "application/json": {
                "schema": {
                  "$ref": "#/components/schemas/InvalidAPIKey"
                }
              },
              "application/xml": {
                "schema": {
                  "$ref": "#/components/schemas/InvalidAPIKey"
                }
              }
            }
          },
          "500": {
            "description": "Internal Server Error"
          }
        }
      }
    },
    "/v1/openai/chat/completions": {
      "post": {
        "tags": [
          "OpenAI Compatible Endpoints"
        ],
        "description": "Execute a chat with a workspace with OpenAI compatibility. Supports streaming as well. Model must be a workspace slug from /models.",
        "parameters": [],
        "responses": {
          "200": {
            "description": "OK"
          },
          "400": {
            "description": "Bad Request"
          },
          "401": {
            "description": "Unauthorized"
          },
          "403": {
            "description": "Forbidden",
            "content": {
              "application/json": {
                "schema": {
                  "$ref": "#/components/schemas/InvalidAPIKey"
                }
              },
              "application/xml": {
                "schema": {
                  "$ref": "#/components/schemas/InvalidAPIKey"
                }
              }
            }
          },
          "500": {
            "description": "Internal Server Error"
          }
        },
        "requestBody": {
          "description": "Send a prompt to the workspace with full use of documents as if sending a chat in AnythingLLM. Only supports some values of OpenAI API. See example below.",
          "required": true,
          "content": {
            "application/json": {
              "example": {
                "messages": [
                  {
                    "role": "system",
                    "content": "You are a helpful assistant"
                  },
                  {
                    "role": "user",
                    "content": "What is AnythingLLM?"
                  },
                  {
                    "role": "assistant",
                    "content": "AnythingLLM is...."
                  },
                  {
                    "role": "user",
                    "content": "Follow up question..."
                  }
                ],
                "model": "sample-workspace",
                "stream": true,
                "temperature": 0.7
              }
            }
          }
        }
      }
    },
    "/v1/openai/embeddings": {
      "post": {
        "tags": [
          "OpenAI Compatible Endpoints"
        ],
        "description": "Get the embeddings of any arbitrary text string. This will use the embedder provider set in the system. Please ensure the token length of each string fits within the context of your embedder model.",
        "parameters": [],
        "responses": {
          "200": {
            "description": "OK"
          },
          "403": {
            "description": "Forbidden",
            "content": {
              "application/json": {
                "schema": {
                  "$ref": "#/components/schemas/InvalidAPIKey"
                }
              },
              "application/xml": {
                "schema": {
                  "$ref": "#/components/schemas/InvalidAPIKey"
                }
              }
            }
          },
          "500": {
            "description": "Internal Server Error"
          }
        },
        "requestBody": {
          "description": "The input string(s) to be embedded. If the text is too long for the embedder model context, it will fail to embed. The vector and associated chunk metadata will be returned in the array order provided",
          "required": true,
          "content": {
            "application/json": {
              "example": {
                "inputs": [
                  "This is my first string to embed",
                  "This is my second string to embed"
                ],
                "model": null
              }
            }
          }
        }
      }
    },
    "/v1/openai/vector_stores": {
      "get": {
        "tags": [
          "OpenAI Compatible Endpoints"
        ],
        "description": "List all the vector database collections connected to AnythingLLM. These are essentially workspaces but return their unique vector db identifier - this is the same as the workspace slug.",
        "parameters": [],
        "responses": {
          "200": {
            "description": "OK",
            "content": {
              "application/json": {
                "schema": {
                  "type": "object",
                  "example": {
                    "data": [
                      {
                        "id": "slug-here",
                        "object": "vector_store",
                        "name": "My workspace",
                        "file_counts": {
                          "total": 3
                        },
                        "provider": "LanceDB"
                      }
                    ]
                  }
                }
              }
            }
          },
          "403": {
            "description": "Forbidden",
            "content": {
              "application/json": {
                "schema": {
                  "$ref": "#/components/schemas/InvalidAPIKey"
                }
              },
              "application/xml": {
                "schema": {
                  "$ref": "#/components/schemas/InvalidAPIKey"
                }
              }
            }
          },
          "500": {
            "description": "Internal Server Error"
          }
        }
      }
    },
    "/v1/embed": {
      "get": {
        "tags": [
          "Embed"
        ],
        "description": "List all active embeds",
        "parameters": [],
        "responses": {
          "200": {
            "description": "OK",
            "content": {
              "application/json": {
                "schema": {
                  "type": "object",
                  "example": {
                    "embeds": [
                      {
                        "id": 1,
                        "uuid": "embed-uuid-1",
                        "enabled": true,
                        "chat_mode": "query",
                        "createdAt": "2023-04-01T12:00:00Z",
                        "workspace": {
                          "id": 1,
                          "name": "Workspace 1"
                        },
                        "chat_count": 10
                      },
                      {
                        "id": 2,
                        "uuid": "embed-uuid-2",
                        "enabled": false,
                        "chat_mode": "chat",
                        "createdAt": "2023-04-02T14:30:00Z",
                        "workspace": {
                          "id": 1,
                          "name": "Workspace 1"
                        },
                        "chat_count": 10
                      }
                    ]
                  }
                }
              }
            }
          },
          "403": {
            "description": "Forbidden",
            "content": {
              "application/json": {
                "schema": {
                  "$ref": "#/components/schemas/InvalidAPIKey"
                }
              },
              "application/xml": {
                "schema": {
                  "$ref": "#/components/schemas/InvalidAPIKey"
                }
              }
            }
          },
          "500": {
            "description": "Internal Server Error"
          }
        }
      }
    },
    "/v1/embed/{embedUuid}/chats": {
      "get": {
        "tags": [
          "Embed"
        ],
        "description": "Get all chats for a specific embed",
        "parameters": [
          {
            "name": "embedUuid",
            "in": "path",
            "required": true,
            "schema": {
              "type": "string"
            },
            "description": "UUID of the embed"
          }
        ],
        "responses": {
          "200": {
            "description": "OK",
            "content": {
              "application/json": {
                "schema": {
                  "type": "object",
                  "example": {
                    "chats": [
                      {
                        "id": 1,
                        "session_id": "session-uuid-1",
                        "prompt": "Hello",
                        "response": "Hi there!",
                        "createdAt": "2023-04-01T12:00:00Z"
                      },
                      {
                        "id": 2,
                        "session_id": "session-uuid-2",
                        "prompt": "How are you?",
                        "response": "I'm doing well, thank you!",
                        "createdAt": "2023-04-02T14:30:00Z"
                      }
                    ]
                  }
                }
              }
            }
          },
          "403": {
            "description": "Forbidden",
            "content": {
              "application/json": {
                "schema": {
                  "$ref": "#/components/schemas/InvalidAPIKey"
                }
              },
              "application/xml": {
                "schema": {
                  "$ref": "#/components/schemas/InvalidAPIKey"
                }
              }
            }
          },
          "404": {
            "description": "Embed not found"
          },
          "500": {
            "description": "Internal Server Error"
          }
        }
      }
    },
    "/v1/embed/{embedUuid}/chats/{sessionUuid}": {
      "get": {
        "tags": [
          "Embed"
        ],
        "description": "Get chats for a specific embed and session",
        "parameters": [
          {
            "name": "embedUuid",
            "in": "path",
            "required": true,
            "schema": {
              "type": "string"
            },
            "description": "UUID of the embed"
          },
          {
            "name": "sessionUuid",
            "in": "path",
            "required": true,
            "schema": {
              "type": "string"
            },
            "description": "UUID of the session"
          }
        ],
        "responses": {
          "200": {
            "description": "OK",
            "content": {
              "application/json": {
                "schema": {
                  "type": "object",
                  "example": {
                    "chats": [
                      {
                        "id": 1,
                        "prompt": "Hello",
                        "response": "Hi there!",
                        "createdAt": "2023-04-01T12:00:00Z"
                      }
                    ]
                  }
                }
              }
            }
          },
          "403": {
            "description": "Forbidden",
            "content": {
              "application/json": {
                "schema": {
                  "$ref": "#/components/schemas/InvalidAPIKey"
                }
              },
              "application/xml": {
                "schema": {
                  "$ref": "#/components/schemas/InvalidAPIKey"
                }
              }
            }
          },
          "404": {
            "description": "Embed or session not found"
          },
          "500": {
            "description": "Internal Server Error"
          }
        }
      }
    },
    "/v1/embed/new": {
      "post": {
        "tags": [
          "Embed"
        ],
        "description": "Create a new embed configuration",
        "parameters": [],
        "responses": {
          "200": {
            "description": "OK",
            "content": {
              "application/json": {
                "schema": {
                  "type": "object",
                  "example": {
                    "embed": {
                      "id": 1,
                      "uuid": "embed-uuid-1",
                      "enabled": true,
                      "chat_mode": "chat",
                      "allowlist_domains": [
                        "example.com"
                      ],
                      "allow_model_override": false,
                      "allow_temperature_override": false,
                      "allow_prompt_override": false,
                      "max_chats_per_day": 100,
                      "max_chats_per_session": 10,
                      "createdAt": "2023-04-01T12:00:00Z",
                      "workspace_slug": "workspace-slug-1"
                    },
                    "error": null
                  }
                }
              }
            }
          },
          "400": {
            "description": "Bad Request"
          },
          "403": {
            "description": "Forbidden",
            "content": {
              "application/json": {
                "schema": {
                  "$ref": "#/components/schemas/InvalidAPIKey"
                }
              },
              "application/xml": {
                "schema": {
                  "$ref": "#/components/schemas/InvalidAPIKey"
                }
              }
            }
          },
          "404": {
            "description": "Workspace not found"
          },
          "500": {
            "description": "Internal Server Error"
          }
        },
        "requestBody": {
          "description": "JSON object containing embed configuration details",
          "required": true,
          "content": {
            "application/json": {
              "schema": {
                "type": "object",
                "example": {
                  "workspace_slug": "workspace-slug-1",
                  "chat_mode": "chat",
                  "allowlist_domains": [
                    "example.com"
                  ],
                  "allow_model_override": false,
                  "allow_temperature_override": false,
                  "allow_prompt_override": false,
                  "max_chats_per_day": 100,
                  "max_chats_per_session": 10
                }
              }
            }
          }
        }
      }
    },
    "/v1/embed/{embedUuid}": {
      "post": {
        "tags": [
          "Embed"
        ],
        "description": "Update an existing embed configuration",
        "parameters": [
          {
            "name": "embedUuid",
            "in": "path",
            "required": true,
            "schema": {
              "type": "string"
            },
            "description": "UUID of the embed to update"
          }
        ],
        "responses": {
          "200": {
            "description": "OK",
            "content": {
              "application/json": {
                "schema": {
                  "type": "object",
                  "example": {
                    "success": true,
                    "error": null
                  }
                }
              }
            }
          },
          "403": {
            "description": "Forbidden",
            "content": {
              "application/json": {
                "schema": {
                  "$ref": "#/components/schemas/InvalidAPIKey"
                }
              },
              "application/xml": {
                "schema": {
                  "$ref": "#/components/schemas/InvalidAPIKey"
                }
              }
            }
          },
          "404": {
            "description": "Embed not found"
          },
          "500": {
            "description": "Internal Server Error"
          }
        },
        "requestBody": {
          "description": "JSON object containing embed configuration updates",
          "required": true,
          "content": {
            "application/json": {
              "schema": {
                "type": "object",
                "example": {
                  "enabled": true,
                  "chat_mode": "chat",
                  "allowlist_domains": [
                    "example.com"
                  ],
                  "allow_model_override": false,
                  "allow_temperature_override": false,
                  "allow_prompt_override": false,
                  "max_chats_per_day": 100,
                  "max_chats_per_session": 10
                }
              }
            }
          }
        }
      },
      "delete": {
        "tags": [
          "Embed"
        ],
        "description": "Delete an existing embed configuration",
        "parameters": [
          {
            "name": "embedUuid",
            "in": "path",
            "required": true,
            "schema": {
              "type": "string"
            },
            "description": "UUID of the embed to delete"
          }
        ],
        "responses": {
          "200": {
            "description": "OK",
            "content": {
              "application/json": {
                "schema": {
                  "type": "object",
                  "example": {
                    "success": true,
                    "error": null
                  }
                }
              }
            }
          },
          "403": {
            "description": "Forbidden",
            "content": {
              "application/json": {
                "schema": {
                  "$ref": "#/components/schemas/InvalidAPIKey"
                }
              },
              "application/xml": {
                "schema": {
                  "$ref": "#/components/schemas/InvalidAPIKey"
                }
              }
            }
          },
          "404": {
            "description": "Embed not found"
          },
          "500": {
            "description": "Internal Server Error"
          }
        }
      }
    }
  },
  "components": {
    "schemas": {
      "InvalidAPIKey": {
        "type": "object",
        "properties": {
          "message": {
            "type": "string",
            "example": "Invalid API Key"
          }
        },
        "xml": {
          "name": "InvalidAPIKey"
        }
      }
    },
    "securitySchemes": {
      "BearerAuth": {
        "type": "http",
        "scheme": "bearer",
        "bearerFormat": "JWT"
      }
    }
  },
  "security": [
    {
      "BearerAuth": []
    }
  ]
}<|MERGE_RESOLUTION|>--- conflicted
+++ resolved
@@ -901,19 +901,15 @@
             "multipart/form-data": {
               "schema": {
                 "type": "object",
-<<<<<<< HEAD
-=======
                 "required": [
                   "file"
                 ],
->>>>>>> cc745142
                 "properties": {
                   "file": {
                     "type": "string",
                     "format": "binary",
                     "description": "The file to upload"
                   }
-<<<<<<< HEAD
                 },
                 "required": [
                   "file"
@@ -924,25 +920,11 @@
         }
       }
     },
-    "/v1/document/upload-folder": {
-=======
-                }
-              }
-            }
-          }
-        }
-      }
-    },
     "/v1/document/upload/{folderName}": {
->>>>>>> cc745142
       "post": {
         "tags": [
           "Documents"
         ],
-<<<<<<< HEAD
-        "description": "Upload a new file to AnythingLLM to be parsed and prepared for embedding.",
-        "parameters": [],
-=======
         "description": "Upload a new file to a specific folder in AnythingLLM to be parsed and prepared for embedding. If the folder does not exist, it will be created.",
         "parameters": [
           {
@@ -954,7 +936,6 @@
             }
           }
         ],
->>>>>>> cc745142
         "responses": {
           "200": {
             "description": "OK",
@@ -975,11 +956,7 @@
                         "description": "Unknown",
                         "docSource": "a text file uploaded by the user.",
                         "chunkSource": "anythingllm.txt",
-<<<<<<< HEAD
-                        "published": "1/16/2024, 3:07:00 PM",
-=======
                         "published": "1/16/2024, 3:07:00 PM",
->>>>>>> cc745142
                         "wordCount": 93,
                         "token_count_estimate": 115
                       }
@@ -1005,9 +982,6 @@
             }
           },
           "500": {
-<<<<<<< HEAD
-            "description": "Internal Server Error"
-=======
             "description": "Internal Server Error",
             "content": {
               "application/json": {
@@ -1020,7 +994,6 @@
                 }
               }
             }
->>>>>>> cc745142
           }
         },
         "requestBody": {
@@ -1029,15 +1002,10 @@
           "content": {
             "multipart/form-data": {
               "schema": {
-<<<<<<< HEAD
-                "type": "string",
-                "format": "binary",
-=======
                 "type": "object",
                 "required": [
                   "file"
                 ],
->>>>>>> cc745142
                 "properties": {
                   "file": {
                     "type": "string",
