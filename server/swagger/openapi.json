--- conflicted
+++ resolved
@@ -2375,7 +2375,6 @@
         }
       }
     },
-<<<<<<< HEAD
     "/v1/workspace/{slug}/thread/new": {
       "post": {
         "tags": [
@@ -2613,24 +2612,14 @@
             "description": "Unique slug of thread"
           }
         ],
-=======
-    "/v1/users": {
-      "get": {
-        "tags": [
-          "User Management"
-        ],
-        "description": "List all users",
-        "parameters": [],
->>>>>>> 6c68bdbd
-        "responses": {
-          "200": {
-            "description": "OK",
-            "content": {
-              "application/json": {
-                "schema": {
-                  "type": "object",
-                  "example": {
-<<<<<<< HEAD
+        "responses": {
+          "200": {
+            "description": "OK",
+            "content": {
+              "application/json": {
+                "schema": {
+                  "type": "object",
+                  "example": {
                     "history": [
                       {
                         "role": "user",
@@ -2728,47 +2717,25 @@
           },
           "400": {
             "description": "Bad Request"
-=======
-                    "users": [
-                      {
-                        "id": 1,
-                        "username": "john_doe",
-                        "role": "admin"
-                      },
-                      {
-                        "id": 2,
-                        "username": "jane_smith",
-                        "role": "default"
-                      }
-                    ]
-                  }
-                }
-              }
-            }
-          },
-          "401": {
-            "description": "Instance is not in Multi-User mode. Permission denied."
->>>>>>> 6c68bdbd
-          },
-          "403": {
-            "description": "Forbidden",
-            "content": {
-              "application/json": {
-                "schema": {
-                  "$ref": "#/components/schemas/InvalidAPIKey"
-                }
-              },
-              "application/xml": {
-                "schema": {
-                  "$ref": "#/components/schemas/InvalidAPIKey"
-                }
-              }
-            }
-          },
-          "500": {
-            "description": "Internal Server Error"
-          }
-<<<<<<< HEAD
+          },
+          "403": {
+            "description": "Forbidden",
+            "content": {
+              "application/json": {
+                "schema": {
+                  "$ref": "#/components/schemas/InvalidAPIKey"
+                }
+              },
+              "application/xml": {
+                "schema": {
+                  "$ref": "#/components/schemas/InvalidAPIKey"
+                }
+              }
+            }
+          },
+          "500": {
+            "description": "Internal Server Error"
+          }
         },
         "requestBody": {
           "description": "Send a prompt to the workspace thread and the type of conversation (query or chat).",
@@ -2886,8 +2853,62 @@
               }
             }
           }
-=======
->>>>>>> 6c68bdbd
+        }
+      }
+    },
+    "/v1/users": {
+      "get": {
+        "tags": [
+          "User Management"
+        ],
+        "description": "List all users",
+        "parameters": [],
+        "responses": {
+          "200": {
+            "description": "OK",
+            "content": {
+              "application/json": {
+                "schema": {
+                  "type": "object",
+                  "example": {
+                    "users": [
+                      {
+                        "id": 1,
+                        "username": "john_doe",
+                        "role": "admin"
+                      },
+                      {
+                        "id": 2,
+                        "username": "jane_smith",
+                        "role": "default"
+                      }
+                    ]
+                  }
+                }
+              }
+            }
+          },
+          "401": {
+            "description": "Instance is not in Multi-User mode. Permission denied."
+          },
+          "403": {
+            "description": "Forbidden",
+            "content": {
+              "application/json": {
+                "schema": {
+                  "$ref": "#/components/schemas/InvalidAPIKey"
+                }
+              },
+              "application/xml": {
+                "schema": {
+                  "$ref": "#/components/schemas/InvalidAPIKey"
+                }
+              }
+            }
+          },
+          "500": {
+            "description": "Internal Server Error"
+          }
         }
       }
     }
