--- conflicted
+++ resolved
@@ -1218,10 +1218,6 @@
           }
         ],
         "responses": {
-<<<<<<< HEAD
-          "403": {
-            "description": "Forbidden"
-=======
           "200": {
             "description": "OK",
             "content": {
@@ -1270,7 +1266,6 @@
           },
           "500": {
             "description": "Internal Server Error"
->>>>>>> 43e29d6f
           }
         }
       }
