--- conflicted
+++ resolved
@@ -19,10 +19,7 @@
 documents
 vector-cache
 yarn-error.log
-<<<<<<< HEAD
 storage
-=======
 
 # Local SSL Certs for HTTPS
-sslcert
->>>>>>> 3c98d15c
+sslcert