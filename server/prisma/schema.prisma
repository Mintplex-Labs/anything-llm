generator client {
  provider = "prisma-client-js"
}

// Uncomment the following lines and comment out the SQLite datasource block above to use PostgreSQL
// Make sure to set the correct DATABASE_URL in your .env file
// After swapping run `yarn prisma:setup` from the root directory to migrate the database
//
// datasource db {
//   provider = "postgresql"
//   url      = env("DATABASE_URL")
// }
datasource db {
  provider = "sqlite"
  url      = "file:../storage/anythingllm.db"
}

model api_keys {
  id            Int      @id @default(autoincrement())
  secret        String?  @unique
  createdBy     Int?
  createdAt     DateTime @default(now())
  lastUpdatedAt DateTime @default(now())
}

model workspace_documents {
  id            Int        @id @default(autoincrement())
  docId         String     @unique
  filename      String
  docpath       String
  workspaceId   Int
  metadata      String?
  pinned        Boolean?   @default(false)
  createdAt     DateTime   @default(now())
  lastUpdatedAt DateTime   @default(now())
  workspace     workspaces @relation(fields: [workspaceId], references: [id])
}

model invites {
  id            Int      @id @default(autoincrement())
  code          String   @unique
  status        String   @default("pending")
  claimedBy     Int?
  workspaceIds  String?
  createdAt     DateTime @default(now())
  createdBy     Int
  lastUpdatedAt DateTime @default(now())
}

model system_settings {
  id            Int      @id @default(autoincrement())
  label         String   @unique
  value         String?
  createdAt     DateTime @default(now())
  lastUpdatedAt DateTime @default(now())
}

model users {
<<<<<<< HEAD
  id                    Int                     @id @default(autoincrement())
  username              String?                 @unique
  password              String
  pfpFilename           String?
  role                  String                  @default("default")
  suspended             Int                     @default(0)
  seen_recovery_codes   Boolean                 @default(false)
  createdAt             DateTime                @default(now())
  lastUpdatedAt         DateTime                @default(now())
  workspace_chats       workspace_chats[]
  workspace_users       workspace_users[]
  embed_configs         embed_configs[]
  embed_chats           embed_chats[]
  threads               workspace_threads[]
  recovery_codes        recovery_codes[]
  password_reset_tokens password_reset_tokens[]
}

model recovery_codes {
  id        Int      @id @default(autoincrement())
  user_id   Int
  code_hash String
  createdAt DateTime @default(now())
  user      users    @relation(fields: [user_id], references: [id], onDelete: Cascade)

  @@index([user_id])
}

model password_reset_tokens {
  id        Int      @id @default(autoincrement())
  user_id   Int
  token     String   @unique
  expiresAt DateTime
  createdAt DateTime @default(now())
  user      users    @relation(fields: [user_id], references: [id], onDelete: Cascade)

  @@index([user_id])
=======
  id                          Int                           @id @default(autoincrement())
  username                    String?                       @unique
  password                    String
  pfpFilename                 String?
  role                        String                        @default("default")
  suspended                   Int                           @default(0)
  createdAt                   DateTime                      @default(now())
  lastUpdatedAt               DateTime                      @default(now())
  workspace_chats             workspace_chats[]
  workspace_users             workspace_users[]
  embed_configs               embed_configs[]
  embed_chats                 embed_chats[]
  threads                     workspace_threads[]
  workspace_agent_invocations workspace_agent_invocations[]
>>>>>>> 41978765
}

model document_vectors {
  id            Int      @id @default(autoincrement())
  docId         String
  vectorId      String
  createdAt     DateTime @default(now())
  lastUpdatedAt DateTime @default(now())
}

model welcome_messages {
  id         Int      @id @default(autoincrement())
  user       String
  response   String
  orderIndex Int?
  createdAt  DateTime @default(now())
}

model workspaces {
  id                           Int                            @id @default(autoincrement())
  name                         String
  slug                         String                         @unique
  vectorTag                    String?
  createdAt                    DateTime                       @default(now())
  openAiTemp                   Float?
  openAiHistory                Int                            @default(20)
  lastUpdatedAt                DateTime                       @default(now())
  openAiPrompt                 String?
  similarityThreshold          Float?                         @default(0.25)
  chatProvider                 String?
  chatModel                    String?
  topN                         Int?                           @default(4)
  chatMode                     String?                        @default("chat")
  pfpFilename                  String?
  agentProvider                String?
  agentModel                   String?
  workspace_users              workspace_users[]
  documents                    workspace_documents[]
  workspace_suggested_messages workspace_suggested_messages[]
  embed_configs                embed_configs[]
  threads                      workspace_threads[]
  workspace_agent_invocations  workspace_agent_invocations[]
}

model workspace_threads {
  id            Int        @id @default(autoincrement())
  name          String
  slug          String     @unique
  workspace_id  Int
  user_id       Int?
  createdAt     DateTime   @default(now())
  lastUpdatedAt DateTime   @default(now())
  workspace     workspaces @relation(fields: [workspace_id], references: [id], onDelete: Cascade)
  user          users?     @relation(fields: [user_id], references: [id], onDelete: Cascade)

  @@index([workspace_id])
  @@index([user_id])
}

model workspace_suggested_messages {
  id            Int        @id @default(autoincrement())
  workspaceId   Int
  heading       String
  message       String
  createdAt     DateTime   @default(now())
  lastUpdatedAt DateTime   @default(now())
  workspace     workspaces @relation(fields: [workspaceId], references: [id], onDelete: Cascade)

  @@index([workspaceId])
}

model workspace_chats {
  id            Int      @id @default(autoincrement())
  workspaceId   Int
  prompt        String
  response      String
  include       Boolean  @default(true)
  user_id       Int?
  thread_id     Int? // No relation to prevent whole table migration
  createdAt     DateTime @default(now())
  lastUpdatedAt DateTime @default(now())
  feedbackScore Boolean?
  users         users?   @relation(fields: [user_id], references: [id], onDelete: Cascade, onUpdate: Cascade)
}

model workspace_agent_invocations {
  id            Int        @id @default(autoincrement())
  uuid          String     @unique
  prompt        String // Contains agent invocation to parse + option additional text for seed.
  closed        Boolean    @default(false)
  user_id       Int?
  thread_id     Int? // No relation to prevent whole table migration
  workspace_id  Int
  createdAt     DateTime   @default(now())
  lastUpdatedAt DateTime   @default(now())
  user          users?     @relation(fields: [user_id], references: [id], onDelete: Cascade, onUpdate: Cascade)
  workspace     workspaces @relation(fields: [workspace_id], references: [id], onDelete: Cascade, onUpdate: Cascade)

  @@index([uuid])
}

model workspace_users {
  id            Int        @id @default(autoincrement())
  user_id       Int
  workspace_id  Int
  createdAt     DateTime   @default(now())
  lastUpdatedAt DateTime   @default(now())
  workspaces    workspaces @relation(fields: [workspace_id], references: [id], onDelete: Cascade, onUpdate: Cascade)
  users         users      @relation(fields: [user_id], references: [id], onDelete: Cascade, onUpdate: Cascade)
}

model cache_data {
  id            Int       @id @default(autoincrement())
  name          String
  data          String
  belongsTo     String?
  byId          Int?
  expiresAt     DateTime?
  createdAt     DateTime  @default(now())
  lastUpdatedAt DateTime  @default(now())
}

model embed_configs {
  id                         Int           @id @default(autoincrement())
  uuid                       String        @unique
  enabled                    Boolean       @default(false)
  chat_mode                  String        @default("query")
  allowlist_domains          String?
  allow_model_override       Boolean       @default(false)
  allow_temperature_override Boolean       @default(false)
  allow_prompt_override      Boolean       @default(false)
  max_chats_per_day          Int?
  max_chats_per_session      Int?
  workspace_id               Int
  createdBy                  Int?
  usersId                    Int?
  createdAt                  DateTime      @default(now())
  workspace                  workspaces    @relation(fields: [workspace_id], references: [id], onDelete: Cascade)
  embed_chats                embed_chats[]
  users                      users?        @relation(fields: [usersId], references: [id])
}

model embed_chats {
  id                     Int           @id @default(autoincrement())
  prompt                 String
  response               String
  session_id             String
  include                Boolean       @default(true)
  connection_information String?
  embed_id               Int
  usersId                Int?
  createdAt              DateTime      @default(now())
  embed_config           embed_configs @relation(fields: [embed_id], references: [id], onDelete: Cascade)
  users                  users?        @relation(fields: [usersId], references: [id])
}

model event_logs {
  id         Int      @id @default(autoincrement())
  event      String
  metadata   String?
  userId     Int?
  occurredAt DateTime @default(now())

  @@index([event])
}<|MERGE_RESOLUTION|>--- conflicted
+++ resolved
@@ -56,23 +56,23 @@
 }
 
 model users {
-<<<<<<< HEAD
-  id                    Int                     @id @default(autoincrement())
-  username              String?                 @unique
-  password              String
-  pfpFilename           String?
-  role                  String                  @default("default")
-  suspended             Int                     @default(0)
+  id                                Int                               @id @default(autoincrement())
+  username                          String?                           @unique
+  password                          String
+  pfpFilename                       String?
+  role                              String                            @default("default")
+  suspended                         Int                               @default(0)
   seen_recovery_codes   Boolean                 @default(false)
-  createdAt             DateTime                @default(now())
-  lastUpdatedAt         DateTime                @default(now())
-  workspace_chats       workspace_chats[]
-  workspace_users       workspace_users[]
-  embed_configs         embed_configs[]
-  embed_chats           embed_chats[]
-  threads               workspace_threads[]
+  createdAt                         DateTime                          @default(now())
+  lastUpdatedAt                     DateTime                          @default(now())
+  workspace_chats                   workspace_chats[]
+  workspace_users                   workspace_users[]
+  embed_configs                     embed_configs[]
+  embed_chats                       embed_chats[]
+  threads                           workspace_threads[]
   recovery_codes        recovery_codes[]
   password_reset_tokens password_reset_tokens[]
+   workspace_agent_invocations workspace_agent_invocations[]
 }
 
 model recovery_codes {
@@ -94,22 +94,7 @@
   user      users    @relation(fields: [user_id], references: [id], onDelete: Cascade)
 
   @@index([user_id])
-=======
-  id                          Int                           @id @default(autoincrement())
-  username                    String?                       @unique
-  password                    String
-  pfpFilename                 String?
-  role                        String                        @default("default")
-  suspended                   Int                           @default(0)
-  createdAt                   DateTime                      @default(now())
-  lastUpdatedAt               DateTime                      @default(now())
-  workspace_chats             workspace_chats[]
-  workspace_users             workspace_users[]
-  embed_configs               embed_configs[]
-  embed_chats                 embed_chats[]
-  threads                     workspace_threads[]
-  workspace_agent_invocations workspace_agent_invocations[]
->>>>>>> 41978765
+
 }
 
 model document_vectors {
