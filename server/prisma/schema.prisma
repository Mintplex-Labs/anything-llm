generator client {
  provider = "prisma-client-js"
}

// Uncomment the following lines and comment out the SQLite datasource block above to use PostgreSQL
// Make sure to set the correct DATABASE_URL in your .env file
// After swapping run `yarn prisma:setup` from the root directory to migrate the database
//
// datasource db {
//   provider = "postgresql"
//   url      = env("DATABASE_URL")
// }
datasource db {
  provider = "sqlite"
  url      = env("DATABASE_URL")
}

model api_keys {
  id            Int      @id @default(autoincrement())
  secret        String?  @unique
  createdBy     Int?
  createdAt     DateTime @default(now())
  lastUpdatedAt DateTime @default(now())
}

model workspace_documents {
  id            Int        @id @default(autoincrement())
  docId         String     @unique
  filename      String
  docpath       String
  workspaceId   Int
  metadata      String?
  pinned        Boolean?   @default(false)
  createdAt     DateTime   @default(now())
  lastUpdatedAt DateTime   @default(now())
  workspace     workspaces @relation(fields: [workspaceId], references: [id])
}

model invites {
  id            Int      @id @default(autoincrement())
  code          String   @unique
  status        String   @default("pending")
  claimedBy     Int?
  workspaceIds  String?
  createdAt     DateTime @default(now())
  createdBy     Int
  lastUpdatedAt DateTime @default(now())
}

model system_settings {
  id            Int      @id @default(autoincrement())
  label         String   @unique
  value         String?
  createdAt     DateTime @default(now())
  lastUpdatedAt DateTime @default(now())
}

model users {
<<<<<<< HEAD
  id              Int               @id @default(autoincrement())
  username        String?           @unique
  password        String
  role            String            @default("default")
  suspended       Int               @default(0)
  createdAt       DateTime          @default(now())
  lastUpdatedAt   DateTime          @default(now())
  workspace_chats workspace_chats[]
  workspace_users workspace_users[]
=======
  id                          Int                           @id @default(autoincrement())
  username                    String?                       @unique
  password                    String
  pfpFilename                 String?
  role                        String                        @default("default")
  suspended                   Int                           @default(0)
  createdAt                   DateTime                      @default(now())
  lastUpdatedAt               DateTime                      @default(now())
  workspace_chats             workspace_chats[]
  workspace_users             workspace_users[]
  embed_configs               embed_configs[]
  embed_chats                 embed_chats[]
  threads                     workspace_threads[]
  workspace_agent_invocations workspace_agent_invocations[]
>>>>>>> bf165f2a
}

model document_vectors {
  id            Int      @id @default(autoincrement())
  docId         String
  vectorId      String
  createdAt     DateTime @default(now())
  lastUpdatedAt DateTime @default(now())
}

model welcome_messages {
  id         Int      @id @default(autoincrement())
  user       String
  response   String
  orderIndex Int?
  createdAt  DateTime @default(now())
}

model workspaces {
  id                           Int                            @id @default(autoincrement())
  name                         String
  slug                         String                         @unique
  vectorTag                    String?
  createdAt                    DateTime                       @default(now())
  openAiTemp                   Float?
  openAiHistory                Int                            @default(20)
  lastUpdatedAt                DateTime                       @default(now())
  openAiPrompt                 String?
  similarityThreshold          Float?                         @default(0.25)
  chatProvider                 String?
  chatModel                    String?
  topN                         Int?                           @default(4)
  chatMode                     String?                        @default("chat")
  pfpFilename                  String?
  agentProvider                String?
  agentModel                   String?
  workspace_users              workspace_users[]
  documents                    workspace_documents[]
  workspace_suggested_messages workspace_suggested_messages[]
  embed_configs                embed_configs[]
  threads                      workspace_threads[]
  workspace_agent_invocations  workspace_agent_invocations[]
}

model workspace_threads {
  id            Int        @id @default(autoincrement())
  name          String
  slug          String     @unique
  workspace_id  Int
  user_id       Int?
  createdAt     DateTime   @default(now())
  lastUpdatedAt DateTime   @default(now())
  workspace     workspaces @relation(fields: [workspace_id], references: [id], onDelete: Cascade)
  user          users?     @relation(fields: [user_id], references: [id], onDelete: Cascade)

  @@index([workspace_id])
  @@index([user_id])
}

model workspace_suggested_messages {
  id            Int        @id @default(autoincrement())
  workspaceId   Int
  heading       String
  message       String
  createdAt     DateTime   @default(now())
  lastUpdatedAt DateTime   @default(now())
  workspace     workspaces @relation(fields: [workspaceId], references: [id], onDelete: Cascade)

  @@index([workspaceId])
}

model workspace_chats {
  id            Int      @id @default(autoincrement())
  workspaceId   Int
  prompt        String
  response      String
  include       Boolean  @default(true)
  user_id       Int?
  thread_id     Int? // No relation to prevent whole table migration
  createdAt     DateTime @default(now())
  lastUpdatedAt DateTime @default(now())
  feedbackScore Boolean?
  users         users?   @relation(fields: [user_id], references: [id], onDelete: Cascade, onUpdate: Cascade)
}

model workspace_agent_invocations {
  id            Int        @id @default(autoincrement())
  uuid          String     @unique
  prompt        String // Contains agent invocation to parse + option additional text for seed.
  closed        Boolean    @default(false)
  user_id       Int?
  thread_id     Int? // No relation to prevent whole table migration
  workspace_id  Int
  createdAt     DateTime   @default(now())
  lastUpdatedAt DateTime   @default(now())
  user          users?     @relation(fields: [user_id], references: [id], onDelete: Cascade, onUpdate: Cascade)
  workspace     workspaces @relation(fields: [workspace_id], references: [id], onDelete: Cascade, onUpdate: Cascade)

  @@index([uuid])
}

model workspace_users {
  id            Int        @id @default(autoincrement())
  user_id       Int
  workspace_id  Int
  createdAt     DateTime   @default(now())
  lastUpdatedAt DateTime   @default(now())
  workspaces    workspaces @relation(fields: [workspace_id], references: [id], onDelete: Cascade, onUpdate: Cascade)
  users         users      @relation(fields: [user_id], references: [id], onDelete: Cascade, onUpdate: Cascade)
}

model cache_data {
  id            Int       @id @default(autoincrement())
  name          String
  data          String
  belongsTo     String?
  byId          Int?
  expiresAt     DateTime?
  createdAt     DateTime  @default(now())
  lastUpdatedAt DateTime  @default(now())
}

model embed_configs {
  id                         Int           @id @default(autoincrement())
  uuid                       String        @unique
  enabled                    Boolean       @default(false)
  chat_mode                  String        @default("query")
  allowlist_domains          String?
  allow_model_override       Boolean       @default(false)
  allow_temperature_override Boolean       @default(false)
  allow_prompt_override      Boolean       @default(false)
  max_chats_per_day          Int?
  max_chats_per_session      Int?
  workspace_id               Int
  createdBy                  Int?
  usersId                    Int?
  createdAt                  DateTime      @default(now())
  workspace                  workspaces    @relation(fields: [workspace_id], references: [id], onDelete: Cascade)
  embed_chats                embed_chats[]
  users                      users?        @relation(fields: [usersId], references: [id])
}

model embed_chats {
  id                     Int           @id @default(autoincrement())
  prompt                 String
  response               String
  session_id             String
  include                Boolean       @default(true)
  connection_information String?
  embed_id               Int
  usersId                Int?
  createdAt              DateTime      @default(now())
  embed_config           embed_configs @relation(fields: [embed_id], references: [id], onDelete: Cascade)
  users                  users?        @relation(fields: [usersId], references: [id])
}

model event_logs {
  id         Int      @id @default(autoincrement())
  event      String
  metadata   String?
  userId     Int?
  occurredAt DateTime @default(now())

  @@index([event])
}<|MERGE_RESOLUTION|>--- conflicted
+++ resolved
@@ -56,17 +56,6 @@
 }
 
 model users {
-<<<<<<< HEAD
-  id              Int               @id @default(autoincrement())
-  username        String?           @unique
-  password        String
-  role            String            @default("default")
-  suspended       Int               @default(0)
-  createdAt       DateTime          @default(now())
-  lastUpdatedAt   DateTime          @default(now())
-  workspace_chats workspace_chats[]
-  workspace_users workspace_users[]
-=======
   id                          Int                           @id @default(autoincrement())
   username                    String?                       @unique
   password                    String
@@ -81,7 +70,6 @@
   embed_chats                 embed_chats[]
   threads                     workspace_threads[]
   workspace_agent_invocations workspace_agent_invocations[]
->>>>>>> bf165f2a
 }
 
 model document_vectors {
