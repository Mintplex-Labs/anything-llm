--- conflicted
+++ resolved
@@ -85,7 +85,6 @@
 }
 
 model workspaces {
-<<<<<<< HEAD
   id                           Int                            @id @default(autoincrement())
   name                         String
   slug                         String                         @unique
@@ -101,6 +100,7 @@
   workspace_users              workspace_users[]
   documents                    workspace_documents[]
   workspace_suggested_messages workspace_suggested_messages[]
+  embed_configs                embed_configs[]
 }
 
 model workspace_suggested_messages {
@@ -111,23 +111,8 @@
   createdAt     DateTime   @default(now())
   lastUpdatedAt DateTime   @default(now())
   workspace     workspaces @relation(fields: [workspaceId], references: [id], onDelete: Cascade)
-=======
-  id                  Int                   @id @default(autoincrement())
-  name                String
-  slug                String                @unique
-  vectorTag           String?
-  createdAt           DateTime              @default(now())
-  openAiTemp          Float?
-  openAiHistory       Int                   @default(20)
-  lastUpdatedAt       DateTime              @default(now())
-  openAiPrompt        String?
-  similarityThreshold Float?                @default(0.25)
-  chatModel           String?
-  topN                Int?                  @default(4)
-  workspace_users     workspace_users[]
-  documents           workspace_documents[]
-  embed_configs       embed_configs[]
->>>>>>> 2bc11d3f
+
+  @@index([workspaceId])
 }
 
 model workspace_chats {
