generator client {
  provider = "prisma-client-js"
}

// Uncomment the following lines and comment out the SQLite datasource block above to use PostgreSQL
// Make sure to set the correct DATABASE_URL in your .env file
// After swapping run `yarn prisma:setup` from the root directory to migrate the database
//
// datasource db {
//   provider = "postgresql"
//   url      = env("DATABASE_URL")
// }
datasource db {
  provider = "sqlite"
  url      = "file:../storage/anythingllm.db"
}

model api_keys {
  id            Int      @id @default(autoincrement())
  secret        String?  @unique
  createdBy     Int?
  createdAt     DateTime @default(now())
  lastUpdatedAt DateTime @default(now())
}

model workspace_documents {
  id                   Int                   @id @default(autoincrement())
  docId                String                @unique
  filename             String
  docpath              String
  workspaceId          Int
  metadata             String?
  pinned               Boolean?              @default(false)
  watched              Boolean?              @default(false)
  createdAt            DateTime              @default(now())
  lastUpdatedAt        DateTime              @default(now())
  workspace            workspaces            @relation(fields: [workspaceId], references: [id])
  document_sync_queues document_sync_queues?
}

model invites {
  id            Int      @id @default(autoincrement())
  code          String   @unique
  status        String   @default("pending")
  claimedBy     Int?
  workspaceIds  String?
  createdAt     DateTime @default(now())
  createdBy     Int
  lastUpdatedAt DateTime @default(now())
}

model system_settings {
  id            Int      @id @default(autoincrement())
  label         String   @unique
  value         String?
  createdAt     DateTime @default(now())
  lastUpdatedAt DateTime @default(now())
}

model users {
  id                          Int                           @id @default(autoincrement())
  username                    String?                       @unique
  password                    String?
  use_azure_login_provider    Boolean                       @default(false)
  pfpFilename                 String?
  role                        String                        @default("default")
  suspended                   Int                           @default(0)
  seen_recovery_codes         Boolean?                      @default(false)
  createdAt                   DateTime                      @default(now())
  lastUpdatedAt               DateTime                      @default(now())
  dailyMessageLimit           Int?
<<<<<<< HEAD
=======
  bio                         String?                       @default("")
>>>>>>> 010eb6b1
  workspace_chats             workspace_chats[]
  workspace_users             workspace_users[]
  embed_configs               embed_configs[]
  embed_chats                 embed_chats[]
  threads                     workspace_threads[]
  recovery_codes              recovery_codes[]
  password_reset_tokens       password_reset_tokens[]
  workspace_agent_invocations workspace_agent_invocations[]
  slash_command_presets       slash_command_presets[]
  browser_extension_api_keys  browser_extension_api_keys[]
  temporary_auth_tokens       temporary_auth_tokens[]
<<<<<<< HEAD
=======
  system_prompt_variables     system_prompt_variables[]
>>>>>>> 010eb6b1
}

model recovery_codes {
  id        Int      @id @default(autoincrement())
  user_id   Int
  code_hash String
  createdAt DateTime @default(now())
  user      users    @relation(fields: [user_id], references: [id], onDelete: Cascade)

  @@index([user_id])
}

model password_reset_tokens {
  id        Int      @id @default(autoincrement())
  user_id   Int
  token     String   @unique
  expiresAt DateTime
  createdAt DateTime @default(now())
  user      users    @relation(fields: [user_id], references: [id], onDelete: Cascade)

  @@index([user_id])
}

model document_vectors {
  id            Int      @id @default(autoincrement())
  docId         String
  vectorId      String
  createdAt     DateTime @default(now())
  lastUpdatedAt DateTime @default(now())
}

model welcome_messages {
  id         Int      @id @default(autoincrement())
  user       String
  response   String
  orderIndex Int?
  createdAt  DateTime @default(now())
}

model workspaces {
  id                           Int                            @id @default(autoincrement())
  name                         String
  slug                         String                         @unique
  vectorTag                    String?
  createdAt                    DateTime                       @default(now())
  openAiTemp                   Float?
  openAiHistory                Int                            @default(20)
  lastUpdatedAt                DateTime                       @default(now())
  openAiPrompt                 String?
  similarityThreshold          Float?                         @default(0.25)
  chatProvider                 String?
  chatModel                    String?
  topN                         Int?                           @default(4)
  chatMode                     String?                        @default("chat")
  pfpFilename                  String?
  agentProvider                String?
  agentModel                   String?
  queryRefusalResponse         String?
  vectorSearchMode             String?                        @default("default")
  workspace_users              workspace_users[]
  documents                    workspace_documents[]
  workspace_suggested_messages workspace_suggested_messages[]
  embed_configs                embed_configs[]
  threads                      workspace_threads[]
  workspace_agent_invocations  workspace_agent_invocations[]
}

model workspace_threads {
  id            Int        @id @default(autoincrement())
  name          String
  slug          String     @unique
  workspace_id  Int
  user_id       Int?
  createdAt     DateTime   @default(now())
  lastUpdatedAt DateTime   @default(now())
  workspace     workspaces @relation(fields: [workspace_id], references: [id], onDelete: Cascade)
  user          users?     @relation(fields: [user_id], references: [id], onDelete: Cascade)

  @@index([workspace_id])
  @@index([user_id])
}

model workspace_suggested_messages {
  id            Int        @id @default(autoincrement())
  workspaceId   Int
  heading       String
  message       String
  createdAt     DateTime   @default(now())
  lastUpdatedAt DateTime   @default(now())
  workspace     workspaces @relation(fields: [workspaceId], references: [id], onDelete: Cascade)

  @@index([workspaceId])
}

model workspace_chats {
  id             Int      @id @default(autoincrement())
  workspaceId    Int
  prompt         String
  response       String
  include        Boolean  @default(true)
  user_id        Int?
  thread_id      Int? // No relation to prevent whole table migration
  api_session_id String? // String identifier for only the dev API to parition chats in any mode.
  createdAt      DateTime @default(now())
  lastUpdatedAt  DateTime @default(now())
  feedbackScore  Boolean?
  users          users?   @relation(fields: [user_id], references: [id], onDelete: Cascade, onUpdate: Cascade)
}

model workspace_agent_invocations {
  id            Int        @id @default(autoincrement())
  uuid          String     @unique
  prompt        String // Contains agent invocation to parse + option additional text for seed.
  closed        Boolean    @default(false)
  user_id       Int?
  thread_id     Int? // No relation to prevent whole table migration
  workspace_id  Int
  createdAt     DateTime   @default(now())
  lastUpdatedAt DateTime   @default(now())
  user          users?     @relation(fields: [user_id], references: [id], onDelete: Cascade, onUpdate: Cascade)
  workspace     workspaces @relation(fields: [workspace_id], references: [id], onDelete: Cascade, onUpdate: Cascade)

  @@index([uuid])
}

model workspace_users {
  id            Int        @id @default(autoincrement())
  user_id       Int
  workspace_id  Int
  createdAt     DateTime   @default(now())
  lastUpdatedAt DateTime   @default(now())
  workspaces    workspaces @relation(fields: [workspace_id], references: [id], onDelete: Cascade, onUpdate: Cascade)
  users         users      @relation(fields: [user_id], references: [id], onDelete: Cascade, onUpdate: Cascade)
}

model cache_data {
  id            Int       @id @default(autoincrement())
  name          String
  data          String
  belongsTo     String?
  byId          Int?
  expiresAt     DateTime?
  createdAt     DateTime  @default(now())
  lastUpdatedAt DateTime  @default(now())
}

model embed_configs {
  id                         Int           @id @default(autoincrement())
  uuid                       String        @unique
  enabled                    Boolean       @default(false)
  chat_mode                  String        @default("query")
  allowlist_domains          String?
  allow_model_override       Boolean       @default(false)
  allow_temperature_override Boolean       @default(false)
  allow_prompt_override      Boolean       @default(false)
  max_chats_per_day          Int?
  max_chats_per_session      Int?
  workspace_id               Int
  createdBy                  Int?
  usersId                    Int?
  createdAt                  DateTime      @default(now())
  workspace                  workspaces    @relation(fields: [workspace_id], references: [id], onDelete: Cascade)
  embed_chats                embed_chats[]
  users                      users?        @relation(fields: [usersId], references: [id])
}

model embed_chats {
  id                     Int           @id @default(autoincrement())
  prompt                 String
  response               String
  session_id             String
  include                Boolean       @default(true)
  connection_information String?
  embed_id               Int
  usersId                Int?
  createdAt              DateTime      @default(now())
  embed_config           embed_configs @relation(fields: [embed_id], references: [id], onDelete: Cascade)
  users                  users?        @relation(fields: [usersId], references: [id])
}

model event_logs {
  id         Int      @id @default(autoincrement())
  event      String
  metadata   String?
  userId     Int?
  occurredAt DateTime @default(now())

  @@index([event])
}

model slash_command_presets {
  id            Int      @id @default(autoincrement())
  command       String
  prompt        String
  description   String
  uid           Int      @default(0) // 0 is null user
  userId        Int?
  createdAt     DateTime @default(now())
  lastUpdatedAt DateTime @default(now())
  user          users?   @relation(fields: [userId], references: [id], onDelete: Cascade)

  @@unique([uid, command])
}

model document_sync_queues {
  id             Int                        @id @default(autoincrement())
  staleAfterMs   Int                        @default(604800000) // 7 days
  nextSyncAt     DateTime
  createdAt      DateTime                   @default(now())
  lastSyncedAt   DateTime                   @default(now())
  workspaceDocId Int                        @unique
  workspaceDoc   workspace_documents?       @relation(fields: [workspaceDocId], references: [id], onDelete: Cascade)
  runs           document_sync_executions[]
}

model document_sync_executions {
  id        Int                  @id @default(autoincrement())
  queueId   Int
  status    String               @default("unknown")
  result    String?
  createdAt DateTime             @default(now())
  queue     document_sync_queues @relation(fields: [queueId], references: [id], onDelete: Cascade)
}

model browser_extension_api_keys {
  id            Int      @id @default(autoincrement())
  key           String   @unique
  user_id       Int?
  createdAt     DateTime @default(now())
  lastUpdatedAt DateTime @updatedAt
  user          users?   @relation(fields: [user_id], references: [id], onDelete: Cascade)

  @@index([user_id])
}

model temporary_auth_tokens {
  id        Int      @id @default(autoincrement())
  token     String   @unique
  userId    Int
  expiresAt DateTime
  createdAt DateTime @default(now())
  user      users    @relation(fields: [userId], references: [id], onDelete: Cascade)

  @@index([token])
  @@index([userId])
<<<<<<< HEAD
=======
}

model system_prompt_variables {
  id          Int      @id @default(autoincrement())
  key         String   @unique
  value       String?
  description String?
  type        String   @default("system") // system, user, dynamic
  userId      Int?
  createdAt   DateTime @default(now())
  updatedAt   DateTime @updatedAt
  user        users?   @relation(fields: [userId], references: [id], onDelete: Cascade)

  @@index([userId])
>>>>>>> 010eb6b1
}<|MERGE_RESOLUTION|>--- conflicted
+++ resolved
@@ -69,10 +69,7 @@
   createdAt                   DateTime                      @default(now())
   lastUpdatedAt               DateTime                      @default(now())
   dailyMessageLimit           Int?
-<<<<<<< HEAD
-=======
   bio                         String?                       @default("")
->>>>>>> 010eb6b1
   workspace_chats             workspace_chats[]
   workspace_users             workspace_users[]
   embed_configs               embed_configs[]
@@ -84,10 +81,7 @@
   slash_command_presets       slash_command_presets[]
   browser_extension_api_keys  browser_extension_api_keys[]
   temporary_auth_tokens       temporary_auth_tokens[]
-<<<<<<< HEAD
-=======
   system_prompt_variables     system_prompt_variables[]
->>>>>>> 010eb6b1
 }
 
 model recovery_codes {
@@ -333,8 +327,6 @@
 
   @@index([token])
   @@index([userId])
-<<<<<<< HEAD
-=======
 }
 
 model system_prompt_variables {
@@ -349,5 +341,4 @@
   user        users?   @relation(fields: [userId], references: [id], onDelete: Cascade)
 
   @@index([userId])
->>>>>>> 010eb6b1
 }