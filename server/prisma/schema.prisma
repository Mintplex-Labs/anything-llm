--- conflicted
+++ resolved
@@ -57,18 +57,11 @@
   id              Int                 @id @default(autoincrement())
   username        String?             @unique
   password        String
-<<<<<<< HEAD
-  role            String            @default("default")
-  suspended       Int               @default(0)
-  createdAt       DateTime          @default(now())
-  lastUpdatedAt   DateTime          @default(now())
-=======
   pfpFilename     String?
   role            String              @default("default")
   suspended       Int                 @default(0)
   createdAt       DateTime            @default(now())
   lastUpdatedAt   DateTime            @default(now())
->>>>>>> 229757be
   workspace_chats workspace_chats[]
   workspace_users workspace_users[]
   embed_configs   embed_configs[]
