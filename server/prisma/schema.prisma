generator client {
  provider = "prisma-client-js"
}

// Uncomment the following lines and comment out the SQLite datasource block above to use PostgreSQL
// Make sure to set the correct DATABASE_URL in your .env file
// After swapping run `yarn prisma:setup` from the root directory to migrate the database
//
// datasource db {
//   provider = "postgresql"
//   url      = env("DATABASE_URL")
// }
datasource db {
  provider = "sqlite"
  url      = "file:../storage/anythingllm.db"
}

model api_keys {
  id            Int      @id @default(autoincrement())
  secret        String?  @unique
  createdBy     Int?
  createdAt     DateTime @default(now())
  lastUpdatedAt DateTime @default(now())
}

model workspace_documents {
  id            Int        @id @default(autoincrement())
  docId         String     @unique
  filename      String
  docpath       String
  workspaceId   Int
  metadata      String?
  createdAt     DateTime   @default(now())
  lastUpdatedAt DateTime   @default(now())
  workspace     workspaces @relation(fields: [workspaceId], references: [id])
}

model invites {
  id            Int      @id @default(autoincrement())
  code          String   @unique
  status        String   @default("pending")
  claimedBy     Int?
  createdAt     DateTime @default(now())
  createdBy     Int
  lastUpdatedAt DateTime @default(now())
}

model system_settings {
  id            Int      @id @default(autoincrement())
  label         String   @unique
  value         String?
  createdAt     DateTime @default(now())
  lastUpdatedAt DateTime @default(now())
}

model users {
  id              Int               @id @default(autoincrement())
  username        String?           @unique
  password        String
  pfpFilename     String?
  role            String            @default("default")
  suspended       Int               @default(0)
  createdAt       DateTime          @default(now())
  lastUpdatedAt   DateTime          @default(now())
  workspace_chats workspace_chats[]
  workspace_users workspace_users[]
  embed_configs   embed_configs[]
  embed_chats     embed_chats[]
}

model document_vectors {
  id            Int      @id @default(autoincrement())
  docId         String
  vectorId      String
  createdAt     DateTime @default(now())
  lastUpdatedAt DateTime @default(now())
}

model welcome_messages {
  id         Int      @id @default(autoincrement())
  user       String
  response   String
  orderIndex Int?
  createdAt  DateTime @default(now())
}

model workspaces {
  id                  Int                   @id @default(autoincrement())
  name                String
  slug                String                @unique
  vectorTag           String?
  createdAt           DateTime              @default(now())
  openAiTemp          Float?
  openAiHistory       Int                   @default(20)
  lastUpdatedAt       DateTime              @default(now())
  openAiPrompt        String?
  similarityThreshold Float?                @default(0.25)
  chatModel           String?
  topN                Int?                  @default(4)
  workspace_users     workspace_users[]
  documents           workspace_documents[]
  embed_configs       embed_configs[]
}

model workspace_chats {
  id            Int      @id @default(autoincrement())
  workspaceId   Int
  prompt        String
  response      String
  include       Boolean  @default(true)
  user_id       Int?
  createdAt     DateTime @default(now())
  lastUpdatedAt DateTime @default(now())
  users         users?   @relation(fields: [user_id], references: [id], onDelete: Cascade, onUpdate: Cascade)
}

model workspace_users {
  id            Int        @id @default(autoincrement())
  user_id       Int
  workspace_id  Int
  createdAt     DateTime   @default(now())
  lastUpdatedAt DateTime   @default(now())
  workspaces    workspaces @relation(fields: [workspace_id], references: [id], onDelete: Cascade, onUpdate: Cascade)
  users         users      @relation(fields: [user_id], references: [id], onDelete: Cascade, onUpdate: Cascade)
}

model cache_data {
  id            Int       @id @default(autoincrement())
  name          String
  data          String
  belongsTo     String?
  byId          Int?
  expiresAt     DateTime?
  createdAt     DateTime  @default(now())
  lastUpdatedAt DateTime  @default(now())
}

<<<<<<< HEAD
model event_logs {
  id            Int       @id @default(autoincrement())
  event         String
  metadata      String?
  userId        Int?
  occurredAt    DateTime  @default(now())
  @@index([userId])
  @@index([event])
}
=======
model embed_configs {
  id                         Int           @id @default(autoincrement())
  uuid                       String        @unique
  enabled                    Boolean       @default(false)
  chat_mode                  String        @default("query")
  allowlist_domains          String?
  allow_model_override       Boolean       @default(false)
  allow_temperature_override Boolean       @default(false)
  allow_prompt_override      Boolean       @default(false)
  max_chats_per_day          Int?
  max_chats_per_session      Int?
  workspace_id               Int
  createdBy                  Int?
  usersId                    Int?
  createdAt                  DateTime      @default(now())
  workspace                  workspaces    @relation(fields: [workspace_id], references: [id], onDelete: Cascade)
  embed_chats                embed_chats[]
  users                      users?        @relation(fields: [usersId], references: [id])
}

model embed_chats {
  id                     Int           @id @default(autoincrement())
  prompt                 String
  response               String
  session_id             String
  include                Boolean       @default(true)
  connection_information String?
  embed_id               Int
  usersId                Int?
  createdAt              DateTime      @default(now())
  embed_config           embed_configs @relation(fields: [embed_id], references: [id], onDelete: Cascade)
  users                  users?        @relation(fields: [usersId], references: [id])
}
>>>>>>> 1846a99b
<|MERGE_RESOLUTION|>--- conflicted
+++ resolved
@@ -135,7 +135,6 @@
   lastUpdatedAt DateTime  @default(now())
 }
 
-<<<<<<< HEAD
 model event_logs {
   id            Int       @id @default(autoincrement())
   event         String
@@ -145,7 +144,8 @@
   @@index([userId])
   @@index([event])
 }
-=======
+
+
 model embed_configs {
   id                         Int           @id @default(autoincrement())
   uuid                       String        @unique
@@ -178,5 +178,4 @@
   createdAt              DateTime      @default(now())
   embed_config           embed_configs @relation(fields: [embed_id], references: [id], onDelete: Cascade)
   users                  users?        @relation(fields: [usersId], references: [id])
-}
->>>>>>> 1846a99b
+}