const { reqBody, multiUserMode, userFromSession } = require("../utils/http");
const { Workspace } = require("../models/workspace");
const { Document } = require("../models/documents");
const { DocumentVectors } = require("../models/vectors");
const { WorkspaceChats } = require("../models/workspaceChats");
const { convertToChatHistory } = require("../utils/chats");
const { getVectorDbClass } = require("../utils/helpers");
const { setupMulter } = require("../utils/files/multer");
const {
  checkPythonAppAlive,
  processDocument,
} = require("../utils/files/documentProcessor");
const { validatedRequest } = require("../utils/middleware/validatedRequest");
const { Telemetry } = require("../models/telemetry");
const { flexUserRoleValid } = require("../utils/middleware/multiUserProtected");
const { handleUploads } = setupMulter();

function workspaceEndpoints(app) {
  if (!app) return;

<<<<<<< HEAD
  app.post(
    "/workspace/new",
    [validatedRequest, flexUserRoleValid],
    async (request, response) => {
      try {
        const user = await userFromSession(request, response);
        const { name = null, onboardingComplete = false } = reqBody(request);
        const { workspace, message } = await Workspace.new(name, user?.id);
        await Telemetry.sendTelemetry("workspace_created", {
          multiUserMode: multiUserMode(response),
          LLMSelection: process.env.LLM_PROVIDER || "openai",
          VectorDbSelection: process.env.VECTOR_DB || "pinecone",
        });
        if (onboardingComplete === true)
          await Telemetry.sendTelemetry("onboarding_complete");

        response.status(200).json({ workspace, message });
      } catch (e) {
        console.log(e.message, e);
        response.sendStatus(500).end();
      }
=======
  app.post("/workspace/new", [validatedRequest], async (request, response) => {
    try {
      const user = await userFromSession(request, response);
      const { name = null, onboardingComplete = false } = reqBody(request);
      const { workspace, message } = await Workspace.new(name, user?.id);
      await Telemetry.sendTelemetry(
        "workspace_created",
        {
          multiUserMode: multiUserMode(response),
          LLMSelection: process.env.LLM_PROVIDER || "openai",
          VectorDbSelection: process.env.VECTOR_DB || "pinecone",
        },
        user?.id
      );
      if (onboardingComplete === true)
        await Telemetry.sendTelemetry("onboarding_complete");

      response.status(200).json({ workspace, message });
    } catch (e) {
      console.log(e.message, e);
      response.sendStatus(500).end();
>>>>>>> 7fcf29d7
    }
  );

  app.post(
    "/workspace/:slug/update",
    [validatedRequest],
    async (request, response) => {
      try {
        const user = await userFromSession(request, response);
        const { slug = null } = request.params;
        const data = reqBody(request);
        const currWorkspace = multiUserMode(response)
          ? await Workspace.getWithUser(user, { slug })
          : await Workspace.get({ slug });

        if (!currWorkspace) {
          response.sendStatus(400).end();
          return;
        }

        const { workspace, message } = await Workspace.update(
          currWorkspace.id,
          data
        );
        response.status(200).json({ workspace, message });
      } catch (e) {
        console.log(e.message, e);
        response.sendStatus(500).end();
      }
    }
  );

  app.post(
    "/workspace/:slug/upload",
    handleUploads.single("file"),
    async function (request, response) {
      const { originalname } = request.file;
      const processingOnline = await checkPythonAppAlive();

      if (!processingOnline) {
        response
          .status(500)
          .json({
            success: false,
            error: `Python processing API is not online. Document ${originalname} will not be processed automatically.`,
          })
          .end();
        return;
      }

      const { success, reason } = await processDocument(originalname);
      if (!success) {
        response.status(500).json({ success: false, error: reason }).end();
        return;
      }

      console.log(
        `Document ${originalname} uploaded processed and successfully. It is now available in documents.`
      );
      await Telemetry.sendTelemetry("document_uploaded");
      response.status(200).json({ success: true, error: null });
    }
  );

  app.post(
    "/workspace/:slug/update-embeddings",
    [validatedRequest],
    async (request, response) => {
      try {
        const user = await userFromSession(request, response);
        const { slug = null } = request.params;
        const { adds = [], deletes = [] } = reqBody(request);
        const currWorkspace = multiUserMode(response)
          ? await Workspace.getWithUser(user, { slug })
          : await Workspace.get({ slug });

        if (!currWorkspace) {
          response.sendStatus(400).end();
          return;
        }

        await Document.removeDocuments(currWorkspace, deletes);
        const { failed = [] } = await Document.addDocuments(
          currWorkspace,
          adds
        );
        const updatedWorkspace = await Workspace.get({ id: currWorkspace.id });
        response.status(200).json({
          workspace: updatedWorkspace,
          message:
            failed.length > 0
              ? `${failed.length} documents could not be embedded.`
              : null,
        });
      } catch (e) {
        console.log(e.message, e);
        response.sendStatus(500).end();
      }
    }
  );

  app.delete(
    "/workspace/:slug",
    [validatedRequest, flexUserRoleValid],
    async (request, response) => {
      try {
        const { slug = "" } = request.params;
        const user = await userFromSession(request, response);
        const VectorDb = getVectorDbClass();
        const workspace = multiUserMode(response)
          ? await Workspace.getWithUser(user, { slug })
          : await Workspace.get({ slug });

        if (!workspace) {
          response.sendStatus(400).end();
          return;
        }

        await WorkspaceChats.delete({ workspaceId: Number(workspace.id) });
        await DocumentVectors.deleteForWorkspace(workspace.id);
        await Document.delete({ workspaceId: Number(workspace.id) });
        await Workspace.delete({ id: Number(workspace.id) });

        try {
          await VectorDb["delete-namespace"]({ namespace: slug });
        } catch (e) {
          console.error(e.message);
        }
        response.sendStatus(200).end();
      } catch (e) {
        console.log(e.message, e);
        response.sendStatus(500).end();
      }
    }
  );

  app.get("/workspaces", [validatedRequest], async (request, response) => {
    try {
      const user = await userFromSession(request, response);
      const workspaces = multiUserMode(response)
        ? await Workspace.whereWithUser(user)
        : await Workspace.where();

      response.status(200).json({ workspaces });
    } catch (e) {
      console.log(e.message, e);
      response.sendStatus(500).end();
    }
  });

  app.get("/workspace/:slug", [validatedRequest], async (request, response) => {
    try {
      const { slug } = request.params;
      const user = await userFromSession(request, response);
      const workspace = multiUserMode(response)
        ? await Workspace.getWithUser(user, { slug })
        : await Workspace.get({ slug });

      response.status(200).json({ workspace });
    } catch (e) {
      console.log(e.message, e);
      response.sendStatus(500).end();
    }
  });

  app.get(
    "/workspace/:slug/chats",
    [validatedRequest],
    async (request, response) => {
      try {
        const { slug } = request.params;
        const user = await userFromSession(request, response);
        const workspace = multiUserMode(response)
          ? await Workspace.getWithUser(user, { slug })
          : await Workspace.get({ slug });

        if (!workspace) {
          response.sendStatus(400).end();
          return;
        }

        const history = multiUserMode(response)
          ? await WorkspaceChats.forWorkspaceByUser(workspace.id, user.id)
          : await WorkspaceChats.forWorkspace(workspace.id);

        response.status(200).json({ history: convertToChatHistory(history) });
      } catch (e) {
        console.log(e.message, e);
        response.sendStatus(500).end();
      }
    }
  );
}

module.exports = { workspaceEndpoints };<|MERGE_RESOLUTION|>--- conflicted
+++ resolved
@@ -18,7 +18,6 @@
 function workspaceEndpoints(app) {
   if (!app) return;
 
-<<<<<<< HEAD
   app.post(
     "/workspace/new",
     [validatedRequest, flexUserRoleValid],
@@ -27,11 +26,15 @@
         const user = await userFromSession(request, response);
         const { name = null, onboardingComplete = false } = reqBody(request);
         const { workspace, message } = await Workspace.new(name, user?.id);
-        await Telemetry.sendTelemetry("workspace_created", {
-          multiUserMode: multiUserMode(response),
-          LLMSelection: process.env.LLM_PROVIDER || "openai",
-          VectorDbSelection: process.env.VECTOR_DB || "pinecone",
-        });
+        await Telemetry.sendTelemetry(
+          "workspace_created",
+          {
+            multiUserMode: multiUserMode(response),
+            LLMSelection: process.env.LLM_PROVIDER || "openai",
+            VectorDbSelection: process.env.VECTOR_DB || "pinecone",
+          },
+          user?.id
+        );
         if (onboardingComplete === true)
           await Telemetry.sendTelemetry("onboarding_complete");
 
@@ -40,29 +43,6 @@
         console.log(e.message, e);
         response.sendStatus(500).end();
       }
-=======
-  app.post("/workspace/new", [validatedRequest], async (request, response) => {
-    try {
-      const user = await userFromSession(request, response);
-      const { name = null, onboardingComplete = false } = reqBody(request);
-      const { workspace, message } = await Workspace.new(name, user?.id);
-      await Telemetry.sendTelemetry(
-        "workspace_created",
-        {
-          multiUserMode: multiUserMode(response),
-          LLMSelection: process.env.LLM_PROVIDER || "openai",
-          VectorDbSelection: process.env.VECTOR_DB || "pinecone",
-        },
-        user?.id
-      );
-      if (onboardingComplete === true)
-        await Telemetry.sendTelemetry("onboarding_complete");
-
-      response.status(200).json({ workspace, message });
-    } catch (e) {
-      console.log(e.message, e);
-      response.sendStatus(500).end();
->>>>>>> 7fcf29d7
     }
   );
 
