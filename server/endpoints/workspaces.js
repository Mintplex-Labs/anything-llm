--- conflicted
+++ resolved
@@ -17,13 +17,10 @@
   flexUserRoleValid,
   ROLES,
 } = require("../utils/middleware/multiUserProtected");
-<<<<<<< HEAD
 const { EventLogs } = require("../models/eventLogs");
-=======
 const {
   WorkspaceSuggestedMessages,
 } = require("../models/workspacesSuggestedMessages");
->>>>>>> 36558350
 const { handleUploads } = setupMulter();
 
 function workspaceEndpoints(app) {
@@ -205,8 +202,8 @@
           message:
             failedToEmbed.length > 0
               ? `${failedToEmbed.length} documents failed to add.\n\n${errors
-                  .map((msg) => `${msg}`)
-                  .join("\n\n")}`
+                .map((msg) => `${msg}`)
+                .join("\n\n")}`
               : null,
         });
       } catch (e) {
