const path = require("path");
const fs = require("fs");
const {
  reqBody,
  multiUserMode,
  userFromSession,
  safeJsonParse,
} = require("../utils/http");
const { normalizePath } = require("../utils/files");
const { Workspace } = require("../models/workspace");
const { Document } = require("../models/documents");
const { DocumentVectors } = require("../models/vectors");
const { WorkspaceChats } = require("../models/workspaceChats");
const { getVectorDbClass } = require("../utils/helpers");
const { handleFileUpload, handlePfpUpload } = require("../utils/files/multer");
const { validatedRequest } = require("../utils/middleware/validatedRequest");
const { Telemetry } = require("../models/telemetry");
const {
  flexUserRoleValid,
  ROLES,
} = require("../utils/middleware/multiUserProtected");
const { EventLogs } = require("../models/eventLogs");
const {
  WorkspaceSuggestedMessages,
} = require("../models/workspacesSuggestedMessages");
const { validWorkspaceSlug } = require("../utils/middleware/validWorkspace");
const { convertToChatHistory } = require("../utils/helpers/chat/responses");
const { CollectorApi } = require("../utils/collectorApi");
const {
  determineWorkspacePfpFilepath,
  fetchPfp,
} = require("../utils/files/pfp");
const { getTTSProvider } = require("../utils/TextToSpeech");

function workspaceEndpoints(app) {
  if (!app) return;

  const responseCache = new Map();

  app.post(
    "/workspace/new",
    [validatedRequest, flexUserRoleValid([ROLES.admin, ROLES.manager])],
    async (request, response) => {
      try {
        const user = await userFromSession(request, response);
        const { name = null, onboardingComplete = false } = reqBody(request);
        const { workspace, message } = await Workspace.new(name, user?.id);
        await Telemetry.sendTelemetry(
          "workspace_created",
          {
            multiUserMode: multiUserMode(response),
            LLMSelection: process.env.LLM_PROVIDER || "openai",
<<<<<<< HEAD
            VectorDbSelection: process.env.VECTOR_DB || "pinecone",
=======
            Embedder: process.env.EMBEDDING_ENGINE || "inherit",
            VectorDbSelection: process.env.VECTOR_DB || "lancedb",
>>>>>>> e9e4ffb8
          },
          user?.id
        );

        await EventLogs.logEvent(
          "workspace_created",
          {
            workspaceName: workspace?.name || "Unknown Workspace",
          },
          user?.id
        );
        if (onboardingComplete === true)
          await Telemetry.sendTelemetry("onboarding_complete");

        response.status(200).json({ workspace, message });
      } catch (e) {
        console.log(e.message, e);
        response.sendStatus(500).end();
      }
    }
  );

  app.post(
    "/workspace/:slug/update",
    [validatedRequest, flexUserRoleValid([ROLES.admin, ROLES.manager])],
    async (request, response) => {
      try {
        const user = await userFromSession(request, response);
        const { slug = null } = request.params;
        const data = reqBody(request);
        const currWorkspace = multiUserMode(response)
          ? await Workspace.getWithUser(user, { slug })
          : await Workspace.get({ slug });

        if (!currWorkspace) {
          response.sendStatus(400).end();
          return;
        }
        await Workspace.trackChange(currWorkspace, data, user);
        const { workspace, message } = await Workspace.update(
          currWorkspace.id,
          data
        );
        response.status(200).json({ workspace, message });
      } catch (e) {
        console.log(e.message, e);
        response.sendStatus(500).end();
      }
    }
  );

  app.post(
    "/workspace/:slug/upload",
    [
      validatedRequest,
      flexUserRoleValid([ROLES.admin, ROLES.manager]),
      handleFileUpload,
    ],
    async function (request, response) {
      const Collector = new CollectorApi();
      const { originalname } = request.file;
      const processingOnline = await Collector.online();

      if (!processingOnline) {
        response
          .status(500)
          .json({
            success: false,
            error: `Python processing API is not online. Document ${originalname} will not be processed automatically.`,
          })
          .end();
        return;
      }

      const { success, reason } = await Collector.processDocument(originalname);
      if (!success) {
        response.status(500).json({ success: false, error: reason }).end();
        return;
      }

      Collector.log(
        `Document ${originalname} uploaded processed and successfully. It is now available in documents.`
      );
      await Telemetry.sendTelemetry("document_uploaded");
      await EventLogs.logEvent(
        "document_uploaded",
        {
          documentName: originalname,
        },
        response.locals?.user?.id
      );
      response.status(200).json({ success: true, error: null });
    }
  );

  app.post(
    "/workspace/:slug/upload-link",
    [validatedRequest, flexUserRoleValid([ROLES.admin, ROLES.manager])],
    async (request, response) => {
      const Collector = new CollectorApi();
      const { link = "" } = reqBody(request);
      const processingOnline = await Collector.online();

      if (!processingOnline) {
        response
          .status(500)
          .json({
            success: false,
            error: `Python processing API is not online. Link ${link} will not be processed automatically.`,
          })
          .end();
        return;
      }

      const { success, reason } = await Collector.processLink(link);
      if (!success) {
        response.status(500).json({ success: false, error: reason }).end();
        return;
      }

      Collector.log(
        `Link ${link} uploaded processed and successfully. It is now available in documents.`
      );
      await Telemetry.sendTelemetry("link_uploaded");
      await EventLogs.logEvent(
        "link_uploaded",
        { link },
        response.locals?.user?.id
      );
      response.status(200).json({ success: true, error: null });
    }
  );

  app.post(
    "/workspace/:slug/update-embeddings",
    [validatedRequest, flexUserRoleValid([ROLES.admin, ROLES.manager])],
    async (request, response) => {
      try {
        const user = await userFromSession(request, response);
        const { slug = null } = request.params;
        const { adds = [], deletes = [] } = reqBody(request);
        const currWorkspace = multiUserMode(response)
          ? await Workspace.getWithUser(user, { slug })
          : await Workspace.get({ slug });

        if (!currWorkspace) {
          response.sendStatus(400).end();
          return;
        }

        await Document.removeDocuments(
          currWorkspace,
          deletes,
          response.locals?.user?.id
        );
        const { failedToEmbed = [], errors = [] } = await Document.addDocuments(
          currWorkspace,
          adds,
          response.locals?.user?.id
        );
        const updatedWorkspace = await Workspace.get({ id: currWorkspace.id });
        response.status(200).json({
          workspace: updatedWorkspace,
          message:
            failedToEmbed.length > 0
              ? `${failedToEmbed.length} documents failed to add.\n\n${errors
                  .map((msg) => `${msg}`)
                  .join("\n\n")}`
              : null,
        });
      } catch (e) {
        console.log(e.message, e);
        response.sendStatus(500).end();
      }
    }
  );

  app.delete(
    "/workspace/:slug",
    [validatedRequest, flexUserRoleValid([ROLES.admin, ROLES.manager])],
    async (request, response) => {
      try {
        const { slug = "" } = request.params;
        const user = await userFromSession(request, response);
        const VectorDb = getVectorDbClass();
        const workspace = multiUserMode(response)
          ? await Workspace.getWithUser(user, { slug })
          : await Workspace.get({ slug });

        if (!workspace) {
          response.sendStatus(400).end();
          return;
        }

        await WorkspaceChats.delete({ workspaceId: Number(workspace.id) });
        await DocumentVectors.deleteForWorkspace(workspace.id);
        await Document.delete({ workspaceId: Number(workspace.id) });
        await Workspace.delete({ id: Number(workspace.id) });

        await EventLogs.logEvent(
          "workspace_deleted",
          {
            workspaceName: workspace?.name || "Unknown Workspace",
          },
          response.locals?.user?.id
        );

        try {
          await VectorDb["delete-namespace"]({ namespace: slug });
        } catch (e) {
          console.error(e.message);
        }
        response.sendStatus(200).end();
      } catch (e) {
        console.log(e.message, e);
        response.sendStatus(500).end();
      }
    }
  );

  app.delete(
    "/workspace/:slug/reset-vector-db",
    [validatedRequest, flexUserRoleValid([ROLES.admin, ROLES.manager])],
    async (request, response) => {
      try {
        const { slug = "" } = request.params;
        const user = await userFromSession(request, response);
        const VectorDb = getVectorDbClass();
        const workspace = multiUserMode(response)
          ? await Workspace.getWithUser(user, { slug })
          : await Workspace.get({ slug });

        if (!workspace) {
          response.sendStatus(400).end();
          return;
        }

        await DocumentVectors.deleteForWorkspace(workspace.id);
        await Document.delete({ workspaceId: Number(workspace.id) });

        await EventLogs.logEvent(
          "workspace_vectors_reset",
          {
            workspaceName: workspace?.name || "Unknown Workspace",
          },
          response.locals?.user?.id
        );

        try {
          await VectorDb["delete-namespace"]({ namespace: slug });
        } catch (e) {
          console.error(e.message);
        }
        response.sendStatus(200).end();
      } catch (e) {
        console.log(e.message, e);
        response.sendStatus(500).end();
      }
    }
  );

  app.get(
    "/workspaces",
    [validatedRequest, flexUserRoleValid([ROLES.all])],
    async (request, response) => {
      try {
        const user = await userFromSession(request, response);
        const workspaces = multiUserMode(response)
          ? await Workspace.whereWithUser(user)
          : await Workspace.where();

        response.status(200).json({ workspaces });
      } catch (e) {
        console.log(e.message, e);
        response.sendStatus(500).end();
      }
    }
  );

  app.get(
    "/workspace/:slug",
    [validatedRequest, flexUserRoleValid([ROLES.all])],
    async (request, response) => {
      try {
        const { slug } = request.params;
        const user = await userFromSession(request, response);
        const workspace = multiUserMode(response)
          ? await Workspace.getWithUser(user, { slug })
          : await Workspace.get({ slug });

        response.status(200).json({ workspace });
      } catch (e) {
        console.log(e.message, e);
        response.sendStatus(500).end();
      }
    }
  );

  app.get(
    "/workspace/:slug/chats",
    [validatedRequest, flexUserRoleValid([ROLES.all])],
    async (request, response) => {
      try {
        const { slug } = request.params;
        const user = await userFromSession(request, response);
        const workspace = multiUserMode(response)
          ? await Workspace.getWithUser(user, { slug })
          : await Workspace.get({ slug });

        if (!workspace) {
          response.sendStatus(400).end();
          return;
        }

        const history = multiUserMode(response)
          ? await WorkspaceChats.forWorkspaceByUser(workspace.id, user.id)
          : await WorkspaceChats.forWorkspace(workspace.id);

        response.status(200).json({ history: convertToChatHistory(history) });
      } catch (e) {
        console.log(e.message, e);
        response.sendStatus(500).end();
      }
    }
  );

  app.delete(
    "/workspace/:slug/delete-chats",
    [validatedRequest, flexUserRoleValid([ROLES.all]), validWorkspaceSlug],
    async (request, response) => {
      try {
        const { chatIds = [] } = reqBody(request);
        const user = await userFromSession(request, response);
        const workspace = response.locals.workspace;

        if (!workspace || !Array.isArray(chatIds)) {
          response.sendStatus(400).end();
          return;
        }

        // This works for both workspace and threads.
        // we simplify this by just looking at workspace<>user overlap
        // since they are all on the same table.
        await WorkspaceChats.delete({
          id: { in: chatIds.map((id) => Number(id)) },
          user_id: user?.id ?? null,
          workspaceId: workspace.id,
        });

        response.sendStatus(200).end();
      } catch (e) {
        console.log(e.message, e);
        response.sendStatus(500).end();
      }
    }
  );

  app.post(
    "/workspace/:slug/chat-feedback/:chatId",
    [validatedRequest, flexUserRoleValid([ROLES.all]), validWorkspaceSlug],
    async (request, response) => {
      try {
        const { chatId } = request.params;
        const { feedback = null } = reqBody(request);
        const existingChat = await WorkspaceChats.get({
          id: Number(chatId),
          workspaceId: response.locals.workspace.id,
        });

        if (!existingChat) {
          response.status(404).end();
          return;
        }

        const result = await WorkspaceChats.updateFeedbackScore(
          chatId,
          feedback
        );
        response.status(200).json({ success: result });
      } catch (error) {
        console.error("Error updating chat feedback:", error);
        response.status(500).end();
      }
    }
  );

  app.get(
    "/workspace/:slug/suggested-messages",
    [validatedRequest, flexUserRoleValid([ROLES.all])],
    async function (request, response) {
      try {
        const { slug } = request.params;
        const suggestedMessages =
          await WorkspaceSuggestedMessages.getMessages(slug);
        response.status(200).json({ success: true, suggestedMessages });
      } catch (error) {
        console.error("Error fetching suggested messages:", error);
        response
          .status(500)
          .json({ success: false, message: "Internal server error" });
      }
    }
  );

  app.post(
    "/workspace/:slug/suggested-messages",
    [validatedRequest, flexUserRoleValid([ROLES.admin, ROLES.manager])],
    async (request, response) => {
      try {
        const { messages = [] } = reqBody(request);
        const { slug } = request.params;
        if (!Array.isArray(messages)) {
          return response.status(400).json({
            success: false,
            message: "Invalid message format. Expected an array of messages.",
          });
        }

        await WorkspaceSuggestedMessages.saveAll(messages, slug);
        return response.status(200).json({
          success: true,
          message: "Suggested messages saved successfully.",
        });
      } catch (error) {
        console.error("Error processing the suggested messages:", error);
        response.status(500).json({
          success: true,
          message: "Error saving the suggested messages.",
        });
      }
    }
  );

  app.post(
    "/workspace/:slug/update-pin",
    [
      validatedRequest,
      flexUserRoleValid([ROLES.admin, ROLES.manager]),
      validWorkspaceSlug,
    ],
    async (request, response) => {
      try {
        const { docPath, pinStatus = false } = reqBody(request);
        const workspace = response.locals.workspace;

        const document = await Document.get({
          workspaceId: workspace.id,
          docpath: docPath,
        });
        if (!document) return response.sendStatus(404).end();

        await Document.update(document.id, { pinned: pinStatus });
        return response.status(200).end();
      } catch (error) {
        console.error("Error processing the pin status update:", error);
        return response.status(500).end();
      }
    }
  );

  app.get(
    "/workspace/:slug/tts/:chatId",
    [validatedRequest, flexUserRoleValid([ROLES.all]), validWorkspaceSlug],
    async function (request, response) {
      try {
        const { chatId } = request.params;
        const workspace = response.locals.workspace;
        const cacheKey = `${workspace.slug}:${chatId}`;
        const wsChat = await WorkspaceChats.get({
          id: Number(chatId),
          workspaceId: workspace.id,
        });

        const cachedResponse = responseCache.get(cacheKey);
        if (cachedResponse) {
          response.writeHead(200, {
            "Content-Type": cachedResponse.mime || "audio/mpeg",
          });
          response.end(cachedResponse.buffer);
          return;
        }

        const text = safeJsonParse(wsChat.response, null)?.text;
        if (!text) return response.sendStatus(204).end();

        const TTSProvider = getTTSProvider();
        const buffer = await TTSProvider.ttsBuffer(text);
        if (buffer === null) return response.sendStatus(204).end();

        responseCache.set(cacheKey, { buffer, mime: "audio/mpeg" });
        response.writeHead(200, {
          "Content-Type": "audio/mpeg",
        });
        response.end(buffer);
        return;
      } catch (error) {
        console.error("Error processing the TTS request:", error);
        response.status(500).json({ message: "TTS could not be completed" });
      }
    }
  );

  app.get(
    "/workspace/:slug/pfp",
    [validatedRequest, flexUserRoleValid([ROLES.all])],
    async function (request, response) {
      try {
        const { slug } = request.params;
        const cachedResponse = responseCache.get(slug);

        if (cachedResponse) {
          response.writeHead(200, {
            "Content-Type": cachedResponse.mime || "image/png",
          });
          response.end(cachedResponse.buffer);
          return;
        }

        const pfpPath = await determineWorkspacePfpFilepath(slug);

        if (!pfpPath) {
          response.sendStatus(204).end();
          return;
        }

        const { found, buffer, mime } = fetchPfp(pfpPath);
        if (!found) {
          response.sendStatus(204).end();
          return;
        }

        responseCache.set(slug, { buffer, mime });

        response.writeHead(200, {
          "Content-Type": mime || "image/png",
        });
        response.end(buffer);
        return;
      } catch (error) {
        console.error("Error processing the logo request:", error);
        response.status(500).json({ message: "Internal server error" });
      }
    }
  );

  app.post(
    "/workspace/:slug/upload-pfp",
    [
      validatedRequest,
      flexUserRoleValid([ROLES.admin, ROLES.manager]),
      handlePfpUpload,
    ],
    async function (request, response) {
      try {
        const { slug } = request.params;
        const uploadedFileName = request.randomFileName;
        if (!uploadedFileName) {
          return response.status(400).json({ message: "File upload failed." });
        }

        const workspaceRecord = await Workspace.get({
          slug,
        });

        const oldPfpFilename = workspaceRecord.pfpFilename;
        if (oldPfpFilename) {
          const oldPfpPath = path.join(
            __dirname,
            `../storage/assets/pfp/${normalizePath(
              workspaceRecord.pfpFilename
            )}`
          );

          if (fs.existsSync(oldPfpPath)) fs.unlinkSync(oldPfpPath);
        }

        const { workspace, message } = await Workspace._update(
          workspaceRecord.id,
          {
            pfpFilename: uploadedFileName,
          }
        );

        return response.status(workspace ? 200 : 500).json({
          message: workspace
            ? "Profile picture uploaded successfully."
            : message,
        });
      } catch (error) {
        console.error("Error processing the profile picture upload:", error);
        response.status(500).json({ message: "Internal server error" });
      }
    }
  );

  app.delete(
    "/workspace/:slug/remove-pfp",
    [validatedRequest, flexUserRoleValid([ROLES.admin, ROLES.manager])],
    async function (request, response) {
      try {
        const { slug } = request.params;
        const workspaceRecord = await Workspace.get({
          slug,
        });
        const oldPfpFilename = workspaceRecord.pfpFilename;

        if (oldPfpFilename) {
          const oldPfpPath = path.join(
            __dirname,
            `../storage/assets/pfp/${normalizePath(oldPfpFilename)}`
          );

          if (fs.existsSync(oldPfpPath)) fs.unlinkSync(oldPfpPath);
        }

        const { workspace, message } = await Workspace._update(
          workspaceRecord.id,
          {
            pfpFilename: null,
          }
        );

        // Clear the cache
        responseCache.delete(slug);

        return response.status(workspace ? 200 : 500).json({
          message: workspace
            ? "Profile picture removed successfully."
            : message,
        });
      } catch (error) {
        console.error("Error processing the profile picture removal:", error);
        response.status(500).json({ message: "Internal server error" });
      }
    }
  );
}

module.exports = { workspaceEndpoints };<|MERGE_RESOLUTION|>--- conflicted
+++ resolved
@@ -50,12 +50,8 @@
           {
             multiUserMode: multiUserMode(response),
             LLMSelection: process.env.LLM_PROVIDER || "openai",
-<<<<<<< HEAD
-            VectorDbSelection: process.env.VECTOR_DB || "pinecone",
-=======
             Embedder: process.env.EMBEDDING_ENGINE || "inherit",
             VectorDbSelection: process.env.VECTOR_DB || "lancedb",
->>>>>>> e9e4ffb8
           },
           user?.id
         );
