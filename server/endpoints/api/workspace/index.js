--- conflicted
+++ resolved
@@ -71,12 +71,8 @@
       await Telemetry.sendTelemetry("workspace_created", {
         multiUserMode: multiUserMode(response),
         LLMSelection: process.env.LLM_PROVIDER || "openai",
-<<<<<<< HEAD
-        VectorDbSelection: process.env.VECTOR_DB || "pinecone",
-=======
         Embedder: process.env.EMBEDDING_ENGINE || "inherit",
         VectorDbSelection: process.env.VECTOR_DB || "lancedb",
->>>>>>> e9e4ffb8
       });
       await EventLogs.logEvent("api_workspace_created", {
         workspaceName: workspace?.name || "Unknown Workspace",
@@ -528,12 +524,8 @@
         const result = await chatWithWorkspace(workspace, message, mode);
         await Telemetry.sendTelemetry("sent_chat", {
           LLMSelection: process.env.LLM_PROVIDER || "openai",
-<<<<<<< HEAD
-          VectorDbSelection: process.env.VECTOR_DB || "pinecone",
-=======
           Embedder: process.env.EMBEDDING_ENGINE || "inherit",
           VectorDbSelection: process.env.VECTOR_DB || "lancedb",
->>>>>>> e9e4ffb8
         });
         await EventLogs.logEvent("api_sent_chat", {
           workspaceName: workspace?.name,
