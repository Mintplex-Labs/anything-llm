--- conflicted
+++ resolved
@@ -411,11 +411,7 @@
         const {
           apiSessionId = null,
           limit = 100,
-<<<<<<< HEAD
-          orderBy = "desc",
-=======
           orderBy = "asc",
->>>>>>> 010eb6b1
         } = request.query;
         const workspace = await Workspace.get({ slug });
 
@@ -427,11 +423,7 @@
         const validLimit = Math.max(1, parseInt(limit));
         const validOrderBy = ["asc", "desc"].includes(orderBy)
           ? orderBy
-<<<<<<< HEAD
-          : "desc";
-=======
           : "asc";
->>>>>>> 010eb6b1
 
         const history = apiSessionId
           ? await WorkspaceChats.forWorkspaceByApiSessionId(
@@ -618,12 +610,8 @@
                  mime: "image/png",
                  contentString: "data:image/png;base64,iVBORw0KGgoAAAANSUhEUgAA..."
                }
-<<<<<<< HEAD
-             ]
-=======
              ],
              reset: false
->>>>>>> 010eb6b1
            }
          }
        }
@@ -658,10 +646,7 @@
           mode = "query",
           sessionId = null,
           attachments = [],
-<<<<<<< HEAD
-=======
           reset = false,
->>>>>>> 010eb6b1
         } = reqBody(request);
         const workspace = await Workspace.get({ slug: String(slug) });
 
@@ -699,10 +684,7 @@
           thread: null,
           sessionId: !!sessionId ? String(sessionId) : null,
           attachments,
-<<<<<<< HEAD
-=======
           reset,
->>>>>>> 010eb6b1
         });
 
         await Telemetry.sendTelemetry("sent_chat", {
@@ -753,12 +735,8 @@
                  mime: "image/png",
                  contentString: "data:image/png;base64,iVBORw0KGgoAAAANSUhEUgAA..."
                }
-<<<<<<< HEAD
-             ]
-=======
              ],
              reset: false
->>>>>>> 010eb6b1
            }
          }
        }
@@ -814,10 +792,7 @@
           mode = "query",
           sessionId = null,
           attachments = [],
-<<<<<<< HEAD
-=======
           reset = false,
->>>>>>> 010eb6b1
         } = reqBody(request);
         const workspace = await Workspace.get({ slug: String(slug) });
 
@@ -862,10 +837,7 @@
           thread: null,
           sessionId: !!sessionId ? String(sessionId) : null,
           attachments,
-<<<<<<< HEAD
-=======
           reset,
->>>>>>> 010eb6b1
         });
         await Telemetry.sendTelemetry("sent_chat", {
           LLMSelection:
