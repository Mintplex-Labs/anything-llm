--- conflicted
+++ resolved
@@ -143,13 +143,8 @@
       */
       try {
         const body = reqBody(request);
-<<<<<<< HEAD
-        const { newValues, error } = updateENV(body);
-        await dumpENV();
-=======
         const { newValues, error } = await updateENV(body);
         if (process.env.NODE_ENV === "production") await dumpENV();
->>>>>>> bf165f2a
         response.status(200).json({ newValues, error });
       } catch (e) {
         console.log(e.message, e);
