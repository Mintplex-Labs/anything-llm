--- conflicted
+++ resolved
@@ -69,15 +69,9 @@
       }
       */
       try {
-<<<<<<< HEAD
-        const { slug } = request.params;
-        let { userId = null } = reqBody(request);
-        const workspace = await Workspace.get({ slug });
-=======
         const wslug = request.params.slug;
         let { userId = null, name = null, slug = null } = reqBody(request);
         const workspace = await Workspace.get({ slug: wslug });
->>>>>>> dca27e72
 
         if (!workspace) {
           response.sendStatus(400).end();
