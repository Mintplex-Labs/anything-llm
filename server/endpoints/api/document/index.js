--- conflicted
+++ resolved
@@ -36,10 +36,7 @@
         "multipart/form-data": {
           schema: {
             type: 'object',
-<<<<<<< HEAD
-=======
             required: ['file'],
->>>>>>> cc745142
             properties: {
               file: {
                 type: 'string',
@@ -128,18 +125,11 @@
   );
 
   app.post(
-<<<<<<< HEAD
-    "/v1/document/upload-folder",
-=======
     "/v1/document/upload/:folderName",
->>>>>>> cc745142
     [validApiKey, handleAPIFileUpload],
     async (request, response) => {
       /*
     #swagger.tags = ['Documents']
-<<<<<<< HEAD
-    #swagger.description = 'Upload a new file to AnythingLLM to be parsed and prepared for embedding.'
-=======
     #swagger.description = 'Upload a new file to a specific folder in AnythingLLM to be parsed and prepared for embedding. If the folder does not exist, it will be created.'
     #swagger.parameters['folderName'] = {
       in: 'path',
@@ -148,34 +138,22 @@
       type: 'string',
       example: 'my-folder'
     }
->>>>>>> cc745142
     #swagger.requestBody = {
       description: 'File to be uploaded.',
       required: true,
       content: {
         "multipart/form-data": {
           schema: {
-<<<<<<< HEAD
-            type: 'string',
-            format: 'binary',
-=======
             type: 'object',
             required: ['file'],
->>>>>>> cc745142
             properties: {
               file: {
                 type: 'string',
                 format: 'binary',
-<<<<<<< HEAD
-              }
-            }
-          },
-=======
                 description: 'The file to upload'
               }
             }
           }
->>>>>>> cc745142
         }
       }
     }
@@ -197,15 +175,9 @@
                   "description": "Unknown",
                   "docSource": "a text file uploaded by the user.",
                   "chunkSource": "anythingllm.txt",
-<<<<<<< HEAD
-                  "published": "1/16/2024, 3:07:00 PM",
-                  "wordCount": 93,
-                  "token_count_estimate": 115,
-=======
                   "published": "1/16/2024, 3:07:00 PM",
                   "wordCount": 93,
                   "token_count_estimate": 115
->>>>>>> cc745142
                 }
               ]
             }
@@ -218,12 +190,6 @@
         "$ref": "#/definitions/InvalidAPIKey"
       }
     }
-<<<<<<< HEAD
-    */
-      try {
-        const { originalname } = request.file;
-        let folder = request.body.folder || "custom-documents";
-=======
     #swagger.responses[500] = {
       description: "Internal Server Error",
       content: {
@@ -242,7 +208,6 @@
       try {
         const { originalname } = request.file;
         let folder = request.params.folderName || "custom-documents";
->>>>>>> cc745142
         folder = normalizePath(folder);
         const targetFolderPath = path.join(documentsPath, folder);
 
