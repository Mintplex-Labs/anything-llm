--- conflicted
+++ resolved
@@ -36,13 +36,8 @@
       content: {
         "multipart/form-data": {
           schema: {
-<<<<<<< HEAD
-            type: 'string',
-            format: 'binary',
-=======
             type: 'object',
             required: ['file'],
->>>>>>> 010eb6b1
             properties: {
               file: {
                 type: 'string',
