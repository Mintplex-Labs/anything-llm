const { Telemetry } = require("../../../models/telemetry");
const { validApiKey } = require("../../../utils/middleware/validApiKey");
const { setupMulter } = require("../../../utils/files/multer");
const {
  viewLocalFiles,
  findDocumentInDocuments,
  normalizePath,
} = require("../../../utils/files");
const { reqBody } = require("../../../utils/http");
const { EventLogs } = require("../../../models/eventLogs");
const { CollectorApi } = require("../../../utils/collectorApi");
const { handleUploads } = setupMulter();
const fs = require("fs");
const path = require("path");
const { Document } = require("../../../models/documents");

function apiDocumentEndpoints(app) {
  if (!app) return;

  app.post(
    "/v1/document/upload",
    [validApiKey],
    handleUploads.single("file"),
    async (request, response) => {
      /*
    #swagger.tags = ['Documents']
    #swagger.description = 'Upload a new file to AnythingLLM to be parsed and prepared for embedding.'
    #swagger.requestBody = {
      description: 'File to be uploaded.',
      required: true,
      type: 'file',
      content: {
        "multipart/form-data": {
          schema: {
            type: 'object',
            properties: {
              file: {
                type: 'string',
                format: 'binary',
              }
            }
          }
        }
      }
    }
    #swagger.responses[200] = {
      content: {
        "application/json": {
          schema: {
            type: 'object',
            example: {
              success: true,
              error: null,
              documents: [
                {
                  "location": "custom-documents/anythingllm.txt-6e8be64c-c162-4b43-9997-b068c0071e8b.json",
                  "name": "anythingllm.txt-6e8be64c-c162-4b43-9997-b068c0071e8b.json",
                  "url": "file:///Users/tim/Documents/anything-llm/collector/hotdir/anythingllm.txt",
                  "title": "anythingllm.txt",
                  "docAuthor": "Unknown",
                  "description": "Unknown",
                  "docSource": "a text file uploaded by the user.",
                  "chunkSource": "anythingllm.txt",
                  "published": "1/16/2024, 3:07:00 PM",
                  "wordCount": 93,
                  "token_count_estimate": 115,
                }
              ]
            }
          }
        }
      }
    }
    #swagger.responses[403] = {
      schema: {
        "$ref": "#/definitions/InvalidAPIKey"
      }
    }
    */
      try {
        const Collector = new CollectorApi();
        const { originalname } = request.file;
        const processingOnline = await Collector.online();

        if (!processingOnline) {
          response
            .status(500)
            .json({
              success: false,
              error: `Document processing API is not online. Document ${originalname} will not be processed automatically.`,
            })
            .end();
          return;
        }

        const { success, reason, documents } =
          await Collector.processDocument(originalname);
        if (!success) {
          response
            .status(500)
            .json({ success: false, error: reason, documents })
            .end();
          return;
        }

        Collector.log(
          `Document ${originalname} uploaded processed and successfully. It is now available in documents.`
        );
        await Telemetry.sendTelemetry("document_uploaded");
        await EventLogs.logEvent("api_document_uploaded", {
          documentName: originalname,
        });
        response.status(200).json({ success: true, error: null, documents });
      } catch (e) {
        console.log(e.message, e);
        response.sendStatus(500).end();
      }
    }
  );

  app.post(
    "/v1/document/upload-link",
    [validApiKey],
    async (request, response) => {
      /*
    #swagger.tags = ['Documents']
    #swagger.description = 'Upload a valid URL for AnythingLLM to scrape and prepare for embedding.'
    #swagger.requestBody = {
      description: 'Link of web address to be scraped.',
      required: true,
      type: 'object',
      content: {
          "application/json": {
            schema: {
              type: 'object',
              example: {
                "link": "https://useanything.com"
              }
            }
          }
        }
    }
    #swagger.responses[200] = {
      content: {
        "application/json": {
          schema: {
            type: 'object',
            example: {
              success: true,
              error: null,
              documents: [
                {
                  "id": "c530dbe6-bff1-4b9e-b87f-710d539d20bc",
                  "url": "file://useanything_com.html",
                  "title": "useanything_com.html",
                  "docAuthor": "no author found",
                  "description": "No description found.",
                  "docSource": "URL link uploaded by the user.",
                  "chunkSource": "https:useanything.com.html",
                  "published": "1/16/2024, 3:46:33 PM",
                  "wordCount": 252,
                  "pageContent": "AnythingLLM is the best....",
                  "token_count_estimate": 447,
                  "location": "custom-documents/url-useanything_com-c530dbe6-bff1-4b9e-b87f-710d539d20bc.json"
                }
              ]
            }
          }
        }
      }
    }
    #swagger.responses[403] = {
      schema: {
        "$ref": "#/definitions/InvalidAPIKey"
      }
    }
    */
      try {
        const Collector = new CollectorApi();
        const { link } = reqBody(request);
        const processingOnline = await Collector.online();

        if (!processingOnline) {
          response
            .status(500)
            .json({
              success: false,
              error: `Document processing API is not online. Link ${link} will not be processed automatically.`,
            })
            .end();
          return;
        }

        const { success, reason, documents } =
          await Collector.processLink(link);
        if (!success) {
          response
            .status(500)
            .json({ success: false, error: reason, documents })
            .end();
          return;
        }

        Collector.log(
          `Link ${link} uploaded processed and successfully. It is now available in documents.`
        );
        await Telemetry.sendTelemetry("link_uploaded");
        await EventLogs.logEvent("api_link_uploaded", {
          link,
        });
        response.status(200).json({ success: true, error: null, documents });
      } catch (e) {
        console.log(e.message, e);
        response.sendStatus(500).end();
      }
    }
  );

  app.post(
    "/v1/document/raw-text",
    [validApiKey],
    async (request, response) => {
      /*
     #swagger.tags = ['Documents']
     #swagger.description = 'Upload a file by specifying its raw text content and metadata values without having to upload a file.'
     #swagger.requestBody = {
      description: 'Text content and metadata of the file to be saved to the system. Use metadata-schema endpoint to get the possible metadata keys',
      required: true,
      type: 'object',
      content: {
        "application/json": {
          schema: {
            type: 'object',
            example: {
              "textContent": "This is the raw text that will be saved as a document in AnythingLLM.",
              "metadata": {
                keyOne: "valueOne",
                keyTwo: "valueTwo",
                etc: "etc"
              }
            }
          }
        }
      }
     }
    #swagger.responses[200] = {
      content: {
        "application/json": {
          schema: {
            type: 'object',
            example: {
              success: true,
              error: null,
              documents: [
                {
                  "id": "c530dbe6-bff1-4b9e-b87f-710d539d20bc",
                  "url": "file://my-document.txt",
                  "title": "hello-world.txt",
                  "docAuthor": "no author found",
                  "description": "No description found.",
                  "docSource": "My custom description set during upload",
                  "chunkSource": "no chunk source specified",
                  "published": "1/16/2024, 3:46:33 PM",
                  "wordCount": 252,
                  "pageContent": "AnythingLLM is the best....",
                  "token_count_estimate": 447,
                  "location": "custom-documents/raw-my-doc-text-c530dbe6-bff1-4b9e-b87f-710d539d20bc.json"
                }
              ]
            }
          }
        }
      }
     }
     #swagger.responses[403] = {
       schema: {
         "$ref": "#/definitions/InvalidAPIKey"
       }
     }
     */
      try {
        const Collector = new CollectorApi();
        const requiredMetadata = ["title"];
        const { textContent, metadata = {} } = reqBody(request);
        const processingOnline = await Collector.online();

        if (!processingOnline) {
          response
            .status(500)
            .json({
              success: false,
              error: `Document processing API is not online. Request will not be processed.`,
            })
            .end();
          return;
        }

        if (
          !requiredMetadata.every(
            (reqKey) =>
              Object.keys(metadata).includes(reqKey) && !!metadata[reqKey]
          )
        ) {
          response
            .status(422)
            .json({
              success: false,
              error: `You are missing required metadata key:value pairs in your request. Required metadata key:values are ${requiredMetadata
                .map((v) => `'${v}'`)
                .join(", ")}`,
            })
            .end();
          return;
        }

        if (!textContent || textContent?.length === 0) {
          response
            .status(422)
            .json({
              success: false,
              error: `The 'textContent' key cannot have an empty value.`,
            })
            .end();
          return;
        }

        const { success, reason, documents } = await Collector.processRawText(
          textContent,
          metadata
        );
        if (!success) {
          response
            .status(500)
            .json({ success: false, error: reason, documents })
            .end();
          return;
        }

        Collector.log(
          `Document created successfully. It is now available in documents.`
        );
        await Telemetry.sendTelemetry("raw_document_uploaded");
        await EventLogs.logEvent("api_raw_document_uploaded");
        response.status(200).json({ success: true, error: null, documents });
      } catch (e) {
        console.log(e.message, e);
        response.sendStatus(500).end();
      }
    }
  );

  app.get("/v1/documents", [validApiKey], async (_, response) => {
    /*
    #swagger.tags = ['Documents']
    #swagger.description = 'List of all locally-stored documents in instance'
    #swagger.responses[200] = {
      content: {
        "application/json": {
          schema: {
            type: 'object',
            example: {
             "localFiles": {
              "name": "documents",
              "type": "folder",
              items: [
                {
                  "name": "my-stored-document.json",
                  "type": "file",
                  "id": "bb07c334-4dab-4419-9462-9d00065a49a1",
                  "url": "file://my-stored-document.txt",
                  "title": "my-stored-document.txt",
                  "cached": false
                },
              ]
             }
            }
          }
        }
      }
    }
    #swagger.responses[403] = {
      schema: {
        "$ref": "#/definitions/InvalidAPIKey"
      }
    }
    */
    try {
      const localFiles = await viewLocalFiles();
      response.status(200).json({ localFiles });
    } catch (e) {
      console.log(e.message, e);
      response.sendStatus(500).end();
    }
  });

  app.get(
    "/v1/document/accepted-file-types",
    [validApiKey],
    async (_, response) => {
      /*
    #swagger.tags = ['Documents']
    #swagger.description = 'Check available filetypes and MIMEs that can be uploaded.'
    #swagger.responses[200] = {
      content: {
        "application/json": {
          schema: {
            type: 'object',
            example: {
              "types": {
                "application/mbox": [
                  ".mbox"
                ],
                "application/pdf": [
                  ".pdf"
                ],
                "application/vnd.oasis.opendocument.text": [
                  ".odt"
                ],
                "application/vnd.openxmlformats-officedocument.wordprocessingml.document": [
                  ".docx"
                ],
                "text/plain": [
                  ".txt",
                  ".md"
                ]
              }
            }
          }
        }
      }
    }
    #swagger.responses[403] = {
      schema: {
        "$ref": "#/definitions/InvalidAPIKey"
      }
    }
    */
      try {
        const types = await new CollectorApi().acceptedFileTypes();
        if (!types) {
          response.sendStatus(404).end();
          return;
        }

        response.status(200).json({ types });
      } catch (e) {
        console.log(e.message, e);
        response.sendStatus(500).end();
      }
    }
  );

  app.get(
    "/v1/document/metadata-schema",
    [validApiKey],
    async (_, response) => {
      /*
    #swagger.tags = ['Documents']
    #swagger.description = 'Get the known available metadata schema for when doing a raw-text upload and the acceptable type of value for each key.'
    #swagger.responses[200] = {
      content: {
        "application/json": {
          schema: {
            type: 'object',
            example: {
             "schema": {
                "keyOne": "string | number | nullable",
                "keyTwo": "string | number | nullable",
                "specialKey": "number",
                "title": "string",
              }
            }
          }
        }
      }
    }
    #swagger.responses[403] = {
      schema: {
        "$ref": "#/definitions/InvalidAPIKey"
      }
    }
    */
      try {
        response.status(200).json({
          schema: {
            // If you are updating this be sure to update the collector METADATA_KEYS constant in /processRawText.
            url: "string | nullable",
            title: "string",
            docAuthor: "string | nullable",
            description: "string | nullable",
            docSource: "string | nullable",
            chunkSource: "string | nullable",
            published: "epoch timestamp in ms | nullable",
          },
        });
      } catch (e) {
        console.log(e.message, e);
        response.sendStatus(500).end();
      }
    }
  );

  // Be careful and place as last route to prevent override of the other /document/ GET
  // endpoints!
  app.get("/v1/document/:docName", [validApiKey], async (request, response) => {
    /*
    #swagger.tags = ['Documents']
    #swagger.description = 'Get a single document by its unique AnythingLLM document name'
    #swagger.parameters['docName'] = {
        in: 'path',
        description: 'Unique document name to find (name in /documents)',
        required: true,
        type: 'string'
    }
    #swagger.responses[200] = {
      content: {
        "application/json": {
          schema: {
            type: 'object',
            example: {
             "localFiles": {
              "name": "documents",
              "type": "folder",
              items: [
                {
                  "name": "my-stored-document.txt-uuid1234.json",
                  "type": "file",
                  "id": "bb07c334-4dab-4419-9462-9d00065a49a1",
                  "url": "file://my-stored-document.txt",
                  "title": "my-stored-document.txt",
                  "cached": false
                },
              ]
             }
            }
          }
        }
      }
    }
    #swagger.responses[403] = {
      schema: {
        "$ref": "#/definitions/InvalidAPIKey"
      }
    }
    */
    try {
      const { docName } = request.params;
      const document = await findDocumentInDocuments(docName);
      if (!document) {
        response.sendStatus(404).end();
        return;
      }
      response.status(200).json({ document });
    } catch (e) {
      console.log(e.message, e);
      response.sendStatus(500).end();
    }
  });

  app.post(
    "/v1/document/create-folder",
    [validApiKey],
    async (request, response) => {
      /*
      #swagger.tags = ['Documents']
      #swagger.description = 'Create a new folder inside the documents storage directory.'
      #swagger.requestBody = {
        description: 'Name of the folder to create.',
        required: true,
        type: 'object',
        content: {
          "application/json": {
            schema: {
              type: 'object',
              example: {
                "name": "new-folder"
              }
            }
          }
        }
      }
      #swagger.responses[200] = {
        content: {
          "application/json": {
            schema: {
              type: 'object',
              example: {
                success: true,
                message: null
              }
            }
          }
        }
      }
      #swagger.responses[403] = {
        schema: {
          "$ref": "#/definitions/InvalidAPIKey"
        }
      }
      */
      try {
        const { name } = reqBody(request);
        const storagePath = path.join(
          __dirname,
          "../../../storage/documents",
<<<<<<< HEAD
          name
        );
        fs.mkdir(storagePath, { recursive: true }, (err) => {
          if (err) {
            console.error("Error creating folder:", err);
            response
              .status(500)
              .json({ success: false, message: "Failed to create folder" });
          } else {
            response.status(200).json({ success: true, message: null });
          }
        });
=======
          normalizePath(name)
        );

        if (fs.existsSync(storagePath)) {
          response.status(500).json({
            success: false,
            message: "Folder by that name already exists",
          });
          return;
        }

        fs.mkdirSync(storagePath, { recursive: true });
        response.status(200).json({ success: true, message: null });
>>>>>>> 4f268dfe
      } catch (e) {
        console.error(e);
        response.status(500).json({
          success: false,
          message: `Failed to create folder: ${e.message}`,
        });
      }
    }
  );

  app.post(
    "/v1/document/move-files",
    [validApiKey],
    async (request, response) => {
      /*
      #swagger.tags = ['Documents']
      #swagger.description = 'Move files within the documents storage directory.'
      #swagger.requestBody = {
        description: 'Array of objects containing source and destination paths of files to move.',
        required: true,
        type: 'object',
        content: {
          "application/json": {
            schema: {
              type: 'object',
              example: {
                "files": [
                  {
                    "from": "custom-documents/file.txt-fc4beeeb-e436-454d-8bb4-e5b8979cb48f.json",
                    "to": "folder/file.txt-fc4beeeb-e436-454d-8bb4-e5b8979cb48f.json"
                  }
                ]
              }
            }
          }
        }
      }
      #swagger.responses[200] = {
        content: {
          "application/json": {
            schema: {
              type: 'object',
              example: {
                success: true,
                message: null
              }
            }
          }
        }
      }
      #swagger.responses[403] = {
        schema: {
          "$ref": "#/definitions/InvalidAPIKey"
        }
      }
      */
      try {
        const { files } = reqBody(request);
        const docpaths = files.map(({ from }) => from);
        const documents = await Document.where({ docpath: { in: docpaths } });
        const embeddedFiles = documents.map((doc) => doc.docpath);
        const moveableFiles = files.filter(
          ({ from }) => !embeddedFiles.includes(from)
        );
        const movePromises = moveableFiles.map(({ from, to }) => {
          const sourcePath = path.join(
            __dirname,
            "../../../storage/documents",
<<<<<<< HEAD
            from
=======
            normalizePath(from)
>>>>>>> 4f268dfe
          );
          const destinationPath = path.join(
            __dirname,
            "../../../storage/documents",
<<<<<<< HEAD
            to
=======
            normalizePath(to)
>>>>>>> 4f268dfe
          );
          return new Promise((resolve, reject) => {
            fs.rename(sourcePath, destinationPath, (err) => {
              if (err) {
                console.error(`Error moving file ${from} to ${to}:`, err);
                reject(err);
              } else {
                resolve();
              }
            });
          });
        });
        Promise.all(movePromises)
          .then(() => {
            const unmovableCount = files.length - moveableFiles.length;
            if (unmovableCount > 0) {
              response.status(200).json({
                success: true,
                message: `${unmovableCount}/${files.length} files not moved. Unembed them from all workspaces.`,
              });
            } else {
              response.status(200).json({
                success: true,
                message: null,
              });
            }
          })
          .catch((err) => {
            console.error("Error moving files:", err);
            response
              .status(500)
              .json({ success: false, message: "Failed to move some files." });
          });
      } catch (e) {
        console.error(e);
        response
          .status(500)
          .json({ success: false, message: "Failed to move files." });
      }
    }
  );
}

module.exports = { apiDocumentEndpoints };<|MERGE_RESOLUTION|>--- conflicted
+++ resolved
@@ -603,20 +603,6 @@
         const storagePath = path.join(
           __dirname,
           "../../../storage/documents",
-<<<<<<< HEAD
-          name
-        );
-        fs.mkdir(storagePath, { recursive: true }, (err) => {
-          if (err) {
-            console.error("Error creating folder:", err);
-            response
-              .status(500)
-              .json({ success: false, message: "Failed to create folder" });
-          } else {
-            response.status(200).json({ success: true, message: null });
-          }
-        });
-=======
           normalizePath(name)
         );
 
@@ -630,7 +616,6 @@
 
         fs.mkdirSync(storagePath, { recursive: true });
         response.status(200).json({ success: true, message: null });
->>>>>>> 4f268dfe
       } catch (e) {
         console.error(e);
         response.status(500).json({
@@ -699,20 +684,12 @@
           const sourcePath = path.join(
             __dirname,
             "../../../storage/documents",
-<<<<<<< HEAD
-            from
-=======
             normalizePath(from)
->>>>>>> 4f268dfe
           );
           const destinationPath = path.join(
             __dirname,
             "../../../storage/documents",
-<<<<<<< HEAD
-            to
-=======
             normalizePath(to)
->>>>>>> 4f268dfe
           );
           return new Promise((resolve, reject) => {
             fs.rename(sourcePath, destinationPath, (err) => {
