const { Telemetry } = require("../../../models/telemetry");
const { validApiKey } = require("../../../utils/middleware/validApiKey");
const { handleAPIFileUpload } = require("../../../utils/files/multer");
const {
  viewLocalFiles,
  findDocumentInDocuments,
  getDocumentsByFolder,
  normalizePath,
  isWithin,
} = require("../../../utils/files");
const { reqBody } = require("../../../utils/http");
const { EventLogs } = require("../../../models/eventLogs");
const { CollectorApi } = require("../../../utils/collectorApi");
const fs = require("fs");
const path = require("path");
const { Document } = require("../../../models/documents");
const documentsPath =
  process.env.NODE_ENV === "development"
    ? path.resolve(__dirname, "../../../storage/documents")
    : path.resolve(process.env.STORAGE_DIR, `documents`);

function apiDocumentEndpoints(app) {
  if (!app) return;

  app.post(
    "/v1/document/upload",
    [validApiKey, handleAPIFileUpload],
    async (request, response) => {
      /*
    #swagger.tags = ['Documents']
    #swagger.description = 'Upload a new file to AnythingLLM to be parsed and prepared for embedding.'
    #swagger.requestBody = {
      description: 'File to be uploaded.',
      required: true,
      content: {
        "multipart/form-data": {
          schema: {
            type: 'string',
            format: 'binary',
            properties: {
              file: {
                type: 'string',
                format: 'binary',
              }
            }
          }
        }
      }
    }
    #swagger.responses[200] = {
      content: {
        "application/json": {
          schema: {
            type: 'object',
            example: {
              success: true,
              error: null,
              documents: [
                {
                  "location": "custom-documents/anythingllm.txt-6e8be64c-c162-4b43-9997-b068c0071e8b.json",
                  "name": "anythingllm.txt-6e8be64c-c162-4b43-9997-b068c0071e8b.json",
                  "url": "file:///Users/tim/Documents/anything-llm/collector/hotdir/anythingllm.txt",
                  "title": "anythingllm.txt",
                  "docAuthor": "Unknown",
                  "description": "Unknown",
                  "docSource": "a text file uploaded by the user.",
                  "chunkSource": "anythingllm.txt",
                  "published": "1/16/2024, 3:07:00 PM",
                  "wordCount": 93,
                  "token_count_estimate": 115,
                }
              ]
            }
          }
        }
      }
    }
    #swagger.responses[403] = {
      schema: {
        "$ref": "#/definitions/InvalidAPIKey"
      }
    }
    */
      try {
        const Collector = new CollectorApi();
        const { originalname } = request.file;
        const processingOnline = await Collector.online();

        if (!processingOnline) {
          response
            .status(500)
            .json({
              success: false,
              error: `Document processing API is not online. Document ${originalname} will not be processed automatically.`,
            })
            .end();
          return;
        }

        const { success, reason, documents } =
          await Collector.processDocument(originalname);
        if (!success) {
          response
            .status(500)
            .json({ success: false, error: reason, documents })
            .end();
          return;
        }

        Collector.log(
          `Document ${originalname} uploaded processed and successfully. It is now available in documents.`
        );
        await Telemetry.sendTelemetry("document_uploaded");
        await EventLogs.logEvent("api_document_uploaded", {
          documentName: originalname,
        });
        response.status(200).json({ success: true, error: null, documents });
      } catch (e) {
        console.error(e.message, e);
        response.sendStatus(500).end();
      }
    }
  );

  app.post(
    "/v1/document/upload-folder",
    [validApiKey, handleAPIFileUpload],
    async (request, response) => {
      /*
    #swagger.tags = ['Documents']
    #swagger.description = 'Upload a new file to AnythingLLM to be parsed and prepared for embedding.'
    #swagger.requestBody = {
      description: 'File to be uploaded.',
      required: true,
      content: {
        "multipart/form-data": {
          schema: {
            type: 'string',
            format: 'binary',
            properties: {
              file: {
                type: 'string',
                format: 'binary',
              }
            }
          },
        }
      }
    }
    #swagger.responses[200] = {
      content: {
        "application/json": {
          schema: {
            type: 'object',
            example: {
              success: true,
              error: null,
              documents: [
                {
                  "location": "custom-documents/anythingllm.txt-6e8be64c-c162-4b43-9997-b068c0071e8b.json",
                  "name": "anythingllm.txt-6e8be64c-c162-4b43-9997-b068c0071e8b.json",
                  "url": "file:///Users/tim/Documents/anything-llm/collector/hotdir/anythingllm.txt",
                  "title": "anythingllm.txt",
                  "docAuthor": "Unknown",
                  "description": "Unknown",
                  "docSource": "a text file uploaded by the user.",
                  "chunkSource": "anythingllm.txt",
                  "published": "1/16/2024, 3:07:00 PM",
                  "wordCount": 93,
                  "token_count_estimate": 115,
                }
              ]
            }
          }
        }
      }
    }
    #swagger.responses[403] = {
      schema: {
        "$ref": "#/definitions/InvalidAPIKey"
      }
    }
    */
      try {
        const { originalname } = request.file;
        let folder = request.body.folder || "custom-documents";
        folder = normalizePath(folder);
        const targetFolderPath = path.join(documentsPath, folder);

        if (
          !isWithin(path.resolve(documentsPath), path.resolve(targetFolderPath))
        ) {
          throw new Error("Invalid folder name");
        }

        // Create the folder if it does not exist
        if (!fs.existsSync(targetFolderPath)) {
          fs.mkdirSync(targetFolderPath, { recursive: true });
        }

        const Collector = new CollectorApi();
        const processingOnline = await Collector.online();
        if (!processingOnline) {
          response
            .status(500)
            .json({
              success: false,
              error: `Document processing API is not online. Document ${originalname} will not be processed automatically.`,
            })
            .end();
          return;
        }

        // Process the uploaded document
        const { success, reason, documents } =
          await Collector.processDocument(originalname);
        if (!success) {
          response
            .status(500)
            .json({ success: false, error: reason, documents })
            .end();
          return;
        }

        // For each processed document, check if it is already in the desired folder.
        // If not, move it using similar logic as in the move-files endpoint.
        for (const doc of documents) {
          const currentFolder = path.dirname(doc.location);
          if (currentFolder !== folder) {
            const sourcePath = path.join(
              documentsPath,
              normalizePath(doc.location)
            );
            const destinationPath = path.join(
              targetFolderPath,
              path.basename(doc.location)
            );

            if (
              !isWithin(documentsPath, sourcePath) ||
              !isWithin(documentsPath, destinationPath)
            ) {
              throw new Error("Invalid file location");
            }

            await fs.promises.rename(sourcePath, destinationPath);

            doc.location = path.join(folder, path.basename(doc.location));
            doc.name = path.basename(doc.location);
          }
        }

        Collector.log(
          `Document ${originalname} uploaded, processed, and moved to folder ${folder} successfully.`
        );
        await Telemetry.sendTelemetry("document_uploaded_to_folder");
        await EventLogs.logEvent("api_document_uploaded_to_folder", {
          documentName: originalname,
          folder,
        });
        response.status(200).json({ success: true, error: null, documents });
      } catch (e) {
        console.error(e.message, e);
        response.sendStatus(500).end();
      }
    }
  );

  app.post(
    "/v1/document/upload-link",
    [validApiKey],
    async (request, response) => {
      /*
    #swagger.tags = ['Documents']
    #swagger.description = 'Upload a valid URL for AnythingLLM to scrape and prepare for embedding.'
    #swagger.requestBody = {
      description: 'Link of web address to be scraped.',
      required: true,
      content: {
          "application/json": {
            schema: {
              type: 'object',
              example: {
                "link": "https://anythingllm.com"
              }
            }
          }
        }
    }
    #swagger.responses[200] = {
      content: {
        "application/json": {
          schema: {
            type: 'object',
            example: {
              success: true,
              error: null,
              documents: [
                {
                  "id": "c530dbe6-bff1-4b9e-b87f-710d539d20bc",
                  "url": "file://useanything_com.html",
                  "title": "useanything_com.html",
                  "docAuthor": "no author found",
                  "description": "No description found.",
                  "docSource": "URL link uploaded by the user.",
                  "chunkSource": "https:anythingllm.com.html",
                  "published": "1/16/2024, 3:46:33 PM",
                  "wordCount": 252,
                  "pageContent": "AnythingLLM is the best....",
                  "token_count_estimate": 447,
                  "location": "custom-documents/url-useanything_com-c530dbe6-bff1-4b9e-b87f-710d539d20bc.json"
                }
              ]
            }
          }
        }
      }
    }
    #swagger.responses[403] = {
      schema: {
        "$ref": "#/definitions/InvalidAPIKey"
      }
    }
    */
      try {
        const Collector = new CollectorApi();
        const { link } = reqBody(request);
        const processingOnline = await Collector.online();

        if (!processingOnline) {
          response
            .status(500)
            .json({
              success: false,
              error: `Document processing API is not online. Link ${link} will not be processed automatically.`,
            })
            .end();
          return;
        }

        const { success, reason, documents } =
          await Collector.processLink(link);
        if (!success) {
          response
            .status(500)
            .json({ success: false, error: reason, documents })
            .end();
          return;
        }

        Collector.log(
          `Link ${link} uploaded processed and successfully. It is now available in documents.`
        );
        await Telemetry.sendTelemetry("link_uploaded");
        await EventLogs.logEvent("api_link_uploaded", {
          link,
        });
        response.status(200).json({ success: true, error: null, documents });
      } catch (e) {
        console.error(e.message, e);
        response.sendStatus(500).end();
      }
    }
  );

  app.post(
    "/v1/document/raw-text",
    [validApiKey],
    async (request, response) => {
      /*
     #swagger.tags = ['Documents']
     #swagger.description = 'Upload a file by specifying its raw text content and metadata values without having to upload a file.'
     #swagger.requestBody = {
      description: 'Text content and metadata of the file to be saved to the system. Use metadata-schema endpoint to get the possible metadata keys',
      required: true,
      content: {
        "application/json": {
          schema: {
            type: 'object',
            example: {
              "textContent": "This is the raw text that will be saved as a document in AnythingLLM.",
              "metadata": {
                "title": "This key is required. See in /server/endpoints/api/document/index.js:287",
                keyOne: "valueOne",
                keyTwo: "valueTwo",
                etc: "etc"
              }
            }
          }
        }
      }
     }
    #swagger.responses[200] = {
      content: {
        "application/json": {
          schema: {
            type: 'object',
            example: {
              success: true,
              error: null,
              documents: [
                {
                  "id": "c530dbe6-bff1-4b9e-b87f-710d539d20bc",
                  "url": "file://my-document.txt",
                  "title": "hello-world.txt",
                  "docAuthor": "no author found",
                  "description": "No description found.",
                  "docSource": "My custom description set during upload",
                  "chunkSource": "no chunk source specified",
                  "published": "1/16/2024, 3:46:33 PM",
                  "wordCount": 252,
                  "pageContent": "AnythingLLM is the best....",
                  "token_count_estimate": 447,
                  "location": "custom-documents/raw-my-doc-text-c530dbe6-bff1-4b9e-b87f-710d539d20bc.json"
                }
              ]
            }
          }
        }
      }
     }
     #swagger.responses[403] = {
       schema: {
         "$ref": "#/definitions/InvalidAPIKey"
       }
     }
     */
      try {
        const Collector = new CollectorApi();
        const requiredMetadata = ["title"];
        const { textContent, metadata = {} } = reqBody(request);
        const processingOnline = await Collector.online();

        if (!processingOnline) {
          response
            .status(500)
            .json({
              success: false,
              error: `Document processing API is not online. Request will not be processed.`,
            })
            .end();
          return;
        }

        if (
          !requiredMetadata.every(
            (reqKey) =>
              Object.keys(metadata).includes(reqKey) && !!metadata[reqKey]
          )
        ) {
          response
            .status(422)
            .json({
              success: false,
              error: `You are missing required metadata key:value pairs in your request. Required metadata key:values are ${requiredMetadata
                .map((v) => `'${v}'`)
                .join(", ")}`,
            })
            .end();
          return;
        }

        if (!textContent || textContent?.length === 0) {
          response
            .status(422)
            .json({
              success: false,
              error: `The 'textContent' key cannot have an empty value.`,
            })
            .end();
          return;
        }

        const { success, reason, documents } = await Collector.processRawText(
          textContent,
          metadata
        );
        if (!success) {
          response
            .status(500)
            .json({ success: false, error: reason, documents })
            .end();
          return;
        }

        Collector.log(
          `Document created successfully. It is now available in documents.`
        );
        await Telemetry.sendTelemetry("raw_document_uploaded");
        await EventLogs.logEvent("api_raw_document_uploaded");
        response.status(200).json({ success: true, error: null, documents });
      } catch (e) {
        console.error(e.message, e);
        response.sendStatus(500).end();
      }
    }
  );

  app.get("/v1/documents", [validApiKey], async (_, response) => {
    /*
    #swagger.tags = ['Documents']
    #swagger.description = 'List of all locally-stored documents in instance'
    #swagger.responses[200] = {
      content: {
        "application/json": {
          schema: {
            type: 'object',
            example: {
             "localFiles": {
              "name": "documents",
              "type": "folder",
              items: [
                {
                  "name": "my-stored-document.json",
                  "type": "file",
                  "id": "bb07c334-4dab-4419-9462-9d00065a49a1",
                  "url": "file://my-stored-document.txt",
                  "title": "my-stored-document.txt",
                  "cached": false
                },
              ]
             }
            }
          }
        }
      }
    }
    #swagger.responses[403] = {
      schema: {
        "$ref": "#/definitions/InvalidAPIKey"
      }
    }
    */
    try {
      const localFiles = await viewLocalFiles();
      response.status(200).json({ localFiles });
    } catch (e) {
      console.error(e.message, e);
      response.sendStatus(500).end();
    }
  });

  app.get(
    "/v1/documents/folder/:folderName",
    [validApiKey],
    async (request, response) => {
      /*
    #swagger.tags = ['Documents']
    #swagger.description = 'Get all documents stored in a specific folder.'
    #swagger.parameters['folderName'] = {
      in: 'path',
      description: 'Name of the folder to retrieve documents from',
      required: true,
      type: 'string'
    }
    #swagger.responses[200] = {
      content: {
        "application/json": {
          schema: {
            type: 'object',
            example: {
              folder: "custom-documents",
              documents: [
                {
                  name: "document1.json",
                  type: "file",
                  cached: false,
                  pinnedWorkspaces: [],
                  watched: false,
<<<<<<< HEAD
                  // ... other document metadata
                },
                // more documents
=======
                  more: "data",
                },
                {
                  name: "document2.json",
                  type: "file",
                  cached: false,
                  pinnedWorkspaces: [],
                  watched: false,
                  more: "data",
                },
>>>>>>> 43e29d6f
              ]
            }
          }
        }
      }
    }
    #swagger.responses[403] = {
      schema: {
        "$ref": "#/definitions/InvalidAPIKey"
      }
    }
    */
      try {
        const { folderName } = request.params;
        const result = await getDocumentsByFolder(folderName);
        response.status(200).json(result);
      } catch (e) {
        console.error(e.message, e);
        response.sendStatus(500).end();
      }
    }
  );

  app.get(
    "/v1/document/accepted-file-types",
    [validApiKey],
    async (_, response) => {
      /*
    #swagger.tags = ['Documents']
    #swagger.description = 'Check available filetypes and MIMEs that can be uploaded.'
    #swagger.responses[200] = {
      content: {
        "application/json": {
          schema: {
            type: 'object',
            example: {
              "types": {
                "application/mbox": [
                  ".mbox"
                ],
                "application/pdf": [
                  ".pdf"
                ],
                "application/vnd.oasis.opendocument.text": [
                  ".odt"
                ],
                "application/vnd.openxmlformats-officedocument.wordprocessingml.document": [
                  ".docx"
                ],
                "text/plain": [
                  ".txt",
                  ".md"
                ]
              }
            }
          }
        }
      }
    }
    #swagger.responses[403] = {
      schema: {
        "$ref": "#/definitions/InvalidAPIKey"
      }
    }
    */
      try {
        const types = await new CollectorApi().acceptedFileTypes();
        if (!types) {
          response.sendStatus(404).end();
          return;
        }

        response.status(200).json({ types });
      } catch (e) {
        console.error(e.message, e);
        response.sendStatus(500).end();
      }
    }
  );

  app.get(
    "/v1/document/metadata-schema",
    [validApiKey],
    async (_, response) => {
      /*
    #swagger.tags = ['Documents']
    #swagger.description = 'Get the known available metadata schema for when doing a raw-text upload and the acceptable type of value for each key.'
    #swagger.responses[200] = {
      content: {
        "application/json": {
          schema: {
            type: 'object',
            example: {
             "schema": {
                "keyOne": "string | number | nullable",
                "keyTwo": "string | number | nullable",
                "specialKey": "number",
                "title": "string",
              }
            }
          }
        }
      }
    }
    #swagger.responses[403] = {
      schema: {
        "$ref": "#/definitions/InvalidAPIKey"
      }
    }
    */
      try {
        response.status(200).json({
          schema: {
            // If you are updating this be sure to update the collector METADATA_KEYS constant in /processRawText.
            url: "string | nullable",
            title: "string",
            docAuthor: "string | nullable",
            description: "string | nullable",
            docSource: "string | nullable",
            chunkSource: "string | nullable",
            published: "epoch timestamp in ms | nullable",
          },
        });
      } catch (e) {
        console.error(e.message, e);
        response.sendStatus(500).end();
      }
    }
  );

  // Be careful and place as last route to prevent override of the other /document/ GET
  // endpoints!
  app.get("/v1/document/:docName", [validApiKey], async (request, response) => {
    /*
    #swagger.tags = ['Documents']
    #swagger.description = 'Get a single document by its unique AnythingLLM document name'
    #swagger.parameters['docName'] = {
        in: 'path',
        description: 'Unique document name to find (name in /documents)',
        required: true,
        type: 'string'
    }
    #swagger.responses[200] = {
      content: {
        "application/json": {
          schema: {
            type: 'object',
            example: {
             "localFiles": {
              "name": "documents",
              "type": "folder",
              items: [
                {
                  "name": "my-stored-document.txt-uuid1234.json",
                  "type": "file",
                  "id": "bb07c334-4dab-4419-9462-9d00065a49a1",
                  "url": "file://my-stored-document.txt",
                  "title": "my-stored-document.txt",
                  "cached": false
                },
              ]
             }
            }
          }
        }
      }
    }
    #swagger.responses[403] = {
      schema: {
        "$ref": "#/definitions/InvalidAPIKey"
      }
    }
    */
    try {
      const { docName } = request.params;
      const document = await findDocumentInDocuments(docName);
      if (!document) {
        response.sendStatus(404).end();
        return;
      }
      response.status(200).json({ document });
    } catch (e) {
      console.error(e.message, e);
      response.sendStatus(500).end();
    }
  });

  app.post(
    "/v1/document/create-folder",
    [validApiKey],
    async (request, response) => {
      /*
      #swagger.tags = ['Documents']
      #swagger.description = 'Create a new folder inside the documents storage directory.'
      #swagger.requestBody = {
        description: 'Name of the folder to create.',
        required: true,
        content: {
          "application/json": {
            schema: {
              type: 'string',
              example: {
                "name": "new-folder"
              }
            }
          }
        }
      }
      #swagger.responses[200] = {
        content: {
          "application/json": {
            schema: {
              type: 'object',
              example: {
                success: true,
                message: null
              }
            }
          }
        }
      }
      #swagger.responses[403] = {
        schema: {
          "$ref": "#/definitions/InvalidAPIKey"
        }
      }
      */
      try {
        const { name } = reqBody(request);
        const storagePath = path.join(documentsPath, normalizePath(name));
        if (!isWithin(path.resolve(documentsPath), path.resolve(storagePath)))
          throw new Error("Invalid path name");

        if (fs.existsSync(storagePath)) {
          response.status(500).json({
            success: false,
            message: "Folder by that name already exists",
          });
          return;
        }

        fs.mkdirSync(storagePath, { recursive: true });
        response.status(200).json({ success: true, message: null });
      } catch (e) {
        console.error(e);
        response.status(500).json({
          success: false,
          message: `Failed to create folder: ${e.message}`,
        });
      }
    }
  );

  app.post(
    "/v1/document/move-files",
    [validApiKey],
    async (request, response) => {
      /*
      #swagger.tags = ['Documents']
      #swagger.description = 'Move files within the documents storage directory.'
      #swagger.requestBody = {
        description: 'Array of objects containing source and destination paths of files to move.',
        required: true,
        content: {
          "application/json": {
            schema: {
              type: 'object',
              example: {
                "files": [
                  {
                    "from": "custom-documents/file.txt-fc4beeeb-e436-454d-8bb4-e5b8979cb48f.json",
                    "to": "folder/file.txt-fc4beeeb-e436-454d-8bb4-e5b8979cb48f.json"
                  }
                ]
              }
            }
          }
        }
      }
      #swagger.responses[200] = {
        content: {
          "application/json": {
            schema: {
              type: 'object',
              example: {
                success: true,
                message: null
              }
            }
          }
        }
      }
      #swagger.responses[403] = {
        schema: {
          "$ref": "#/definitions/InvalidAPIKey"
        }
      }
      */
      try {
        const { files } = reqBody(request);
        const docpaths = files.map(({ from }) => from);
        const documents = await Document.where({ docpath: { in: docpaths } });
        const embeddedFiles = documents.map((doc) => doc.docpath);
        const moveableFiles = files.filter(
          ({ from }) => !embeddedFiles.includes(from)
        );
        const movePromises = moveableFiles.map(({ from, to }) => {
          const sourcePath = path.join(documentsPath, normalizePath(from));
          const destinationPath = path.join(documentsPath, normalizePath(to));
          return new Promise((resolve, reject) => {
            if (
              !isWithin(documentsPath, sourcePath) ||
              !isWithin(documentsPath, destinationPath)
            )
              return reject("Invalid file location");

            fs.rename(sourcePath, destinationPath, (err) => {
              if (err) {
                console.error(`Error moving file ${from} to ${to}:`, err);
                reject(err);
              } else {
                resolve();
              }
            });
          });
        });
        Promise.all(movePromises)
          .then(() => {
            const unmovableCount = files.length - moveableFiles.length;
            if (unmovableCount > 0) {
              response.status(200).json({
                success: true,
                message: `${unmovableCount}/${files.length} files not moved. Unembed them from all workspaces.`,
              });
            } else {
              response.status(200).json({
                success: true,
                message: null,
              });
            }
          })
          .catch((err) => {
            console.error("Error moving files:", err);
            response
              .status(500)
              .json({ success: false, message: "Failed to move some files." });
          });
      } catch (e) {
        console.error(e);
        response
          .status(500)
          .json({ success: false, message: "Failed to move files." });
      }
    }
  );
}

module.exports = { apiDocumentEndpoints };<|MERGE_RESOLUTION|>--- conflicted
+++ resolved
@@ -567,11 +567,6 @@
                   cached: false,
                   pinnedWorkspaces: [],
                   watched: false,
-<<<<<<< HEAD
-                  // ... other document metadata
-                },
-                // more documents
-=======
                   more: "data",
                 },
                 {
@@ -582,7 +577,6 @@
                   watched: false,
                   more: "data",
                 },
->>>>>>> 43e29d6f
               ]
             }
           }
