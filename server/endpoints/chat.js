const { v4: uuidv4 } = require("uuid");
const { reqBody, userFromSession, multiUserMode } = require("../utils/http");
const { validatedRequest } = require("../utils/middleware/validatedRequest");
const { WorkspaceChats } = require("../models/workspaceChats");
const { SystemSettings } = require("../models/systemSettings");
const { Telemetry } = require("../models/telemetry");
const { streamChatWithWorkspace } = require("../utils/chats/stream");
const {
  ROLES,
  flexUserRoleValid,
} = require("../utils/middleware/multiUserProtected");
const { EventLogs } = require("../models/eventLogs");
const {
  validWorkspaceAndThreadSlug,
  validWorkspaceSlug,
} = require("../utils/middleware/validWorkspace");
const { writeResponseChunk } = require("../utils/helpers/chat/responses");

function chatEndpoints(app) {
  if (!app) return;

  app.post(
    "/workspace/:slug/stream-chat",
    [validatedRequest, flexUserRoleValid([ROLES.all]), validWorkspaceSlug],
    async (request, response) => {
      try {
        const user = await userFromSession(request, response);
        const { message } = reqBody(request);
        const workspace = response.locals.workspace;

        if (!message?.length) {
          response.status(400).json({
            id: uuidv4(),
            type: "abort",
            textResponse: null,
            sources: [],
            close: true,
            error: !message?.length ? "Message is empty." : null,
          });
          return;
        }

        response.setHeader("Cache-Control", "no-cache");
        response.setHeader("Content-Type", "text/event-stream");
        response.setHeader("Access-Control-Allow-Origin", "*");
        response.setHeader("Connection", "keep-alive");
        response.flushHeaders();

        if (multiUserMode(response) && user.role !== ROLES.admin) {
          const limitMessagesSetting = await SystemSettings.get({
            label: "limit_user_messages",
          });
          const limitMessages = limitMessagesSetting?.value === "true";

          if (limitMessages) {
            const messageLimitSetting = await SystemSettings.get({
              label: "message_limit",
            });
            const systemLimit = Number(messageLimitSetting?.value);

            if (!!systemLimit) {
              const currentChatCount = await WorkspaceChats.count({
                user_id: user.id,
                createdAt: {
                  gte: new Date(new Date() - 24 * 60 * 60 * 1000),
                },
              });

              if (currentChatCount >= systemLimit) {
                writeResponseChunk(response, {
                  id: uuidv4(),
                  type: "abort",
                  textResponse: null,
                  sources: [],
                  close: true,
                  error: `You have met your maximum 24 hour chat quota of ${systemLimit} chats set by the instance administrators. Try again later.`,
                });
                return;
              }
            }
          }
        }

        await streamChatWithWorkspace(
          response,
          workspace,
          message,
          workspace?.chatMode,
          user
        );
        await Telemetry.sendTelemetry("sent_chat", {
          multiUserMode: multiUserMode(response),
          LLMSelection: process.env.LLM_PROVIDER || "openai",
<<<<<<< HEAD
          VectorDbSelection: process.env.VECTOR_DB || "pinecone",
=======
          Embedder: process.env.EMBEDDING_ENGINE || "inherit",
          VectorDbSelection: process.env.VECTOR_DB || "lancedb",
>>>>>>> e9e4ffb8
        });

        await EventLogs.logEvent(
          "sent_chat",
          {
            workspaceName: workspace?.name,
            chatModel: workspace?.chatModel || "System Default",
          },
          user?.id
        );
        response.end();
      } catch (e) {
        console.error(e);
        writeResponseChunk(response, {
          id: uuidv4(),
          type: "abort",
          textResponse: null,
          sources: [],
          close: true,
          error: e.message,
        });
        response.end();
      }
    }
  );

  app.post(
    "/workspace/:slug/thread/:threadSlug/stream-chat",
    [
      validatedRequest,
      flexUserRoleValid([ROLES.all]),
      validWorkspaceAndThreadSlug,
    ],
    async (request, response) => {
      try {
        const user = await userFromSession(request, response);
        const { message } = reqBody(request);
        const workspace = response.locals.workspace;
        const thread = response.locals.thread;

        if (!message?.length) {
          response.status(400).json({
            id: uuidv4(),
            type: "abort",
            textResponse: null,
            sources: [],
            close: true,
            error: !message?.length ? "Message is empty." : null,
          });
          return;
        }

        response.setHeader("Cache-Control", "no-cache");
        response.setHeader("Content-Type", "text/event-stream");
        response.setHeader("Access-Control-Allow-Origin", "*");
        response.setHeader("Connection", "keep-alive");
        response.flushHeaders();

        if (multiUserMode(response) && user.role !== ROLES.admin) {
          const limitMessagesSetting = await SystemSettings.get({
            label: "limit_user_messages",
          });
          const limitMessages = limitMessagesSetting?.value === "true";

          if (limitMessages) {
            const messageLimitSetting = await SystemSettings.get({
              label: "message_limit",
            });
            const systemLimit = Number(messageLimitSetting?.value);

            if (!!systemLimit) {
              // Chat qty includes all threads because any user can freely
              // create threads and would bypass this rule.
              const currentChatCount = await WorkspaceChats.count({
                user_id: user.id,
                createdAt: {
                  gte: new Date(new Date() - 24 * 60 * 60 * 1000),
                },
              });

              if (currentChatCount >= systemLimit) {
                writeResponseChunk(response, {
                  id: uuidv4(),
                  type: "abort",
                  textResponse: null,
                  sources: [],
                  close: true,
                  error: `You have met your maximum 24 hour chat quota of ${systemLimit} chats set by the instance administrators. Try again later.`,
                });
                return;
              }
            }
          }
        }

        await streamChatWithWorkspace(
          response,
          workspace,
          message,
          workspace?.chatMode,
          user,
          thread
        );
        await Telemetry.sendTelemetry("sent_chat", {
          multiUserMode: multiUserMode(response),
          LLMSelection: process.env.LLM_PROVIDER || "openai",
          Embedder: process.env.EMBEDDING_ENGINE || "inherit",
          VectorDbSelection: process.env.VECTOR_DB || "lancedb",
        });

        await EventLogs.logEvent(
          "sent_chat",
          {
            workspaceName: workspace.name,
            thread: thread.name,
            chatModel: workspace?.chatModel || "System Default",
          },
          user?.id
        );
        response.end();
      } catch (e) {
        console.error(e);
        writeResponseChunk(response, {
          id: uuidv4(),
          type: "abort",
          textResponse: null,
          sources: [],
          close: true,
          error: e.message,
        });
        response.end();
      }
    }
  );
}

module.exports = { chatEndpoints };<|MERGE_RESOLUTION|>--- conflicted
+++ resolved
@@ -91,12 +91,8 @@
         await Telemetry.sendTelemetry("sent_chat", {
           multiUserMode: multiUserMode(response),
           LLMSelection: process.env.LLM_PROVIDER || "openai",
-<<<<<<< HEAD
-          VectorDbSelection: process.env.VECTOR_DB || "pinecone",
-=======
           Embedder: process.env.EMBEDDING_ENGINE || "inherit",
           VectorDbSelection: process.env.VECTOR_DB || "lancedb",
->>>>>>> e9e4ffb8
         });
 
         await EventLogs.logEvent(
