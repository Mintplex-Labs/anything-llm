const { v4: uuidv4 } = require("uuid");
const { reqBody, userFromSession, multiUserMode } = require("../utils/http");
const { Workspace } = require("../models/workspace");
const { validatedRequest } = require("../utils/middleware/validatedRequest");
const { WorkspaceChats } = require("../models/workspaceChats");
const { SystemSettings } = require("../models/systemSettings");
const { Telemetry } = require("../models/telemetry");
const {
  streamChatWithWorkspace,
  writeResponseChunk,
  VALID_CHAT_MODE,
} = require("../utils/chats/stream");
const {
  ROLES,
  flexUserRoleValid,
} = require("../utils/middleware/multiUserProtected");

function chatEndpoints(app) {
  if (!app) return;

  app.post(
    "/workspace/:slug/stream-chat",
    [validatedRequest, flexUserRoleValid([ROLES.all])],
    async (request, response) => {
      try {
        const user = await userFromSession(request, response);
        const { slug } = request.params;
        const { message, mode = "query" } = reqBody(request);

        const workspace = multiUserMode(response)
          ? await Workspace.getWithUser(user, { slug })
          : await Workspace.get({ slug });

        if (!workspace) {
          response.sendStatus(400).end();
          return;
        }

        if (!message?.length || !VALID_CHAT_MODE.includes(mode)) {
          response.status(400).json({
            id: uuidv4(),
            type: "abort",
            textResponse: null,
            sources: [],
            close: true,
            error: !message?.length
              ? "Message is empty."
              : `${mode} is not a valid mode.`,
          });
          return;
        }

        response.setHeader("Cache-Control", "no-cache");
        response.setHeader("Content-Type", "text/event-stream");
        response.setHeader("Access-Control-Allow-Origin", "*");
        response.setHeader("Connection", "keep-alive");
        response.flushHeaders();

        if (multiUserMode(response) && user.role !== ROLES.admin) {
          const limitMessagesSetting = await SystemSettings.get({
            label: "limit_user_messages",
          });
          const limitMessages = limitMessagesSetting?.value === "true";

          if (limitMessages) {
            const messageLimitSetting = await SystemSettings.get({
              label: "message_limit",
            });
            const systemLimit = Number(messageLimitSetting?.value);

            if (!!systemLimit) {
              const currentChatCount = await WorkspaceChats.count({
                user_id: user.id,
                createdAt: {
                  gte: new Date(new Date() - 24 * 60 * 60 * 1000),
                },
              });

              if (currentChatCount >= systemLimit) {
                writeResponseChunk(response, {
                  id: uuidv4(),
                  type: "abort",
                  textResponse: null,
                  sources: [],
                  close: true,
                  error: `You have met your maximum 24 hour chat quota of ${systemLimit} chats set by the instance administrators. Try again later.`,
                });
                return;
              }
            }
          }
        }

        await streamChatWithWorkspace(response, workspace, message, mode, user);
        await Telemetry.sendTelemetry("sent_chat", {
          multiUserMode: multiUserMode(response),
          LLMSelection: process.env.LLM_PROVIDER || "openai",
          VectorDbSelection: process.env.VECTOR_DB || "pinecone",
        });
        response.end();
      } catch (e) {
        console.error(e);
        writeResponseChunk(response, {
          id: uuidv4(),
          type: "abort",
          textResponse: null,
          sources: [],
          close: true,
          error: e.message,
        });
        response.end();
      }
    }
  );
<<<<<<< HEAD

  app.post(
    "/workspace/:slug/chat",
    [validatedRequest],
    async (request, response) => {
      try {
        const user = await userFromSession(request, response);
        const { slug } = request.params;
        const { message, mode = "query" } = reqBody(request);

        const workspace = multiUserMode(response)
          ? await Workspace.getWithUser(user, { slug })
          : await Workspace.get({ slug });

        if (!workspace) {
          response.sendStatus(400).end();
          return;
        }

        if (multiUserMode(response) && user.role !== "admin") {
          const limitMessagesSetting = await SystemSettings.get({
            label: "limit_user_messages",
          });
          const limitMessages = limitMessagesSetting?.value === "true";

          if (limitMessages) {
            const messageLimitSetting = await SystemSettings.get({
              label: "message_limit",
            });
            const systemLimit = Number(messageLimitSetting?.value);

            if (!!systemLimit) {
              const currentChatCount = await WorkspaceChats.count({
                user_id: user.id,
                createdAt: {
                  gte: new Date(new Date() - 24 * 60 * 60 * 1000),
                },
              });

              if (currentChatCount >= systemLimit) {
                response.status(500).json({
                  id: uuidv4(),
                  type: "abort",
                  textResponse: null,
                  sources: [],
                  close: true,
                  error: `You have met your maximum 24 hour chat quota of ${systemLimit} chats set by the instance administrators. Try again later.`,
                });
                return;
              }
            }
          }
        }

        const result = await chatWithWorkspace(workspace, message, mode, user);
        await Telemetry.sendTelemetry(
          "sent_chat",
          {
            multiUserMode: multiUserMode(response),
            LLMSelection: process.env.LLM_PROVIDER || "openai",
            VectorDbSelection: process.env.VECTOR_DB || "pinecone",
          },
          user?.id
        );
        response.status(200).json({ ...result });
      } catch (e) {
        console.error(e);
        response.status(500).json({
          id: uuidv4(),
          type: "abort",
          textResponse: null,
          sources: [],
          close: true,
          error: e.message,
        });
      }
    }
  );
=======
>>>>>>> 2f3db0e6
}

module.exports = { chatEndpoints };<|MERGE_RESOLUTION|>--- conflicted
+++ resolved
@@ -112,87 +112,6 @@
       }
     }
   );
-<<<<<<< HEAD
-
-  app.post(
-    "/workspace/:slug/chat",
-    [validatedRequest],
-    async (request, response) => {
-      try {
-        const user = await userFromSession(request, response);
-        const { slug } = request.params;
-        const { message, mode = "query" } = reqBody(request);
-
-        const workspace = multiUserMode(response)
-          ? await Workspace.getWithUser(user, { slug })
-          : await Workspace.get({ slug });
-
-        if (!workspace) {
-          response.sendStatus(400).end();
-          return;
-        }
-
-        if (multiUserMode(response) && user.role !== "admin") {
-          const limitMessagesSetting = await SystemSettings.get({
-            label: "limit_user_messages",
-          });
-          const limitMessages = limitMessagesSetting?.value === "true";
-
-          if (limitMessages) {
-            const messageLimitSetting = await SystemSettings.get({
-              label: "message_limit",
-            });
-            const systemLimit = Number(messageLimitSetting?.value);
-
-            if (!!systemLimit) {
-              const currentChatCount = await WorkspaceChats.count({
-                user_id: user.id,
-                createdAt: {
-                  gte: new Date(new Date() - 24 * 60 * 60 * 1000),
-                },
-              });
-
-              if (currentChatCount >= systemLimit) {
-                response.status(500).json({
-                  id: uuidv4(),
-                  type: "abort",
-                  textResponse: null,
-                  sources: [],
-                  close: true,
-                  error: `You have met your maximum 24 hour chat quota of ${systemLimit} chats set by the instance administrators. Try again later.`,
-                });
-                return;
-              }
-            }
-          }
-        }
-
-        const result = await chatWithWorkspace(workspace, message, mode, user);
-        await Telemetry.sendTelemetry(
-          "sent_chat",
-          {
-            multiUserMode: multiUserMode(response),
-            LLMSelection: process.env.LLM_PROVIDER || "openai",
-            VectorDbSelection: process.env.VECTOR_DB || "pinecone",
-          },
-          user?.id
-        );
-        response.status(200).json({ ...result });
-      } catch (e) {
-        console.error(e);
-        response.status(500).json({
-          id: uuidv4(),
-          type: "abort",
-          textResponse: null,
-          sources: [],
-          close: true,
-          error: e.message,
-        });
-      }
-    }
-  );
-=======
->>>>>>> 2f3db0e6
 }
 
 module.exports = { chatEndpoints };