const { v4: uuidv4 } = require("uuid");
const { reqBody, userFromSession, multiUserMode } = require("../utils/http");
const { validatedRequest } = require("../utils/middleware/validatedRequest");
const { WorkspaceChats } = require("../models/workspaceChats");
const { SystemSettings } = require("../models/systemSettings");
const { Telemetry } = require("../models/telemetry");
const { streamChatWithWorkspace } = require("../utils/chats/stream");
const {
  ROLES,
  flexUserRoleValid,
} = require("../utils/middleware/multiUserProtected");
const { EventLogs } = require("../models/eventLogs");
const {
  validWorkspaceAndThreadSlug,
  validWorkspaceSlug,
} = require("../utils/middleware/validWorkspace");
const { writeResponseChunk } = require("../utils/helpers/chat/responses");
const { WorkspaceThread } = require("../models/workspaceThread");
const truncate = require("truncate");

function chatEndpoints(app) {
  if (!app) return;

  app.post(
    "/workspace/:slug/stream-chat",
    [validatedRequest, flexUserRoleValid([ROLES.all]), validWorkspaceSlug],
    async (request, response) => {
      try {
        const user = await userFromSession(request, response);
        const { message } = reqBody(request);
        const workspace = response.locals.workspace;

        if (!message?.length) {
          response.status(400).json({
            id: uuidv4(),
            type: "abort",
            textResponse: null,
            sources: [],
            close: true,
            error: !message?.length ? "Message is empty." : null,
          });
          return;
        }

        response.setHeader("Cache-Control", "no-cache");
        response.setHeader("Content-Type", "text/event-stream");
        response.setHeader("Access-Control-Allow-Origin", "*");
        response.setHeader("Connection", "keep-alive");
        response.flushHeaders();

        if (multiUserMode(response) && user.role !== ROLES.admin) {
          const limitMessagesSetting = await SystemSettings.get({
            label: "limit_user_messages",
          });
          const limitMessages = limitMessagesSetting?.value === "true";

          if (limitMessages) {
            const messageLimitSetting = await SystemSettings.get({
              label: "message_limit",
            });
            const systemLimit = Number(messageLimitSetting?.value);

            if (!!systemLimit) {
              const currentChatCount = await WorkspaceChats.count({
                user_id: user.id,
                createdAt: {
                  gte: new Date(new Date() - 24 * 60 * 60 * 1000),
                },
              });

              if (currentChatCount >= systemLimit) {
                writeResponseChunk(response, {
                  id: uuidv4(),
                  type: "abort",
                  textResponse: null,
                  sources: [],
                  close: true,
                  error: `You have met your maximum 24 hour chat quota of ${systemLimit} chats set by the instance administrators. Try again later.`,
                });
                return;
              }
            }
          }
        }

        await streamChatWithWorkspace(
          response,
          workspace,
          message,
          workspace?.chatMode,
          user
        );
        await Telemetry.sendTelemetry("sent_chat", {
          multiUserMode: multiUserMode(response),
          LLMSelection: process.env.LLM_PROVIDER || "openai",
          Embedder: process.env.EMBEDDING_ENGINE || "inherit",
          VectorDbSelection: process.env.VECTOR_DB || "lancedb",
        });

        await EventLogs.logEvent(
          "sent_chat",
          {
            workspaceName: workspace?.name,
            chatModel: workspace?.chatModel || "System Default",
          },
          user?.id
        );
        response.end();
      } catch (e) {
        console.error(e);
        writeResponseChunk(response, {
          id: uuidv4(),
          type: "abort",
          textResponse: null,
          sources: [],
          close: true,
          error: e.message,
        });
        response.end();
      }
    }
  );

  app.post(
    "/workspace/:slug/thread/:threadSlug/stream-chat",
    [
      validatedRequest,
      flexUserRoleValid([ROLES.all]),
      validWorkspaceAndThreadSlug,
    ],
    async (request, response) => {
      try {
        const user = await userFromSession(request, response);
        const { message } = reqBody(request);
        const workspace = response.locals.workspace;
        const thread = response.locals.thread;

        if (!message?.length) {
          response.status(400).json({
            id: uuidv4(),
            type: "abort",
            textResponse: null,
            sources: [],
            close: true,
            error: !message?.length ? "Message is empty." : null,
          });
          return;
        }

        response.setHeader("Cache-Control", "no-cache");
        response.setHeader("Content-Type", "text/event-stream");
        response.setHeader("Access-Control-Allow-Origin", "*");
        response.setHeader("Connection", "keep-alive");
        response.flushHeaders();

        if (multiUserMode(response) && user.role !== ROLES.admin) {
          const limitMessagesSetting = await SystemSettings.get({
            label: "limit_user_messages",
          });
          const limitMessages = limitMessagesSetting?.value === "true";

          if (limitMessages) {
            const messageLimitSetting = await SystemSettings.get({
              label: "message_limit",
            });
            const systemLimit = Number(messageLimitSetting?.value);

            if (!!systemLimit) {
              // Chat qty includes all threads because any user can freely
              // create threads and would bypass this rule.
              const currentChatCount = await WorkspaceChats.count({
                user_id: user.id,
                createdAt: {
                  gte: new Date(new Date() - 24 * 60 * 60 * 1000),
                },
              });

              if (currentChatCount >= systemLimit) {
                writeResponseChunk(response, {
                  id: uuidv4(),
                  type: "abort",
                  textResponse: null,
                  sources: [],
                  close: true,
                  error: `You have met your maximum 24 hour chat quota of ${systemLimit} chats set by the instance administrators. Try again later.`,
                });
                return;
              }
            }
          }
        }

        await streamChatWithWorkspace(
          response,
          workspace,
          message,
          workspace?.chatMode,
          user,
          thread
        );

        // If thread was renamed emit event to frontend via special `action` response.
        await WorkspaceThread.autoRenameThread({
          thread,
          workspace,
          user,
<<<<<<< HEAD
          newName: truncate(message, 18),
=======
          newName: truncate(message, 22),
          onRename: (thread) => {
            writeResponseChunk(response, {
              action: "rename_thread",
              thread: {
                slug: thread.slug,
                name: thread.name,
              },
            });
          },
>>>>>>> b30dc1c9
        });

        await Telemetry.sendTelemetry("sent_chat", {
          multiUserMode: multiUserMode(response),
          LLMSelection: process.env.LLM_PROVIDER || "openai",
          Embedder: process.env.EMBEDDING_ENGINE || "inherit",
          VectorDbSelection: process.env.VECTOR_DB || "lancedb",
        });

        await EventLogs.logEvent(
          "sent_chat",
          {
            workspaceName: workspace.name,
            thread: thread.name,
            chatModel: workspace?.chatModel || "System Default",
          },
          user?.id
        );
        response.end();
      } catch (e) {
        console.error(e);
        writeResponseChunk(response, {
          id: uuidv4(),
          type: "abort",
          textResponse: null,
          sources: [],
          close: true,
          error: e.message,
        });
        response.end();
      }
    }
  );
}

module.exports = { chatEndpoints };<|MERGE_RESOLUTION|>--- conflicted
+++ resolved
@@ -204,10 +204,7 @@
           thread,
           workspace,
           user,
-<<<<<<< HEAD
           newName: truncate(message, 18),
-=======
-          newName: truncate(message, 22),
           onRename: (thread) => {
             writeResponseChunk(response, {
               action: "rename_thread",
@@ -217,7 +214,6 @@
               },
             });
           },
->>>>>>> b30dc1c9
         });
 
         await Telemetry.sendTelemetry("sent_chat", {
