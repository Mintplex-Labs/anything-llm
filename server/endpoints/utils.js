const { SystemSettings } = require("../models/systemSettings");

<<<<<<< HEAD
=======
function utilEndpoints(app) {
  if (!app) return;

  app.get("/utils/metrics", async (_, response) => {
    try {
      const metrics = {
        online: true,
        version: getGitVersion(),
        mode: (await SystemSettings.isMultiUserMode())
          ? "multi-user"
          : "single-user",
        vectorDB: process.env.VECTOR_DB || "lancedb",
        storage: await getDiskStorage(),
      };
      response.status(200).json(metrics);
    } catch (e) {
      console.error(e);
      response.sendStatus(500).end();
    }
  });
}

function getGitVersion() {
  try {
    return require("child_process")
      .execSync("git rev-parse HEAD")
      .toString()
      .trim();
  } catch (e) {
    console.error("getGitVersion", e.message);
    return "--";
  }
}

>>>>>>> 2f3db0e6
function byteToGigaByte(n) {
  return n / Math.pow(10, 9);
}

async function getDiskStorage() {
  try {
    const checkDiskSpace = require("check-disk-space").default;
    const { free, size } = await checkDiskSpace("/");
    return {
      current: Math.floor(byteToGigaByte(free)),
      capacity: Math.floor(byteToGigaByte(size)),
    };
  } catch {
    return {
      current: null,
      capacity: null,
    };
  }
}

<<<<<<< HEAD
function utilEndpoints(app) {
  if (!app) return;

  app.get("/utils/metrics", async (_, response) => {
    try {
      const metrics = {
        online: true,
        mode: (await SystemSettings.isMultiUserMode())
          ? "multi-user"
          : "single-user",
        vectorDB: process.env.VECTOR_DB || "lancedb",
        storage: await getDiskStorage(),
      };
      response.status(200).json(metrics);
    } catch (e) {
      console.error(e);
      response.sendStatus(500).end();
    }
  });
}

module.exports = { utilEndpoints };
=======
module.exports = {
  utilEndpoints,
  getGitVersion,
};
>>>>>>> 2f3db0e6
<|MERGE_RESOLUTION|>--- conflicted
+++ resolved
@@ -1,63 +1,5 @@
 const { SystemSettings } = require("../models/systemSettings");
 
-<<<<<<< HEAD
-=======
-function utilEndpoints(app) {
-  if (!app) return;
-
-  app.get("/utils/metrics", async (_, response) => {
-    try {
-      const metrics = {
-        online: true,
-        version: getGitVersion(),
-        mode: (await SystemSettings.isMultiUserMode())
-          ? "multi-user"
-          : "single-user",
-        vectorDB: process.env.VECTOR_DB || "lancedb",
-        storage: await getDiskStorage(),
-      };
-      response.status(200).json(metrics);
-    } catch (e) {
-      console.error(e);
-      response.sendStatus(500).end();
-    }
-  });
-}
-
-function getGitVersion() {
-  try {
-    return require("child_process")
-      .execSync("git rev-parse HEAD")
-      .toString()
-      .trim();
-  } catch (e) {
-    console.error("getGitVersion", e.message);
-    return "--";
-  }
-}
-
->>>>>>> 2f3db0e6
-function byteToGigaByte(n) {
-  return n / Math.pow(10, 9);
-}
-
-async function getDiskStorage() {
-  try {
-    const checkDiskSpace = require("check-disk-space").default;
-    const { free, size } = await checkDiskSpace("/");
-    return {
-      current: Math.floor(byteToGigaByte(free)),
-      capacity: Math.floor(byteToGigaByte(size)),
-    };
-  } catch {
-    return {
-      current: null,
-      capacity: null,
-    };
-  }
-}
-
-<<<<<<< HEAD
 function utilEndpoints(app) {
   if (!app) return;
 
@@ -79,10 +21,26 @@
   });
 }
 
-module.exports = { utilEndpoints };
-=======
+function byteToGigaByte(n) {
+  return n / Math.pow(10, 9);
+}
+
+async function getDiskStorage() {
+  try {
+    const checkDiskSpace = require("check-disk-space").default;
+    const { free, size } = await checkDiskSpace("/");
+    return {
+      current: Math.floor(byteToGigaByte(free)),
+      capacity: Math.floor(byteToGigaByte(size)),
+    };
+  } catch {
+    return {
+      current: null,
+      capacity: null,
+    };
+  }
+}
+
 module.exports = {
   utilEndpoints,
-  getGitVersion,
-};
->>>>>>> 2f3db0e6
+};