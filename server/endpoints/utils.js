const { SystemSettings } = require("../models/systemSettings");

<<<<<<< HEAD
=======
function utilEndpoints(app) {
  if (!app) return;

  app.get("/utils/metrics", async (_, response) => {
    try {
      const metrics = {
        online: true,
        mode: (await SystemSettings.isMultiUserMode())
          ? "multi-user"
          : "single-user",
        vectorDB: process.env.VECTOR_DB || "lancedb",
        storage: await getDiskStorage(),
      };
      response.status(200).json(metrics);
    } catch (e) {
      console.error(e);
      response.sendStatus(500).end();
    }
  });
}

>>>>>>> bf165f2a
function byteToGigaByte(n) {
  return n / Math.pow(10, 9);
}

async function getDiskStorage() {
  try {
    const checkDiskSpace = require("check-disk-space").default;
    const { free, size } = await checkDiskSpace("/");
    return {
      current: Math.floor(byteToGigaByte(free)),
      capacity: Math.floor(byteToGigaByte(size)),
    };
  } catch {
    return {
      current: null,
      capacity: null,
    };
  }
}

<<<<<<< HEAD
function utilEndpoints(app) {
  if (!app) return;

  app.get("/utils/metrics", async (_, response) => {
    try {
      const metrics = {
        online: true,
        mode: (await SystemSettings.isMultiUserMode())
          ? "multi-user"
          : "single-user",
        vectorDB: process.env.VECTOR_DB || "lancedb",
        storage: await getDiskStorage(),
      };
      response.status(200).json(metrics);
    } catch (e) {
      console.error(e);
      response.sendStatus(500).end();
    }
  });
}

module.exports = { utilEndpoints };
=======
module.exports = {
  utilEndpoints,
};
>>>>>>> bf165f2a
<|MERGE_RESOLUTION|>--- conflicted
+++ resolved
@@ -1,7 +1,5 @@
 const { SystemSettings } = require("../models/systemSettings");
 
-<<<<<<< HEAD
-=======
 function utilEndpoints(app) {
   if (!app) return;
 
@@ -23,7 +21,6 @@
   });
 }
 
->>>>>>> bf165f2a
 function byteToGigaByte(n) {
   return n / Math.pow(10, 9);
 }
@@ -44,31 +41,6 @@
   }
 }
 
-<<<<<<< HEAD
-function utilEndpoints(app) {
-  if (!app) return;
-
-  app.get("/utils/metrics", async (_, response) => {
-    try {
-      const metrics = {
-        online: true,
-        mode: (await SystemSettings.isMultiUserMode())
-          ? "multi-user"
-          : "single-user",
-        vectorDB: process.env.VECTOR_DB || "lancedb",
-        storage: await getDiskStorage(),
-      };
-      response.status(200).json(metrics);
-    } catch (e) {
-      console.error(e);
-      response.sendStatus(500).end();
-    }
-  });
-}
-
-module.exports = { utilEndpoints };
-=======
 module.exports = {
   utilEndpoints,
-};
->>>>>>> bf165f2a
+};