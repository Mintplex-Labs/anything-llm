const path = require("path");
require("dotenv").config({
  path: process.env.STORAGE_DIR
    ? `${path.join(process.env.STORAGE_DIR, ".env")}`
    : `${path.join(__dirname, ".env")}`,
});

const { viewLocalFiles } = require("../utils/files");
const { purgeDocument, purgeFolder } = require("../utils/files/purgeDocument");
const { getVectorDbClass } = require("../utils/helpers");
const { updateENV, dumpENV } = require("../utils/helpers/updateENV");
const {
  reqBody,
  makeJWT,
  userFromSession,
  multiUserMode,
  queryParams,
} = require("../utils/http");
<<<<<<< HEAD
const { setupLogoUploads } = require("../utils/files/multer");
=======
const { handleAssetUpload, handlePfpUpload } = require("../utils/files/multer");
>>>>>>> f4088d93
const { v4 } = require("uuid");
const { SystemSettings } = require("../models/systemSettings");
const { User } = require("../models/user");
const { validatedRequest } = require("../utils/middleware/validatedRequest");
<<<<<<< HEAD
const { handleLogoUploads } = setupLogoUploads();
=======
const fs = require("fs");
const path = require("path");
>>>>>>> f4088d93
const {
  getDefaultFilename,
  determineLogoFilepath,
  fetchLogo,
  validFilename,
  renameLogoFile,
  removeCustomLogo,
  LOGO_FILENAME,
} = require("../utils/files/logo");
const { Telemetry } = require("../models/telemetry");
const { WelcomeMessages } = require("../models/welcomeMessages");
const { ApiKey } = require("../models/apiKeys");
const { getCustomModels } = require("../utils/helpers/customModels");
const { WorkspaceChats } = require("../models/workspaceChats");
const {
  flexUserRoleValid,
  ROLES,
} = require("../utils/middleware/multiUserProtected");
const {
  prepareWorkspaceChatsForExport,
  exportChatsAsType,
} = require("../utils/helpers/chat/convertTo");
const { EventLogs } = require("../models/eventLogs");
const { CollectorApi } = require("../utils/collectorApi");

function systemEndpoints(app) {
  if (!app) return;

  app.get("/ping", (_, response) => {
    response.status(200).json({ online: true });
  });

<<<<<<< HEAD
=======
  app.get("/migrate", async (_, response) => {
    response.sendStatus(200);
  });

>>>>>>> f4088d93
  app.get("/env-dump", async (_, response) => {
    if (process.env.NODE_ENV !== "production")
      return response.sendStatus(200).end();
    await dumpENV();
    response.sendStatus(200).end();
  });

  app.get("/setup-complete", async (_, response) => {
    try {
      const results = await SystemSettings.currentSettings();
      response.status(200).json({ results });
    } catch (e) {
      console.log(e.message, e);
      response.sendStatus(500).end();
    }
  });

  app.get(
    "/system/check-token",
    [validatedRequest],
    async (request, response) => {
      try {
        if (multiUserMode(response)) {
          const user = await userFromSession(request, response);
          if (!user || user.suspended) {
            response.sendStatus(403).end();
            return;
          }

          response.sendStatus(200).end();
          return;
        }

        response.sendStatus(200).end();
      } catch (e) {
        console.log(e.message, e);
        response.sendStatus(500).end();
      }
    }
  );

  app.post("/request-token", async (request, response) => {
    try {
      const bcrypt = require("bcrypt");

      if (await SystemSettings.isMultiUserMode()) {
        const { username, password } = reqBody(request);
        const existingUser = await User.get({ username: String(username) });

        if (!existingUser) {
          await EventLogs.logEvent(
            "failed_login_invalid_username",
            {
              ip: request.ip || "Unknown IP",
              username: username || "Unknown user",
            },
            existingUser?.id
          );
          response.status(200).json({
            user: null,
            valid: false,
            token: null,
            message: "[001] Invalid login credentials.",
          });
          return;
        }

        if (!bcrypt.compareSync(String(password), existingUser.password)) {
          await EventLogs.logEvent(
            "failed_login_invalid_password",
            {
              ip: request.ip || "Unknown IP",
              username: username || "Unknown user",
            },
            existingUser?.id
          );
          response.status(200).json({
            user: null,
            valid: false,
            token: null,
            message: "[002] Invalid login credentials.",
          });
          return;
        }

        if (existingUser.suspended) {
          await EventLogs.logEvent(
            "failed_login_account_suspended",
            {
              ip: request.ip || "Unknown IP",
              username: username || "Unknown user",
            },
            existingUser?.id
          );
          response.status(200).json({
            user: null,
            valid: false,
            token: null,
            message: "[004] Account suspended by admin.",
          });
          return;
        }

        await Telemetry.sendTelemetry(
          "login_event",
          { multiUserMode: false },
          existingUser?.id
        );

        await EventLogs.logEvent(
          "login_event",
          {
            ip: request.ip || "Unknown IP",
            username: existingUser.username || "Unknown user",
          },
          existingUser?.id
        );

        response.status(200).json({
          valid: true,
          user: existingUser,
          token: makeJWT(
            { id: existingUser.id, username: existingUser.username },
            "30d"
          ),
          message: null,
        });
        return;
      } else {
        const { password } = reqBody(request);
        if (
          !bcrypt.compareSync(
            password,
            bcrypt.hashSync(process.env.AUTH_TOKEN, 10)
          )
        ) {
          await EventLogs.logEvent("failed_login_invalid_password", {
            ip: request.ip || "Unknown IP",
            multiUserMode: false,
          });
          response.status(401).json({
            valid: false,
            token: null,
            message: "[003] Invalid password provided",
          });
          return;
        }

        await Telemetry.sendTelemetry("login_event", { multiUserMode: false });
        await EventLogs.logEvent("login_event", {
          ip: request.ip || "Unknown IP",
          multiUserMode: false,
        });
        response.status(200).json({
          valid: true,
          token: makeJWT({ p: password }, "30d"),
          message: null,
        });
      }
    } catch (e) {
      console.log(e.message, e);
      response.sendStatus(500).end();
    }
  });

  app.get(
    "/system/system-vectors",
    [validatedRequest, flexUserRoleValid([ROLES.admin, ROLES.manager])],
    async (request, response) => {
      try {
        const query = queryParams(request);
        const VectorDb = getVectorDbClass();
        const vectorCount = !!query.slug
          ? await VectorDb.namespaceCount(query.slug)
          : await VectorDb.totalVectors();
        response.status(200).json({ vectorCount });
      } catch (e) {
        console.log(e.message, e);
        response.sendStatus(500).end();
      }
    }
  );

  app.delete(
    "/system/remove-document",
    [validatedRequest, flexUserRoleValid([ROLES.admin, ROLES.manager])],
    async (request, response) => {
      try {
        const { name } = reqBody(request);
        await purgeDocument(name);
        response.sendStatus(200).end();
      } catch (e) {
        console.log(e.message, e);
        response.sendStatus(500).end();
      }
    }
  );

  app.delete(
    "/system/remove-documents",
    [validatedRequest, flexUserRoleValid([ROLES.admin, ROLES.manager])],
    async (request, response) => {
      try {
        const { names } = reqBody(request);
        for await (const name of names) await purgeDocument(name);
        response.sendStatus(200).end();
      } catch (e) {
        console.log(e.message, e);
        response.sendStatus(500).end();
      }
    }
  );

  app.delete(
    "/system/remove-folder",
    [validatedRequest, flexUserRoleValid([ROLES.admin, ROLES.manager])],
    async (request, response) => {
      try {
        const { name } = reqBody(request);
        await purgeFolder(name);
        response.sendStatus(200).end();
      } catch (e) {
        console.log(e.message, e);
        response.sendStatus(500).end();
      }
    }
  );

  app.get(
    "/system/local-files",
    [validatedRequest, flexUserRoleValid([ROLES.admin, ROLES.manager])],
    async (_, response) => {
      try {
        const localFiles = await viewLocalFiles();
        response.status(200).json({ localFiles });
      } catch (e) {
        console.log(e.message, e);
        response.sendStatus(500).end();
      }
    }
  );

  app.get(
    "/system/document-processing-status",
    [validatedRequest],
    async (_, response) => {
      try {
        const online = await new CollectorApi().online();
        response.sendStatus(online ? 200 : 503);
      } catch (e) {
        console.log(e.message, e);
        response.sendStatus(500).end();
      }
    }
  );

  app.get(
    "/system/accepted-document-types",
    [validatedRequest],
    async (_, response) => {
      try {
        const types = await new CollectorApi().acceptedFileTypes();
        if (!types) {
          response.sendStatus(404).end();
          return;
        }

        response.status(200).json({ types });
      } catch (e) {
        console.log(e.message, e);
        response.sendStatus(500).end();
      }
    }
  );

  app.post(
    "/system/update-env",
    [validatedRequest, flexUserRoleValid([ROLES.admin])],
    async (request, response) => {
      try {
        const body = reqBody(request);
        const { newValues, error } = await updateENV(
          body,
          false,
          response?.locals?.user?.id
        );
        if (process.env.NODE_ENV === "production") await dumpENV();
        response.status(200).json({ newValues, error });
      } catch (e) {
        console.log(e.message, e);
        response.sendStatus(500).end();
      }
    }
  );

  app.post(
    "/system/update-password",
    [validatedRequest],
    async (request, response) => {
      try {
        // Cannot update password in multi - user mode.
        if (multiUserMode(response)) {
          response.sendStatus(401).end();
          return;
        }

        const { usePassword, newPassword } = reqBody(request);
        const { error } = await updateENV(
          {
            AuthToken: usePassword ? newPassword : "",
            JWTSecret: usePassword ? v4() : "",
          },
          true
        );
        if (process.env.NODE_ENV === "production") await dumpENV();
        response.status(200).json({ success: !error, error });
      } catch (e) {
        console.log(e.message, e);
        response.sendStatus(500).end();
      }
    }
  );

  app.post(
    "/system/enable-multi-user",
    [validatedRequest],
    async (request, response) => {
      try {
        if (response.locals.multiUserMode) {
          response.status(200).json({
            success: false,
            error: "Multi-user mode is already enabled.",
          });
          return;
        }

        const { username, password } = reqBody(request);
        const { user, error } = await User.create({
          username,
          password,
          role: ROLES.admin,
        });
        await SystemSettings._updateSettings({
          multi_user_mode: true,
          users_can_delete_workspaces: false,
          limit_user_messages: false,
          message_limit: 25,
        });

        await updateENV(
          {
            AuthToken: "",
            JWTSecret: process.env.JWT_SECRET || v4(),
          },
          true
        );
        if (process.env.NODE_ENV === "production") await dumpENV();
        await Telemetry.sendTelemetry("enabled_multi_user_mode", {
          multiUserMode: true,
        });
        await EventLogs.logEvent("multi_user_mode_enabled", {}, user?.id);
        response.status(200).json({ success: !!user, error });
      } catch (e) {
        await User.delete({});
        await SystemSettings._updateSettings({
          multi_user_mode: false,
        });

        console.log(e.message, e);
        response.sendStatus(500).end();
      }
    }
  );

  app.get("/system/multi-user-mode", async (_, response) => {
    try {
      const multiUserMode = await SystemSettings.isMultiUserMode();
      response.status(200).json({ multiUserMode });
    } catch (e) {
      console.log(e.message, e);
      response.sendStatus(500).end();
    }
  });

  app.get("/system/logo", async function (request, response) {
    try {
      const defaultFilename = getDefaultFilename();
      const logoPath = await determineLogoFilepath(defaultFilename);
      const { found, buffer, size, mime } = fetchLogo(logoPath);
      if (!found) {
        response.sendStatus(204).end();
        return;
      }

      response.writeHead(200, {
        "Content-Type": mime || "image/png",
        "Content-Disposition": `attachment; filename=${path.basename(
          logoPath
        )}`,
        "Content-Length": size,
      });
      response.end(Buffer.from(buffer, "base64"));
      return;
    } catch (error) {
      console.error("Error processing the logo request:", error);
      response.status(500).json({ message: "Internal server error" });
    }
  });

  app.get("/system/footer-data", [validatedRequest], async (_, response) => {
    try {
      const footerData =
        (await SystemSettings.get({ label: "footer_data" }))?.value ??
        JSON.stringify([]);
      response.status(200).json({ footerData: footerData });
    } catch (error) {
      console.error("Error fetching footer data:", error);
      response.status(500).json({ message: "Internal server error" });
    }
  });

<<<<<<< HEAD
=======
  app.get("/system/support-email", [validatedRequest], async (_, response) => {
    try {
      const supportEmail =
        (
          await SystemSettings.get({
            label: "support_email",
          })
        )?.value ?? null;
      response.status(200).json({ supportEmail: supportEmail });
    } catch (error) {
      console.error("Error fetching support email:", error);
      response.status(500).json({ message: "Internal server error" });
    }
  });

  app.get(
    "/system/pfp/:id",
    [validatedRequest, flexUserRoleValid([ROLES.all])],
    async function (request, response) {
      try {
        const { id } = request.params;
        const pfpPath = await determinePfpFilepath(id);

        if (!pfpPath) {
          response.sendStatus(204).end();
          return;
        }

        const { found, buffer, size, mime } = fetchPfp(pfpPath);
        if (!found) {
          response.sendStatus(204).end();
          return;
        }

        response.writeHead(200, {
          "Content-Type": mime || "image/png",
          "Content-Disposition": `attachment; filename=${path.basename(
            pfpPath
          )}`,
          "Content-Length": size,
        });
        response.end(Buffer.from(buffer, "base64"));
        return;
      } catch (error) {
        console.error("Error processing the logo request:", error);
        response.status(500).json({ message: "Internal server error" });
      }
    }
  );

  app.post(
    "/system/upload-pfp",
    [validatedRequest, flexUserRoleValid([ROLES.all]), handlePfpUpload],
    async function (request, response) {
      try {
        const user = await userFromSession(request, response);
        const uploadedFileName = request.randomFileName;
        if (!uploadedFileName) {
          return response.status(400).json({ message: "File upload failed." });
        }

        const userRecord = await User.get({ id: user.id });
        const oldPfpFilename = userRecord.pfpFilename;
        if (oldPfpFilename) {
          const oldPfpPath = path.join(
            __dirname,
            `../storage/assets/pfp/${normalizePath(userRecord.pfpFilename)}`
          );

          if (fs.existsSync(oldPfpPath)) fs.unlinkSync(oldPfpPath);
        }

        const { success, error } = await User.update(user.id, {
          pfpFilename: uploadedFileName,
        });

        return response.status(success ? 200 : 500).json({
          message: success
            ? "Profile picture uploaded successfully."
            : error || "Failed to update with new profile picture.",
        });
      } catch (error) {
        console.error("Error processing the profile picture upload:", error);
        response.status(500).json({ message: "Internal server error" });
      }
    }
  );

  app.delete(
    "/system/remove-pfp",
    [validatedRequest, flexUserRoleValid([ROLES.all])],
    async function (request, response) {
      try {
        const user = await userFromSession(request, response);
        const userRecord = await User.get({ id: user.id });
        const oldPfpFilename = userRecord.pfpFilename;

        console.log("oldPfpFilename", oldPfpFilename);
        if (oldPfpFilename) {
          const oldPfpPath = path.join(
            __dirname,
            `../storage/assets/pfp/${normalizePath(oldPfpFilename)}`
          );

          if (fs.existsSync(oldPfpPath)) fs.unlinkSync(oldPfpPath);
        }

        const { success, error } = await User.update(user.id, {
          pfpFilename: null,
        });

        return response.status(success ? 200 : 500).json({
          message: success
            ? "Profile picture removed successfully."
            : error || "Failed to remove profile picture.",
        });
      } catch (error) {
        console.error("Error processing the profile picture removal:", error);
        response.status(500).json({ message: "Internal server error" });
      }
    }
  );

>>>>>>> f4088d93
  app.post(
    "/system/upload-logo",
    [
      validatedRequest,
      flexUserRoleValid([ROLES.admin, ROLES.manager]),
      handleAssetUpload,
    ],
    async (request, response) => {
      if (!request?.file || !request?.file.originalname) {
        return response.status(400).json({ message: "No logo file provided." });
      }

      if (!validFilename(request.file.originalname)) {
        return response.status(400).json({
          message: "Invalid file name. Please choose a different file.",
        });
      }

      try {
        const newFilename = await renameLogoFile(request.file.originalname);
        const existingLogoFilename = await SystemSettings.currentLogoFilename();
        await removeCustomLogo(existingLogoFilename);

        const { success, error } = await SystemSettings._updateSettings({
          logo_filename: newFilename,
        });

        return response.status(success ? 200 : 500).json({
          message: success
            ? "Logo uploaded successfully."
            : error || "Failed to update with new logo.",
        });
      } catch (error) {
        console.error("Error processing the logo upload:", error);
        response.status(500).json({ message: "Error uploading the logo." });
      }
    }
  );

  app.get("/system/is-default-logo", async (_, response) => {
    try {
      const currentLogoFilename = await SystemSettings.currentLogoFilename();
      const isDefaultLogo = currentLogoFilename === LOGO_FILENAME;
      response.status(200).json({ isDefaultLogo });
    } catch (error) {
      console.error("Error processing the logo request:", error);
      response.status(500).json({ message: "Internal server error" });
    }
  });

  app.get(
    "/system/remove-logo",
    [validatedRequest, flexUserRoleValid([ROLES.admin, ROLES.manager])],
    async (_request, response) => {
      try {
        const currentLogoFilename = await SystemSettings.currentLogoFilename();
        await removeCustomLogo(currentLogoFilename);
        const { success, error } = await SystemSettings._updateSettings({
          logo_filename: LOGO_FILENAME,
        });

        return response.status(success ? 200 : 500).json({
          message: success
            ? "Logo removed successfully."
            : error || "Failed to update with new logo.",
        });
      } catch (error) {
        console.error("Error processing the logo removal:", error);
        response.status(500).json({ message: "Error removing the logo." });
      }
    }
  );

  app.get(
    "/system/can-delete-workspaces",
    [validatedRequest],
    async function (request, response) {
      try {
        if (!response.locals.multiUserMode) {
          return response.status(200).json({ canDelete: true });
        }

        const user = await userFromSession(request, response);
        if ([ROLES.admin, ROLES.manager].includes(user?.role)) {
          return response.status(200).json({ canDelete: true });
        }

        const canDelete = await SystemSettings.canDeleteWorkspaces();
        response.status(200).json({ canDelete });
      } catch (error) {
        console.error("Error fetching can delete workspaces:", error);
        response.status(500).json({
          success: false,
          message: "Internal server error",
          canDelete: false,
        });
      }
    }
  );

  app.get(
    "/system/welcome-messages",
    [validatedRequest, flexUserRoleValid([ROLES.all])],
    async function (_, response) {
      try {
        const welcomeMessages = await WelcomeMessages.getMessages();
        response.status(200).json({ success: true, welcomeMessages });
      } catch (error) {
        console.error("Error fetching welcome messages:", error);
        response
          .status(500)
          .json({ success: false, message: "Internal server error" });
      }
    }
  );

  app.post(
    "/system/set-welcome-messages",
    [validatedRequest, flexUserRoleValid([ROLES.admin, ROLES.manager])],
    async (request, response) => {
      try {
        const { messages = [] } = reqBody(request);
        if (!Array.isArray(messages)) {
          return response.status(400).json({
            success: false,
            message: "Invalid message format. Expected an array of messages.",
          });
        }

        await WelcomeMessages.saveAll(messages);
        return response.status(200).json({
          success: true,
          message: "Welcome messages saved successfully.",
        });
      } catch (error) {
        console.error("Error processing the welcome messages:", error);
        response.status(500).json({
          success: true,
          message: "Error saving the welcome messages.",
        });
      }
    }
  );

  app.get("/system/api-keys", [validatedRequest], async (_, response) => {
    try {
      if (response.locals.multiUserMode) {
        return response.sendStatus(401).end();
      }

      const apiKeys = await ApiKey.where({});
      return response.status(200).json({
        apiKeys,
        error: null,
      });
    } catch (error) {
      console.error(error);
      response.status(500).json({
        apiKey: null,
        error: "Could not find an API Key.",
      });
    }
  });

  app.post(
    "/system/generate-api-key",
    [validatedRequest],
    async (_, response) => {
      try {
        if (response.locals.multiUserMode) {
          return response.sendStatus(401).end();
        }

        const { apiKey, error } = await ApiKey.create();
        await Telemetry.sendTelemetry("api_key_created");
        await EventLogs.logEvent(
          "api_key_created",
          {},
          response?.locals?.user?.id
        );
        return response.status(200).json({
          apiKey,
          error,
        });
      } catch (error) {
        console.error(error);
        response.status(500).json({
          apiKey: null,
          error: "Error generating api key.",
        });
      }
    }
  );

  app.delete("/system/api-key", [validatedRequest], async (_, response) => {
    try {
      if (response.locals.multiUserMode) {
        return response.sendStatus(401).end();
      }

      await ApiKey.delete();
      await EventLogs.logEvent(
        "api_key_deleted",
        { deletedBy: response.locals?.user?.username },
        response?.locals?.user?.id
      );
      return response.status(200).end();
    } catch (error) {
      console.error(error);
      response.status(500).end();
    }
  });

  app.post(
    "/system/custom-models",
    [validatedRequest],
    async (request, response) => {
      try {
        const { provider, apiKey = null, basePath = null } = reqBody(request);
        const { models, error } = await getCustomModels(
          provider,
          apiKey,
          basePath
        );
        return response.status(200).json({
          models,
          error,
        });
      } catch (error) {
        console.error(error);
        response.status(500).end();
      }
    }
  );

  app.post(
    "/system/event-logs",
    [validatedRequest, flexUserRoleValid([ROLES.admin])],
    async (request, response) => {
      try {
        const { offset = 0, limit = 20 } = reqBody(request);
        const logs = await EventLogs.whereWithData({}, limit, offset * limit, {
          id: "desc",
        });
        const totalLogs = await EventLogs.count();
        const hasPages = totalLogs > (offset + 1) * limit;

        response.status(200).json({ logs: logs, hasPages, totalLogs });
      } catch (e) {
        console.error(e);
        response.sendStatus(500).end();
      }
    }
  );

  app.delete(
    "/system/event-logs",
    [validatedRequest, flexUserRoleValid([ROLES.admin])],
    async (_, response) => {
      try {
        await EventLogs.delete();
        await EventLogs.logEvent(
          "event_logs_cleared",
          {},
          response?.locals?.user?.id
        );
        response.json({ success: true });
      } catch (e) {
        console.error(e);
        response.sendStatus(500).end();
      }
    }
  );

  app.post(
    "/system/workspace-chats",
    [validatedRequest, flexUserRoleValid([ROLES.admin, ROLES.manager])],
    async (request, response) => {
      try {
        const { offset = 0, limit = 20 } = reqBody(request);
        const chats = await WorkspaceChats.whereWithData(
          {},
          limit,
          offset * limit,
          { id: "desc" }
        );
        const totalChats = await WorkspaceChats.count();
        const hasPages = totalChats > (offset + 1) * limit;

        response.status(200).json({ chats: chats, hasPages, totalChats });
      } catch (e) {
        console.error(e);
        response.sendStatus(500).end();
      }
    }
  );

  app.delete(
    "/system/workspace-chats/:id",
    [validatedRequest, flexUserRoleValid([ROLES.admin, ROLES.manager])],
    async (request, response) => {
      try {
        const { id } = request.params;
        await WorkspaceChats.delete({ id: Number(id) });
        response.json({ success: true, error: null });
      } catch (e) {
        console.error(e);
        response.sendStatus(500).end();
      }
    }
  );

  app.get(
    "/system/export-chats",
    [validatedRequest, flexUserRoleValid([ROLES.manager, ROLES.admin])],
    async (request, response) => {
      try {
        const { type = "jsonl" } = request.query;
        const chats = await prepareWorkspaceChatsForExport(type);
        const { contentType, data } = await exportChatsAsType(chats, type);
        await EventLogs.logEvent(
          "exported_chats",
          {
            type,
          },
          response.locals.user?.id
        );
        response.setHeader("Content-Type", contentType);
        response.status(200).send(data);
      } catch (e) {
        console.error(e);
        response.sendStatus(500).end();
      }
    }
  );

  app.post(
    "/system/download-ollama-model",
    [validatedRequest, flexUserRoleValid([ROLES.admin, ROLES.manager])],
    async (request, response) => {
      try {
        const {
          AnythingLLMOllama,
        } = require("../utils/AiProviders/anythingLLM");
        const { modelName } = reqBody(request);
        response.writeHead(200, {
          "Content-Type": "text/event-stream",
          "Cache-Control": "no-cache",
          Connection: "keep-alive",
        });

        const progressCallback = (percentage, status) => {
          response.write(
            `event: progress\ndata: ${JSON.stringify({
              percentage,
              status,
            })}\n\n`
          );
        };

<<<<<<< HEAD
        const successCallback = () => {
          response.write(
            `event: done\ndata: ${JSON.stringify({
              done: true,
            })}\n\n`
          );
          response.end();
        };

        const errorCallback = (error) => {
          response.write(
            `event: error\ndata: ${JSON.stringify({ error })}\n\n`
          );
          response.end();
        };

        await new AnythingLLMOllama().pullModel(
          modelName,
          progressCallback,
          successCallback,
          errorCallback
        );
      } catch (error) {
        console.error(
          "Error downloading Ollama model - it may have been killed manually.",
          error.message
        );
        response.write(
          `event: error\ndata: ${JSON.stringify({
            error: "Internal server error",
          })}\n\n`
        );
        response.end();
=======
      const updates = {};
      if (username) {
        updates.username = String(username);
      }
      if (password) {
        updates.password = String(password);
>>>>>>> f4088d93
      }
    }
  );

  app.delete(
    "/system/download-ollama-model",
    [validatedRequest, flexUserRoleValid([ROLES.admin, ROLES.manager])],
    async (_request, response) => {
      try {
        const {
          AnythingLLMOllama,
        } = require("../utils/AiProviders/anythingLLM");
        await new AnythingLLMOllama().rebootOllama();
        response.status(200).json({ success: true });
      } catch (error) {
        console.error("Error aborting Ollama model download:", error);
        response.status(500).json({ success: false });
      }
    }
  );

  app.delete(
    "/system/remove-ollama-model",
    [validatedRequest, flexUserRoleValid([ROLES.admin, ROLES.manager])],
    async (request, response) => {
      try {
        const {
          AnythingLLMOllama,
        } = require("../utils/AiProviders/anythingLLM");
        const { modelName } = reqBody(request);
        await new AnythingLLMOllama().deleteModel(modelName);
        response.status(200).json({ success: true });
      } catch (error) {
        console.error("Error aborting Ollama model removal:", error);
        response.status(500).json({ success: false });
      }
    }
  );
}

module.exports = { systemEndpoints };<|MERGE_RESOLUTION|>--- conflicted
+++ resolved
@@ -16,21 +16,11 @@
   multiUserMode,
   queryParams,
 } = require("../utils/http");
-<<<<<<< HEAD
-const { setupLogoUploads } = require("../utils/files/multer");
-=======
-const { handleAssetUpload, handlePfpUpload } = require("../utils/files/multer");
->>>>>>> f4088d93
+const { handleAssetUpload } = require("../utils/files/multer");
 const { v4 } = require("uuid");
 const { SystemSettings } = require("../models/systemSettings");
 const { User } = require("../models/user");
 const { validatedRequest } = require("../utils/middleware/validatedRequest");
-<<<<<<< HEAD
-const { handleLogoUploads } = setupLogoUploads();
-=======
-const fs = require("fs");
-const path = require("path");
->>>>>>> f4088d93
 const {
   getDefaultFilename,
   determineLogoFilepath,
@@ -63,13 +53,6 @@
     response.status(200).json({ online: true });
   });
 
-<<<<<<< HEAD
-=======
-  app.get("/migrate", async (_, response) => {
-    response.sendStatus(200);
-  });
-
->>>>>>> f4088d93
   app.get("/env-dump", async (_, response) => {
     if (process.env.NODE_ENV !== "production")
       return response.sendStatus(200).end();
@@ -491,132 +474,6 @@
     }
   });
 
-<<<<<<< HEAD
-=======
-  app.get("/system/support-email", [validatedRequest], async (_, response) => {
-    try {
-      const supportEmail =
-        (
-          await SystemSettings.get({
-            label: "support_email",
-          })
-        )?.value ?? null;
-      response.status(200).json({ supportEmail: supportEmail });
-    } catch (error) {
-      console.error("Error fetching support email:", error);
-      response.status(500).json({ message: "Internal server error" });
-    }
-  });
-
-  app.get(
-    "/system/pfp/:id",
-    [validatedRequest, flexUserRoleValid([ROLES.all])],
-    async function (request, response) {
-      try {
-        const { id } = request.params;
-        const pfpPath = await determinePfpFilepath(id);
-
-        if (!pfpPath) {
-          response.sendStatus(204).end();
-          return;
-        }
-
-        const { found, buffer, size, mime } = fetchPfp(pfpPath);
-        if (!found) {
-          response.sendStatus(204).end();
-          return;
-        }
-
-        response.writeHead(200, {
-          "Content-Type": mime || "image/png",
-          "Content-Disposition": `attachment; filename=${path.basename(
-            pfpPath
-          )}`,
-          "Content-Length": size,
-        });
-        response.end(Buffer.from(buffer, "base64"));
-        return;
-      } catch (error) {
-        console.error("Error processing the logo request:", error);
-        response.status(500).json({ message: "Internal server error" });
-      }
-    }
-  );
-
-  app.post(
-    "/system/upload-pfp",
-    [validatedRequest, flexUserRoleValid([ROLES.all]), handlePfpUpload],
-    async function (request, response) {
-      try {
-        const user = await userFromSession(request, response);
-        const uploadedFileName = request.randomFileName;
-        if (!uploadedFileName) {
-          return response.status(400).json({ message: "File upload failed." });
-        }
-
-        const userRecord = await User.get({ id: user.id });
-        const oldPfpFilename = userRecord.pfpFilename;
-        if (oldPfpFilename) {
-          const oldPfpPath = path.join(
-            __dirname,
-            `../storage/assets/pfp/${normalizePath(userRecord.pfpFilename)}`
-          );
-
-          if (fs.existsSync(oldPfpPath)) fs.unlinkSync(oldPfpPath);
-        }
-
-        const { success, error } = await User.update(user.id, {
-          pfpFilename: uploadedFileName,
-        });
-
-        return response.status(success ? 200 : 500).json({
-          message: success
-            ? "Profile picture uploaded successfully."
-            : error || "Failed to update with new profile picture.",
-        });
-      } catch (error) {
-        console.error("Error processing the profile picture upload:", error);
-        response.status(500).json({ message: "Internal server error" });
-      }
-    }
-  );
-
-  app.delete(
-    "/system/remove-pfp",
-    [validatedRequest, flexUserRoleValid([ROLES.all])],
-    async function (request, response) {
-      try {
-        const user = await userFromSession(request, response);
-        const userRecord = await User.get({ id: user.id });
-        const oldPfpFilename = userRecord.pfpFilename;
-
-        console.log("oldPfpFilename", oldPfpFilename);
-        if (oldPfpFilename) {
-          const oldPfpPath = path.join(
-            __dirname,
-            `../storage/assets/pfp/${normalizePath(oldPfpFilename)}`
-          );
-
-          if (fs.existsSync(oldPfpPath)) fs.unlinkSync(oldPfpPath);
-        }
-
-        const { success, error } = await User.update(user.id, {
-          pfpFilename: null,
-        });
-
-        return response.status(success ? 200 : 500).json({
-          message: success
-            ? "Profile picture removed successfully."
-            : error || "Failed to remove profile picture.",
-        });
-      } catch (error) {
-        console.error("Error processing the profile picture removal:", error);
-        response.status(500).json({ message: "Internal server error" });
-      }
-    }
-  );
-
->>>>>>> f4088d93
   app.post(
     "/system/upload-logo",
     [
@@ -977,7 +834,6 @@
           );
         };
 
-<<<<<<< HEAD
         const successCallback = () => {
           response.write(
             `event: done\ndata: ${JSON.stringify({
@@ -1011,14 +867,6 @@
           })}\n\n`
         );
         response.end();
-=======
-      const updates = {};
-      if (username) {
-        updates.username = String(username);
-      }
-      if (password) {
-        updates.password = String(password);
->>>>>>> f4088d93
       }
     }
   );
