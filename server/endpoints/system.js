const path = require("path");
const fs = require("fs");
process.env.NODE_ENV === "development"
  ? require("dotenv").config({ path: `.env.${process.env.NODE_ENV}` })
<<<<<<< HEAD
  : require("dotenv").config({
      path: process.env.STORAGE_DIR
        ? path.resolve(process.env.STORAGE_DIR, ".env")
        : path.resolve(__dirname, ".env"),
    });

const { viewLocalFiles, normalizePath } = require("../utils/files");
=======
  : require("dotenv").config();
const { viewLocalFiles, normalizePath, isWithin } = require("../utils/files");
>>>>>>> a8981270
const { purgeDocument, purgeFolder } = require("../utils/files/purgeDocument");
const { getVectorDbClass } = require("../utils/helpers");
const { updateENV, dumpENV } = require("../utils/helpers/updateENV");
const {
  reqBody,
  makeJWT,
  userFromSession,
  multiUserMode,
  queryParams,
} = require("../utils/http");
const { handleAssetUpload, handlePfpUpload } = require("../utils/files/multer");
const { v4 } = require("uuid");
const { SystemSettings } = require("../models/systemSettings");
const { User } = require("../models/user");
const { validatedRequest } = require("../utils/middleware/validatedRequest");
const {
  getDefaultFilename,
  determineLogoFilepath,
  fetchLogo,
  validFilename,
  renameLogoFile,
  removeCustomLogo,
  LOGO_FILENAME,
} = require("../utils/files/logo");
const { Telemetry } = require("../models/telemetry");
const { WelcomeMessages } = require("../models/welcomeMessages");
const { ApiKey } = require("../models/apiKeys");
const { getCustomModels } = require("../utils/helpers/customModels");
const { WorkspaceChats } = require("../models/workspaceChats");
const {
  flexUserRoleValid,
  ROLES,
  isMultiUserSetup,
} = require("../utils/middleware/multiUserProtected");
const { fetchPfp, determinePfpFilepath } = require("../utils/files/pfp");
const {
  prepareWorkspaceChatsForExport,
  exportChatsAsType,
} = require("../utils/helpers/chat/convertTo");
const { EventLogs } = require("../models/eventLogs");
const { CollectorApi } = require("../utils/collectorApi");
const {
  recoverAccount,
  resetPassword,
  generateRecoveryCodes,
} = require("../utils/PasswordRecovery");
const { SlashCommandPresets } = require("../models/slashCommandsPresets");

function systemEndpoints(app) {
  if (!app) return;

  app.get("/ping", (_, response) => {
    response.status(200).json({ online: true });
  });

  app.get("/migrate", async (_, response) => {
    response.sendStatus(200);
  });

  app.get("/env-dump", async (_, response) => {
    if (process.env.NODE_ENV !== "production")
      return response.sendStatus(200).end();
    await dumpENV();
    response.sendStatus(200).end();
  });

  app.get("/setup-complete", async (_, response) => {
    try {
      const results = await SystemSettings.currentSettings();
      response.status(200).json({ results });
    } catch (e) {
      console.log(e.message, e);
      response.sendStatus(500).end();
    }
  });

  app.get(
    "/system/check-token",
    [validatedRequest],
    async (request, response) => {
      try {
        if (multiUserMode(response)) {
          const user = await userFromSession(request, response);
          if (!user || user.suspended) {
            response.sendStatus(403).end();
            return;
          }

          response.sendStatus(200).end();
          return;
        }

        response.sendStatus(200).end();
      } catch (e) {
        console.log(e.message, e);
        response.sendStatus(500).end();
      }
    }
  );

  app.post("/request-token", async (request, response) => {
    try {
      const bcrypt = require("bcrypt");

      if (await SystemSettings.isMultiUserMode()) {
        const { username, password } = reqBody(request);
        const existingUser = await User._get({ username: String(username) });

        if (!existingUser) {
          await EventLogs.logEvent(
            "failed_login_invalid_username",
            {
              ip: request.ip || "Unknown IP",
              username: username || "Unknown user",
            },
            existingUser?.id
          );
          response.status(200).json({
            user: null,
            valid: false,
            token: null,
            message: "[001] Invalid login credentials.",
          });
          return;
        }

        if (!bcrypt.compareSync(String(password), existingUser.password)) {
          await EventLogs.logEvent(
            "failed_login_invalid_password",
            {
              ip: request.ip || "Unknown IP",
              username: username || "Unknown user",
            },
            existingUser?.id
          );
          response.status(200).json({
            user: null,
            valid: false,
            token: null,
            message: "[002] Invalid login credentials.",
          });
          return;
        }

        if (existingUser.suspended) {
          await EventLogs.logEvent(
            "failed_login_account_suspended",
            {
              ip: request.ip || "Unknown IP",
              username: username || "Unknown user",
            },
            existingUser?.id
          );
          response.status(200).json({
            user: null,
            valid: false,
            token: null,
            message: "[004] Account suspended by admin.",
          });
          return;
        }

        await Telemetry.sendTelemetry(
          "login_event",
          { multiUserMode: false },
          existingUser?.id
        );

        await EventLogs.logEvent(
          "login_event",
          {
            ip: request.ip || "Unknown IP",
            username: existingUser.username || "Unknown user",
          },
          existingUser?.id
        );

        // Check if the user has seen the recovery codes
        if (!existingUser.seen_recovery_codes) {
          const plainTextCodes = await generateRecoveryCodes(existingUser.id);

          // Return recovery codes to frontend
          response.status(200).json({
            valid: true,
            user: User.filterFields(existingUser),
            token: makeJWT(
              { id: existingUser.id, username: existingUser.username },
              "30d"
            ),
            message: null,
            recoveryCodes: plainTextCodes,
          });
          return;
        }

        response.status(200).json({
          valid: true,
          user: User.filterFields(existingUser),
          token: makeJWT(
            { id: existingUser.id, username: existingUser.username },
            "30d"
          ),
          message: null,
        });
        return;
      } else {
        const { password } = reqBody(request);
        if (
          !bcrypt.compareSync(
            password,
            bcrypt.hashSync(process.env.AUTH_TOKEN, 10)
          )
        ) {
          await EventLogs.logEvent("failed_login_invalid_password", {
            ip: request.ip || "Unknown IP",
            multiUserMode: false,
          });
          response.status(401).json({
            valid: false,
            token: null,
            message: "[003] Invalid password provided",
          });
          return;
        }

        await Telemetry.sendTelemetry("login_event", { multiUserMode: false });
        await EventLogs.logEvent("login_event", {
          ip: request.ip || "Unknown IP",
          multiUserMode: false,
        });
        response.status(200).json({
          valid: true,
          token: makeJWT({ p: password }, "30d"),
          message: null,
        });
      }
    } catch (e) {
      console.log(e.message, e);
      response.sendStatus(500).end();
    }
  });

  app.post(
    "/system/recover-account",
    [isMultiUserSetup],
    async (request, response) => {
      try {
        const { username, recoveryCodes } = reqBody(request);
        const { success, resetToken, error } = await recoverAccount(
          username,
          recoveryCodes
        );

        if (success) {
          response.status(200).json({ success, resetToken });
        } else {
          response.status(400).json({ success, message: error });
        }
      } catch (error) {
        console.error("Error recovering account:", error);
        response
          .status(500)
          .json({ success: false, message: "Internal server error" });
      }
    }
  );

  app.post(
    "/system/reset-password",
    [isMultiUserSetup],
    async (request, response) => {
      try {
        const { token, newPassword, confirmPassword } = reqBody(request);
        const { success, message, error } = await resetPassword(
          token,
          newPassword,
          confirmPassword
        );

        if (success) {
          response.status(200).json({ success, message });
        } else {
          response.status(400).json({ success, error });
        }
      } catch (error) {
        console.error("Error resetting password:", error);
        response.status(500).json({ success: false, message: error.message });
      }
    }
  );

  app.get(
    "/system/system-vectors",
    [validatedRequest, flexUserRoleValid([ROLES.admin, ROLES.manager])],
    async (request, response) => {
      try {
        const query = queryParams(request);
        const VectorDb = getVectorDbClass();
        const vectorCount = !!query.slug
          ? await VectorDb.namespaceCount(query.slug)
          : await VectorDb.totalVectors();
        response.status(200).json({ vectorCount });
      } catch (e) {
        console.log(e.message, e);
        response.sendStatus(500).end();
      }
    }
  );

  app.delete(
    "/system/remove-document",
    [validatedRequest, flexUserRoleValid([ROLES.admin, ROLES.manager])],
    async (request, response) => {
      try {
        const { name } = reqBody(request);
        await purgeDocument(name);
        response.sendStatus(200).end();
      } catch (e) {
        console.log(e.message, e);
        response.sendStatus(500).end();
      }
    }
  );

  app.delete(
    "/system/remove-documents",
    [validatedRequest, flexUserRoleValid([ROLES.admin, ROLES.manager])],
    async (request, response) => {
      try {
        const { names } = reqBody(request);
        for await (const name of names) await purgeDocument(name);
        response.sendStatus(200).end();
      } catch (e) {
        console.log(e.message, e);
        response.sendStatus(500).end();
      }
    }
  );

  app.delete(
    "/system/remove-folder",
    [validatedRequest, flexUserRoleValid([ROLES.admin, ROLES.manager])],
    async (request, response) => {
      try {
        const { name } = reqBody(request);
        await purgeFolder(name);
        response.sendStatus(200).end();
      } catch (e) {
        console.log(e.message, e);
        response.sendStatus(500).end();
      }
    }
  );

  app.get(
    "/system/local-files",
    [validatedRequest, flexUserRoleValid([ROLES.admin, ROLES.manager])],
    async (_, response) => {
      try {
        const localFiles = await viewLocalFiles();
        response.status(200).json({ localFiles });
      } catch (e) {
        console.log(e.message, e);
        response.sendStatus(500).end();
      }
    }
  );

  app.get(
    "/system/document-processing-status",
    [validatedRequest],
    async (_, response) => {
      try {
        const online = await new CollectorApi().online();
        response.sendStatus(online ? 200 : 503);
      } catch (e) {
        console.log(e.message, e);
        response.sendStatus(500).end();
      }
    }
  );

  app.get(
    "/system/accepted-document-types",
    [validatedRequest],
    async (_, response) => {
      try {
        const types = await new CollectorApi().acceptedFileTypes();
        if (!types) {
          response.sendStatus(404).end();
          return;
        }

        response.status(200).json({ types });
      } catch (e) {
        console.log(e.message, e);
        response.sendStatus(500).end();
      }
    }
  );

  app.post(
    "/system/update-env",
    [validatedRequest, flexUserRoleValid([ROLES.admin])],
    async (request, response) => {
      try {
        const body = reqBody(request);
        const { newValues, error } = await updateENV(
          body,
          false,
          response?.locals?.user?.id
        );
        if (process.env.NODE_ENV === "production") await dumpENV();
        response.status(200).json({ newValues, error });
      } catch (e) {
        console.log(e.message, e);
        response.sendStatus(500).end();
      }
    }
  );

  app.post(
    "/system/update-password",
    [validatedRequest],
    async (request, response) => {
      try {
        // Cannot update password in multi - user mode.
        if (multiUserMode(response)) {
          response.sendStatus(401).end();
          return;
        }

        let error = null;
        const { usePassword, newPassword } = reqBody(request);
        if (!usePassword) {
          // Password is being disabled so directly unset everything to bypass validation.
          process.env.AUTH_TOKEN = "";
          process.env.JWT_SECRET = "";
        } else {
          error = await updateENV(
            {
              AuthToken: newPassword,
              JWTSecret: v4(),
            },
            true
          )?.error;
        }

        if (process.env.NODE_ENV === "production") await dumpENV();
        response.status(200).json({ success: !error, error });
      } catch (e) {
        console.log(e.message, e);
        response.sendStatus(500).end();
      }
    }
  );

  app.post(
    "/system/enable-multi-user",
    [validatedRequest],
    async (request, response) => {
      try {
        if (response.locals.multiUserMode) {
          response.status(200).json({
            success: false,
            error: "Multi-user mode is already enabled.",
          });
          return;
        }

        const { username, password } = reqBody(request);
        const { user, error } = await User.create({
          username,
          password,
          role: ROLES.admin,
        });
        await SystemSettings._updateSettings({
          multi_user_mode: true,
          users_can_delete_workspaces: false,
          limit_user_messages: false,
          message_limit: 25,
        });

        await updateENV(
          {
            JWTSecret: process.env.JWT_SECRET || v4(),
          },
          true
        );
        if (process.env.NODE_ENV === "production") await dumpENV();
        await Telemetry.sendTelemetry("enabled_multi_user_mode", {
          multiUserMode: true,
        });
        await EventLogs.logEvent("multi_user_mode_enabled", {}, user?.id);
        response.status(200).json({ success: !!user, error });
      } catch (e) {
        await User.delete({});
        await SystemSettings._updateSettings({
          multi_user_mode: false,
        });

        console.log(e.message, e);
        response.sendStatus(500).end();
      }
    }
  );

  app.get("/system/multi-user-mode", async (_, response) => {
    try {
      const multiUserMode = await SystemSettings.isMultiUserMode();
      response.status(200).json({ multiUserMode });
    } catch (e) {
      console.log(e.message, e);
      response.sendStatus(500).end();
    }
  });

  app.get("/system/logo", async function (_, response) {
    try {
      const defaultFilename = getDefaultFilename();
      const logoPath = await determineLogoFilepath(defaultFilename);
      const { found, buffer, size, mime } = fetchLogo(logoPath);
      if (!found) {
        response.sendStatus(204).end();
        return;
      }

      response.writeHead(200, {
        "Content-Type": mime || "image/png",
        "Content-Disposition": `attachment; filename=${path.basename(
          logoPath
        )}`,
        "Content-Length": size,
      });
      response.end(Buffer.from(buffer, "base64"));
      return;
    } catch (error) {
      console.error("Error processing the logo request:", error);
      response.status(500).json({ message: "Internal server error" });
    }
  });

  app.get("/system/footer-data", [validatedRequest], async (_, response) => {
    try {
      const footerData =
        (await SystemSettings.get({ label: "footer_data" }))?.value ??
        JSON.stringify([]);
      response.status(200).json({ footerData: footerData });
    } catch (error) {
      console.error("Error fetching footer data:", error);
      response.status(500).json({ message: "Internal server error" });
    }
  });

  app.get("/system/support-email", [validatedRequest], async (_, response) => {
    try {
      const supportEmail =
        (
          await SystemSettings.get({
            label: "support_email",
          })
        )?.value ?? null;
      response.status(200).json({ supportEmail: supportEmail });
    } catch (error) {
      console.error("Error fetching support email:", error);
      response.status(500).json({ message: "Internal server error" });
    }
  });

  app.get(
    "/system/pfp/:id",
    [validatedRequest, flexUserRoleValid([ROLES.all])],
    async function (request, response) {
      try {
        const { id } = request.params;
        const pfpPath = await determinePfpFilepath(id);

        if (!pfpPath) {
          response.sendStatus(204).end();
          return;
        }

        const { found, buffer, size, mime } = fetchPfp(pfpPath);
        if (!found) {
          response.sendStatus(204).end();
          return;
        }

        response.writeHead(200, {
          "Content-Type": mime || "image/png",
          "Content-Disposition": `attachment; filename=${path.basename(
            pfpPath
          )}`,
          "Content-Length": size,
        });
        response.end(Buffer.from(buffer, "base64"));
        return;
      } catch (error) {
        console.error("Error processing the logo request:", error);
        response.status(500).json({ message: "Internal server error" });
      }
    }
  );

  app.post(
    "/system/upload-pfp",
    [validatedRequest, flexUserRoleValid([ROLES.all]), handlePfpUpload],
    async function (request, response) {
      try {
        const user = await userFromSession(request, response);
        const uploadedFileName = request.randomFileName;
        if (!uploadedFileName) {
          return response.status(400).json({ message: "File upload failed." });
        }

        const userRecord = await User.get({ id: user.id });
        const oldPfpFilename = userRecord.pfpFilename;
        if (oldPfpFilename) {
          const storagePath = path.join(__dirname, "../storage/assets/pfp");
          const oldPfpPath = path.join(
            storagePath,
            normalizePath(userRecord.pfpFilename)
          );
          if (!isWithin(path.resolve(storagePath), path.resolve(oldPfpPath)))
            throw new Error("Invalid path name");
          if (fs.existsSync(oldPfpPath)) fs.unlinkSync(oldPfpPath);
        }

        const { success, error } = await User.update(user.id, {
          pfpFilename: uploadedFileName,
        });

        return response.status(success ? 200 : 500).json({
          message: success
            ? "Profile picture uploaded successfully."
            : error || "Failed to update with new profile picture.",
        });
      } catch (error) {
        console.error("Error processing the profile picture upload:", error);
        response.status(500).json({ message: "Internal server error" });
      }
    }
  );

  app.delete(
    "/system/remove-pfp",
    [validatedRequest, flexUserRoleValid([ROLES.all])],
    async function (request, response) {
      try {
        const user = await userFromSession(request, response);
        const userRecord = await User.get({ id: user.id });
        const oldPfpFilename = userRecord.pfpFilename;

        if (oldPfpFilename) {
          const storagePath = path.join(__dirname, "../storage/assets/pfp");
          const oldPfpPath = path.join(
            storagePath,
            normalizePath(oldPfpFilename)
          );
          if (!isWithin(path.resolve(storagePath), path.resolve(oldPfpPath)))
            throw new Error("Invalid path name");
          if (fs.existsSync(oldPfpPath)) fs.unlinkSync(oldPfpPath);
        }

        const { success, error } = await User.update(user.id, {
          pfpFilename: null,
        });

        return response.status(success ? 200 : 500).json({
          message: success
            ? "Profile picture removed successfully."
            : error || "Failed to remove profile picture.",
        });
      } catch (error) {
        console.error("Error processing the profile picture removal:", error);
        response.status(500).json({ message: "Internal server error" });
      }
    }
  );

  app.post(
    "/system/upload-logo",
    [
      validatedRequest,
      flexUserRoleValid([ROLES.admin, ROLES.manager]),
      handleAssetUpload,
    ],
    async (request, response) => {
      if (!request?.file || !request?.file.originalname) {
        return response.status(400).json({ message: "No logo file provided." });
      }

      if (!validFilename(request.file.originalname)) {
        return response.status(400).json({
          message: "Invalid file name. Please choose a different file.",
        });
      }

      try {
        const newFilename = await renameLogoFile(request.file.originalname);
        const existingLogoFilename = await SystemSettings.currentLogoFilename();
        await removeCustomLogo(existingLogoFilename);

        const { success, error } = await SystemSettings._updateSettings({
          logo_filename: newFilename,
        });

        return response.status(success ? 200 : 500).json({
          message: success
            ? "Logo uploaded successfully."
            : error || "Failed to update with new logo.",
        });
      } catch (error) {
        console.error("Error processing the logo upload:", error);
        response.status(500).json({ message: "Error uploading the logo." });
      }
    }
  );

  app.get("/system/is-default-logo", async (_, response) => {
    try {
      const currentLogoFilename = await SystemSettings.currentLogoFilename();
      const isDefaultLogo = currentLogoFilename === LOGO_FILENAME;
      response.status(200).json({ isDefaultLogo });
    } catch (error) {
      console.error("Error processing the logo request:", error);
      response.status(500).json({ message: "Internal server error" });
    }
  });

  app.get(
    "/system/remove-logo",
    [validatedRequest, flexUserRoleValid([ROLES.admin, ROLES.manager])],
    async (_request, response) => {
      try {
        const currentLogoFilename = await SystemSettings.currentLogoFilename();
        await removeCustomLogo(currentLogoFilename);
        const { success, error } = await SystemSettings._updateSettings({
          logo_filename: LOGO_FILENAME,
        });

        return response.status(success ? 200 : 500).json({
          message: success
            ? "Logo removed successfully."
            : error || "Failed to update with new logo.",
        });
      } catch (error) {
        console.error("Error processing the logo removal:", error);
        response.status(500).json({ message: "Error removing the logo." });
      }
    }
  );

  app.get(
    "/system/can-delete-workspaces",
    [validatedRequest],
    async function (request, response) {
      try {
        if (!response.locals.multiUserMode) {
          return response.status(200).json({ canDelete: true });
        }

        const user = await userFromSession(request, response);
        if ([ROLES.admin, ROLES.manager].includes(user?.role)) {
          return response.status(200).json({ canDelete: true });
        }

        const canDelete = await SystemSettings.canDeleteWorkspaces();
        response.status(200).json({ canDelete });
      } catch (error) {
        console.error("Error fetching can delete workspaces:", error);
        response.status(500).json({
          success: false,
          message: "Internal server error",
          canDelete: false,
        });
      }
    }
  );

  app.get(
    "/system/welcome-messages",
    [validatedRequest, flexUserRoleValid([ROLES.all])],
    async function (_, response) {
      try {
        const welcomeMessages = await WelcomeMessages.getMessages();
        response.status(200).json({ success: true, welcomeMessages });
      } catch (error) {
        console.error("Error fetching welcome messages:", error);
        response
          .status(500)
          .json({ success: false, message: "Internal server error" });
      }
    }
  );

  app.post(
    "/system/set-welcome-messages",
    [validatedRequest, flexUserRoleValid([ROLES.admin, ROLES.manager])],
    async (request, response) => {
      try {
        const { messages = [] } = reqBody(request);
        if (!Array.isArray(messages)) {
          return response.status(400).json({
            success: false,
            message: "Invalid message format. Expected an array of messages.",
          });
        }

        await WelcomeMessages.saveAll(messages);
        return response.status(200).json({
          success: true,
          message: "Welcome messages saved successfully.",
        });
      } catch (error) {
        console.error("Error processing the welcome messages:", error);
        response.status(500).json({
          success: true,
          message: "Error saving the welcome messages.",
        });
      }
    }
  );

  app.get("/system/api-keys", [validatedRequest], async (_, response) => {
    try {
      if (response.locals.multiUserMode) {
        return response.sendStatus(401).end();
      }

      const apiKeys = await ApiKey.where({});
      return response.status(200).json({
        apiKeys,
        error: null,
      });
    } catch (error) {
      console.error(error);
      response.status(500).json({
        apiKey: null,
        error: "Could not find an API Key.",
      });
    }
  });

  app.post(
    "/system/generate-api-key",
    [validatedRequest],
    async (_, response) => {
      try {
        if (response.locals.multiUserMode) {
          return response.sendStatus(401).end();
        }

        const { apiKey, error } = await ApiKey.create();
        await Telemetry.sendTelemetry("api_key_created");
        await EventLogs.logEvent(
          "api_key_created",
          {},
          response?.locals?.user?.id
        );
        return response.status(200).json({
          apiKey,
          error,
        });
      } catch (error) {
        console.error(error);
        response.status(500).json({
          apiKey: null,
          error: "Error generating api key.",
        });
      }
    }
  );

  app.delete("/system/api-key", [validatedRequest], async (_, response) => {
    try {
      if (response.locals.multiUserMode) {
        return response.sendStatus(401).end();
      }

      await ApiKey.delete();
      await EventLogs.logEvent(
        "api_key_deleted",
        { deletedBy: response.locals?.user?.username },
        response?.locals?.user?.id
      );
      return response.status(200).end();
    } catch (error) {
      console.error(error);
      response.status(500).end();
    }
  });

  app.post(
    "/system/custom-models",
    [validatedRequest],
    async (request, response) => {
      try {
        const { provider, apiKey = null, basePath = null } = reqBody(request);
        const { models, error } = await getCustomModels(
          provider,
          apiKey,
          basePath
        );
        return response.status(200).json({
          models,
          error,
        });
      } catch (error) {
        console.error(error);
        response.status(500).end();
      }
    }
  );

  app.post(
    "/system/event-logs",
    [validatedRequest, flexUserRoleValid([ROLES.admin])],
    async (request, response) => {
      try {
        const { offset = 0, limit = 10 } = reqBody(request);
        const logs = await EventLogs.whereWithData({}, limit, offset * limit, {
          id: "desc",
        });
        const totalLogs = await EventLogs.count();
        const hasPages = totalLogs > (offset + 1) * limit;

        response.status(200).json({ logs: logs, hasPages, totalLogs });
      } catch (e) {
        console.error(e);
        response.sendStatus(500).end();
      }
    }
  );

  app.delete(
    "/system/event-logs",
    [validatedRequest, flexUserRoleValid([ROLES.admin])],
    async (_, response) => {
      try {
        await EventLogs.delete();
        await EventLogs.logEvent(
          "event_logs_cleared",
          {},
          response?.locals?.user?.id
        );
        response.json({ success: true });
      } catch (e) {
        console.error(e);
        response.sendStatus(500).end();
      }
    }
  );

  app.post(
    "/system/workspace-chats",
    [validatedRequest, flexUserRoleValid([ROLES.admin, ROLES.manager])],
    async (request, response) => {
      try {
        const { offset = 0, limit = 20 } = reqBody(request);
        const chats = await WorkspaceChats.whereWithData(
          {},
          limit,
          offset * limit,
          { id: "desc" }
        );
        const totalChats = await WorkspaceChats.count();
        const hasPages = totalChats > (offset + 1) * limit;

        response.status(200).json({ chats: chats, hasPages, totalChats });
      } catch (e) {
        console.error(e);
        response.sendStatus(500).end();
      }
    }
  );

  app.delete(
    "/system/workspace-chats/:id",
    [validatedRequest, flexUserRoleValid([ROLES.admin, ROLES.manager])],
    async (request, response) => {
      try {
        const { id } = request.params;
        Number(id) === -1
          ? await WorkspaceChats.delete({}, true)
          : await WorkspaceChats.delete({ id: Number(id) });
        response.json({ success: true, error: null });
      } catch (e) {
        console.error(e);
        response.sendStatus(500).end();
      }
    }
  );

  app.get(
    "/system/export-chats",
    [validatedRequest, flexUserRoleValid([ROLES.manager, ROLES.admin])],
    async (request, response) => {
      try {
        const { type = "jsonl" } = request.query;
        const chats = await prepareWorkspaceChatsForExport(type);
        const { contentType, data } = await exportChatsAsType(chats, type);
        await EventLogs.logEvent(
          "exported_chats",
          {
            type,
          },
          response.locals.user?.id
        );
        response.setHeader("Content-Type", contentType);
        response.status(200).send(data);
      } catch (e) {
        console.error(e);
        response.sendStatus(500).end();
      }
    }
  );

  // Used for when a user in multi-user updates their own profile
  // from the UI.
  app.post("/system/user", [validatedRequest], async (request, response) => {
    try {
      const sessionUser = await userFromSession(request, response);
      const { username, password } = reqBody(request);
      const id = Number(sessionUser.id);

      if (!id) {
        response.status(400).json({ success: false, error: "Invalid user ID" });
        return;
      }

      const updates = {};
      if (username) {
        updates.username = User.validations.username(String(username));
      }
      if (password) {
        updates.password = String(password);
      }

      if (Object.keys(updates).length === 0) {
        response
          .status(400)
          .json({ success: false, error: "No updates provided" });
        return;
      }

      const { success, error } = await User.update(id, updates);
      response.status(200).json({ success, error });
    } catch (e) {
      console.error(e);
      response.sendStatus(500).end();
    }
  });

  app.get(
    "/system/slash-command-presets",
    [validatedRequest, flexUserRoleValid([ROLES.all])],
    async (request, response) => {
      try {
        const user = await userFromSession(request, response);
        const userPresets = await SlashCommandPresets.getUserPresets(user?.id);
        response.status(200).json({ presets: userPresets });
      } catch (error) {
        console.error("Error fetching slash command presets:", error);
        response.status(500).json({ message: "Internal server error" });
      }
    }
  );

  app.post(
    "/system/slash-command-presets",
    [validatedRequest, flexUserRoleValid([ROLES.all])],
    async (request, response) => {
      try {
        const user = await userFromSession(request, response);
        const { command, prompt, description } = reqBody(request);
        const presetData = {
          command: SlashCommandPresets.formatCommand(String(command)),
          prompt: String(prompt),
          description: String(description),
        };

        const preset = await SlashCommandPresets.create(user?.id, presetData);
        if (!preset) {
          return response
            .status(500)
            .json({ message: "Failed to create preset" });
        }
        response.status(201).json({ preset });
      } catch (error) {
        console.error("Error creating slash command preset:", error);
        response.status(500).json({ message: "Internal server error" });
      }
    }
  );

  app.post(
    "/system/slash-command-presets/:slashCommandId",
    [validatedRequest, flexUserRoleValid([ROLES.all])],
    async (request, response) => {
      try {
        const user = await userFromSession(request, response);
        const { slashCommandId } = request.params;
        const { command, prompt, description } = reqBody(request);

        // Valid user running owns the preset if user session is valid.
        const ownsPreset = await SlashCommandPresets.get({
          userId: user?.id ?? null,
          id: Number(slashCommandId),
        });
        if (!ownsPreset)
          return response.status(404).json({ message: "Preset not found" });

        const updates = {
          command: SlashCommandPresets.formatCommand(String(command)),
          prompt: String(prompt),
          description: String(description),
        };

        const preset = await SlashCommandPresets.update(
          Number(slashCommandId),
          updates
        );
        if (!preset) return response.sendStatus(422);
        response.status(200).json({ preset: { ...ownsPreset, ...updates } });
      } catch (error) {
        console.error("Error updating slash command preset:", error);
        response.status(500).json({ message: "Internal server error" });
      }
    }
  );

  app.delete(
    "/system/slash-command-presets/:slashCommandId",
    [validatedRequest, flexUserRoleValid([ROLES.all])],
    async (request, response) => {
      try {
        const { slashCommandId } = request.params;
        const user = await userFromSession(request, response);

        // Valid user running owns the preset if user session is valid.
        const ownsPreset = await SlashCommandPresets.get({
          userId: user?.id ?? null,
          id: Number(slashCommandId),
        });
        if (!ownsPreset)
          return response
            .status(403)
            .json({ message: "Failed to delete preset" });

        await SlashCommandPresets.delete(Number(slashCommandId));
        response.sendStatus(204);
      } catch (error) {
        console.error("Error deleting slash command preset:", error);
        response.status(500).json({ message: "Internal server error" });
      }
    }
  );
}

module.exports = { systemEndpoints };<|MERGE_RESOLUTION|>--- conflicted
+++ resolved
@@ -2,18 +2,13 @@
 const fs = require("fs");
 process.env.NODE_ENV === "development"
   ? require("dotenv").config({ path: `.env.${process.env.NODE_ENV}` })
-<<<<<<< HEAD
   : require("dotenv").config({
-      path: process.env.STORAGE_DIR
-        ? path.resolve(process.env.STORAGE_DIR, ".env")
-        : path.resolve(__dirname, ".env"),
-    });
-
-const { viewLocalFiles, normalizePath } = require("../utils/files");
-=======
-  : require("dotenv").config();
+    path: process.env.STORAGE_DIR
+      ? path.resolve(process.env.STORAGE_DIR, ".env")
+      : path.resolve(__dirname, ".env"),
+  });
+
 const { viewLocalFiles, normalizePath, isWithin } = require("../utils/files");
->>>>>>> a8981270
 const { purgeDocument, purgeFolder } = require("../utils/files/purgeDocument");
 const { getVectorDbClass } = require("../utils/helpers");
 const { updateENV, dumpENV } = require("../utils/helpers/updateENV");
