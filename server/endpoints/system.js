<<<<<<< HEAD
const path = require("path");
require("dotenv").config({
  path: process.env.STORAGE_DIR
    ? `${path.join(process.env.STORAGE_DIR, ".env")}`
    : `${path.join(__dirname, ".env")}`,
});

const { viewLocalFiles } = require("../utils/files");
=======
process.env.NODE_ENV === "development"
  ? require("dotenv").config({ path: `.env.${process.env.NODE_ENV}` })
  : require("dotenv").config();
const { viewLocalFiles, normalizePath } = require("../utils/files");
>>>>>>> 2f3db0e6
const {
  checkProcessorAlive,
  acceptedFileTypes,
} = require("../utils/files/documentProcessor");
const { purgeDocument, purgeFolder } = require("../utils/files/purgeDocument");
const { getVectorDbClass } = require("../utils/helpers");
const { updateENV, dumpENV } = require("../utils/helpers/updateENV");
const {
  reqBody,
  makeJWT,
  userFromSession,
  multiUserMode,
  queryParams,
} = require("../utils/http");
<<<<<<< HEAD
const { setupLogoUploads } = require("../utils/files/multer");
=======
const { setupLogoUploads, setupPfpUploads } = require("../utils/files/multer");
>>>>>>> 2f3db0e6
const { v4 } = require("uuid");
const { SystemSettings } = require("../models/systemSettings");
const { User } = require("../models/user");
const { validatedRequest } = require("../utils/middleware/validatedRequest");
const { handleLogoUploads } = setupLogoUploads();
const {
  getDefaultFilename,
  determineLogoFilepath,
  fetchLogo,
  validFilename,
  renameLogoFile,
  removeCustomLogo,
  LOGO_FILENAME,
} = require("../utils/files/logo");
const { Telemetry } = require("../models/telemetry");
const { WelcomeMessages } = require("../models/welcomeMessages");
const { ApiKey } = require("../models/apiKeys");
const { getCustomModels } = require("../utils/helpers/customModels");
const { WorkspaceChats } = require("../models/workspaceChats");
<<<<<<< HEAD
const { Workspace } = require("../models/workspace");
const { flexUserRoleValid } = require("../utils/middleware/multiUserProtected");
=======
const {
  flexUserRoleValid,
  ROLES,
} = require("../utils/middleware/multiUserProtected");
const { fetchPfp, determinePfpFilepath } = require("../utils/files/pfp");
const {
  prepareWorkspaceChatsForExport,
  exportChatsAsType,
} = require("../utils/helpers/chat/convertTo");
>>>>>>> 2f3db0e6

function systemEndpoints(app) {
  if (!app) return;

  app.get("/ping", (_, response) => {
    response.status(200).json({ online: true });
  });

  app.get("/env-dump", async (_, response) => {
    if (process.env.NODE_ENV !== "production")
      return response.sendStatus(200).end();
    await dumpENV();
    response.sendStatus(200).end();
  });

  app.get("/setup-complete", async (_, response) => {
    try {
      const results = await SystemSettings.currentSettings();
      response.status(200).json({ results });
    } catch (e) {
      console.log(e.message, e);
      response.sendStatus(500).end();
    }
  });

  app.get(
    "/system/check-token",
    [validatedRequest],
    async (request, response) => {
      try {
        if (multiUserMode(response)) {
          const user = await userFromSession(request, response);
          if (!user || user.suspended) {
            response.sendStatus(403).end();
            return;
          }

          response.sendStatus(200).end();
          return;
        }

        response.sendStatus(200).end();
      } catch (e) {
        console.log(e.message, e);
        response.sendStatus(500).end();
      }
    }
  );

  app.post("/request-token", async (request, response) => {
    try {
      const bcrypt = require("bcrypt");

      if (await SystemSettings.isMultiUserMode()) {
        const { username, password } = reqBody(request);
        const existingUser = await User.get({ username });

        if (!existingUser) {
          response.status(200).json({
            user: null,
            valid: false,
            token: null,
            message: "[001] Invalid login credentials.",
          });
          return;
        }

        if (!bcrypt.compareSync(password, existingUser.password)) {
          response.status(200).json({
            user: null,
            valid: false,
            token: null,
            message: "[002] Invalid login credentials.",
          });
          return;
        }

        if (existingUser.suspended) {
          response.status(200).json({
            user: null,
            valid: false,
            token: null,
            message: "[004] Account suspended by admin.",
          });
          return;
        }

        await Telemetry.sendTelemetry(
          "login_event",
          { multiUserMode: false },
          existingUser?.id
        );
        response.status(200).json({
          valid: true,
          user: existingUser,
          token: makeJWT(
            { id: existingUser.id, username: existingUser.username },
            "30d"
          ),
          message: null,
        });
        return;
      } else {
        const { password } = reqBody(request);
        if (
          !bcrypt.compareSync(
            password,
            bcrypt.hashSync(process.env.AUTH_TOKEN, 10)
          )
        ) {
          response.status(401).json({
            valid: false,
            token: null,
            message: "[003] Invalid password provided",
          });
          return;
        }

        await Telemetry.sendTelemetry("login_event", { multiUserMode: false });
        response.status(200).json({
          valid: true,
          token: makeJWT({ p: password }, "30d"),
          message: null,
        });
      }
    } catch (e) {
      console.log(e.message, e);
      response.sendStatus(500).end();
    }
  });

  app.get(
    "/system/system-vectors",
    [validatedRequest, flexUserRoleValid([ROLES.admin, ROLES.manager])],
    async (request, response) => {
      try {
        const query = queryParams(request);
        const VectorDb = getVectorDbClass();
        const vectorCount = !!query.slug
          ? await VectorDb.namespaceCount(query.slug)
          : await VectorDb.totalVectors();
        response.status(200).json({ vectorCount });
      } catch (e) {
        console.log(e.message, e);
        response.sendStatus(500).end();
      }
    }
  );

  app.delete(
    "/system/remove-document",
    [validatedRequest, flexUserRoleValid([ROLES.admin, ROLES.manager])],
    async (request, response) => {
      try {
        const { name } = reqBody(request);
        await purgeDocument(name);
        response.sendStatus(200).end();
      } catch (e) {
        console.log(e.message, e);
        response.sendStatus(500).end();
      }
    }
  );

  app.delete(
    "/system/remove-folder",
    [validatedRequest, flexUserRoleValid([ROLES.admin, ROLES.manager])],
    async (request, response) => {
      try {
        const { name } = reqBody(request);
        await purgeFolder(name);
        response.sendStatus(200).end();
      } catch (e) {
        console.log(e.message, e);
        response.sendStatus(500).end();
      }
    }
  );

  app.get(
    "/system/local-files",
    [validatedRequest, flexUserRoleValid([ROLES.admin, ROLES.manager])],
    async (_, response) => {
      try {
        const localFiles = await viewLocalFiles();
        response.status(200).json({ localFiles });
      } catch (e) {
        console.log(e.message, e);
        response.sendStatus(500).end();
      }
    }
  );

  app.get(
    "/system/document-processing-status",
    [validatedRequest],
    async (_, response) => {
      try {
        const online = await checkProcessorAlive();
        response.sendStatus(online ? 200 : 503);
      } catch (e) {
        console.log(e.message, e);
        response.sendStatus(500).end();
      }
    }
  );

  app.get(
    "/system/accepted-document-types",
    [validatedRequest],
    async (_, response) => {
      try {
        const types = await acceptedFileTypes();
        if (!types) {
          response.sendStatus(404).end();
          return;
        }

        response.status(200).json({ types });
      } catch (e) {
        console.log(e.message, e);
        response.sendStatus(500).end();
      }
    }
  );

  app.post(
    "/system/update-env",
    [validatedRequest, flexUserRoleValid([ROLES.admin])],
    async (request, response) => {
      try {
        const body = reqBody(request);
        const { newValues, error } = await updateENV(body);
        if (process.env.NODE_ENV === "production") await dumpENV();
        response.status(200).json({ newValues, error });
      } catch (e) {
        console.log(e.message, e);
        response.sendStatus(500).end();
      }
    }
  );

  app.post(
    "/system/update-password",
    [validatedRequest],
    async (request, response) => {
      try {
        // Cannot update password in multi - user mode.
        if (multiUserMode(response)) {
          response.sendStatus(401).end();
          return;
        }

        const { usePassword, newPassword } = reqBody(request);
        const { error } = await updateENV(
          {
            AuthToken: usePassword ? newPassword : "",
            JWTSecret: usePassword ? v4() : "",
          },
          true
        );
        if (process.env.NODE_ENV === "production") await dumpENV();
        response.status(200).json({ success: !error, error });
      } catch (e) {
        console.log(e.message, e);
        response.sendStatus(500).end();
      }
    }
  );

  app.post(
    "/system/enable-multi-user",
    [validatedRequest],
    async (request, response) => {
      try {
        const { username, password } = reqBody(request);
        const multiUserModeEnabled = await SystemSettings.isMultiUserMode();
        if (multiUserModeEnabled) {
          response.status(200).json({
            success: false,
            error: "Multi-user mode is already enabled.",
          });
          return;
        }

        const { user, error } = await User.create({
          username,
          password,
          role: ROLES.admin,
        });
        await SystemSettings.updateSettings({
          multi_user_mode: true,
          users_can_delete_workspaces: false,
          limit_user_messages: false,
          message_limit: 25,
        });

        await updateENV(
          {
            AuthToken: "",
            JWTSecret: process.env.JWT_SECRET || v4(),
          },
          true
        );
        if (process.env.NODE_ENV === "production") await dumpENV();
        await Telemetry.sendTelemetry("enabled_multi_user_mode", {
          multiUserMode: true,
        });
        response.status(200).json({ success: !!user, error });
      } catch (e) {
        await User.delete({});
        await SystemSettings.updateSettings({
          multi_user_mode: false,
        });

        console.log(e.message, e);
        response.sendStatus(500).end();
      }
    }
  );

  app.get("/system/multi-user-mode", async (_, response) => {
    try {
      const multiUserMode = await SystemSettings.isMultiUserMode();
      response.status(200).json({ multiUserMode });
    } catch (e) {
      console.log(e.message, e);
      response.sendStatus(500).end();
    }
  });

<<<<<<< HEAD
  app.get("/system/logo", async function (request, response) {
=======
  app.get("/system/logo", async function (_, response) {
>>>>>>> 2f3db0e6
    try {
      const defaultFilename = getDefaultFilename();
      const logoPath = await determineLogoFilepath(defaultFilename);
      const { found, buffer, size, mime } = fetchLogo(logoPath);
      if (!found) {
        response.sendStatus(204).end();
        return;
      }

      response.writeHead(200, {
        "Content-Type": mime || "image/png",
        "Content-Disposition": `attachment; filename=${path.basename(
          logoPath
        )}`,
        "Content-Length": size,
      });
      response.end(Buffer.from(buffer, "base64"));
      return;
    } catch (error) {
      console.error("Error processing the logo request:", error);
      response.status(500).json({ message: "Internal server error" });
    }
  });

<<<<<<< HEAD
=======
  app.get(
    "/system/pfp/:id",
    [validatedRequest, flexUserRoleValid([ROLES.all])],
    async function (request, response) {
      try {
        const { id } = request.params;
        const pfpPath = await determinePfpFilepath(id);

        if (!pfpPath) {
          response.sendStatus(204).end();
          return;
        }

        const { found, buffer, size, mime } = fetchPfp(pfpPath);
        if (!found) {
          response.sendStatus(204).end();
          return;
        }

        response.writeHead(200, {
          "Content-Type": mime || "image/png",
          "Content-Disposition": `attachment; filename=${path.basename(
            pfpPath
          )}`,
          "Content-Length": size,
        });
        response.end(Buffer.from(buffer, "base64"));
        return;
      } catch (error) {
        console.error("Error processing the logo request:", error);
        response.status(500).json({ message: "Internal server error" });
      }
    }
  );

  app.post(
    "/system/upload-pfp",
    [validatedRequest, flexUserRoleValid([ROLES.all])],
    handlePfpUploads.single("file"),
    async function (request, response) {
      try {
        const user = await userFromSession(request, response);
        const uploadedFileName = request.randomFileName;
        if (!uploadedFileName) {
          return response.status(400).json({ message: "File upload failed." });
        }

        const userRecord = await User.get({ id: user.id });
        const oldPfpFilename = userRecord.pfpFilename;

        console.log("oldPfpFilename", oldPfpFilename);
        if (oldPfpFilename) {
          const oldPfpPath = path.join(
            __dirname,
            `../storage/assets/pfp/${normalizePath(userRecord.pfpFilename)}`
          );

          if (fs.existsSync(oldPfpPath)) fs.unlinkSync(oldPfpPath);
        }

        const { success, error } = await User.update(user.id, {
          pfpFilename: uploadedFileName,
        });

        return response.status(success ? 200 : 500).json({
          message: success
            ? "Profile picture uploaded successfully."
            : error || "Failed to update with new profile picture.",
        });
      } catch (error) {
        console.error("Error processing the profile picture upload:", error);
        response.status(500).json({ message: "Internal server error" });
      }
    }
  );

  app.delete(
    "/system/remove-pfp",
    [validatedRequest, flexUserRoleValid([ROLES.all])],
    async function (request, response) {
      try {
        const user = await userFromSession(request, response);
        const userRecord = await User.get({ id: user.id });
        const oldPfpFilename = userRecord.pfpFilename;

        console.log("oldPfpFilename", oldPfpFilename);
        if (oldPfpFilename) {
          const oldPfpPath = path.join(
            __dirname,
            `../storage/assets/pfp/${normalizePath(oldPfpFilename)}`
          );

          if (fs.existsSync(oldPfpPath)) fs.unlinkSync(oldPfpPath);
        }

        const { success, error } = await User.update(user.id, {
          pfpFilename: null,
        });

        return response.status(success ? 200 : 500).json({
          message: success
            ? "Profile picture removed successfully."
            : error || "Failed to remove profile picture.",
        });
      } catch (error) {
        console.error("Error processing the profile picture removal:", error);
        response.status(500).json({ message: "Internal server error" });
      }
    }
  );

>>>>>>> 2f3db0e6
  app.post(
    "/system/upload-logo",
    [validatedRequest, flexUserRoleValid([ROLES.admin, ROLES.manager])],
    handleLogoUploads.single("logo"),
    async (request, response) => {
      if (!request.file || !request.file.originalname) {
        return response.status(400).json({ message: "No logo file provided." });
      }

      if (!validFilename(request.file.originalname)) {
        return response.status(400).json({
          message: "Invalid file name. Please choose a different file.",
        });
      }

      try {
        const newFilename = await renameLogoFile(request.file.originalname);
        const existingLogoFilename = await SystemSettings.currentLogoFilename();
        await removeCustomLogo(existingLogoFilename);

        const { success, error } = await SystemSettings.updateSettings({
          logo_filename: newFilename,
        });

        return response.status(success ? 200 : 500).json({
          message: success
            ? "Logo uploaded successfully."
            : error || "Failed to update with new logo.",
        });
      } catch (error) {
        console.error("Error processing the logo upload:", error);
        response.status(500).json({ message: "Error uploading the logo." });
      }
    }
  );

  app.get("/system/is-default-logo", async (_, response) => {
    try {
      const currentLogoFilename = await SystemSettings.currentLogoFilename();
      const isDefaultLogo = currentLogoFilename === LOGO_FILENAME;
      response.status(200).json({ isDefaultLogo });
    } catch (error) {
      console.error("Error processing the logo request:", error);
      response.status(500).json({ message: "Internal server error" });
    }
  });

  app.get(
    "/system/remove-logo",
    [validatedRequest, flexUserRoleValid([ROLES.admin, ROLES.manager])],
    async (_request, response) => {
      try {
        const currentLogoFilename = await SystemSettings.currentLogoFilename();
        await removeCustomLogo(currentLogoFilename);
        const { success, error } = await SystemSettings.updateSettings({
          logo_filename: LOGO_FILENAME,
        });

        return response.status(success ? 200 : 500).json({
          message: success
            ? "Logo removed successfully."
            : error || "Failed to update with new logo.",
        });
      } catch (error) {
        console.error("Error processing the logo removal:", error);
        response.status(500).json({ message: "Error removing the logo." });
      }
    }
  );

  app.get(
    "/system/can-delete-workspaces",
    [validatedRequest],
    async function (request, response) {
      try {
        if (!response.locals.multiUserMode) {
          return response.status(200).json({ canDelete: true });
        }

        const user = await userFromSession(request, response);
        if ([ROLES.admin, ROLES.manager].includes(user?.role)) {
          return response.status(200).json({ canDelete: true });
        }

        const canDelete = await SystemSettings.canDeleteWorkspaces();
        response.status(200).json({ canDelete });
      } catch (error) {
        console.error("Error fetching can delete workspaces:", error);
        response.status(500).json({
          success: false,
          message: "Internal server error",
          canDelete: false,
        });
      }
    }
  );

  app.get(
    "/system/welcome-messages",
    [validatedRequest, flexUserRoleValid([ROLES.all])],
    async function (_, response) {
      try {
        const welcomeMessages = await WelcomeMessages.getMessages();
        response.status(200).json({ success: true, welcomeMessages });
      } catch (error) {
        console.error("Error fetching welcome messages:", error);
        response
          .status(500)
          .json({ success: false, message: "Internal server error" });
      }
    }
  );

  app.post(
    "/system/set-welcome-messages",
    [validatedRequest, flexUserRoleValid([ROLES.admin, ROLES.manager])],
    async (request, response) => {
      try {
        const { messages = [] } = reqBody(request);
        if (!Array.isArray(messages)) {
          return response.status(400).json({
            success: false,
            message: "Invalid message format. Expected an array of messages.",
          });
        }

        await WelcomeMessages.saveAll(messages);
        return response.status(200).json({
          success: true,
          message: "Welcome messages saved successfully.",
        });
      } catch (error) {
        console.error("Error processing the welcome messages:", error);
        response.status(500).json({
          success: true,
          message: "Error saving the welcome messages.",
        });
      }
    }
  );

  app.get("/system/api-keys", [validatedRequest], async (_, response) => {
    try {
      if (response.locals.multiUserMode) {
        return response.sendStatus(401).end();
      }

      const apiKeys = await ApiKey.where({});
      return response.status(200).json({
        apiKeys,
        error: null,
      });
    } catch (error) {
      console.error(error);
      response.status(500).json({
        apiKey: null,
        error: "Could not find an API Key.",
      });
    }
  });

  app.post(
    "/system/generate-api-key",
    [validatedRequest],
    async (_, response) => {
      try {
        if (response.locals.multiUserMode) {
          return response.sendStatus(401).end();
        }

        const { apiKey, error } = await ApiKey.create();
        return response.status(200).json({
          apiKey,
          error,
        });
      } catch (error) {
        console.error(error);
        response.status(500).json({
          apiKey: null,
          error: "Error generating api key.",
        });
      }
    }
  );

  app.delete("/system/api-key", [validatedRequest], async (_, response) => {
    try {
      if (response.locals.multiUserMode) {
        return response.sendStatus(401).end();
      }

      await ApiKey.delete();
      return response.status(200).end();
    } catch (error) {
      console.error(error);
      response.status(500).end();
    }
  });

  app.post(
    "/system/custom-models",
    [validatedRequest],
    async (request, response) => {
      try {
        const { provider, apiKey = null, basePath = null } = reqBody(request);
        const { models, error } = await getCustomModels(
          provider,
          apiKey,
          basePath
        );
        return response.status(200).json({
          models,
          error,
        });
      } catch (error) {
        console.error(error);
        response.status(500).end();
      }
    }
  );

  app.post(
    "/system/workspace-chats",
    [validatedRequest, flexUserRoleValid([ROLES.admin, ROLES.manager])],
    async (request, response) => {
      try {
        const { offset = 0, limit = 20 } = reqBody(request);
        const chats = await WorkspaceChats.whereWithData(
          {},
          limit,
          offset * limit,
          { id: "desc" }
        );
        const totalChats = await WorkspaceChats.count();
        const hasPages = totalChats > (offset + 1) * limit;

        response.status(200).json({ chats: chats, hasPages, totalChats });
      } catch (e) {
        console.error(e);
        response.sendStatus(500).end();
      }
    }
  );

  app.delete(
    "/system/workspace-chats/:id",
    [validatedRequest, flexUserRoleValid([ROLES.admin, ROLES.manager])],
    async (request, response) => {
      try {
        const { id } = request.params;
        await WorkspaceChats.delete({ id: Number(id) });
        response.sendStatus(200).end();
      } catch (e) {
        console.error(e);
        response.sendStatus(500).end();
      }
    }
  );

  app.get(
    "/system/export-chats",
    [validatedRequest, flexUserRoleValid([ROLES.manager, ROLES.admin])],
    async (request, response) => {
      try {
        const { type = "jsonl" } = request.query;
        const chats = await prepareWorkspaceChatsForExport();
        const { contentType, data } = await exportChatsAsType(chats, type);
        response.setHeader("Content-Type", contentType);
        response.status(200).send(data);
      } catch (e) {
        console.error(e);
        response.sendStatus(500).end();
      }
    }
  );
<<<<<<< HEAD
=======

  // Used for when a user in multi-user updates their own profile
  // from the UI.
  app.post("/system/user", [validatedRequest], async (request, response) => {
    try {
      const sessionUser = await userFromSession(request, response);
      const { username, password } = reqBody(request);
      const id = Number(sessionUser.id);

      if (!id) {
        response.status(400).json({ success: false, error: "Invalid user ID" });
        return;
      }

      const updates = {};
      if (username) {
        updates.username = username;
      }
      if (password) {
        updates.password = password;
      }

      if (Object.keys(updates).length === 0) {
        response
          .status(400)
          .json({ success: false, error: "No updates provided" });
        return;
      }

      const { success, error } = await User.update(id, updates);
      response.status(200).json({ success, error });
    } catch (e) {
      console.error(e);
      response.sendStatus(500).end();
    }
  });
>>>>>>> 2f3db0e6
}

module.exports = { systemEndpoints };<|MERGE_RESOLUTION|>--- conflicted
+++ resolved
@@ -1,4 +1,3 @@
-<<<<<<< HEAD
 const path = require("path");
 require("dotenv").config({
   path: process.env.STORAGE_DIR
@@ -6,13 +5,7 @@
     : `${path.join(__dirname, ".env")}`,
 });
 
-const { viewLocalFiles } = require("../utils/files");
-=======
-process.env.NODE_ENV === "development"
-  ? require("dotenv").config({ path: `.env.${process.env.NODE_ENV}` })
-  : require("dotenv").config();
 const { viewLocalFiles, normalizePath } = require("../utils/files");
->>>>>>> 2f3db0e6
 const {
   checkProcessorAlive,
   acceptedFileTypes,
@@ -27,11 +20,7 @@
   multiUserMode,
   queryParams,
 } = require("../utils/http");
-<<<<<<< HEAD
 const { setupLogoUploads } = require("../utils/files/multer");
-=======
-const { setupLogoUploads, setupPfpUploads } = require("../utils/files/multer");
->>>>>>> 2f3db0e6
 const { v4 } = require("uuid");
 const { SystemSettings } = require("../models/systemSettings");
 const { User } = require("../models/user");
@@ -51,20 +40,14 @@
 const { ApiKey } = require("../models/apiKeys");
 const { getCustomModels } = require("../utils/helpers/customModels");
 const { WorkspaceChats } = require("../models/workspaceChats");
-<<<<<<< HEAD
-const { Workspace } = require("../models/workspace");
-const { flexUserRoleValid } = require("../utils/middleware/multiUserProtected");
-=======
 const {
   flexUserRoleValid,
   ROLES,
 } = require("../utils/middleware/multiUserProtected");
-const { fetchPfp, determinePfpFilepath } = require("../utils/files/pfp");
 const {
   prepareWorkspaceChatsForExport,
   exportChatsAsType,
 } = require("../utils/helpers/chat/convertTo");
->>>>>>> 2f3db0e6
 
 function systemEndpoints(app) {
   if (!app) return;
@@ -396,11 +379,7 @@
     }
   });
 
-<<<<<<< HEAD
   app.get("/system/logo", async function (request, response) {
-=======
-  app.get("/system/logo", async function (_, response) {
->>>>>>> 2f3db0e6
     try {
       const defaultFilename = getDefaultFilename();
       const logoPath = await determineLogoFilepath(defaultFilename);
@@ -425,120 +404,6 @@
     }
   });
 
-<<<<<<< HEAD
-=======
-  app.get(
-    "/system/pfp/:id",
-    [validatedRequest, flexUserRoleValid([ROLES.all])],
-    async function (request, response) {
-      try {
-        const { id } = request.params;
-        const pfpPath = await determinePfpFilepath(id);
-
-        if (!pfpPath) {
-          response.sendStatus(204).end();
-          return;
-        }
-
-        const { found, buffer, size, mime } = fetchPfp(pfpPath);
-        if (!found) {
-          response.sendStatus(204).end();
-          return;
-        }
-
-        response.writeHead(200, {
-          "Content-Type": mime || "image/png",
-          "Content-Disposition": `attachment; filename=${path.basename(
-            pfpPath
-          )}`,
-          "Content-Length": size,
-        });
-        response.end(Buffer.from(buffer, "base64"));
-        return;
-      } catch (error) {
-        console.error("Error processing the logo request:", error);
-        response.status(500).json({ message: "Internal server error" });
-      }
-    }
-  );
-
-  app.post(
-    "/system/upload-pfp",
-    [validatedRequest, flexUserRoleValid([ROLES.all])],
-    handlePfpUploads.single("file"),
-    async function (request, response) {
-      try {
-        const user = await userFromSession(request, response);
-        const uploadedFileName = request.randomFileName;
-        if (!uploadedFileName) {
-          return response.status(400).json({ message: "File upload failed." });
-        }
-
-        const userRecord = await User.get({ id: user.id });
-        const oldPfpFilename = userRecord.pfpFilename;
-
-        console.log("oldPfpFilename", oldPfpFilename);
-        if (oldPfpFilename) {
-          const oldPfpPath = path.join(
-            __dirname,
-            `../storage/assets/pfp/${normalizePath(userRecord.pfpFilename)}`
-          );
-
-          if (fs.existsSync(oldPfpPath)) fs.unlinkSync(oldPfpPath);
-        }
-
-        const { success, error } = await User.update(user.id, {
-          pfpFilename: uploadedFileName,
-        });
-
-        return response.status(success ? 200 : 500).json({
-          message: success
-            ? "Profile picture uploaded successfully."
-            : error || "Failed to update with new profile picture.",
-        });
-      } catch (error) {
-        console.error("Error processing the profile picture upload:", error);
-        response.status(500).json({ message: "Internal server error" });
-      }
-    }
-  );
-
-  app.delete(
-    "/system/remove-pfp",
-    [validatedRequest, flexUserRoleValid([ROLES.all])],
-    async function (request, response) {
-      try {
-        const user = await userFromSession(request, response);
-        const userRecord = await User.get({ id: user.id });
-        const oldPfpFilename = userRecord.pfpFilename;
-
-        console.log("oldPfpFilename", oldPfpFilename);
-        if (oldPfpFilename) {
-          const oldPfpPath = path.join(
-            __dirname,
-            `../storage/assets/pfp/${normalizePath(oldPfpFilename)}`
-          );
-
-          if (fs.existsSync(oldPfpPath)) fs.unlinkSync(oldPfpPath);
-        }
-
-        const { success, error } = await User.update(user.id, {
-          pfpFilename: null,
-        });
-
-        return response.status(success ? 200 : 500).json({
-          message: success
-            ? "Profile picture removed successfully."
-            : error || "Failed to remove profile picture.",
-        });
-      } catch (error) {
-        console.error("Error processing the profile picture removal:", error);
-        response.status(500).json({ message: "Internal server error" });
-      }
-    }
-  );
-
->>>>>>> 2f3db0e6
   app.post(
     "/system/upload-logo",
     [validatedRequest, flexUserRoleValid([ROLES.admin, ROLES.manager])],
@@ -814,45 +679,6 @@
       }
     }
   );
-<<<<<<< HEAD
-=======
-
-  // Used for when a user in multi-user updates their own profile
-  // from the UI.
-  app.post("/system/user", [validatedRequest], async (request, response) => {
-    try {
-      const sessionUser = await userFromSession(request, response);
-      const { username, password } = reqBody(request);
-      const id = Number(sessionUser.id);
-
-      if (!id) {
-        response.status(400).json({ success: false, error: "Invalid user ID" });
-        return;
-      }
-
-      const updates = {};
-      if (username) {
-        updates.username = username;
-      }
-      if (password) {
-        updates.password = password;
-      }
-
-      if (Object.keys(updates).length === 0) {
-        response
-          .status(400)
-          .json({ success: false, error: "No updates provided" });
-        return;
-      }
-
-      const { success, error } = await User.update(id, updates);
-      response.status(200).json({ success, error });
-    } catch (e) {
-      console.error(e);
-      response.sendStatus(500).end();
-    }
-  });
->>>>>>> 2f3db0e6
 }
 
 module.exports = { systemEndpoints };