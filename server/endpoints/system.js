const path = require("path");
require("dotenv").config({
  path: process.env.STORAGE_DIR
    ? `${path.join(process.env.STORAGE_DIR, ".env")}`
    : `${path.join(__dirname, ".env")}`,
});

const { viewLocalFiles } = require("../utils/files");
const { purgeDocument, purgeFolder } = require("../utils/files/purgeDocument");
const { getVectorDbClass } = require("../utils/helpers");
const { updateENV, dumpENV } = require("../utils/helpers/updateENV");
const {
  reqBody,
  makeJWT,
  userFromSession,
  multiUserMode,
  queryParams,
} = require("../utils/http");
const { handleAssetUpload } = require("../utils/files/multer");
const { v4 } = require("uuid");
const { SystemSettings } = require("../models/systemSettings");
const { User } = require("../models/user");
const { validatedRequest } = require("../utils/middleware/validatedRequest");
const {
  getDefaultFilename,
  determineLogoFilepath,
  fetchLogo,
  validFilename,
  renameLogoFile,
  removeCustomLogo,
  LOGO_FILENAME,
} = require("../utils/files/logo");
const { Telemetry } = require("../models/telemetry");
const { WelcomeMessages } = require("../models/welcomeMessages");
const { ApiKey } = require("../models/apiKeys");
const { getCustomModels } = require("../utils/helpers/customModels");
const { WorkspaceChats } = require("../models/workspaceChats");
const {
  flexUserRoleValid,
  ROLES,
  isMultiUserSetup,
} = require("../utils/middleware/multiUserProtected");
const {
  prepareWorkspaceChatsForExport,
  exportChatsAsType,
} = require("../utils/helpers/chat/convertTo");
const { EventLogs } = require("../models/eventLogs");
const { CollectorApi } = require("../utils/collectorApi");
<<<<<<< HEAD
const { request } = require("http");
=======
const {
  recoverAccount,
  resetPassword,
  generateRecoveryCodes,
} = require("../utils/PasswordRecovery");
>>>>>>> 894f7279

function systemEndpoints(app) {
  if (!app) return;

  app.get("/ping", (_, response) => {
    response.status(200).json({ online: true });
  });

  app.get("/env-dump", async (_, response) => {
    if (process.env.NODE_ENV !== "production")
      return response.sendStatus(200).end();
    await dumpENV();
    response.sendStatus(200).end();
  });

  app.get("/setup-complete", async (_, response) => {
    try {
      const results = await SystemSettings.currentSettings();
      response.status(200).json({ results });
    } catch (e) {
      console.log(e.message, e);
      response.sendStatus(500).end();
    }
  });

  app.get(
    "/system/check-token",
    [validatedRequest],
    async (request, response) => {
      try {
        if (multiUserMode(response)) {
          const user = await userFromSession(request, response);
          if (!user || user.suspended) {
            response.sendStatus(403).end();
            return;
          }

          response.sendStatus(200).end();
          return;
        }

        response.sendStatus(200).end();
      } catch (e) {
        console.log(e.message, e);
        response.sendStatus(500).end();
      }
    }
  );

  app.post("/request-token", async (request, response) => {
    try {
      const bcrypt = require("bcrypt");

      if (await SystemSettings.isMultiUserMode()) {
        const { username, password } = reqBody(request);
        const existingUser = await User.get({ username: String(username) });

        if (!existingUser) {
          await EventLogs.logEvent(
            "failed_login_invalid_username",
            {
              ip: request.ip || "Unknown IP",
              username: username || "Unknown user",
            },
            existingUser?.id
          );
          response.status(200).json({
            user: null,
            valid: false,
            token: null,
            message: "[001] Invalid login credentials.",
          });
          return;
        }

        if (!bcrypt.compareSync(String(password), existingUser.password)) {
          await EventLogs.logEvent(
            "failed_login_invalid_password",
            {
              ip: request.ip || "Unknown IP",
              username: username || "Unknown user",
            },
            existingUser?.id
          );
          response.status(200).json({
            user: null,
            valid: false,
            token: null,
            message: "[002] Invalid login credentials.",
          });
          return;
        }

        if (existingUser.suspended) {
          await EventLogs.logEvent(
            "failed_login_account_suspended",
            {
              ip: request.ip || "Unknown IP",
              username: username || "Unknown user",
            },
            existingUser?.id
          );
          response.status(200).json({
            user: null,
            valid: false,
            token: null,
            message: "[004] Account suspended by admin.",
          });
          return;
        }

        await Telemetry.sendTelemetry(
          "login_event",
          { multiUserMode: false },
          existingUser?.id
        );

        await EventLogs.logEvent(
          "login_event",
          {
            ip: request.ip || "Unknown IP",
            username: existingUser.username || "Unknown user",
          },
          existingUser?.id
        );

        // Check if the user has seen the recovery codes
        if (!existingUser.seen_recovery_codes) {
          const plainTextCodes = await generateRecoveryCodes(existingUser.id);

          // Return recovery codes to frontend
          response.status(200).json({
            valid: true,
            user: existingUser,
            token: makeJWT(
              { id: existingUser.id, username: existingUser.username },
              "30d"
            ),
            message: null,
            recoveryCodes: plainTextCodes,
          });
          return;
        }

        response.status(200).json({
          valid: true,
          user: existingUser,
          token: makeJWT(
            { id: existingUser.id, username: existingUser.username },
            "30d"
          ),
          message: null,
        });
        return;
      } else {
        const { password } = reqBody(request);
        if (
          !bcrypt.compareSync(
            password,
            bcrypt.hashSync(process.env.AUTH_TOKEN, 10)
          )
        ) {
          await EventLogs.logEvent("failed_login_invalid_password", {
            ip: request.ip || "Unknown IP",
            multiUserMode: false,
          });
          response.status(401).json({
            valid: false,
            token: null,
            message: "[003] Invalid password provided",
          });
          return;
        }

        await Telemetry.sendTelemetry("login_event", { multiUserMode: false });
        await EventLogs.logEvent("login_event", {
          ip: request.ip || "Unknown IP",
          multiUserMode: false,
        });
        response.status(200).json({
          valid: true,
          token: makeJWT({ p: password }, "30d"),
          message: null,
        });
      }
    } catch (e) {
      console.log(e.message, e);
      response.sendStatus(500).end();
    }
  });

  app.post(
    "/system/recover-account",
    [isMultiUserSetup],
    async (request, response) => {
      try {
        const { username, recoveryCodes } = reqBody(request);
        const { success, resetToken, error } = await recoverAccount(
          username,
          recoveryCodes
        );

        if (success) {
          response.status(200).json({ success, resetToken });
        } else {
          response.status(400).json({ success, message: error });
        }
      } catch (error) {
        console.error("Error recovering account:", error);
        response
          .status(500)
          .json({ success: false, message: "Internal server error" });
      }
    }
  );

  app.post(
    "/system/reset-password",
    [isMultiUserSetup],
    async (request, response) => {
      try {
        const { token, newPassword, confirmPassword } = reqBody(request);
        const { success, message, error } = await resetPassword(
          token,
          newPassword,
          confirmPassword
        );

        if (success) {
          response.status(200).json({ success, message });
        } else {
          response.status(400).json({ success, error });
        }
      } catch (error) {
        console.error("Error resetting password:", error);
        response.status(500).json({ success: false, message: error.message });
      }
    }
  );

  app.get(
    "/system/system-vectors",
    [validatedRequest, flexUserRoleValid([ROLES.admin, ROLES.manager])],
    async (request, response) => {
      try {
        const query = queryParams(request);
        const VectorDb = getVectorDbClass();
        const vectorCount = !!query.slug
          ? await VectorDb.namespaceCount(query.slug)
          : await VectorDb.totalVectors();
        response.status(200).json({ vectorCount });
      } catch (e) {
        console.log(e.message, e);
        response.sendStatus(500).end();
      }
    }
  );

  app.delete(
    "/system/remove-document",
    [validatedRequest, flexUserRoleValid([ROLES.admin, ROLES.manager])],
    async (request, response) => {
      try {
        const { name } = reqBody(request);
        await purgeDocument(name);
        response.sendStatus(200).end();
      } catch (e) {
        console.log(e.message, e);
        response.sendStatus(500).end();
      }
    }
  );

  app.delete(
    "/system/remove-documents",
    [validatedRequest, flexUserRoleValid([ROLES.admin, ROLES.manager])],
    async (request, response) => {
      try {
        const { names } = reqBody(request);
        for await (const name of names) await purgeDocument(name);
        response.sendStatus(200).end();
      } catch (e) {
        console.log(e.message, e);
        response.sendStatus(500).end();
      }
    }
  );

  app.delete(
    "/system/remove-folder",
    [validatedRequest, flexUserRoleValid([ROLES.admin, ROLES.manager])],
    async (request, response) => {
      try {
        const { name } = reqBody(request);
        await purgeFolder(name);
        response.sendStatus(200).end();
      } catch (e) {
        console.log(e.message, e);
        response.sendStatus(500).end();
      }
    }
  );

  app.get(
    "/system/local-files",
    [validatedRequest, flexUserRoleValid([ROLES.admin, ROLES.manager])],
    async (_, response) => {
      try {
        const localFiles = await viewLocalFiles();
        response.status(200).json({ localFiles });
      } catch (e) {
        console.log(e.message, e);
        response.sendStatus(500).end();
      }
    }
  );

  app.get(
    "/system/document-processing-status",
    [validatedRequest],
    async (_, response) => {
      try {
        const online = await new CollectorApi().online();
        response.sendStatus(online ? 200 : 503);
      } catch (e) {
        console.log(e.message, e);
        response.sendStatus(500).end();
      }
    }
  );

  app.get(
    "/system/accepted-document-types",
    [validatedRequest],
    async (_, response) => {
      try {
        const types = await new CollectorApi().acceptedFileTypes();
        if (!types) {
          response.sendStatus(404).end();
          return;
        }

        response.status(200).json({ types });
      } catch (e) {
        console.log(e.message, e);
        response.sendStatus(500).end();
      }
    }
  );

  app.post(
    "/system/update-env",
    [validatedRequest, flexUserRoleValid([ROLES.admin])],
    async (request, response) => {
      try {
        const body = reqBody(request);
        const { newValues, error } = await updateENV(
          body,
          false,
          response?.locals?.user?.id
        );
        if (process.env.NODE_ENV === "production") await dumpENV();
        response.status(200).json({ newValues, error });
      } catch (e) {
        console.log(e.message, e);
        response.sendStatus(500).end();
      }
    }
  );

  app.post(
    "/system/update-password",
    [validatedRequest],
    async (request, response) => {
      try {
        // Cannot update password in multi - user mode.
        if (multiUserMode(response)) {
          response.sendStatus(401).end();
          return;
        }

        const { usePassword, newPassword } = reqBody(request);
        const { error } = await updateENV(
          {
            AuthToken: usePassword ? newPassword : "",
            JWTSecret: usePassword ? v4() : "",
          },
          true
        );
        if (process.env.NODE_ENV === "production") await dumpENV();
        response.status(200).json({ success: !error, error });
      } catch (e) {
        console.log(e.message, e);
        response.sendStatus(500).end();
      }
    }
  );

  app.post(
    "/system/enable-multi-user",
    [validatedRequest],
    async (request, response) => {
      try {
        if (response.locals.multiUserMode) {
          response.status(200).json({
            success: false,
            error: "Multi-user mode is already enabled.",
          });
          return;
        }

        const { username, password } = reqBody(request);
        const { user, error } = await User.create({
          username,
          password,
          role: ROLES.admin,
        });
        await SystemSettings._updateSettings({
          multi_user_mode: true,
          users_can_delete_workspaces: false,
          limit_user_messages: false,
          message_limit: 25,
        });

        await updateENV(
          {
            AuthToken: "",
            JWTSecret: process.env.JWT_SECRET || v4(),
          },
          true
        );
        if (process.env.NODE_ENV === "production") await dumpENV();
        await Telemetry.sendTelemetry("enabled_multi_user_mode", {
          multiUserMode: true,
        });
        await EventLogs.logEvent("multi_user_mode_enabled", {}, user?.id);
        response.status(200).json({ success: !!user, error });
      } catch (e) {
        await User.delete({});
        await SystemSettings._updateSettings({
          multi_user_mode: false,
        });

        console.log(e.message, e);
        response.sendStatus(500).end();
      }
    }
  );

  app.get("/system/multi-user-mode", async (_, response) => {
    try {
      const multiUserMode = await SystemSettings.isMultiUserMode();
      response.status(200).json({ multiUserMode });
    } catch (e) {
      console.log(e.message, e);
      response.sendStatus(500).end();
    }
  });

  app.get("/system/logo", async function (request, response) {
    try {
      const defaultFilename = getDefaultFilename();
      const logoPath = await determineLogoFilepath(defaultFilename);
      const { found, buffer, size, mime } = fetchLogo(logoPath);
      if (!found) {
        response.sendStatus(204).end();
        return;
      }

      response.writeHead(200, {
        "Content-Type": mime || "image/png",
        "Content-Disposition": `attachment; filename=${path.basename(
          logoPath
        )}`,
        "Content-Length": size,
      });
      response.end(Buffer.from(buffer, "base64"));
      return;
    } catch (error) {
      console.error("Error processing the logo request:", error);
      response.status(500).json({ message: "Internal server error" });
    }
  });

  app.get("/system/footer-data", [validatedRequest], async (_, response) => {
    try {
      const footerData =
        (await SystemSettings.get({ label: "footer_data" }))?.value ??
        JSON.stringify([]);
      response.status(200).json({ footerData: footerData });
    } catch (error) {
      console.error("Error fetching footer data:", error);
      response.status(500).json({ message: "Internal server error" });
    }
  });

  app.post(
    "/system/upload-logo",
    [
      validatedRequest,
      flexUserRoleValid([ROLES.admin, ROLES.manager]),
      handleAssetUpload,
    ],
    async (request, response) => {
      if (!request?.file || !request?.file.originalname) {
        return response.status(400).json({ message: "No logo file provided." });
      }

      if (!validFilename(request.file.originalname)) {
        return response.status(400).json({
          message: "Invalid file name. Please choose a different file.",
        });
      }

      try {
        const newFilename = await renameLogoFile(request.file.originalname);
        const existingLogoFilename = await SystemSettings.currentLogoFilename();
        await removeCustomLogo(existingLogoFilename);

        const { success, error } = await SystemSettings._updateSettings({
          logo_filename: newFilename,
        });

        return response.status(success ? 200 : 500).json({
          message: success
            ? "Logo uploaded successfully."
            : error || "Failed to update with new logo.",
        });
      } catch (error) {
        console.error("Error processing the logo upload:", error);
        response.status(500).json({ message: "Error uploading the logo." });
      }
    }
  );

  app.get("/system/is-default-logo", async (_, response) => {
    try {
      const currentLogoFilename = await SystemSettings.currentLogoFilename();
      const isDefaultLogo = currentLogoFilename === LOGO_FILENAME;
      response.status(200).json({ isDefaultLogo });
    } catch (error) {
      console.error("Error processing the logo request:", error);
      response.status(500).json({ message: "Internal server error" });
    }
  });

  app.get(
    "/system/remove-logo",
    [validatedRequest, flexUserRoleValid([ROLES.admin, ROLES.manager])],
    async (_request, response) => {
      try {
        const currentLogoFilename = await SystemSettings.currentLogoFilename();
        await removeCustomLogo(currentLogoFilename);
        const { success, error } = await SystemSettings._updateSettings({
          logo_filename: LOGO_FILENAME,
        });

        return response.status(success ? 200 : 500).json({
          message: success
            ? "Logo removed successfully."
            : error || "Failed to update with new logo.",
        });
      } catch (error) {
        console.error("Error processing the logo removal:", error);
        response.status(500).json({ message: "Error removing the logo." });
      }
    }
  );

  app.get(
    "/system/can-delete-workspaces",
    [validatedRequest],
    async function (request, response) {
      try {
        if (!response.locals.multiUserMode) {
          return response.status(200).json({ canDelete: true });
        }

        const user = await userFromSession(request, response);
        if ([ROLES.admin, ROLES.manager].includes(user?.role)) {
          return response.status(200).json({ canDelete: true });
        }

        const canDelete = await SystemSettings.canDeleteWorkspaces();
        response.status(200).json({ canDelete });
      } catch (error) {
        console.error("Error fetching can delete workspaces:", error);
        response.status(500).json({
          success: false,
          message: "Internal server error",
          canDelete: false,
        });
      }
    }
  );

  app.get(
    "/system/welcome-messages",
    [validatedRequest, flexUserRoleValid([ROLES.all])],
    async function (_, response) {
      try {
        const welcomeMessages = await WelcomeMessages.getMessages();
        response.status(200).json({ success: true, welcomeMessages });
      } catch (error) {
        console.error("Error fetching welcome messages:", error);
        response
          .status(500)
          .json({ success: false, message: "Internal server error" });
      }
    }
  );

  app.post(
    "/system/set-welcome-messages",
    [validatedRequest, flexUserRoleValid([ROLES.admin, ROLES.manager])],
    async (request, response) => {
      try {
        const { messages = [] } = reqBody(request);
        if (!Array.isArray(messages)) {
          return response.status(400).json({
            success: false,
            message: "Invalid message format. Expected an array of messages.",
          });
        }

        await WelcomeMessages.saveAll(messages);
        return response.status(200).json({
          success: true,
          message: "Welcome messages saved successfully.",
        });
      } catch (error) {
        console.error("Error processing the welcome messages:", error);
        response.status(500).json({
          success: true,
          message: "Error saving the welcome messages.",
        });
      }
    }
  );

  app.get("/system/api-keys", [validatedRequest], async (_, response) => {
    try {
      if (response.locals.multiUserMode) {
        return response.sendStatus(401).end();
      }

      const apiKeys = await ApiKey.where({});
      return response.status(200).json({
        apiKeys,
        error: null,
      });
    } catch (error) {
      console.error(error);
      response.status(500).json({
        apiKey: null,
        error: "Could not find an API Key.",
      });
    }
  });

  app.post(
    "/system/generate-api-key",
    [validatedRequest],
    async (_, response) => {
      try {
        if (response.locals.multiUserMode) {
          return response.sendStatus(401).end();
        }

        const { apiKey, error } = await ApiKey.create();
        await Telemetry.sendTelemetry("api_key_created");
        await EventLogs.logEvent(
          "api_key_created",
          {},
          response?.locals?.user?.id
        );
        return response.status(200).json({
          apiKey,
          error,
        });
      } catch (error) {
        console.error(error);
        response.status(500).json({
          apiKey: null,
          error: "Error generating api key.",
        });
      }
    }
  );

  app.delete("/system/api-key", [validatedRequest], async (_, response) => {
    try {
      if (response.locals.multiUserMode) {
        return response.sendStatus(401).end();
      }

      await ApiKey.delete();
      await EventLogs.logEvent(
        "api_key_deleted",
        { deletedBy: response.locals?.user?.username },
        response?.locals?.user?.id
      );
      return response.status(200).end();
    } catch (error) {
      console.error(error);
      response.status(500).end();
    }
  });

  app.post(
    "/system/custom-models",
    [validatedRequest],
    async (request, response) => {
      try {
        const { provider, apiKey = null, basePath = null } = reqBody(request);
        const { models, error } = await getCustomModels(
          provider,
          apiKey,
          basePath
        );
        return response.status(200).json({
          models,
          error,
        });
      } catch (error) {
        console.error(error);
        response.status(500).end();
      }
    }
  );

  app.post(
    "/system/event-logs",
    [validatedRequest, flexUserRoleValid([ROLES.admin])],
    async (request, response) => {
      try {
        const { offset = 0, limit = 20 } = reqBody(request);
        const logs = await EventLogs.whereWithData({}, limit, offset * limit, {
          id: "desc",
        });
        const totalLogs = await EventLogs.count();
        const hasPages = totalLogs > (offset + 1) * limit;

        response.status(200).json({ logs: logs, hasPages, totalLogs });
      } catch (e) {
        console.error(e);
        response.sendStatus(500).end();
      }
    }
  );

  app.delete(
    "/system/event-logs",
    [validatedRequest, flexUserRoleValid([ROLES.admin])],
    async (_, response) => {
      try {
        await EventLogs.delete();
        await EventLogs.logEvent(
          "event_logs_cleared",
          {},
          response?.locals?.user?.id
        );
        response.json({ success: true });
      } catch (e) {
        console.error(e);
        response.sendStatus(500).end();
      }
    }
  );

  app.post(
    "/system/workspace-chats",
    [validatedRequest, flexUserRoleValid([ROLES.admin, ROLES.manager])],
    async (request, response) => {
      try {
        const { offset = 0, limit = 20 } = reqBody(request);
        const chats = await WorkspaceChats.whereWithData(
          {},
          limit,
          offset * limit,
          { id: "desc" }
        );
        const totalChats = await WorkspaceChats.count();
        const hasPages = totalChats > (offset + 1) * limit;

        response.status(200).json({ chats: chats, hasPages, totalChats });
      } catch (e) {
        console.error(e);
        response.sendStatus(500).end();
      }
    }
  );

  app.delete(
    "/system/workspace-chats/:id",
    [validatedRequest, flexUserRoleValid([ROLES.admin, ROLES.manager])],
    async (request, response) => {
      try {
        const { id } = request.params;
        await WorkspaceChats.delete({ id: Number(id) });
        response.json({ success: true, error: null });
      } catch (e) {
        console.error(e);
        response.sendStatus(500).end();
      }
    }
  );

  app.get(
    "/system/export-chats",
    [validatedRequest, flexUserRoleValid([ROLES.manager, ROLES.admin])],
    async (request, response) => {
      try {
        const { type = "jsonl" } = request.query;
        const chats = await prepareWorkspaceChatsForExport(type);
        const { contentType, data } = await exportChatsAsType(chats, type);
        await EventLogs.logEvent(
          "exported_chats",
          {
            type,
          },
          response.locals.user?.id
        );
        response.setHeader("Content-Type", contentType);
        response.status(200).send(data);
      } catch (e) {
        console.error(e);
        response.sendStatus(500).end();
      }
    }
  );

  app.post(
    "/system/download-ollama-model",
    [validatedRequest, flexUserRoleValid([ROLES.admin, ROLES.manager])],
    async (request, response) => {
      try {
        const {
          AnythingLLMOllama,
        } = require("../utils/AiProviders/anythingLLM");
        const { modelName } = reqBody(request);
        response.writeHead(200, {
          "Content-Type": "text/event-stream",
          "Cache-Control": "no-cache",
          Connection: "keep-alive",
        });

        const progressCallback = (percentage, status) => {
          response.write(
            `event: progress\ndata: ${JSON.stringify({
              percentage,
              status,
            })}\n\n`
          );
        };

        const successCallback = () => {
          response.write(
            `event: done\ndata: ${JSON.stringify({
              done: true,
            })}\n\n`
          );
          response.end();
        };

        const errorCallback = (error) => {
          response.write(
            `event: error\ndata: ${JSON.stringify({ error })}\n\n`
          );
          response.end();
        };

        await new AnythingLLMOllama().pullModel(
          modelName,
          progressCallback,
          successCallback,
          errorCallback
        );
      } catch (error) {
        console.error(
          "Error downloading Ollama model - it may have been killed manually.",
          error.message
        );
        response.write(
          `event: error\ndata: ${JSON.stringify({
            error: "Internal server error",
          })}\n\n`
        );
        response.end();
      }
    }
  );

  app.delete(
    "/system/download-ollama-model",
    [validatedRequest, flexUserRoleValid([ROLES.admin, ROLES.manager])],
    async (_request, response) => {
      try {
        const {
          AnythingLLMOllama,
        } = require("../utils/AiProviders/anythingLLM");
        await new AnythingLLMOllama().rebootOllama();
        response.status(200).json({ success: true });
      } catch (error) {
        console.error("Error aborting Ollama model download:", error);
        response.status(500).json({ success: false });
      }
    }
  );

  app.delete(
    "/system/remove-ollama-model",
    [validatedRequest, flexUserRoleValid([ROLES.admin, ROLES.manager])],
    async (request, response) => {
      try {
        const {
          AnythingLLMOllama,
        } = require("../utils/AiProviders/anythingLLM");
        const { modelName } = reqBody(request);
        await new AnythingLLMOllama().deleteModel(modelName);
        response.status(200).json({ success: true });
      } catch (error) {
        console.error("Error aborting Ollama model removal:", error);
        response.status(500).json({ success: false });
      }
    }
  );

  app.head(
    "/system/support-interest/:action",
    [validatedRequest],
    async (request, response) => {
      try {
        const { action = "open" } = request.params;
        console.log({ supporter_interest: action });
        await Telemetry.sendTelemetry("supporter_interest", { action });
        response.status(200).json({ success: true });
      } catch (error) {
        response.status(500).json({ success: false });
      }
    }
  );
}

module.exports = { systemEndpoints };<|MERGE_RESOLUTION|>--- conflicted
+++ resolved
@@ -46,15 +46,11 @@
 } = require("../utils/helpers/chat/convertTo");
 const { EventLogs } = require("../models/eventLogs");
 const { CollectorApi } = require("../utils/collectorApi");
-<<<<<<< HEAD
-const { request } = require("http");
-=======
 const {
   recoverAccount,
   resetPassword,
   generateRecoveryCodes,
 } = require("../utils/PasswordRecovery");
->>>>>>> 894f7279
 
 function systemEndpoints(app) {
   if (!app) return;
