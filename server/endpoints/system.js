const path = require("path");
require("dotenv").config({
  path: process.env.STORAGE_DIR
    ? `${path.join(process.env.STORAGE_DIR, ".env")}`
    : `${path.join(__dirname, ".env")}`,
});

const { viewLocalFiles, normalizePath } = require("../utils/files");
const {
  checkProcessorAlive,
  acceptedFileTypes,
} = require("../utils/files/documentProcessor");
const { purgeDocument, purgeFolder } = require("../utils/files/purgeDocument");
const { getVectorDbClass } = require("../utils/helpers");
const { updateENV, dumpENV } = require("../utils/helpers/updateENV");
const {
  reqBody,
  makeJWT,
  userFromSession,
  multiUserMode,
  queryParams,
} = require("../utils/http");
const { setupLogoUploads } = require("../utils/files/multer");
const { v4 } = require("uuid");
const { SystemSettings } = require("../models/systemSettings");
const { User } = require("../models/user");
const { validatedRequest } = require("../utils/middleware/validatedRequest");
const { handleLogoUploads } = setupLogoUploads();
const {
  getDefaultFilename,
  determineLogoFilepath,
  fetchLogo,
  validFilename,
  renameLogoFile,
  removeCustomLogo,
  LOGO_FILENAME,
} = require("../utils/files/logo");
const { Telemetry } = require("../models/telemetry");
const { WelcomeMessages } = require("../models/welcomeMessages");
const { ApiKey } = require("../models/apiKeys");
const { getCustomModels } = require("../utils/helpers/customModels");
const { WorkspaceChats } = require("../models/workspaceChats");
const {
  flexUserRoleValid,
  ROLES,
} = require("../utils/middleware/multiUserProtected");
const {
  prepareWorkspaceChatsForExport,
  exportChatsAsType,
} = require("../utils/helpers/chat/convertTo");
const { EventLogs } = require("../models/eventLogs");

function systemEndpoints(app) {
  if (!app) return;

  app.get("/ping", (_, response) => {
    response.status(200).json({ online: true });
  });

  app.get("/env-dump", async (_, response) => {
    if (process.env.NODE_ENV !== "production")
      return response.sendStatus(200).end();
    await dumpENV();
    response.sendStatus(200).end();
  });

  app.get("/setup-complete", async (_, response) => {
    try {
      const results = await SystemSettings.currentSettings();
      response.status(200).json({ results });
    } catch (e) {
      console.log(e.message, e);
      response.sendStatus(500).end();
    }
  });

  app.get(
    "/system/check-token",
    [validatedRequest],
    async (request, response) => {
      try {
        if (multiUserMode(response)) {
          const user = await userFromSession(request, response);
          if (!user || user.suspended) {
            response.sendStatus(403).end();
            return;
          }

          response.sendStatus(200).end();
          return;
        }

        response.sendStatus(200).end();
      } catch (e) {
        console.log(e.message, e);
        response.sendStatus(500).end();
      }
    }
  );

  app.post("/request-token", async (request, response) => {
    try {
      const bcrypt = require("bcrypt");

      if (await SystemSettings.isMultiUserMode()) {
        const { username, password } = reqBody(request);
        const existingUser = await User.get({ username });

        if (!existingUser) {
          await EventLogs.logEvent(
            "failed_login_invalid_username",
            {
              ip: request.ip || "Unknown IP",
              username: username || "Unknown user",
            },
            existingUser?.id
          );
          response.status(200).json({
            user: null,
            valid: false,
            token: null,
            message: "[001] Invalid login credentials.",
          });
          return;
        }

        if (!bcrypt.compareSync(password, existingUser.password)) {
          await EventLogs.logEvent(
            "failed_login_invalid_password",
            {
              ip: request.ip || "Unknown IP",
              username: username || "Unknown user",
            },
            existingUser?.id
          );
          response.status(200).json({
            user: null,
            valid: false,
            token: null,
            message: "[002] Invalid login credentials.",
          });
          return;
        }

        if (existingUser.suspended) {
          await EventLogs.logEvent(
            "failed_login_account_suspended",
            {
              ip: request.ip || "Unknown IP",
              username: username || "Unknown user",
            },
            existingUser?.id
          );
          response.status(200).json({
            user: null,
            valid: false,
            token: null,
            message: "[004] Account suspended by admin.",
          });
          return;
        }

        await Telemetry.sendTelemetry(
          "login_event",
          { multiUserMode: false },
          existingUser?.id
        );

        await EventLogs.logEvent(
          "login_event",
          {
            ip: request.ip || "Unknown IP",
            username: existingUser.username || "Unknown user",
          },
          existingUser?.id
        );

        response.status(200).json({
          valid: true,
          user: existingUser,
          token: makeJWT(
            { id: existingUser.id, username: existingUser.username },
            "30d"
          ),
          message: null,
        });
        return;
      } else {
        const { password } = reqBody(request);
        if (
          !bcrypt.compareSync(
            password,
            bcrypt.hashSync(process.env.AUTH_TOKEN, 10)
          )
        ) {
          await EventLogs.logEvent("failed_login_invalid_password", {
            ip: request.ip || "Unknown IP",
            multiUserMode: false,
          });
          response.status(401).json({
            valid: false,
            token: null,
            message: "[003] Invalid password provided",
          });
          return;
        }

        await Telemetry.sendTelemetry("login_event", { multiUserMode: false });
        await EventLogs.logEvent("login_event", {
          ip: request.ip || "Unknown IP",
          multiUserMode: false,
        });
        response.status(200).json({
          valid: true,
          token: makeJWT({ p: password }, "30d"),
          message: null,
        });
      }
    } catch (e) {
      console.log(e.message, e);
      response.sendStatus(500).end();
    }
  });

  app.get(
    "/system/system-vectors",
    [validatedRequest, flexUserRoleValid([ROLES.admin, ROLES.manager])],
    async (request, response) => {
      try {
        const query = queryParams(request);
        const VectorDb = getVectorDbClass();
        const vectorCount = !!query.slug
          ? await VectorDb.namespaceCount(query.slug)
          : await VectorDb.totalVectors();
        response.status(200).json({ vectorCount });
      } catch (e) {
        console.log(e.message, e);
        response.sendStatus(500).end();
      }
    }
  );

  app.delete(
    "/system/remove-document",
    [validatedRequest, flexUserRoleValid([ROLES.admin, ROLES.manager])],
    async (request, response) => {
      try {
        const { name } = reqBody(request);
        await purgeDocument(name);
        response.sendStatus(200).end();
      } catch (e) {
        console.log(e.message, e);
        response.sendStatus(500).end();
      }
    }
  );

  app.delete(
    "/system/remove-folder",
    [validatedRequest, flexUserRoleValid([ROLES.admin, ROLES.manager])],
    async (request, response) => {
      try {
        const { name } = reqBody(request);
        await purgeFolder(name);
        response.sendStatus(200).end();
      } catch (e) {
        console.log(e.message, e);
        response.sendStatus(500).end();
      }
    }
  );

  app.get(
    "/system/local-files",
    [validatedRequest, flexUserRoleValid([ROLES.admin, ROLES.manager])],
    async (_, response) => {
      try {
        const localFiles = await viewLocalFiles();
        response.status(200).json({ localFiles });
      } catch (e) {
        console.log(e.message, e);
        response.sendStatus(500).end();
      }
    }
  );

  app.get(
    "/system/document-processing-status",
    [validatedRequest],
    async (_, response) => {
      try {
        const online = await checkProcessorAlive();
        response.sendStatus(online ? 200 : 503);
      } catch (e) {
        console.log(e.message, e);
        response.sendStatus(500).end();
      }
    }
  );

  app.get(
    "/system/accepted-document-types",
    [validatedRequest],
    async (_, response) => {
      try {
        const types = await acceptedFileTypes();
        if (!types) {
          response.sendStatus(404).end();
          return;
        }

        response.status(200).json({ types });
      } catch (e) {
        console.log(e.message, e);
        response.sendStatus(500).end();
      }
    }
  );

  app.post(
    "/system/update-env",
    [validatedRequest, flexUserRoleValid([ROLES.admin])],
    async (request, response) => {
      try {
        const body = reqBody(request);
        const { newValues, error } = await updateENV(
          body,
          false,
          response?.locals?.user?.id
        );
        if (process.env.NODE_ENV === "production") await dumpENV();
        response.status(200).json({ newValues, error });
      } catch (e) {
        console.log(e.message, e);
        response.sendStatus(500).end();
      }
    }
  );

  app.post(
    "/system/update-password",
    [validatedRequest],
    async (request, response) => {
      try {
        // Cannot update password in multi - user mode.
        if (multiUserMode(response)) {
          response.sendStatus(401).end();
          return;
        }

        const { usePassword, newPassword } = reqBody(request);
        const { error } = await updateENV(
          {
            AuthToken: usePassword ? newPassword : "",
            JWTSecret: usePassword ? v4() : "",
          },
          true
        );
        if (process.env.NODE_ENV === "production") await dumpENV();
        response.status(200).json({ success: !error, error });
      } catch (e) {
        console.log(e.message, e);
        response.sendStatus(500).end();
      }
    }
  );

  app.post(
    "/system/enable-multi-user",
    [validatedRequest],
    async (request, response) => {
      try {
        const { username, password } = reqBody(request);
        const multiUserModeEnabled = await SystemSettings.isMultiUserMode();
        if (multiUserModeEnabled) {
          response.status(200).json({
            success: false,
            error: "Multi-user mode is already enabled.",
          });
          return;
        }

        const { user, error } = await User.create({
          username,
          password,
          role: ROLES.admin,
        });
        await SystemSettings.updateSettings({
          multi_user_mode: true,
          users_can_delete_workspaces: false,
          limit_user_messages: false,
          message_limit: 25,
        });

        await updateENV(
          {
            AuthToken: "",
            JWTSecret: process.env.JWT_SECRET || v4(),
          },
          true
        );
        if (process.env.NODE_ENV === "production") await dumpENV();
        await Telemetry.sendTelemetry("enabled_multi_user_mode", {
          multiUserMode: true,
        });
        await EventLogs.logEvent("multi_user_mode_enabled", {}, user?.id);
        response.status(200).json({ success: !!user, error });
      } catch (e) {
        await User.delete({});
        await SystemSettings.updateSettings({
          multi_user_mode: false,
        });

        console.log(e.message, e);
        response.sendStatus(500).end();
      }
    }
  );

  app.get("/system/multi-user-mode", async (_, response) => {
    try {
      const multiUserMode = await SystemSettings.isMultiUserMode();
      response.status(200).json({ multiUserMode });
    } catch (e) {
      console.log(e.message, e);
      response.sendStatus(500).end();
    }
  });

  app.get("/system/logo", async function (request, response) {
    try {
      const defaultFilename = getDefaultFilename();
      const logoPath = await determineLogoFilepath(defaultFilename);
      const { found, buffer, size, mime } = fetchLogo(logoPath);
      if (!found) {
        response.sendStatus(204).end();
        return;
      }

      response.writeHead(200, {
        "Content-Type": mime || "image/png",
        "Content-Disposition": `attachment; filename=${path.basename(
          logoPath
        )}`,
        "Content-Length": size,
      });
      response.end(Buffer.from(buffer, "base64"));
      return;
    } catch (error) {
      console.error("Error processing the logo request:", error);
      response.status(500).json({ message: "Internal server error" });
    }
  });

<<<<<<< HEAD
=======
  app.get("/system/footer-data", [validatedRequest], async (_, response) => {
    try {
      const footerData =
        (await SystemSettings.get({ label: "footer_data" }))?.value ??
        JSON.stringify([]);
      response.status(200).json({ footerData: footerData });
    } catch (error) {
      console.error("Error fetching footer data:", error);
      response.status(500).json({ message: "Internal server error" });
    }
  });

  app.get(
    "/system/pfp/:id",
    [validatedRequest, flexUserRoleValid([ROLES.all])],
    async function (request, response) {
      try {
        const { id } = request.params;
        const pfpPath = await determinePfpFilepath(id);

        if (!pfpPath) {
          response.sendStatus(204).end();
          return;
        }

        const { found, buffer, size, mime } = fetchPfp(pfpPath);
        if (!found) {
          response.sendStatus(204).end();
          return;
        }

        response.writeHead(200, {
          "Content-Type": mime || "image/png",
          "Content-Disposition": `attachment; filename=${path.basename(
            pfpPath
          )}`,
          "Content-Length": size,
        });
        response.end(Buffer.from(buffer, "base64"));
        return;
      } catch (error) {
        console.error("Error processing the logo request:", error);
        response.status(500).json({ message: "Internal server error" });
      }
    }
  );

  app.post(
    "/system/upload-pfp",
    [validatedRequest, flexUserRoleValid([ROLES.all])],
    handlePfpUploads.single("file"),
    async function (request, response) {
      try {
        const user = await userFromSession(request, response);
        const uploadedFileName = request.randomFileName;
        if (!uploadedFileName) {
          return response.status(400).json({ message: "File upload failed." });
        }

        const userRecord = await User.get({ id: user.id });
        const oldPfpFilename = userRecord.pfpFilename;

        console.log("oldPfpFilename", oldPfpFilename);
        if (oldPfpFilename) {
          const oldPfpPath = path.join(
            __dirname,
            `../storage/assets/pfp/${normalizePath(userRecord.pfpFilename)}`
          );

          if (fs.existsSync(oldPfpPath)) fs.unlinkSync(oldPfpPath);
        }

        const { success, error } = await User.update(user.id, {
          pfpFilename: uploadedFileName,
        });

        return response.status(success ? 200 : 500).json({
          message: success
            ? "Profile picture uploaded successfully."
            : error || "Failed to update with new profile picture.",
        });
      } catch (error) {
        console.error("Error processing the profile picture upload:", error);
        response.status(500).json({ message: "Internal server error" });
      }
    }
  );

  app.delete(
    "/system/remove-pfp",
    [validatedRequest, flexUserRoleValid([ROLES.all])],
    async function (request, response) {
      try {
        const user = await userFromSession(request, response);
        const userRecord = await User.get({ id: user.id });
        const oldPfpFilename = userRecord.pfpFilename;

        console.log("oldPfpFilename", oldPfpFilename);
        if (oldPfpFilename) {
          const oldPfpPath = path.join(
            __dirname,
            `../storage/assets/pfp/${normalizePath(oldPfpFilename)}`
          );

          if (fs.existsSync(oldPfpPath)) fs.unlinkSync(oldPfpPath);
        }

        const { success, error } = await User.update(user.id, {
          pfpFilename: null,
        });

        return response.status(success ? 200 : 500).json({
          message: success
            ? "Profile picture removed successfully."
            : error || "Failed to remove profile picture.",
        });
      } catch (error) {
        console.error("Error processing the profile picture removal:", error);
        response.status(500).json({ message: "Internal server error" });
      }
    }
  );

>>>>>>> 229757be
  app.post(
    "/system/upload-logo",
    [validatedRequest, flexUserRoleValid([ROLES.admin, ROLES.manager])],
    handleLogoUploads.single("logo"),
    async (request, response) => {
      if (!request.file || !request.file.originalname) {
        return response.status(400).json({ message: "No logo file provided." });
      }

      if (!validFilename(request.file.originalname)) {
        return response.status(400).json({
          message: "Invalid file name. Please choose a different file.",
        });
      }

      try {
        const newFilename = await renameLogoFile(request.file.originalname);
        const existingLogoFilename = await SystemSettings.currentLogoFilename();
        await removeCustomLogo(existingLogoFilename);

        const { success, error } = await SystemSettings.updateSettings({
          logo_filename: newFilename,
        });

        return response.status(success ? 200 : 500).json({
          message: success
            ? "Logo uploaded successfully."
            : error || "Failed to update with new logo.",
        });
      } catch (error) {
        console.error("Error processing the logo upload:", error);
        response.status(500).json({ message: "Error uploading the logo." });
      }
    }
  );

  app.get("/system/is-default-logo", async (_, response) => {
    try {
      const currentLogoFilename = await SystemSettings.currentLogoFilename();
      const isDefaultLogo = currentLogoFilename === LOGO_FILENAME;
      response.status(200).json({ isDefaultLogo });
    } catch (error) {
      console.error("Error processing the logo request:", error);
      response.status(500).json({ message: "Internal server error" });
    }
  });

  app.get(
    "/system/remove-logo",
    [validatedRequest, flexUserRoleValid([ROLES.admin, ROLES.manager])],
    async (_request, response) => {
      try {
        const currentLogoFilename = await SystemSettings.currentLogoFilename();
        await removeCustomLogo(currentLogoFilename);
        const { success, error } = await SystemSettings.updateSettings({
          logo_filename: LOGO_FILENAME,
        });

        return response.status(success ? 200 : 500).json({
          message: success
            ? "Logo removed successfully."
            : error || "Failed to update with new logo.",
        });
      } catch (error) {
        console.error("Error processing the logo removal:", error);
        response.status(500).json({ message: "Error removing the logo." });
      }
    }
  );

  app.get(
    "/system/can-delete-workspaces",
    [validatedRequest],
    async function (request, response) {
      try {
        if (!response.locals.multiUserMode) {
          return response.status(200).json({ canDelete: true });
        }

        const user = await userFromSession(request, response);
        if ([ROLES.admin, ROLES.manager].includes(user?.role)) {
          return response.status(200).json({ canDelete: true });
        }

        const canDelete = await SystemSettings.canDeleteWorkspaces();
        response.status(200).json({ canDelete });
      } catch (error) {
        console.error("Error fetching can delete workspaces:", error);
        response.status(500).json({
          success: false,
          message: "Internal server error",
          canDelete: false,
        });
      }
    }
  );

  app.get(
    "/system/welcome-messages",
    [validatedRequest, flexUserRoleValid([ROLES.all])],
    async function (_, response) {
      try {
        const welcomeMessages = await WelcomeMessages.getMessages();
        response.status(200).json({ success: true, welcomeMessages });
      } catch (error) {
        console.error("Error fetching welcome messages:", error);
        response
          .status(500)
          .json({ success: false, message: "Internal server error" });
      }
    }
  );

  app.post(
    "/system/set-welcome-messages",
    [validatedRequest, flexUserRoleValid([ROLES.admin, ROLES.manager])],
    async (request, response) => {
      try {
        const { messages = [] } = reqBody(request);
        if (!Array.isArray(messages)) {
          return response.status(400).json({
            success: false,
            message: "Invalid message format. Expected an array of messages.",
          });
        }

        await WelcomeMessages.saveAll(messages);
        return response.status(200).json({
          success: true,
          message: "Welcome messages saved successfully.",
        });
      } catch (error) {
        console.error("Error processing the welcome messages:", error);
        response.status(500).json({
          success: true,
          message: "Error saving the welcome messages.",
        });
      }
    }
  );

  app.get("/system/api-keys", [validatedRequest], async (_, response) => {
    try {
      if (response.locals.multiUserMode) {
        return response.sendStatus(401).end();
      }

      const apiKeys = await ApiKey.where({});
      return response.status(200).json({
        apiKeys,
        error: null,
      });
    } catch (error) {
      console.error(error);
      response.status(500).json({
        apiKey: null,
        error: "Could not find an API Key.",
      });
    }
  });

  app.post(
    "/system/generate-api-key",
    [validatedRequest],
    async (_, response) => {
      try {
        if (response.locals.multiUserMode) {
          return response.sendStatus(401).end();
        }

        const { apiKey, error } = await ApiKey.create();
        await Telemetry.sendTelemetry("api_key_created");
        await EventLogs.logEvent(
          "api_key_created",
          {},
          response?.locals?.user?.id
        );
        return response.status(200).json({
          apiKey,
          error,
        });
      } catch (error) {
        console.error(error);
        response.status(500).json({
          apiKey: null,
          error: "Error generating api key.",
        });
      }
    }
  );

  app.delete("/system/api-key", [validatedRequest], async (_, response) => {
    try {
      if (response.locals.multiUserMode) {
        return response.sendStatus(401).end();
      }

      await ApiKey.delete();
      await EventLogs.logEvent(
        "api_key_deleted",
        { deletedBy: response.locals?.user?.username },
        response?.locals?.user?.id
      );
      return response.status(200).end();
    } catch (error) {
      console.error(error);
      response.status(500).end();
    }
  });

  app.post(
    "/system/custom-models",
    [validatedRequest],
    async (request, response) => {
      try {
        const { provider, apiKey = null, basePath = null } = reqBody(request);
        const { models, error } = await getCustomModels(
          provider,
          apiKey,
          basePath
        );
        return response.status(200).json({
          models,
          error,
        });
      } catch (error) {
        console.error(error);
        response.status(500).end();
      }
    }
  );

  app.post(
    "/system/event-logs",
    [validatedRequest, flexUserRoleValid([ROLES.admin])],
    async (request, response) => {
      try {
        const { offset = 0, limit = 20 } = reqBody(request);
        const logs = await EventLogs.whereWithData({}, limit, offset * limit, {
          id: "desc",
        });
        const totalLogs = await EventLogs.count();
        const hasPages = totalLogs > (offset + 1) * limit;

        response.status(200).json({ logs: logs, hasPages, totalLogs });
      } catch (e) {
        console.error(e);
        response.sendStatus(500).end();
      }
    }
  );

  app.delete(
    "/system/event-logs",
    [validatedRequest, flexUserRoleValid([ROLES.admin])],
    async (_, response) => {
      try {
        await EventLogs.delete();
        await EventLogs.logEvent(
          "event_logs_cleared",
          {},
          response?.locals?.user?.id
        );
        response.json({ success: true });
      } catch (e) {
        console.error(e);
        response.sendStatus(500).end();
      }
    }
  );

  app.post(
    "/system/workspace-chats",
    [validatedRequest, flexUserRoleValid([ROLES.admin, ROLES.manager])],
    async (request, response) => {
      try {
        const { offset = 0, limit = 20 } = reqBody(request);
        const chats = await WorkspaceChats.whereWithData(
          {},
          limit,
          offset * limit,
          { id: "desc" }
        );
        const totalChats = await WorkspaceChats.count();
        const hasPages = totalChats > (offset + 1) * limit;

        response.status(200).json({ chats: chats, hasPages, totalChats });
      } catch (e) {
        console.error(e);
        response.sendStatus(500).end();
      }
    }
  );

  app.delete(
    "/system/workspace-chats/:id",
    [validatedRequest, flexUserRoleValid([ROLES.admin, ROLES.manager])],
    async (request, response) => {
      try {
        const { id } = request.params;
        await WorkspaceChats.delete({ id: Number(id) });
        response.json({ success: true, error: null });
      } catch (e) {
        console.error(e);
        response.sendStatus(500).end();
      }
    }
  );

  app.get(
    "/system/export-chats",
    [validatedRequest, flexUserRoleValid([ROLES.manager, ROLES.admin])],
    async (request, response) => {
      try {
        const { type = "jsonl" } = request.query;
        const chats = await prepareWorkspaceChatsForExport();
        const { contentType, data } = await exportChatsAsType(chats, type);
        await EventLogs.logEvent(
          "exported_chats",
          {
            type,
          },
          response.locals.user?.id
        );
        response.setHeader("Content-Type", contentType);
        response.status(200).send(data);
      } catch (e) {
        console.error(e);
        response.sendStatus(500).end();
      }
    }
  );
}

module.exports = { systemEndpoints };<|MERGE_RESOLUTION|>--- conflicted
+++ resolved
@@ -452,8 +452,6 @@
     }
   });
 
-<<<<<<< HEAD
-=======
   app.get("/system/footer-data", [validatedRequest], async (_, response) => {
     try {
       const footerData =
@@ -466,118 +464,6 @@
     }
   });
 
-  app.get(
-    "/system/pfp/:id",
-    [validatedRequest, flexUserRoleValid([ROLES.all])],
-    async function (request, response) {
-      try {
-        const { id } = request.params;
-        const pfpPath = await determinePfpFilepath(id);
-
-        if (!pfpPath) {
-          response.sendStatus(204).end();
-          return;
-        }
-
-        const { found, buffer, size, mime } = fetchPfp(pfpPath);
-        if (!found) {
-          response.sendStatus(204).end();
-          return;
-        }
-
-        response.writeHead(200, {
-          "Content-Type": mime || "image/png",
-          "Content-Disposition": `attachment; filename=${path.basename(
-            pfpPath
-          )}`,
-          "Content-Length": size,
-        });
-        response.end(Buffer.from(buffer, "base64"));
-        return;
-      } catch (error) {
-        console.error("Error processing the logo request:", error);
-        response.status(500).json({ message: "Internal server error" });
-      }
-    }
-  );
-
-  app.post(
-    "/system/upload-pfp",
-    [validatedRequest, flexUserRoleValid([ROLES.all])],
-    handlePfpUploads.single("file"),
-    async function (request, response) {
-      try {
-        const user = await userFromSession(request, response);
-        const uploadedFileName = request.randomFileName;
-        if (!uploadedFileName) {
-          return response.status(400).json({ message: "File upload failed." });
-        }
-
-        const userRecord = await User.get({ id: user.id });
-        const oldPfpFilename = userRecord.pfpFilename;
-
-        console.log("oldPfpFilename", oldPfpFilename);
-        if (oldPfpFilename) {
-          const oldPfpPath = path.join(
-            __dirname,
-            `../storage/assets/pfp/${normalizePath(userRecord.pfpFilename)}`
-          );
-
-          if (fs.existsSync(oldPfpPath)) fs.unlinkSync(oldPfpPath);
-        }
-
-        const { success, error } = await User.update(user.id, {
-          pfpFilename: uploadedFileName,
-        });
-
-        return response.status(success ? 200 : 500).json({
-          message: success
-            ? "Profile picture uploaded successfully."
-            : error || "Failed to update with new profile picture.",
-        });
-      } catch (error) {
-        console.error("Error processing the profile picture upload:", error);
-        response.status(500).json({ message: "Internal server error" });
-      }
-    }
-  );
-
-  app.delete(
-    "/system/remove-pfp",
-    [validatedRequest, flexUserRoleValid([ROLES.all])],
-    async function (request, response) {
-      try {
-        const user = await userFromSession(request, response);
-        const userRecord = await User.get({ id: user.id });
-        const oldPfpFilename = userRecord.pfpFilename;
-
-        console.log("oldPfpFilename", oldPfpFilename);
-        if (oldPfpFilename) {
-          const oldPfpPath = path.join(
-            __dirname,
-            `../storage/assets/pfp/${normalizePath(oldPfpFilename)}`
-          );
-
-          if (fs.existsSync(oldPfpPath)) fs.unlinkSync(oldPfpPath);
-        }
-
-        const { success, error } = await User.update(user.id, {
-          pfpFilename: null,
-        });
-
-        return response.status(success ? 200 : 500).json({
-          message: success
-            ? "Profile picture removed successfully."
-            : error || "Failed to remove profile picture.",
-        });
-      } catch (error) {
-        console.error("Error processing the profile picture removal:", error);
-        response.status(500).json({ message: "Internal server error" });
-      }
-    }
-  );
-
->>>>>>> 229757be
   app.post(
     "/system/upload-logo",
     [validatedRequest, flexUserRoleValid([ROLES.admin, ROLES.manager])],
