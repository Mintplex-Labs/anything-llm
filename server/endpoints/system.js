process.env.NODE_ENV === "development"
  ? require("dotenv").config({ path: `.env.${process.env.NODE_ENV}` })
  : require("dotenv").config();
const { viewLocalFiles, normalizePath } = require("../utils/files");
const { purgeDocument, purgeFolder } = require("../utils/files/purgeDocument");
const { getVectorDbClass } = require("../utils/helpers");
const { updateENV, dumpENV } = require("../utils/helpers/updateENV");
const {
  reqBody,
  makeJWT,
  userFromSession,
  multiUserMode,
  queryParams,
} = require("../utils/http");
const { handleAssetUpload, handlePfpUpload } = require("../utils/files/multer");
const { v4 } = require("uuid");
const { SystemSettings } = require("../models/systemSettings");
const { User } = require("../models/user");
const { validatedRequest } = require("../utils/middleware/validatedRequest");
const fs = require("fs");
const path = require("path");
const {
  getDefaultFilename,
  determineLogoFilepath,
  fetchLogo,
  validFilename,
  renameLogoFile,
  removeCustomLogo,
  LOGO_FILENAME,
} = require("../utils/files/logo");
const { Telemetry } = require("../models/telemetry");
const { WelcomeMessages } = require("../models/welcomeMessages");
const { ApiKey } = require("../models/apiKeys");
const { getCustomModels } = require("../utils/helpers/customModels");
const { WorkspaceChats } = require("../models/workspaceChats");
const {
  flexUserRoleValid,
  ROLES,
  isMultiUserSetup,
} = require("../utils/middleware/multiUserProtected");
const { fetchPfp, determinePfpFilepath } = require("../utils/files/pfp");
const {
  prepareWorkspaceChatsForExport,
  exportChatsAsType,
} = require("../utils/helpers/chat/convertTo");
const { EventLogs } = require("../models/eventLogs");
const { CollectorApi } = require("../utils/collectorApi");
const {
  recoverAccount,
  resetPassword,
  generateRecoveryCodes,
} = require("../utils/PasswordRecovery");
<<<<<<< HEAD
const { SocialProvider } = require("../utils/socialProviders");
=======
const { SlashCommandPresets } = require("../models/slashCommandsPresets");
>>>>>>> 64b62290

function systemEndpoints(app) {
  if (!app) return;

  app.get("/ping", (_, response) => {
    response.status(200).json({ online: true });
  });

  app.get("/migrate", async (_, response) => {
    response.sendStatus(200);
  });

  app.get("/env-dump", async (_, response) => {
    if (process.env.NODE_ENV !== "production")
      return response.sendStatus(200).end();
    await dumpENV();
    response.sendStatus(200).end();
  });

  app.get("/setup-complete", async (_, response) => {
    try {
      const results = await SystemSettings.currentSettings();
      response.status(200).json({ results });
    } catch (e) {
      console.log(e.message, e);
      response.sendStatus(500).end();
    }
  });

  app.get(
    "/system/check-token",
    [validatedRequest],
    async (request, response) => {
      try {
        if (multiUserMode(response)) {
          const user = await userFromSession(request, response);
          if (!user || user.suspended) {
            response.sendStatus(403).end();
            return;
          }

          response.sendStatus(200).end();
          return;
        }

        response.sendStatus(200).end();
      } catch (e) {
        console.log(e.message, e);
        response.sendStatus(500).end();
      }
    }
  );

  app.post("/request-token", async (request, response) => {
    try {
      const bcrypt = require("bcrypt");

      if (await SystemSettings.isMultiUserMode()) {
        const { username, password } = reqBody(request);
        const existingUser = await User.get({ username: String(username) });

        if (!existingUser) {
          await EventLogs.logEvent(
            "failed_login_invalid_username",
            {
              ip: request.ip || "Unknown IP",
              username: username || "Unknown user",
            },
            existingUser?.id
          );
          response.status(200).json({
            user: null,
            valid: false,
            token: null,
            message: "[001] Invalid login credentials.",
          });
          return;
        }

        // Users who created their account with a social provider do not have a password. So they can only log in with the social provider.
        if (existingUser.use_social_provider) {
          await EventLogs.logEvent(
            "failed_login_user_use_social_provider",
            {
              ip: request.ip || "Unknown IP",
              username: username || "Unknown user",
            },
            existingUser?.id
          );
          response.status(200).json({
            user: null,
            valid: false,
            token: null,
            message: "[005] Invalid login credentials.",
          });
          return;
        }
        if (!bcrypt.compareSync(String(password), existingUser.password)) {
          await EventLogs.logEvent(
            "failed_login_invalid_password",
            {
              ip: request.ip || "Unknown IP",
              username: username || "Unknown user",
            },
            existingUser?.id
          );
          response.status(200).json({
            user: null,
            valid: false,
            token: null,
            message: "[002] Invalid login credentials.",
          });
          return;
        }

        if (existingUser.suspended) {
          await EventLogs.logEvent(
            "failed_login_account_suspended",
            {
              ip: request.ip || "Unknown IP",
              username: username || "Unknown user",
            },
            existingUser?.id
          );
          response.status(200).json({
            user: null,
            valid: false,
            token: null,
            message: "[004] Account suspended by admin.",
          });
          return;
        }

        await Telemetry.sendTelemetry(
          "login_event",
          { multiUserMode: false },
          existingUser?.id
        );

        await EventLogs.logEvent(
          "login_event",
          {
            ip: request.ip || "Unknown IP",
            username: existingUser.username || "Unknown user",
          },
          existingUser?.id
        );

        // Check if the user has seen the recovery codes
        if (!existingUser.seen_recovery_codes) {
          const plainTextCodes = await generateRecoveryCodes(existingUser.id);

          // Return recovery codes to frontend
          response.status(200).json({
            valid: true,
            user: existingUser,
            token: makeJWT(
              { id: existingUser.id, username: existingUser.username },
              "30d"
            ),
            message: null,
            recoveryCodes: plainTextCodes,
          });
          return;
        }

        response.status(200).json({
          valid: true,
          user: existingUser,
          token: makeJWT(
            { id: existingUser.id, username: existingUser.username },
            "30d"
          ),
          message: null,
        });
        return;
      } else {
        const { password } = reqBody(request);
        if (
          !bcrypt.compareSync(
            password,
            bcrypt.hashSync(process.env.AUTH_TOKEN, 10)
          )
        ) {
          await EventLogs.logEvent("failed_login_invalid_password", {
            ip: request.ip || "Unknown IP",
            multiUserMode: false,
          });
          response.status(401).json({
            valid: false,
            token: null,
            message: "[003] Invalid password provided",
          });
          return;
        }

        await Telemetry.sendTelemetry("login_event", { multiUserMode: false });
        await EventLogs.logEvent("login_event", {
          ip: request.ip || "Unknown IP",
          multiUserMode: false,
        });
        response.status(200).json({
          valid: true,
          token: makeJWT({ p: password }, "30d"),
          message: null,
        });
      }
    } catch (e) {
      console.log(e.message, e);
      response.sendStatus(500).end();
    }
  });

  app.post("/social-login/:provider", async (request, response) => {
    try {
      if (!(await SystemSettings.isMultiUserMode())) {
        response.status(200).json({
          user: null,
          valid: false,
          token: null,
          message: "Social login is available on multi-user mode",
        });
        return;
      }

      const { provider } = request.params;
      const data = reqBody(request);
      const socialProvider = new SocialProvider(provider);
      const { username } = await socialProvider.login(data);
      let user = await User.get({ username: String(username) });

      const allowedDomain = (
        await SystemSettings.get({ label: "allowed_domain" })
      )?.value;
      if (allowedDomain && allowedDomain !== username.split("@")[1]) {
        await EventLogs.logEvent(
          "failed_login_domain_not_allowed",
          {
            ip: request.ip || "Unknown IP",
            username: username || "Unknown user",
          },
          user?.id
        );
        response.status(200).json({
          user: null,
          valid: false,
          token: null,
          message: "[006] Domain not allowed by admin.",
        });
        return;
      }

      if (!user) {
        const { user: newUser, error } = await User.createWithSocialProvider({
          username: String(username),
        });
        if (!newUser) {
          await EventLogs.logEvent(
            "failed_login_error_creating_user",
            {
              ip: request.ip || "Unknown IP",
              username: username || "Unknown user",
            },
            existingUser?.id
          );
          response.status(200).json({
            user: null,
            valid: false,
            token: null,
            message: error,
          });
          return;
        }
        await EventLogs.logEvent(
          "user_created",
          {
            userName: newUser.username,
            createdBy: newUser.username,
          },
          newUser.id
        );
        user = newUser;
      }

      if (user.suspended) {
        await EventLogs.logEvent(
          "failed_login_account_suspended",
          {
            ip: request.ip || "Unknown IP",
            username: username || "Unknown user",
          },
          user?.id
        );
        response.status(200).json({
          user: null,
          valid: false,
          token: null,
          message: "[004] Account suspended by admin.",
        });
        return;
      }

      await Telemetry.sendTelemetry(
        "login_event",
        { multiUserMode: false },
        user?.id
      );

      await EventLogs.logEvent(
        "login_event",
        {
          ip: request.ip || "Unknown IP",
          username: user.username || "Unknown user",
        },
        user?.id
      );

      response.status(200).json({
        valid: true,
        user: user,
        token: makeJWT({ id: user.id, username: user.username }, "30d"),
        message: null,
      });
      return;
    } catch (e) {
      console.log(e.message, e);
      response.sendStatus(500).end();
    }
  });
  app.post(
    "/system/recover-account",
    [isMultiUserSetup],
    async (request, response) => {
      try {
        const { username, recoveryCodes } = reqBody(request);
        const { success, resetToken, error } = await recoverAccount(
          username,
          recoveryCodes
        );

        if (success) {
          response.status(200).json({ success, resetToken });
        } else {
          response.status(400).json({ success, message: error });
        }
      } catch (error) {
        console.error("Error recovering account:", error);
        response
          .status(500)
          .json({ success: false, message: "Internal server error" });
      }
    }
  );

  app.post(
    "/system/reset-password",
    [isMultiUserSetup],
    async (request, response) => {
      try {
        const { token, newPassword, confirmPassword } = reqBody(request);
        const { success, message, error } = await resetPassword(
          token,
          newPassword,
          confirmPassword
        );

        if (success) {
          response.status(200).json({ success, message });
        } else {
          response.status(400).json({ success, error });
        }
      } catch (error) {
        console.error("Error resetting password:", error);
        response.status(500).json({ success: false, message: error.message });
      }
    }
  );

  app.get(
    "/system/system-vectors",
    [validatedRequest, flexUserRoleValid([ROLES.admin, ROLES.manager])],
    async (request, response) => {
      try {
        const query = queryParams(request);
        const VectorDb = getVectorDbClass();
        const vectorCount = !!query.slug
          ? await VectorDb.namespaceCount(query.slug)
          : await VectorDb.totalVectors();
        response.status(200).json({ vectorCount });
      } catch (e) {
        console.log(e.message, e);
        response.sendStatus(500).end();
      }
    }
  );

  app.delete(
    "/system/remove-document",
    [validatedRequest, flexUserRoleValid([ROLES.admin, ROLES.manager])],
    async (request, response) => {
      try {
        const { name } = reqBody(request);
        await purgeDocument(name);
        response.sendStatus(200).end();
      } catch (e) {
        console.log(e.message, e);
        response.sendStatus(500).end();
      }
    }
  );

  app.delete(
    "/system/remove-documents",
    [validatedRequest, flexUserRoleValid([ROLES.admin, ROLES.manager])],
    async (request, response) => {
      try {
        const { names } = reqBody(request);
        for await (const name of names) await purgeDocument(name);
        response.sendStatus(200).end();
      } catch (e) {
        console.log(e.message, e);
        response.sendStatus(500).end();
      }
    }
  );

  app.delete(
    "/system/remove-folder",
    [validatedRequest, flexUserRoleValid([ROLES.admin, ROLES.manager])],
    async (request, response) => {
      try {
        const { name } = reqBody(request);
        await purgeFolder(name);
        response.sendStatus(200).end();
      } catch (e) {
        console.log(e.message, e);
        response.sendStatus(500).end();
      }
    }
  );

  app.get(
    "/system/local-files",
    [validatedRequest, flexUserRoleValid([ROLES.admin, ROLES.manager])],
    async (_, response) => {
      try {
        const localFiles = await viewLocalFiles();
        response.status(200).json({ localFiles });
      } catch (e) {
        console.log(e.message, e);
        response.sendStatus(500).end();
      }
    }
  );

  app.get(
    "/system/document-processing-status",
    [validatedRequest],
    async (_, response) => {
      try {
        const online = await new CollectorApi().online();
        response.sendStatus(online ? 200 : 503);
      } catch (e) {
        console.log(e.message, e);
        response.sendStatus(500).end();
      }
    }
  );

  app.get(
    "/system/accepted-document-types",
    [validatedRequest],
    async (_, response) => {
      try {
        const types = await new CollectorApi().acceptedFileTypes();
        if (!types) {
          response.sendStatus(404).end();
          return;
        }

        response.status(200).json({ types });
      } catch (e) {
        console.log(e.message, e);
        response.sendStatus(500).end();
      }
    }
  );

  app.post(
    "/system/update-env",
    [validatedRequest, flexUserRoleValid([ROLES.admin])],
    async (request, response) => {
      try {
        const body = reqBody(request);
        const { newValues, error } = await updateENV(
          body,
          false,
          response?.locals?.user?.id
        );
        if (process.env.NODE_ENV === "production") await dumpENV();
        response.status(200).json({ newValues, error });
      } catch (e) {
        console.log(e.message, e);
        response.sendStatus(500).end();
      }
    }
  );

  app.post(
    "/system/update-password",
    [validatedRequest],
    async (request, response) => {
      try {
        // Cannot update password in multi - user mode.
        if (multiUserMode(response)) {
          response.sendStatus(401).end();
          return;
        }

        const { usePassword, newPassword } = reqBody(request);
        const { error } = await updateENV(
          {
            AuthToken: usePassword ? newPassword : "",
            JWTSecret: usePassword ? v4() : "",
          },
          true
        );
        if (process.env.NODE_ENV === "production") await dumpENV();
        response.status(200).json({ success: !error, error });
      } catch (e) {
        console.log(e.message, e);
        response.sendStatus(500).end();
      }
    }
  );

  app.post(
    "/system/enable-multi-user",
    [validatedRequest],
    async (request, response) => {
      try {
        if (response.locals.multiUserMode) {
          response.status(200).json({
            success: false,
            error: "Multi-user mode is already enabled.",
          });
          return;
        }

        const { username, password } = reqBody(request);
        const { user, error } = await User.create({
          username,
          password,
          role: ROLES.admin,
        });
        await SystemSettings._updateSettings({
          multi_user_mode: true,
          users_can_delete_workspaces: false,
          limit_user_messages: false,
          message_limit: 25,
        });

        await updateENV(
          {
            JWTSecret: process.env.JWT_SECRET || v4(),
          },
          true
        );
        if (process.env.NODE_ENV === "production") await dumpENV();
        await Telemetry.sendTelemetry("enabled_multi_user_mode", {
          multiUserMode: true,
        });
        await EventLogs.logEvent("multi_user_mode_enabled", {}, user?.id);
        response.status(200).json({ success: !!user, error });
      } catch (e) {
        await User.delete({});
        await SystemSettings._updateSettings({
          multi_user_mode: false,
        });

        console.log(e.message, e);
        response.sendStatus(500).end();
      }
    }
  );

  app.get("/system/multi-user-mode", async (_, response) => {
    try {
      const multiUserMode = await SystemSettings.isMultiUserMode();
      response.status(200).json({ multiUserMode });
    } catch (e) {
      console.log(e.message, e);
      response.sendStatus(500).end();
    }
  });

  app.get("/system/logo", async function (_, response) {
    try {
      const defaultFilename = getDefaultFilename();
      const logoPath = await determineLogoFilepath(defaultFilename);
      const { found, buffer, size, mime } = fetchLogo(logoPath);
      if (!found) {
        response.sendStatus(204).end();
        return;
      }

      response.writeHead(200, {
        "Content-Type": mime || "image/png",
        "Content-Disposition": `attachment; filename=${path.basename(
          logoPath
        )}`,
        "Content-Length": size,
      });
      response.end(Buffer.from(buffer, "base64"));
      return;
    } catch (error) {
      console.error("Error processing the logo request:", error);
      response.status(500).json({ message: "Internal server error" });
    }
  });

  app.get("/system/footer-data", [validatedRequest], async (_, response) => {
    try {
      const footerData =
        (await SystemSettings.get({ label: "footer_data" }))?.value ??
        JSON.stringify([]);
      response.status(200).json({ footerData: footerData });
    } catch (error) {
      console.error("Error fetching footer data:", error);
      response.status(500).json({ message: "Internal server error" });
    }
  });

  app.get("/system/support-email", [validatedRequest], async (_, response) => {
    try {
      const supportEmail =
        (
          await SystemSettings.get({
            label: "support_email",
          })
        )?.value ?? null;
      response.status(200).json({ supportEmail: supportEmail });
    } catch (error) {
      console.error("Error fetching support email:", error);
      response.status(500).json({ message: "Internal server error" });
    }
  });

  app.get(
    "/system/pfp/:id",
    [validatedRequest, flexUserRoleValid([ROLES.all])],
    async function (request, response) {
      try {
        const { id } = request.params;
        const pfpPath = await determinePfpFilepath(id);

        if (!pfpPath) {
          response.sendStatus(204).end();
          return;
        }

        const { found, buffer, size, mime } = fetchPfp(pfpPath);
        if (!found) {
          response.sendStatus(204).end();
          return;
        }

        response.writeHead(200, {
          "Content-Type": mime || "image/png",
          "Content-Disposition": `attachment; filename=${path.basename(
            pfpPath
          )}`,
          "Content-Length": size,
        });
        response.end(Buffer.from(buffer, "base64"));
        return;
      } catch (error) {
        console.error("Error processing the logo request:", error);
        response.status(500).json({ message: "Internal server error" });
      }
    }
  );

  app.post(
    "/system/upload-pfp",
    [validatedRequest, flexUserRoleValid([ROLES.all]), handlePfpUpload],
    async function (request, response) {
      try {
        const user = await userFromSession(request, response);
        const uploadedFileName = request.randomFileName;
        if (!uploadedFileName) {
          return response.status(400).json({ message: "File upload failed." });
        }

        const userRecord = await User.get({ id: user.id });
        const oldPfpFilename = userRecord.pfpFilename;
        if (oldPfpFilename) {
          const oldPfpPath = path.join(
            __dirname,
            `../storage/assets/pfp/${normalizePath(userRecord.pfpFilename)}`
          );

          if (fs.existsSync(oldPfpPath)) fs.unlinkSync(oldPfpPath);
        }

        const { success, error } = await User.update(user.id, {
          pfpFilename: uploadedFileName,
        });

        return response.status(success ? 200 : 500).json({
          message: success
            ? "Profile picture uploaded successfully."
            : error || "Failed to update with new profile picture.",
        });
      } catch (error) {
        console.error("Error processing the profile picture upload:", error);
        response.status(500).json({ message: "Internal server error" });
      }
    }
  );

  app.delete(
    "/system/remove-pfp",
    [validatedRequest, flexUserRoleValid([ROLES.all])],
    async function (request, response) {
      try {
        const user = await userFromSession(request, response);
        const userRecord = await User.get({ id: user.id });
        const oldPfpFilename = userRecord.pfpFilename;

        console.log("oldPfpFilename", oldPfpFilename);
        if (oldPfpFilename) {
          const oldPfpPath = path.join(
            __dirname,
            `../storage/assets/pfp/${normalizePath(oldPfpFilename)}`
          );

          if (fs.existsSync(oldPfpPath)) fs.unlinkSync(oldPfpPath);
        }

        const { success, error } = await User.update(user.id, {
          pfpFilename: null,
        });

        return response.status(success ? 200 : 500).json({
          message: success
            ? "Profile picture removed successfully."
            : error || "Failed to remove profile picture.",
        });
      } catch (error) {
        console.error("Error processing the profile picture removal:", error);
        response.status(500).json({ message: "Internal server error" });
      }
    }
  );

  app.post(
    "/system/upload-logo",
    [
      validatedRequest,
      flexUserRoleValid([ROLES.admin, ROLES.manager]),
      handleAssetUpload,
    ],
    async (request, response) => {
      if (!request?.file || !request?.file.originalname) {
        return response.status(400).json({ message: "No logo file provided." });
      }

      if (!validFilename(request.file.originalname)) {
        return response.status(400).json({
          message: "Invalid file name. Please choose a different file.",
        });
      }

      try {
        const newFilename = await renameLogoFile(request.file.originalname);
        const existingLogoFilename = await SystemSettings.currentLogoFilename();
        await removeCustomLogo(existingLogoFilename);

        const { success, error } = await SystemSettings._updateSettings({
          logo_filename: newFilename,
        });

        return response.status(success ? 200 : 500).json({
          message: success
            ? "Logo uploaded successfully."
            : error || "Failed to update with new logo.",
        });
      } catch (error) {
        console.error("Error processing the logo upload:", error);
        response.status(500).json({ message: "Error uploading the logo." });
      }
    }
  );

  app.get("/system/is-default-logo", async (_, response) => {
    try {
      const currentLogoFilename = await SystemSettings.currentLogoFilename();
      const isDefaultLogo = currentLogoFilename === LOGO_FILENAME;
      response.status(200).json({ isDefaultLogo });
    } catch (error) {
      console.error("Error processing the logo request:", error);
      response.status(500).json({ message: "Internal server error" });
    }
  });

  app.get(
    "/system/remove-logo",
    [validatedRequest, flexUserRoleValid([ROLES.admin, ROLES.manager])],
    async (_request, response) => {
      try {
        const currentLogoFilename = await SystemSettings.currentLogoFilename();
        await removeCustomLogo(currentLogoFilename);
        const { success, error } = await SystemSettings._updateSettings({
          logo_filename: LOGO_FILENAME,
        });

        return response.status(success ? 200 : 500).json({
          message: success
            ? "Logo removed successfully."
            : error || "Failed to update with new logo.",
        });
      } catch (error) {
        console.error("Error processing the logo removal:", error);
        response.status(500).json({ message: "Error removing the logo." });
      }
    }
  );

  app.get(
    "/system/can-delete-workspaces",
    [validatedRequest],
    async function (request, response) {
      try {
        if (!response.locals.multiUserMode) {
          return response.status(200).json({ canDelete: true });
        }

        const user = await userFromSession(request, response);
        if ([ROLES.admin, ROLES.manager].includes(user?.role)) {
          return response.status(200).json({ canDelete: true });
        }

        const canDelete = await SystemSettings.canDeleteWorkspaces();
        response.status(200).json({ canDelete });
      } catch (error) {
        console.error("Error fetching can delete workspaces:", error);
        response.status(500).json({
          success: false,
          message: "Internal server error",
          canDelete: false,
        });
      }
    }
  );

  app.get(
    "/system/welcome-messages",
    [validatedRequest, flexUserRoleValid([ROLES.all])],
    async function (_, response) {
      try {
        const welcomeMessages = await WelcomeMessages.getMessages();
        response.status(200).json({ success: true, welcomeMessages });
      } catch (error) {
        console.error("Error fetching welcome messages:", error);
        response
          .status(500)
          .json({ success: false, message: "Internal server error" });
      }
    }
  );

  app.post(
    "/system/set-welcome-messages",
    [validatedRequest, flexUserRoleValid([ROLES.admin, ROLES.manager])],
    async (request, response) => {
      try {
        const { messages = [] } = reqBody(request);
        if (!Array.isArray(messages)) {
          return response.status(400).json({
            success: false,
            message: "Invalid message format. Expected an array of messages.",
          });
        }

        await WelcomeMessages.saveAll(messages);
        return response.status(200).json({
          success: true,
          message: "Welcome messages saved successfully.",
        });
      } catch (error) {
        console.error("Error processing the welcome messages:", error);
        response.status(500).json({
          success: true,
          message: "Error saving the welcome messages.",
        });
      }
    }
  );

  app.get("/system/api-keys", [validatedRequest], async (_, response) => {
    try {
      if (response.locals.multiUserMode) {
        return response.sendStatus(401).end();
      }

      const apiKeys = await ApiKey.where({});
      return response.status(200).json({
        apiKeys,
        error: null,
      });
    } catch (error) {
      console.error(error);
      response.status(500).json({
        apiKey: null,
        error: "Could not find an API Key.",
      });
    }
  });

  app.post(
    "/system/generate-api-key",
    [validatedRequest],
    async (_, response) => {
      try {
        if (response.locals.multiUserMode) {
          return response.sendStatus(401).end();
        }

        const { apiKey, error } = await ApiKey.create();
        await Telemetry.sendTelemetry("api_key_created");
        await EventLogs.logEvent(
          "api_key_created",
          {},
          response?.locals?.user?.id
        );
        return response.status(200).json({
          apiKey,
          error,
        });
      } catch (error) {
        console.error(error);
        response.status(500).json({
          apiKey: null,
          error: "Error generating api key.",
        });
      }
    }
  );

  app.delete("/system/api-key", [validatedRequest], async (_, response) => {
    try {
      if (response.locals.multiUserMode) {
        return response.sendStatus(401).end();
      }

      await ApiKey.delete();
      await EventLogs.logEvent(
        "api_key_deleted",
        { deletedBy: response.locals?.user?.username },
        response?.locals?.user?.id
      );
      return response.status(200).end();
    } catch (error) {
      console.error(error);
      response.status(500).end();
    }
  });

  app.post(
    "/system/custom-models",
    [validatedRequest],
    async (request, response) => {
      try {
        const { provider, apiKey = null, basePath = null } = reqBody(request);
        const { models, error } = await getCustomModels(
          provider,
          apiKey,
          basePath
        );
        return response.status(200).json({
          models,
          error,
        });
      } catch (error) {
        console.error(error);
        response.status(500).end();
      }
    }
  );

  app.post(
    "/system/event-logs",
    [validatedRequest, flexUserRoleValid([ROLES.admin])],
    async (request, response) => {
      try {
        const { offset = 0, limit = 10 } = reqBody(request);
        const logs = await EventLogs.whereWithData({}, limit, offset * limit, {
          id: "desc",
        });
        const totalLogs = await EventLogs.count();
        const hasPages = totalLogs > (offset + 1) * limit;

        response.status(200).json({ logs: logs, hasPages, totalLogs });
      } catch (e) {
        console.error(e);
        response.sendStatus(500).end();
      }
    }
  );

  app.delete(
    "/system/event-logs",
    [validatedRequest, flexUserRoleValid([ROLES.admin])],
    async (_, response) => {
      try {
        await EventLogs.delete();
        await EventLogs.logEvent(
          "event_logs_cleared",
          {},
          response?.locals?.user?.id
        );
        response.json({ success: true });
      } catch (e) {
        console.error(e);
        response.sendStatus(500).end();
      }
    }
  );

  app.post(
    "/system/workspace-chats",
    [validatedRequest, flexUserRoleValid([ROLES.admin, ROLES.manager])],
    async (request, response) => {
      try {
        const { offset = 0, limit = 20 } = reqBody(request);
        const chats = await WorkspaceChats.whereWithData(
          {},
          limit,
          offset * limit,
          { id: "desc" }
        );
        const totalChats = await WorkspaceChats.count();
        const hasPages = totalChats > (offset + 1) * limit;

        response.status(200).json({ chats: chats, hasPages, totalChats });
      } catch (e) {
        console.error(e);
        response.sendStatus(500).end();
      }
    }
  );

  app.delete(
    "/system/workspace-chats/:id",
    [validatedRequest, flexUserRoleValid([ROLES.admin, ROLES.manager])],
    async (request, response) => {
      try {
        const { id } = request.params;
        await WorkspaceChats.delete({ id: Number(id) });
        response.json({ success: true, error: null });
      } catch (e) {
        console.error(e);
        response.sendStatus(500).end();
      }
    }
  );

  app.get(
    "/system/export-chats",
    [validatedRequest, flexUserRoleValid([ROLES.manager, ROLES.admin])],
    async (request, response) => {
      try {
        const { type = "jsonl" } = request.query;
        const chats = await prepareWorkspaceChatsForExport(type);
        const { contentType, data } = await exportChatsAsType(chats, type);
        await EventLogs.logEvent(
          "exported_chats",
          {
            type,
          },
          response.locals.user?.id
        );
        response.setHeader("Content-Type", contentType);
        response.status(200).send(data);
      } catch (e) {
        console.error(e);
        response.sendStatus(500).end();
      }
    }
  );

  // Used for when a user in multi-user updates their own profile
  // from the UI.
  app.post("/system/user", [validatedRequest], async (request, response) => {
    try {
      const sessionUser = await userFromSession(request, response);
      const { username, password } = reqBody(request);
      const id = Number(sessionUser.id);

      if (!id) {
        response.status(400).json({ success: false, error: "Invalid user ID" });
        return;
      }

      const updates = {};
      if (username) {
        updates.username = String(username);
      }
      if (password) {
        updates.password = String(password);
      }

      if (Object.keys(updates).length === 0) {
        response
          .status(400)
          .json({ success: false, error: "No updates provided" });
        return;
      }

      const { success, error } = await User.update(id, updates);
      response.status(200).json({ success, error });
    } catch (e) {
      console.error(e);
      response.sendStatus(500).end();
    }
  });

  app.get(
    "/system/slash-command-presets",
    [validatedRequest, flexUserRoleValid([ROLES.all])],
    async (request, response) => {
      try {
        const user = await userFromSession(request, response);
        const userPresets = await SlashCommandPresets.getUserPresets(user?.id);
        response.status(200).json({ presets: userPresets });
      } catch (error) {
        console.error("Error fetching slash command presets:", error);
        response.status(500).json({ message: "Internal server error" });
      }
    }
  );

  app.post(
    "/system/slash-command-presets",
    [validatedRequest, flexUserRoleValid([ROLES.all])],
    async (request, response) => {
      try {
        const user = await userFromSession(request, response);
        const { command, prompt, description } = reqBody(request);
        const presetData = {
          command: SlashCommandPresets.formatCommand(String(command)),
          prompt: String(prompt),
          description: String(description),
        };

        const preset = await SlashCommandPresets.create(user?.id, presetData);
        if (!preset) {
          return response
            .status(500)
            .json({ message: "Failed to create preset" });
        }
        response.status(201).json({ preset });
      } catch (error) {
        console.error("Error creating slash command preset:", error);
        response.status(500).json({ message: "Internal server error" });
      }
    }
  );

  app.post(
    "/system/slash-command-presets/:slashCommandId",
    [validatedRequest, flexUserRoleValid([ROLES.all])],
    async (request, response) => {
      try {
        const user = await userFromSession(request, response);
        const { slashCommandId } = request.params;
        const { command, prompt, description } = reqBody(request);

        // Valid user running owns the preset if user session is valid.
        const ownsPreset = await SlashCommandPresets.get({
          userId: user?.id ?? null,
          id: Number(slashCommandId),
        });
        if (!ownsPreset)
          return response.status(404).json({ message: "Preset not found" });

        const updates = {
          command: SlashCommandPresets.formatCommand(String(command)),
          prompt: String(prompt),
          description: String(description),
        };

        const preset = await SlashCommandPresets.update(
          Number(slashCommandId),
          updates
        );
        if (!preset) return response.sendStatus(422);
        response.status(200).json({ preset: { ...ownsPreset, ...updates } });
      } catch (error) {
        console.error("Error updating slash command preset:", error);
        response.status(500).json({ message: "Internal server error" });
      }
    }
  );

  app.delete(
    "/system/slash-command-presets/:slashCommandId",
    [validatedRequest, flexUserRoleValid([ROLES.all])],
    async (request, response) => {
      try {
        const { slashCommandId } = request.params;
        const user = await userFromSession(request, response);

        // Valid user running owns the preset if user session is valid.
        const ownsPreset = await SlashCommandPresets.get({
          userId: user?.id ?? null,
          id: Number(slashCommandId),
        });
        if (!ownsPreset)
          return response
            .status(403)
            .json({ message: "Failed to delete preset" });

        await SlashCommandPresets.delete(Number(slashCommandId));
        response.sendStatus(204);
      } catch (error) {
        console.error("Error deleting slash command preset:", error);
        response.status(500).json({ message: "Internal server error" });
      }
    }
  );
}

module.exports = { systemEndpoints };<|MERGE_RESOLUTION|>--- conflicted
+++ resolved
@@ -50,11 +50,8 @@
   resetPassword,
   generateRecoveryCodes,
 } = require("../utils/PasswordRecovery");
-<<<<<<< HEAD
 const { SocialProvider } = require("../utils/socialProviders");
-=======
 const { SlashCommandPresets } = require("../models/slashCommandsPresets");
->>>>>>> 64b62290
 
 function systemEndpoints(app) {
   if (!app) return;
