const { Telemetry } = require("../../models/telemetry");
const { CollectorApi } = require("../../utils/collectorApi");
const {
  flexUserRoleValid,
  ROLES,
} = require("../../utils/middleware/multiUserProtected");
const { validatedRequest } = require("../../utils/middleware/validatedRequest");

function extensionEndpoints(app) {
  if (!app) return;

  app.post(
    "/ext/github/branches",
    [validatedRequest, flexUserRoleValid([ROLES.admin, ROLES.manager])],
    async (request, response) => {
      try {
        const responseFromProcessor =
          await new CollectorApi().forwardExtensionRequest({
            endpoint: "/ext/github-repo/branches",
            method: "POST",
            body: request.body,
          });
        response.status(200).json(responseFromProcessor);
      } catch (e) {
        console.error(e);
        response.sendStatus(500).end();
      }
    }
  );

  app.post(
    "/ext/github/repo",
    [validatedRequest, flexUserRoleValid([ROLES.admin, ROLES.manager])],
    async (request, response) => {
      try {
        const responseFromProcessor =
          await new CollectorApi().forwardExtensionRequest({
            endpoint: "/ext/github-repo",
            method: "POST",
            body: request.body,
          });
        await Telemetry.sendTelemetry("extension_invoked", {
          type: "github_repo",
        });
        response.status(200).json(responseFromProcessor);
      } catch (e) {
        console.error(e);
        response.sendStatus(500).end();
      }
    }
  );

  app.post(
    "/ext/youtube/transcript",
    [validatedRequest, flexUserRoleValid([ROLES.admin, ROLES.manager])],
    async (request, response) => {
      try {
        const responseFromProcessor =
          await new CollectorApi().forwardExtensionRequest({
            endpoint: "/ext/youtube-transcript",
            method: "POST",
            body: request.body,
          });
        await Telemetry.sendTelemetry("extension_invoked", {
          type: "youtube_transcript",
        });
        response.status(200).json(responseFromProcessor);
      } catch (e) {
        console.error(e);
        response.sendStatus(500).end();
      }
    }
  );

  app.post(
<<<<<<< HEAD
    "/ext/website-depth",
=======
    "/ext/confluence",
>>>>>>> 2e813846
    [validatedRequest, flexUserRoleValid([ROLES.admin, ROLES.manager])],
    async (request, response) => {
      try {
        const responseFromProcessor =
          await new CollectorApi().forwardExtensionRequest({
<<<<<<< HEAD
            endpoint: "/ext/website-depth",
=======
            endpoint: "/ext/confluence",
>>>>>>> 2e813846
            method: "POST",
            body: request.body,
          });
        await Telemetry.sendTelemetry("extension_invoked", {
<<<<<<< HEAD
          type: "website_depth",
=======
          type: "confluence",
>>>>>>> 2e813846
        });
        response.status(200).json(responseFromProcessor);
      } catch (e) {
        console.error(e);
        response.sendStatus(500).end();
      }
    }
  );
}

module.exports = { extensionEndpoints };<|MERGE_RESOLUTION|>--- conflicted
+++ resolved
@@ -73,30 +73,39 @@
   );
 
   app.post(
-<<<<<<< HEAD
-    "/ext/website-depth",
-=======
     "/ext/confluence",
->>>>>>> 2e813846
     [validatedRequest, flexUserRoleValid([ROLES.admin, ROLES.manager])],
     async (request, response) => {
       try {
         const responseFromProcessor =
           await new CollectorApi().forwardExtensionRequest({
-<<<<<<< HEAD
-            endpoint: "/ext/website-depth",
-=======
             endpoint: "/ext/confluence",
->>>>>>> 2e813846
             method: "POST",
             body: request.body,
           });
         await Telemetry.sendTelemetry("extension_invoked", {
-<<<<<<< HEAD
+          type: "confluence",
+        });
+        response.status(200).json(responseFromProcessor);
+      } catch (e) {
+        console.error(e);
+        response.sendStatus(500).end();
+      }
+    }
+  );
+  app.post(
+    "/ext/website-depth",
+    [validatedRequest, flexUserRoleValid([ROLES.admin, ROLES.manager])],
+    async (request, response) => {
+      try {
+        const responseFromProcessor =
+          await new CollectorApi().forwardExtensionRequest({
+            endpoint: "/ext/website-depth",
+            method: "POST",
+            body: request.body,
+          });
+        await Telemetry.sendTelemetry("extension_invoked", {
           type: "website_depth",
-=======
-          type: "confluence",
->>>>>>> 2e813846
         });
         response.status(200).json(responseFromProcessor);
       } catch (e) {
