--- conflicted
+++ resolved
@@ -15,7 +15,6 @@
   /** @see OllamaAILLM.cacheContextWindows */
   static modelContextWindows = {};
 
-<<<<<<< HEAD
   constructor(embedder = null, modelPreference = null, config = null) {
     // PRIORITY 1: Provided config object (from llm_connections)
     if (config) {
@@ -23,6 +22,7 @@
         throw new Error("Ollama config must have a valid baseUrl");
       }
 
+      this.className = "OllamaAILLM";
       this.authToken = config.authToken ?? null;
       this.basePath = config.baseUrl;
       this.model = modelPreference || config.defaultModel;
@@ -35,6 +35,7 @@
         throw new Error("No Ollama Base Path was set.");
       }
 
+      this.className = "OllamaAILLM";
       this.authToken = process.env.OLLAMA_AUTH_TOKEN;
       this.basePath = process.env.OLLAMA_BASE_PATH;
       this.model = modelPreference || process.env.OLLAMA_MODEL_PREF;
@@ -43,20 +44,6 @@
         ? Number(process.env.OLLAMA_KEEP_ALIVE_TIMEOUT)
         : 300; // Default 5-minute timeout for Ollama model loading.
     }
-=======
-  constructor(embedder = null, modelPreference = null) {
-    if (!process.env.OLLAMA_BASE_PATH)
-      throw new Error("No Ollama Base Path was set.");
-
-    this.className = "OllamaAILLM";
-    this.authToken = process.env.OLLAMA_AUTH_TOKEN;
-    this.basePath = process.env.OLLAMA_BASE_PATH;
-    this.model = modelPreference || process.env.OLLAMA_MODEL_PREF;
-    this.performanceMode = process.env.OLLAMA_PERFORMANCE_MODE || "base";
-    this.keepAlive = process.env.OLLAMA_KEEP_ALIVE_TIMEOUT
-      ? Number(process.env.OLLAMA_KEEP_ALIVE_TIMEOUT)
-      : 300; // Default 5-minute timeout for Ollama model loading.
->>>>>>> 758db6b6
 
     const headers = this.authToken
       ? { Authorization: `Bearer ${this.authToken}` }
