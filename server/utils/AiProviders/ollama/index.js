const {
  writeResponseChunk,
  clientAbortedHandler,
} = require("../../helpers/chat/responses");
const { NativeEmbedder } = require("../../EmbeddingEngines/native");
const {
  LLMPerformanceMonitor,
} = require("../../helpers/chat/LLMPerformanceMonitor");
const { Ollama } = require("ollama");

// Docs: https://github.com/jmorganca/ollama/blob/main/docs/api.md
class OllamaAILLM {
  constructor(embedder = null, modelPreference = null) {
    if (!process.env.OLLAMA_BASE_PATH)
      throw new Error("No Ollama Base Path was set.");

    this.basePath = process.env.OLLAMA_BASE_PATH;
    this.model = modelPreference || process.env.OLLAMA_MODEL_PREF;
    this.performanceMode = process.env.OLLAMA_PERFORMANCE_MODE || "base";
    this.keepAlive = process.env.OLLAMA_KEEP_ALIVE_TIMEOUT
      ? Number(process.env.OLLAMA_KEEP_ALIVE_TIMEOUT)
      : 300; // Default 5-minute timeout for Ollama model loading.
    this.limits = {
      history: this.promptWindowLimit() * 0.15,
      system: this.promptWindowLimit() * 0.15,
      user: this.promptWindowLimit() * 0.7,
    };

    this.client = new Ollama({ host: this.basePath });
    this.embedder = embedder ?? new NativeEmbedder();
    this.defaultTemp = 0.7;
  }

  #appendContext(contextTexts = []) {
    if (!contextTexts || !contextTexts.length) return "";
    return (
      "\nContext:\n" +
      contextTexts
        .map((text, i) => {
          return `[CONTEXT ${i}]:\n${text}\n[END CONTEXT ${i}]\n\n`;
        })
        .join("")
    );
  }

  streamingEnabled() {
    return "streamGetChatCompletion" in this;
  }

  static promptWindowLimit(_modelName) {
    const limit = process.env.OLLAMA_MODEL_TOKEN_LIMIT || 4096;
    if (!limit || isNaN(Number(limit)))
      throw new Error("No Ollama token context limit was set.");
    return Number(limit);
  }

  // Ensure the user set a value for the token limit
  // and if undefined - assume 4096 window.
  promptWindowLimit() {
    const limit = process.env.OLLAMA_MODEL_TOKEN_LIMIT || 4096;
    if (!limit || isNaN(Number(limit)))
      throw new Error("No Ollama token context limit was set.");
    return Number(limit);
  }

  async isValidChatCompletionModel(_ = "") {
    return true;
  }

  /**
   * Generates appropriate content array for a message + attachments.
   * @param {{userPrompt:string, attachments: import("../../helpers").Attachment[]}}
   * @returns {{content: string, images: string[]}}
   */
  #generateContent({ userPrompt, attachments = [] }) {
<<<<<<< HEAD
    if (!attachments.length) {
      return { content: userPrompt };
    }
    const images = attachments.map((attachment) => {
      return attachment.contentString.split('base64,')[1];
    });
=======
    if (!attachments.length) return { content: userPrompt };
    const images = attachments.map((attachment) => attachment.contentString);
>>>>>>> 00666414
    return { content: userPrompt, images };
  }

  /**
   * Handles errors from the Ollama API to make them more user friendly.
   * @param {Error} e
   */
  #errorHandler(e) {
    switch (e.message) {
      case "fetch failed":
        throw new Error(
          "Your Ollama instance could not be reached or is not responding. Please make sure it is running the API server and your connection information is correct in AnythingLLM."
        );
      default:
        return e;
    }
  }

  /**
   * Construct the user prompt for this model.
   * @param {{attachments: import("../../helpers").Attachment[]}} param0
   * @returns
   */
  constructPrompt({
    systemPrompt = "",
    contextTexts = [],
    chatHistory = [],
    userPrompt = "",
    attachments = [],
  }) {
    const prompt = {
      role: "system",
      content: `${systemPrompt}${this.#appendContext(contextTexts)}`,
    };
    return [
      prompt,
      ...chatHistory,
      {
        role: "user",
        ...this.#generateContent({ userPrompt, attachments }),
      },
    ];
  }

  async getChatCompletion(messages = null, { temperature = 0.7 }) {
    const result = await LLMPerformanceMonitor.measureAsyncFunction(
      this.client
        .chat({
          model: this.model,
          stream: false,
          messages,
          keep_alive: this.keepAlive,
          options: {
            temperature,
            useMLock: true,
            // There are currently only two performance settings so if its not "base" - its max context.
            ...(this.performanceMode === "base"
              ? {}
              : { numCtx: this.promptWindowLimit() }),
          },
        })
        .then((res) => {
          return {
            content: res.message.content,
            usage: {
              prompt_tokens: res.prompt_eval_count,
              completion_tokens: res.eval_count,
              total_tokens: res.prompt_eval_count + res.eval_count,
            },
          };
        })
        .catch((e) => {
          throw new Error(
            `Ollama::getChatCompletion failed to communicate with Ollama. ${this.#errorHandler(e).message}`
          );
        })
    );

    if (!result.output.content || !result.output.content.length)
      throw new Error(`Ollama::getChatCompletion text response was empty.`);

    return {
      textResponse: result.output.content,
      metrics: {
        prompt_tokens: result.output.usage.prompt_tokens,
        completion_tokens: result.output.usage.completion_tokens,
        total_tokens: result.output.usage.total_tokens,
        outputTps: result.output.usage.completion_tokens / result.duration,
        duration: result.duration,
      },
    };
  }

  async streamGetChatCompletion(messages = null, { temperature = 0.7 }) {
    const measuredStreamRequest = await LLMPerformanceMonitor.measureStream(
      this.client.chat({
        model: this.model,
        stream: true,
        messages,
        keep_alive: this.keepAlive,
        options: {
          temperature,
          useMLock: true,
          // There are currently only two performance settings so if its not "base" - its max context.
          ...(this.performanceMode === "base"
            ? {}
            : { numCtx: this.promptWindowLimit() }),
        },
      }),
      messages,
      false
    ).catch((e) => {
      throw this.#errorHandler(e);
    });
    return measuredStreamRequest;
  }

  /**
   * Handles streaming responses from Ollama.
   * @param {import("express").Response} response
   * @param {import("../../helpers/chat/LLMPerformanceMonitor").MonitoredStream} stream
   * @param {import("express").Request} request
   * @returns {Promise<string>}
   */
  handleStream(response, stream, responseProps) {
    const { uuid = uuidv4(), sources = [] } = responseProps;

    return new Promise(async (resolve) => {
      let fullText = "";
      let usage = {
        prompt_tokens: 0,
        completion_tokens: 0,
      };

      // Establish listener to early-abort a streaming response
      // in case things go sideways or the user does not like the response.
      // We preserve the generated text but continue as if chat was completed
      // to preserve previously generated content.
      const handleAbort = () => {
        stream?.endMeasurement(usage);
        clientAbortedHandler(resolve, fullText);
      };
      response.on("close", handleAbort);

      try {
        for await (const chunk of stream) {
          if (chunk === undefined)
            throw new Error(
              "Stream returned undefined chunk. Aborting reply - check model provider logs."
            );

          if (chunk.done) {
            usage.prompt_tokens = chunk.prompt_eval_count;
            usage.completion_tokens = chunk.eval_count;
            writeResponseChunk(response, {
              uuid,
              sources,
              type: "textResponseChunk",
              textResponse: "",
              close: true,
              error: false,
            });
            response.removeListener("close", handleAbort);
            stream?.endMeasurement(usage);
            resolve(fullText);
            break;
          }

          if (chunk.hasOwnProperty("message")) {
            const content = chunk.message.content;
            fullText += content;
            writeResponseChunk(response, {
              uuid,
              sources,
              type: "textResponseChunk",
              textResponse: content,
              close: false,
              error: false,
            });
          }
        }
      } catch (error) {
        writeResponseChunk(response, {
          uuid,
          sources: [],
          type: "textResponseChunk",
          textResponse: "",
          close: true,
          error: `Ollama:streaming - could not stream chat. ${
            error?.cause ?? error.message
          }`,
        });
        response.removeListener("close", handleAbort);
        stream?.endMeasurement(usage);
        resolve(fullText);
      }
    });
  }

  // Simple wrapper for dynamic embedder & normalize interface for all LLM implementations
  async embedTextInput(textInput) {
    return await this.embedder.embedTextInput(textInput);
  }
  async embedChunks(textChunks = []) {
    return await this.embedder.embedChunks(textChunks);
  }

  async compressMessages(promptArgs = {}, rawHistory = []) {
    const { messageArrayCompressor } = require("../../helpers/chat");
    const messageArray = this.constructPrompt(promptArgs);
    return await messageArrayCompressor(this, messageArray, rawHistory);
  }
}

module.exports = {
  OllamaAILLM,
};<|MERGE_RESOLUTION|>--- conflicted
+++ resolved
@@ -73,17 +73,12 @@
    * @returns {{content: string, images: string[]}}
    */
   #generateContent({ userPrompt, attachments = [] }) {
-<<<<<<< HEAD
     if (!attachments.length) {
       return { content: userPrompt };
     }
     const images = attachments.map((attachment) => {
       return attachment.contentString.split('base64,')[1];
     });
-=======
-    if (!attachments.length) return { content: userPrompt };
-    const images = attachments.map((attachment) => attachment.contentString);
->>>>>>> 00666414
     return { content: userPrompt, images };
   }
 
