--- conflicted
+++ resolved
@@ -28,14 +28,10 @@
       user: this.promptWindowLimit() * 0.7,
     };
 
-<<<<<<< HEAD
-    this.client = new Ollama({ host: this.basePath });
-=======
     const headers = this.authToken
       ? { Authorization: `Bearer ${this.authToken}` }
       : {};
     this.client = new Ollama({ host: this.basePath, headers: headers });
->>>>>>> 010eb6b1
     this.embedder = embedder ?? new NativeEmbedder();
     this.defaultTemp = 0.7;
     this.#log(
