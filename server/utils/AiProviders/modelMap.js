/**
 * The model name and context window for all know model windows
 * that are available through providers which has discrete model options.
 */
const MODEL_MAP = {
  anthropic: {
    "claude-instant-1.2": 100_000,
    "claude-2.0": 100_000,
    "claude-2.1": 200_000,
    "claude-3-haiku-20240307": 200_000,
    "claude-3-sonnet-20240229": 200_000,
    "claude-3-opus-20240229": 200_000,
    "claude-3-opus-latest": 200_000,
    "claude-3-5-haiku-latest": 200_000,
    "claude-3-5-haiku-20241022": 200_000,
    "claude-3-5-sonnet-latest": 200_000,
    "claude-3-5-sonnet-20241022": 200_000,
    "claude-3-5-sonnet-20240620": 200_000,
  },
  cohere: {
    "command-r": 128_000,
    "command-r-plus": 128_000,
    command: 4_096,
    "command-light": 4_096,
    "command-nightly": 8_192,
    "command-light-nightly": 8_192,
  },
  gemini: {
    "gemini-pro": 30_720,
    "gemini-1.0-pro": 30_720,
    "gemini-1.5-flash-latest": 1_048_576,
    "gemini-1.5-pro-latest": 2_097_152,
    "gemini-1.5-pro-exp-0801": 2_097_152,
    "gemini-1.5-pro-exp-0827": 2_097_152,
    "gemini-1.5-flash-exp-0827": 1_048_576,
    "gemini-1.5-flash-8b-exp-0827": 1_048_576,
<<<<<<< HEAD
=======
    "gemini-exp-1114": 32_767,
    "gemini-exp-1121": 32_767,
    "gemini-exp-1206": 32_767,
    "learnlm-1.5-pro-experimental": 32_767,
    "gemini-2.0-flash-exp": 1_048_576,
>>>>>>> dca27e72
  },
  groq: {
    "gemma2-9b-it": 8192,
    "gemma-7b-it": 8192,
    "llama3-70b-8192": 8192,
    "llama3-8b-8192": 8192,
    "llama-3.1-70b-versatile": 8000,
    "llama-3.1-8b-instant": 8000,
    "mixtral-8x7b-32768": 32768,
  },
  openai: {
    "gpt-3.5-turbo": 16_385,
    "gpt-3.5-turbo-1106": 16_385,
    "gpt-4o": 128_000,
    "gpt-4o-2024-08-06": 128_000,
    "gpt-4o-2024-05-13": 128_000,
    "gpt-4o-mini": 128_000,
    "gpt-4o-mini-2024-07-18": 128_000,
    "gpt-4-turbo": 128_000,
    "gpt-4-1106-preview": 128_000,
    "gpt-4-turbo-preview": 128_000,
    "gpt-4": 8_192,
    "gpt-4-32k": 32_000,
    "o1-preview": 128_000,
    "o1-preview-2024-09-12": 128_000,
    "o1-mini": 128_000,
    "o1-mini-2024-09-12": 128_000,
  },
  deepseek: {
    "deepseek-chat": 128_000,
    "deepseek-coder": 128_000,
  },
  xai: {
    "grok-beta": 131_072,
  },
  deepseek: {
    "deepseek-chat": 128_000,
    "deepseek-coder": 128_000,
  },
};

module.exports = { MODEL_MAP };<|MERGE_RESOLUTION|>--- conflicted
+++ resolved
@@ -34,14 +34,11 @@
     "gemini-1.5-pro-exp-0827": 2_097_152,
     "gemini-1.5-flash-exp-0827": 1_048_576,
     "gemini-1.5-flash-8b-exp-0827": 1_048_576,
-<<<<<<< HEAD
-=======
     "gemini-exp-1114": 32_767,
     "gemini-exp-1121": 32_767,
     "gemini-exp-1206": 32_767,
     "learnlm-1.5-pro-experimental": 32_767,
     "gemini-2.0-flash-exp": 1_048_576,
->>>>>>> dca27e72
   },
   groq: {
     "gemma2-9b-it": 8192,
