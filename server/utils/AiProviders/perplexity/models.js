const MODELS = {
  "sonar-pro": {
<<<<<<< HEAD
    id: "sonar-pro",
    name: "sonar-pro",
    maxLength: 200000,
  },
  sonar: {
    id: "sonar",
    name: "sonar",
    maxLength: 127072,
  },
=======
    "id": "sonar-pro",
    "name": "sonar-pro",
    "maxLength": 200000
  },
  "sonar": {
    "id": "sonar",
    "name": "sonar",
    "maxLength": 127072
  }
>>>>>>> 57f4f46a
};

module.exports.MODELS = MODELS;<|MERGE_RESOLUTION|>--- conflicted
+++ resolved
@@ -1,16 +1,5 @@
 const MODELS = {
   "sonar-pro": {
-<<<<<<< HEAD
-    id: "sonar-pro",
-    name: "sonar-pro",
-    maxLength: 200000,
-  },
-  sonar: {
-    id: "sonar",
-    name: "sonar",
-    maxLength: 127072,
-  },
-=======
     "id": "sonar-pro",
     "name": "sonar-pro",
     "maxLength": 200000
@@ -20,7 +9,6 @@
     "name": "sonar",
     "maxLength": 127072
   }
->>>>>>> 57f4f46a
 };
 
 module.exports.MODELS = MODELS;