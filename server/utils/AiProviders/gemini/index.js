--- conflicted
+++ resolved
@@ -22,19 +22,6 @@
     this.gemini = genAI.getGenerativeModel(
       { model: this.model },
       {
-<<<<<<< HEAD
-        // Gemini-1.5-pro-* and Gemini-1.5-flash are only available on the v1beta API.
-        apiVersion: [
-          "gemini-1.5-pro-latest",
-          "gemini-1.5-flash-latest",
-          "gemini-1.5-pro-exp-0801",
-          "gemini-1.5-pro-exp-0827",
-          "gemini-1.5-flash-exp-0827",
-          "gemini-1.5-flash-8b-exp-0827",
-        ].includes(this.model)
-          ? "v1beta"
-          : "v1",
-=======
         apiVersion:
           /**
            * There are some models that are only available in the v1beta API
@@ -46,7 +33,6 @@
           this.model.includes("exp") || v1BetaModels.includes(this.model)
             ? "v1beta"
             : "v1",
->>>>>>> dca27e72
       }
     );
     this.limits = {
@@ -124,20 +110,6 @@
     return MODEL_MAP.gemini[this.model] ?? 30_720;
   }
 
-<<<<<<< HEAD
-  isValidChatCompletionModel(modelName = "") {
-    const validModels = [
-      "gemini-pro",
-      "gemini-1.0-pro",
-      "gemini-1.5-pro-latest",
-      "gemini-1.5-flash-latest",
-      "gemini-1.5-pro-exp-0801",
-      "gemini-1.5-pro-exp-0827",
-      "gemini-1.5-flash-exp-0827",
-      "gemini-1.5-flash-8b-exp-0827",
-    ];
-    return validModels.includes(modelName);
-=======
   /**
    * Fetches Gemini models from the Google Generative AI API
    * @param {string} apiKey - The API key to use for the request
@@ -183,7 +155,6 @@
         console.error(`Gemini:getGeminiModels`, e.message);
         return defaultGeminiModels;
       });
->>>>>>> dca27e72
   }
 
   /**
