--- conflicted
+++ resolved
@@ -52,26 +52,8 @@
     return MODEL_MAP.anthropic[this.model] ?? 100_000;
   }
 
-<<<<<<< HEAD
-  isValidChatCompletionModel(modelName = "") {
-    const validModels = [
-      "claude-instant-1.2",
-      "claude-2.0",
-      "claude-2.1",
-      "claude-3-haiku-20240307",
-      "claude-3-sonnet-20240229",
-      "claude-3-opus-latest",
-      "claude-3-5-haiku-latest",
-      "claude-3-5-haiku-20241022",
-      "claude-3-5-sonnet-latest",
-      "claude-3-5-sonnet-20241022",
-      "claude-3-5-sonnet-20240620",
-    ];
-    return validModels.includes(modelName);
-=======
   isValidChatCompletionModel(_modelName = "") {
     return true;
->>>>>>> 010eb6b1
   }
 
   /**
@@ -163,21 +145,6 @@
       false
     );
 
-<<<<<<< HEAD
-    const measuredStreamRequest = await LLMPerformanceMonitor.measureStream(
-      this.anthropic.messages.stream({
-        model: this.model,
-        max_tokens: 4096,
-        system: messages[0].content, // Strip out the system message
-        messages: messages.slice(1), // Pop off the system message
-        temperature: Number(temperature ?? this.defaultTemp),
-      }),
-      messages,
-      false
-    );
-
-=======
->>>>>>> 010eb6b1
     return measuredStreamRequest;
   }
 
