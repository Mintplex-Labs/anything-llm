const path = require("path");
const Graceful = require("@ladjs/graceful");
<<<<<<< HEAD
const Bree = require("bree");
const { getVectorDbClass } = require("../helpers");
=======
const Bree = require("@mintplex-labs/bree");
>>>>>>> fbc9c868

class BackgroundService {
  name = "BackgroundWorkerService";
  static _instance = null;
  #root =
    process.env.NODE_ENV === "development"
      ? path.resolve(__dirname, "../../jobs")
      : // Since we bundle the jobs with esbuild into the jobs directory in Resources on desktop
        // and it is in the same folder as server.js we can just reference the folder relative ./
        path.resolve(__dirname, "./jobs");

  constructor() {
    if (BackgroundService._instance) {
      this.#log("SINGLETON LOCK: Using existing BackgroundService.");
      return BackgroundService._instance;
    }

    this.logger = this.getLogger();
    BackgroundService._instance = this;
  }

  #log(text, ...args) {
    console.log(`\x1b[36m[${this.name}]\x1b[0m ${text}`, ...args);
  }

  async boot() {
    const { DocumentSyncQueue } = require("../../models/documentSyncQueue");
    if (!(await DocumentSyncQueue.enabled())) {
      this.#log("Feature is not enabled and will not be started.");
      return;
    }

    this.#log("Starting...");
    this.bree = new Bree({
      logger: this.logger,
      root: this.#root,
      jobs: this.jobs(),
      errorHandler: this.onError,
      workerMessageHandler: this.onWorkerMessageHandler,
      runJobsAs: "process",
    });
    this.graceful = new Graceful({ brees: [this.bree], logger: this.logger });
    this.graceful.listen();
    this.bree.start();
    this.#log("Service started");

    // Note for future:
    // This hack/patch exists because only on windows under the following conditions will the BGWorker crash the main backend process:
    // - The user must be using LanceDB as their vectorDB.
    // - The user opens the app **AND** they have not interacted with a single method that interacts with lanceDB (chat, vector count, openTable, add/delete embeddings etc)
    // - The worker runs **AND** it reaches any line that requires the vectorDB to be interacted with
    // => The main backend thread will be killed and the app will be unusable as the backend will never respond.
    // This ONLY occurrs on Windows and with the lance version 0.5.2
    // By pre-locking lanceDB by running a simple vectorCount on all tables before letting jobs run can we prevent this
    // Why does this happen? I have no idea, but I wasted an entire day on it and if you find yourself back here to address
    // this bug then I am sorry.
    if (process.platform === "win32" && process.env.VECTOR_DB === "lancedb") {
      this.#log(
        "Need main process to bind to lance to prevent lockout on worker for windows."
      );
      this.#log(
        `LanceDB currently has ${await getVectorDbClass().totalVectors()} vectors`
      );
    }
  }

  async stop() {
    this.#log("Stopping...");
    if (!!this.graceful && !!this.bree) this.graceful.stopBree(this.bree, 0);
    this.bree = null;
    this.graceful = null;
    this.#log("Service stopped");
  }

  /** @returns {import("@mintplex-labs/bree").Job[]} */
  jobs() {
    return [
      // Job for auto-sync of documents
      // https://github.com/breejs/bree
      {
        name: "sync-watched-documents",
        timeout: "1min", // Wait 60s to check job on boot to make sure there are no pending jobs since last app close.
        interval: "1hr",
      },
    ];
  }

  getLogger() {
    const { format, createLogger, transports } = require("winston");
    return new createLogger({
      level: "info",
      format: format.combine(
        format.colorize(),
        format.printf(({ level, message, service }) => {
          return `\x1b[36m[${service}]\x1b[0m ${level}: ${message}`;
        })
      ),
      defaultMeta: { service: this.name },
      transports: [new transports.Console()],
    });
  }

  onError(error, _workerMetadata) {
    this.logger.error(`[${error.name}]: ${error.message}`);
  }

  onWorkerMessageHandler(message, _workerMetadata) {
    this.logger.info(`[${message.name}]: ${message.message}`);
  }
}

module.exports.BackgroundService = BackgroundService;<|MERGE_RESOLUTION|>--- conflicted
+++ resolved
@@ -1,11 +1,6 @@
 const path = require("path");
 const Graceful = require("@ladjs/graceful");
-<<<<<<< HEAD
-const Bree = require("bree");
-const { getVectorDbClass } = require("../helpers");
-=======
 const Bree = require("@mintplex-labs/bree");
->>>>>>> fbc9c868
 
 class BackgroundService {
   name = "BackgroundWorkerService";
@@ -51,25 +46,6 @@
     this.graceful.listen();
     this.bree.start();
     this.#log("Service started");
-
-    // Note for future:
-    // This hack/patch exists because only on windows under the following conditions will the BGWorker crash the main backend process:
-    // - The user must be using LanceDB as their vectorDB.
-    // - The user opens the app **AND** they have not interacted with a single method that interacts with lanceDB (chat, vector count, openTable, add/delete embeddings etc)
-    // - The worker runs **AND** it reaches any line that requires the vectorDB to be interacted with
-    // => The main backend thread will be killed and the app will be unusable as the backend will never respond.
-    // This ONLY occurrs on Windows and with the lance version 0.5.2
-    // By pre-locking lanceDB by running a simple vectorCount on all tables before letting jobs run can we prevent this
-    // Why does this happen? I have no idea, but I wasted an entire day on it and if you find yourself back here to address
-    // this bug then I am sorry.
-    if (process.platform === "win32" && process.env.VECTOR_DB === "lancedb") {
-      this.#log(
-        "Need main process to bind to lance to prevent lockout on worker for windows."
-      );
-      this.#log(
-        `LanceDB currently has ${await getVectorDbClass().totalVectors()} vectors`
-      );
-    }
   }
 
   async stop() {
