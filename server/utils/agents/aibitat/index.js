--- conflicted
+++ resolved
@@ -984,16 +984,12 @@
         return new Providers.GeminiProvider({ model: config.model });
       case "dpais":
         return new Providers.DellProAiStudioProvider({ model: config.model });
-<<<<<<< HEAD
-      case "giteeai":
-        return new Providers.GiteeAIProvider({ model: config.model });
-
-=======
       case "cometapi":
         return new Providers.CometApiProvider({ model: config.model });
       case "foundry":
         return new Providers.FoundryProvider({ model: config.model });
->>>>>>> 66e44f65
+      case "giteeai":
+        return new Providers.GiteeAIProvider({ model: config.model });
       default:
         throw new Error(
           `Unknown provider: ${config.provider}. Please use a valid provider.`
