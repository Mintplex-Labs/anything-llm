const { EventEmitter } = require("events");
const { APIError } = require("./error.js");
const Providers = require("./providers/index.js");
const { Telemetry } = require("../../../models/telemetry.js");

/**
 * AIbitat is a class that manages the conversation between agents.
 * It is designed to solve a task with LLM.
 *
 * Guiding the chat through a graph of agents.
 */
class AIbitat {
  emitter = new EventEmitter();

  /**
   * Temporary flag to skip the handleExecution function
   * This is used to return the result of a flow execution directly to the chat
   * without going through the handleExecution function (resulting in more LLM processing)
   *
   * Setting Skip execution to true will prevent any further tool calls from being executed.
   * This is useful for flow executions that need to return a result directly to the chat but
   * can also prevent tool-call chaining.
   *
   * @type {boolean}
   */
  skipHandleExecution = false;

  provider = null;
  defaultProvider = null;
  defaultInterrupt;
  maxRounds;
  _chats;

  agents = new Map();
  channels = new Map();
  functions = new Map();

  constructor(props = {}) {
    const {
      chats = [],
      interrupt = "NEVER",
      maxRounds = 100,
      provider = "openai",
      handlerProps = {}, // Inherited props we can spread so aibitat can access.
      ...rest
    } = props;
    this._chats = chats;
    this.defaultInterrupt = interrupt;
    this.maxRounds = maxRounds;
    this.handlerProps = handlerProps;

    this.defaultProvider = {
      provider,
      ...rest,
    };
    this.provider = this.defaultProvider.provider;
    this.model = this.defaultProvider.model;
  }

  /**
   * Get the chat history between agents and channels.
   */
  get chats() {
    return this._chats;
  }

  /**
   * Install a plugin.
   */
  use(plugin) {
    plugin.setup(this);
    return this;
  }

  /**
   * Add a new agent to the AIbitat.
   *
   * @param name
   * @param config
   * @returns
   */
  agent(name = "", config = {}) {
    this.agents.set(name, config);
    return this;
  }

  /**
   * Add a new channel to the AIbitat.
   *
   * @param name
   * @param members
   * @param config
   * @returns
   */
  channel(name = "", members = [""], config = {}) {
    this.channels.set(name, {
      members,
      ...config,
    });
    return this;
  }

  /**
   * Get the specific agent configuration.
   *
   * @param agent The name of the agent.
   * @throws When the agent configuration is not found.
   * @returns The agent configuration.
   */
  getAgentConfig(agent = "") {
    const config = this.agents.get(agent);
    if (!config) {
      throw new Error(`Agent configuration "${agent}" not found`);
    }
    return {
      role: "You are a helpful AI assistant.",
      //       role: `You are a helpful AI assistant.
      // Solve tasks using your coding and language skills.
      // In the following cases, suggest typescript code (in a typescript coding block) or shell script (in a sh coding block) for the user to execute.
      //     1. When you need to collect info, use the code to output the info you need, for example, browse or search the web, download/read a file, print the content of a webpage or a file, get the current date/time, check the operating system. After sufficient info is printed and the task is ready to be solved based on your language skill, you can solve the task by yourself.
      //     2. When you need to perform some task with code, use the code to perform the task and output the result. Finish the task smartly.
      // Solve the task step by step if you need to. If a plan is not provided, explain your plan first. Be clear which step uses code, and which step uses your language skill.
      // When using code, you must indicate the script type in the code block. The user cannot provide any other feedback or perform any other action beyond executing the code you suggest. The user can't modify your code. So do not suggest incomplete code which requires users to modify. Don't use a code block if it's not intended to be executed by the user.
      // If you want the user to save the code in a file before executing it, put # filename: <filename> inside the code block as the first line. Don't include multiple code blocks in one response. Do not ask users to copy and paste the result. Instead, use 'print' function for the output when relevant. Check the execution result returned by the user.
      // If the result indicates there is an error, fix the error and output the code again. Suggest the full code instead of partial code or code changes. If the error can't be fixed or if the task is not solved even after the code is executed successfully, analyze the problem, revisit your assumption, collect additional info you need, and think of a different approach to try.
      // When you find an answer, verify the answer carefully. Include verifiable evidence in your response if possible.
      // Reply "TERMINATE" when everything is done.`,
      ...config,
    };
  }

  /**
   * Get the specific channel configuration.
   *
   * @param channel The name of the channel.
   * @throws When the channel configuration is not found.
   * @returns The channel configuration.
   */
  getChannelConfig(channel = "") {
    const config = this.channels.get(channel);
    if (!config) {
      throw new Error(`Channel configuration "${channel}" not found`);
    }
    return {
      maxRounds: 10,
      role: "",
      ...config,
    };
  }

  /**
   * Get the members of a group.
   * @throws When the group is not defined as an array in the connections.
   * @param node The name of the group.
   * @returns The members of the group.
   */
  getGroupMembers(node = "") {
    const group = this.getChannelConfig(node);
    return group.members;
  }

  /**
   * Triggered when a plugin, socket, or command is aborted.
   *
   * @param listener
   * @returns
   */
  onAbort(listener = () => null) {
    this.emitter.on("abort", listener);
    return this;
  }

  /**
   * Abort the running of any plugins that may still be pending (Langchain summarize)
   */
  abort() {
    this.emitter.emit("abort", null, this);
  }

  /**
   * Triggered when a chat is terminated. After this, the chat can't be continued.
   *
   * @param listener
   * @returns
   */
  onTerminate(listener = () => null) {
    this.emitter.on("terminate", listener);
    return this;
  }

  /**
   * Terminate the chat. After this, the chat can't be continued.
   *
   * @param node Last node to chat with
   */
  terminate(node = "") {
    this.emitter.emit("terminate", node, this);
  }

  /**
   * Triggered when a chat is interrupted by a node.
   *
   * @param listener
   * @returns
   */
  onInterrupt(listener = () => null) {
    this.emitter.on("interrupt", listener);
    return this;
  }

  /**
   * Interruption the chat.
   *
   * @param route The nodes that participated in the interruption.
   * @returns
   */
  interrupt(route) {
    this._chats.push({
      ...route,
      state: "interrupt",
    });
    this.emitter.emit("interrupt", route, this);
  }

  /**
   * Triggered when a message is added to the chat history.
   * This can either be the first message or a reply to a message.
   *
   * @param listener
   * @returns
   */
  onMessage(listener = (chat) => null) {
    this.emitter.on("message", listener);
    return this;
  }

  /**
   * Register a new successful message in the chat history.
   * This will trigger the `onMessage` event.
   *
   * @param message
   */
  newMessage(message) {
    const chat = {
      ...message,
      state: "success",
    };

    this._chats.push(chat);
    this.emitter.emit("message", chat, this);
  }

  /**
   * Triggered when an error occurs during the chat.
   *
   * @param listener
   * @returns
   */
  onError(
    listener = (
      /**
       * The error that occurred.
       *
       * Native errors are:
       * - `APIError`
       * - `AuthorizationError`
       * - `UnknownError`
       * - `RateLimitError`
       * - `ServerError`
       */
      error = null,
      /**
       * The message when the error occurred.
       */
      {}
    ) => null
  ) {
    this.emitter.on("replyError", listener);
    return this;
  }

  /**
   * Register an error in the chat history.
   * This will trigger the `onError` event.
   *
   * @param route
   * @param error
   */
  newError(route, error) {
    const chat = {
      ...route,
      content: error instanceof Error ? error.message : String(error),
      state: "error",
    };
    this._chats.push(chat);
    this.emitter.emit("replyError", error, chat);
  }

  /**
   * Triggered when a chat is interrupted by a node.
   *
   * @param listener
   * @returns
   */
  onStart(listener = (chat, aibitat) => null) {
    this.emitter.on("start", listener);
    return this;
  }

  /**
   * Start a new chat.
   *
   * @param message The message to start the chat.
   */
  async start(message) {
    // register the message in the chat history
    this.newMessage(message);
    this.emitter.emit("start", message, this);

    // ask the node to reply
    await this.chat({
      to: message.from,
      from: message.to,
    });

    return this;
  }

  /**
   * Recursively chat between two nodes.
   *
   * @param route
   * @param keepAlive Whether to keep the chat alive.
   */
  async chat(route, keepAlive = true) {
    // check if the message is for a group
    // if it is, select the next node to chat with from the group
    // and then ask them to reply.
    if (this.channels.get(route.from)) {
      // select a node from the group
      let nextNode;
      try {
        nextNode = await this.selectNext(route.from);
      } catch (error) {
        if (error instanceof APIError) {
          return this.newError({ from: route.from, to: route.to }, error);
        }
        throw error;
      }

      if (!nextNode) {
        // TODO: should it throw an error or keep the chat alive when there is no node to chat with in the group?
        // maybe it should wrap up the chat and reply to the original node
        // For now, it will terminate the chat
        this.terminate(route.from);
        return;
      }

      const nextChat = {
        from: nextNode,
        to: route.from,
      };

      if (this.shouldAgentInterrupt(nextNode)) {
        this.interrupt(nextChat);
        return;
      }

      // get chats only from the group's nodes
      const history = this.getHistory({ to: route.from });
      const group = this.getGroupMembers(route.from);
      const rounds = history.filter((chat) => group.includes(chat.from)).length;

      const { maxRounds } = this.getChannelConfig(route.from);
      if (rounds >= maxRounds) {
        this.terminate(route.to);
        return;
      }

      await this.chat(nextChat);
      return;
    }

    // If it's a direct message, reply to the message
    let reply = "";
    try {
      reply = await this.reply(route);
    } catch (error) {
      if (error instanceof APIError) {
        return this.newError({ from: route.from, to: route.to }, error);
      }
      throw error;
    }

    if (
      reply === "TERMINATE" ||
      this.hasReachedMaximumRounds(route.from, route.to)
    ) {
      this.terminate(route.to);
      return;
    }

    const newChat = { to: route.from, from: route.to };

    if (
      reply === "INTERRUPT" ||
      (this.agents.get(route.to) && this.shouldAgentInterrupt(route.to))
    ) {
      this.interrupt(newChat);
      return;
    }

    if (keepAlive) {
      // keep the chat alive by replying to the other node
      await this.chat(newChat, true);
    }
  }

  /**
   * Check if the agent should interrupt the chat based on its configuration.
   *
   * @param agent
   * @returns {boolean} Whether the agent should interrupt the chat.
   */
  shouldAgentInterrupt(agent = "") {
    const config = this.getAgentConfig(agent);
    return this.defaultInterrupt === "ALWAYS" || config.interrupt === "ALWAYS";
  }

  /**
   * Select the next node to chat with from a group. The node will be selected based on the history of chats.
   * It will select the node that has not reached the maximum number of rounds yet and has not chatted with the channel in the last round.
   * If it could not determine the next node, it will return a random node.
   *
   * @param channel The name of the group.
   * @returns The name of the node to chat with.
   */
  async selectNext(channel = "") {
    // get all members of the group
    const nodes = this.getGroupMembers(channel);
    const channelConfig = this.getChannelConfig(channel);

    // TODO: move this to when the group is created
    // warn if the group is underpopulated
    if (nodes.length < 3) {
      console.warn(
        `- Group (${channel}) is underpopulated with ${nodes.length} agents. Direct communication would be more efficient.`
      );
    }

    // get the nodes that have not reached the maximum number of rounds
    const availableNodes = nodes.filter(
      (node) => !this.hasReachedMaximumRounds(channel, node)
    );

    // remove the last node that chatted with the channel, so it doesn't chat again
    const lastChat = this._chats.filter((c) => c.to === channel).at(-1);
    if (lastChat) {
      const index = availableNodes.indexOf(lastChat.from);
      if (index > -1) {
        availableNodes.splice(index, 1);
      }
    }

    // TODO: what should it do when there is no node to chat with?
    if (!availableNodes.length) return;

    // get the provider that will be used for the channel
    // if the channel has a provider, use that otherwise
    // use the GPT-4 because it has a better reasoning
    const provider = this.getProviderForConfig({
      // @ts-expect-error
      model: "gpt-4",
      ...this.defaultProvider,
      ...channelConfig,
    });
    const history = this.getHistory({ to: channel });

    // build the messages to send to the provider
    const messages = [
      {
        role: "system",
        content: channelConfig.role,
      },
      {
        role: "user",
        content: `You are in a role play game. The following roles are available:
${availableNodes
  .map((node) => `@${node}: ${this.getAgentConfig(node).role}`)
  .join("\n")}.

Read the following conversation.

CHAT HISTORY
${history.map((c) => `@${c.from}: ${c.content}`).join("\n")}

Then select the next role from that is going to speak next.
Only return the role.
`,
      },
    ];

    // ask the provider to select the next node to chat with
    // and remove the @ from the response
    const { result } = await provider.complete(messages);
    const name = result?.replace(/^@/g, "");
    if (this.agents.get(name)) return name;

    // if the name is not in the nodes, return a random node
    return availableNodes[Math.floor(Math.random() * availableNodes.length)];
  }

  /**
   *
   * @param {string} pluginName this name of the plugin being called
   * @returns string of the plugin to be called compensating for children denoted by # in the string.
   * eg: sql-agent:list-database-connections
   * or is a custom plugin
   * eg: @@custom-plugin-name
   */
  #parseFunctionName(pluginName = "") {
    if (!pluginName.includes("#") && !pluginName.startsWith("@@"))
      return pluginName;
    if (pluginName.startsWith("@@")) return pluginName.replace("@@", "");
    return pluginName.split("#")[1];
  }

  /**
   * Check if the chat has reached the maximum number of rounds.
   */
  hasReachedMaximumRounds(from = "", to = "") {
    return this.getHistory({ from, to }).length >= this.maxRounds;
  }

  /**
   * Ask the for the AI provider to generate a reply to the chat.
   *
   * @param route.to The node that sent the chat.
   * @param route.from The node that will reply to the chat.
   */
  async reply(route) {
    // get the provider for the node that will reply
    const fromConfig = this.getAgentConfig(route.from);

    const chatHistory =
      // if it is sending message to a group, send the group chat history to the provider
      // otherwise, send the chat history between the two nodes
      this.channels.get(route.to)
        ? [
            {
              role: "user",
              content: `You are in a whatsapp group. Read the following conversation and then reply.
Do not add introduction or conclusion to your reply because this will be a continuous conversation. Don't introduce yourself.

CHAT HISTORY
${this.getHistory({ to: route.to })
  .map((c) => `@${c.from}: ${c.content}`)
  .join("\n")}

@${route.from}:`,
            },
          ]
        : this.getHistory(route).map((c) => ({
            content: c.content,
            role: c.from === route.to ? "user" : "assistant",
          }));

    // build the messages to send to the provider
    const messages = [
      {
        content: fromConfig.role,
        role: "system",
      },
      // get the history of chats between the two nodes
      ...chatHistory,
    ];

    // get the functions that the node can call
    const functions = fromConfig.functions
      ?.map((name) => this.functions.get(this.#parseFunctionName(name)))
      .filter((a) => !!a);

    const provider = this.getProviderForConfig({
      ...this.defaultProvider,
      ...fromConfig,
    });

    // get the chat completion
    const content = await this.handleExecution(
      provider,
      messages,
      functions,
      route.from
    );
    this.newMessage({ ...route, content });

    return content;
  }

  async handleExecution(
    provider,
    messages = [],
    functions = [],
    byAgent = null
  ) {
    // get the chat completion
    const completion = await provider.complete(messages, functions);

    if (completion.functionCall) {
      const { name, arguments: args } = completion.functionCall;
      const fn = this.functions.get(name);

      // if provider hallucinated on the function name
      // ask the provider to complete again
      if (!fn) {
        return await this.handleExecution(
          provider,
          [
            ...messages,
            {
              name,
              role: "function",
              content: `Function "${name}" not found. Try again.`,
            },
          ],
          functions,
          byAgent
        );
      }

      // Execute the function and return the result to the provider
      fn.caller = byAgent || "agent";

      // If provider is verbose, log the tool call to the frontend
      if (provider?.verbose) {
        this?.introspect?.(
          `[debug]: ${fn.caller} is attempting to call \`${name}\` tool`
        );
      }

      // Always log the tool call to the console for debugging purposes
      this.handlerProps?.log?.(
        `[debug]: ${fn.caller} is attempting to call \`${name}\` tool`
      );

      const result = await fn.handler(args);
      Telemetry.sendTelemetry("agent_tool_call", { tool: name }, null, true);

      // If the tool call has direct output enabled, return the result directly to the chat
      // without any further processing and no further tool calls will be run.
      if (this.skipHandleExecution) {
        this.skipHandleExecution = false; // reset the flag to prevent next tool call from being skipped
        this?.introspect?.(
          `The tool call has direct output enabled! The result will be returned directly to the chat without any further processing and no further tool calls will be run.`
        );
        this?.introspect?.(`Tool use completed.`);
        this.handlerProps?.log?.(
          `${fn.caller} tool call resulted in direct output! Returning raw result as string. NO MORE TOOL CALLS WILL BE EXECUTED.`
        );
        return result;
      }

      return await this.handleExecution(
        provider,
        [
          ...messages,
          {
            name,
            role: "function",
            content: result,
          },
        ],
        functions,
        byAgent
      );
    }

    return completion?.result;
  }

  /**
   * Continue the chat from the last interruption.
   * If the last chat was not an interruption, it will throw an error.
   * Provide a feedback where it was interrupted if you want to.
   *
   * @param feedback The feedback to the interruption if any.
   * @returns
   */
  async continue(feedback) {
    const lastChat = this._chats.at(-1);
    if (!lastChat || lastChat.state !== "interrupt") {
      throw new Error("No chat to continue");
    }

    // remove the last chat's that was interrupted
    this._chats.pop();

    const { from, to } = lastChat;

    if (this.hasReachedMaximumRounds(from, to)) {
      throw new Error("Maximum rounds reached");
    }

    if (feedback) {
      const message = {
        from,
        to,
        content: feedback,
      };

      // register the message in the chat history
      this.newMessage(message);

      // ask the node to reply
      await this.chat({
        to: message.from,
        from: message.to,
      });
    } else {
      await this.chat({ from, to });
    }

    return this;
  }

  /**
   * Retry the last chat that threw an error.
   * If the last chat was not an error, it will throw an error.
   */
  async retry() {
    const lastChat = this._chats.at(-1);
    if (!lastChat || lastChat.state !== "error") {
      throw new Error("No chat to retry");
    }

    // remove the last chat's that threw an error
    const { from, to } = this?._chats?.pop();

    await this.chat({ from, to });
    return this;
  }

  /**
   * Get the chat history between two nodes or all chats to/from a node.
   */
  getHistory({ from, to }) {
    return this._chats.filter((chat) => {
      const isSuccess = chat.state === "success";

      // return all chats to the node
      if (!from) {
        return isSuccess && chat.to === to;
      }

      // get all chats from the node
      if (!to) {
        return isSuccess && chat.from === from;
      }

      // check if the chat is between the two nodes
      const hasSent = chat.from === from && chat.to === to;
      const hasReceived = chat.from === to && chat.to === from;
      const mutual = hasSent || hasReceived;

      return isSuccess && mutual;
    });
  }

  /**
   * Get provider based on configurations.
   * If the provider is a string, it will return the default provider for that string.
   *
   * @param config The provider configuration.
   */
  getProviderForConfig(config) {
    if (typeof config.provider === "object") {
      return config.provider;
    }

    switch (config.provider) {
      case "openai":
        return new Providers.OpenAIProvider({ model: config.model });
      case "anthropic":
        return new Providers.AnthropicProvider({ model: config.model });
      case "lmstudio":
        return new Providers.LMStudioProvider({ model: config.model });
      case "ollama":
        return new Providers.OllamaProvider({ model: config.model });
      case "groq":
        return new Providers.GroqProvider({ model: config.model });
      case "togetherai":
        return new Providers.TogetherAIProvider({ model: config.model });
      case "azure":
        return new Providers.AzureOpenAiProvider({ model: config.model });
      case "koboldcpp":
        return new Providers.KoboldCPPProvider({});
      case "localai":
        return new Providers.LocalAIProvider({ model: config.model });
      case "openrouter":
        return new Providers.OpenRouterProvider({ model: config.model });
      case "mistral":
        return new Providers.MistralProvider({ model: config.model });
      case "generic-openai":
        return new Providers.GenericOpenAiProvider({ model: config.model });
      case "perplexity":
        return new Providers.PerplexityProvider({ model: config.model });
      case "textgenwebui":
        return new Providers.TextWebGenUiProvider({});
      case "bedrock":
        return new Providers.AWSBedrockProvider({});
      case "fireworksai":
        return new Providers.FireworksAIProvider({ model: config.model });
      case "nvidia-nim":
        return new Providers.NvidiaNimProvider({ model: config.model });
      case "moonshotai":
        return new Providers.MoonshotAiProvider({ model: config.model });
      case "deepseek":
        return new Providers.DeepSeekProvider({ model: config.model });
      case "litellm":
        return new Providers.LiteLLMProvider({ model: config.model });
      case "apipie":
        return new Providers.ApiPieProvider({ model: config.model });
      case "xai":
        return new Providers.XAIProvider({ model: config.model });
      case "novita":
        return new Providers.NovitaProvider({ model: config.model });
      case "ppio":
        return new Providers.PPIOProvider({ model: config.model });
      case "gemini":
        return new Providers.GeminiProvider({ model: config.model });
      case "dpais":
        return new Providers.DellProAiStudioProvider({ model: config.model });
<<<<<<< HEAD
      case "submodel":
        return new Providers.SubModelProvider({ model: config.model });
=======
      case "cometapi":
        return new Providers.CometApiProvider({ model: config.model });
>>>>>>> 9841deb5
      default:
        throw new Error(
          `Unknown provider: ${config.provider}. Please use a valid provider.`
        );
    }
  }

  /**
   * Register a new function to be called by the AIbitat agents.
   * You are also required to specify the which node can call the function.
   * @param functionConfig The function configuration.
   */
  function(functionConfig) {
    this.functions.set(functionConfig.name, functionConfig);
    return this;
  }
}

module.exports = AIbitat;<|MERGE_RESOLUTION|>--- conflicted
+++ resolved
@@ -830,13 +830,10 @@
         return new Providers.GeminiProvider({ model: config.model });
       case "dpais":
         return new Providers.DellProAiStudioProvider({ model: config.model });
-<<<<<<< HEAD
+      case "cometapi":
+        return new Providers.CometApiProvider({ model: config.model });
       case "submodel":
         return new Providers.SubModelProvider({ model: config.model });
-=======
-      case "cometapi":
-        return new Providers.CometApiProvider({ model: config.model });
->>>>>>> 9841deb5
       default:
         throw new Error(
           `Unknown provider: ${config.provider}. Please use a valid provider.`
