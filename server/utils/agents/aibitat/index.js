const { EventEmitter } = require("events");
const { APIError } = require("./error.js");
const Providers = require("./providers/index.js");
const { Telemetry } = require("../../../models/telemetry.js");

/**
 * AIbitat is a class that manages the conversation between agents.
 * It is designed to solve a task with LLM.
 *
 * Guiding the chat through a graph of agents.
 */
class AIbitat {
  emitter = new EventEmitter();

  provider = null;
  defaultProvider = null;
  defaultInterrupt;
  maxRounds;
  _chats;

  agents = new Map();
  channels = new Map();
  functions = new Map();

  constructor(props = {}) {
    const {
      chats = [],
      interrupt = "NEVER",
      maxRounds = 100,
      provider = "openai",
      handlerProps = {}, // Inherited props we can spread so aibitat can access.
      ...rest
    } = props;
    this._chats = chats;
    this.defaultInterrupt = interrupt;
    this.maxRounds = maxRounds;
    this.handlerProps = handlerProps;

    this.defaultProvider = {
      provider,
      ...rest,
    };
    this.provider = this.defaultProvider.provider;
    this.model = this.defaultProvider.model;
  }

  /**
   * Get the chat history between agents and channels.
   */
  get chats() {
    return this._chats;
  }

  /**
   * Install a plugin.
   */
  use(plugin) {
    plugin.setup(this);
    return this;
  }

  /**
   * Add a new agent to the AIbitat.
   *
   * @param name
   * @param config
   * @returns
   */
  agent(name = "", config = {}) {
    this.agents.set(name, config);
    return this;
  }

  /**
   * Add a new channel to the AIbitat.
   *
   * @param name
   * @param members
   * @param config
   * @returns
   */
  channel(name = "", members = [""], config = {}) {
    this.channels.set(name, {
      members,
      ...config,
    });
    return this;
  }

  /**
   * Get the specific agent configuration.
   *
   * @param agent The name of the agent.
   * @throws When the agent configuration is not found.
   * @returns The agent configuration.
   */
  getAgentConfig(agent = "") {
    const config = this.agents.get(agent);
    if (!config) {
      throw new Error(`Agent configuration "${agent}" not found`);
    }
    return {
      role: "You are a helpful AI assistant.",
      //       role: `You are a helpful AI assistant.
      // Solve tasks using your coding and language skills.
      // In the following cases, suggest typescript code (in a typescript coding block) or shell script (in a sh coding block) for the user to execute.
      //     1. When you need to collect info, use the code to output the info you need, for example, browse or search the web, download/read a file, print the content of a webpage or a file, get the current date/time, check the operating system. After sufficient info is printed and the task is ready to be solved based on your language skill, you can solve the task by yourself.
      //     2. When you need to perform some task with code, use the code to perform the task and output the result. Finish the task smartly.
      // Solve the task step by step if you need to. If a plan is not provided, explain your plan first. Be clear which step uses code, and which step uses your language skill.
      // When using code, you must indicate the script type in the code block. The user cannot provide any other feedback or perform any other action beyond executing the code you suggest. The user can't modify your code. So do not suggest incomplete code which requires users to modify. Don't use a code block if it's not intended to be executed by the user.
      // If you want the user to save the code in a file before executing it, put # filename: <filename> inside the code block as the first line. Don't include multiple code blocks in one response. Do not ask users to copy and paste the result. Instead, use 'print' function for the output when relevant. Check the execution result returned by the user.
      // If the result indicates there is an error, fix the error and output the code again. Suggest the full code instead of partial code or code changes. If the error can't be fixed or if the task is not solved even after the code is executed successfully, analyze the problem, revisit your assumption, collect additional info you need, and think of a different approach to try.
      // When you find an answer, verify the answer carefully. Include verifiable evidence in your response if possible.
      // Reply "TERMINATE" when everything is done.`,
      ...config,
    };
  }

  /**
   * Get the specific channel configuration.
   *
   * @param channel The name of the channel.
   * @throws When the channel configuration is not found.
   * @returns The channel configuration.
   */
  getChannelConfig(channel = "") {
    const config = this.channels.get(channel);
    if (!config) {
      throw new Error(`Channel configuration "${channel}" not found`);
    }
    return {
      maxRounds: 10,
      role: "",
      ...config,
    };
  }

  /**
   * Get the members of a group.
   * @throws When the group is not defined as an array in the connections.
   * @param node The name of the group.
   * @returns The members of the group.
   */
  getGroupMembers(node = "") {
    const group = this.getChannelConfig(node);
    return group.members;
  }

  /**
   * Triggered when a plugin, socket, or command is aborted.
   *
   * @param listener
   * @returns
   */
  onAbort(listener = () => null) {
    this.emitter.on("abort", listener);
    return this;
  }

  /**
   * Abort the running of any plugins that may still be pending (Langchain summarize)
   */
  abort() {
    this.emitter.emit("abort", null, this);
  }

  /**
   * Triggered when a chat is terminated. After this, the chat can't be continued.
   *
   * @param listener
   * @returns
   */
  onTerminate(listener = () => null) {
    this.emitter.on("terminate", listener);
    return this;
  }

  /**
   * Terminate the chat. After this, the chat can't be continued.
   *
   * @param node Last node to chat with
   */
  terminate(node = "") {
    this.emitter.emit("terminate", node, this);
  }

  /**
   * Triggered when a chat is interrupted by a node.
   *
   * @param listener
   * @returns
   */
  onInterrupt(listener = () => null) {
    this.emitter.on("interrupt", listener);
    return this;
  }

  /**
   * Interruption the chat.
   *
   * @param route The nodes that participated in the interruption.
   * @returns
   */
  interrupt(route) {
    this._chats.push({
      ...route,
      state: "interrupt",
    });
    this.emitter.emit("interrupt", route, this);
  }

  /**
   * Triggered when a message is added to the chat history.
   * This can either be the first message or a reply to a message.
   *
   * @param listener
   * @returns
   */
  onMessage(listener = (chat) => null) {
    this.emitter.on("message", listener);
    return this;
  }

  /**
   * Register a new successful message in the chat history.
   * This will trigger the `onMessage` event.
   *
   * @param message
   */
  newMessage(message) {
    const chat = {
      ...message,
      state: "success",
    };

    this._chats.push(chat);
    this.emitter.emit("message", chat, this);
  }

  /**
   * Triggered when an error occurs during the chat.
   *
   * @param listener
   * @returns
   */
  onError(
    listener = (
      /**
       * The error that occurred.
       *
       * Native errors are:
       * - `APIError`
       * - `AuthorizationError`
       * - `UnknownError`
       * - `RateLimitError`
       * - `ServerError`
       */
      error = null,
      /**
       * The message when the error occurred.
       */
      {}
    ) => null
  ) {
    this.emitter.on("replyError", listener);
    return this;
  }

  /**
   * Register an error in the chat history.
   * This will trigger the `onError` event.
   *
   * @param route
   * @param error
   */
  newError(route, error) {
    const chat = {
      ...route,
      content: error instanceof Error ? error.message : String(error),
      state: "error",
    };
    this._chats.push(chat);
    this.emitter.emit("replyError", error, chat);
  }

  /**
   * Triggered when a chat is interrupted by a node.
   *
   * @param listener
   * @returns
   */
  onStart(listener = (chat, aibitat) => null) {
    this.emitter.on("start", listener);
    return this;
  }

  /**
   * Start a new chat.
   *
   * @param message The message to start the chat.
   */
  async start(message) {
    // register the message in the chat history
    this.newMessage(message);
    this.emitter.emit("start", message, this);

    // ask the node to reply
    await this.chat({
      to: message.from,
      from: message.to,
    });

    return this;
  }

  /**
   * Recursively chat between two nodes.
   *
   * @param route
   * @param keepAlive Whether to keep the chat alive.
   */
  async chat(route, keepAlive = true) {
    // check if the message is for a group
    // if it is, select the next node to chat with from the group
    // and then ask them to reply.
    if (this.channels.get(route.from)) {
      // select a node from the group
      let nextNode;
      try {
        nextNode = await this.selectNext(route.from);
      } catch (error) {
        if (error instanceof APIError) {
          return this.newError({ from: route.from, to: route.to }, error);
        }
        throw error;
      }

      if (!nextNode) {
        // TODO: should it throw an error or keep the chat alive when there is no node to chat with in the group?
        // maybe it should wrap up the chat and reply to the original node
        // For now, it will terminate the chat
        this.terminate(route.from);
        return;
      }

      const nextChat = {
        from: nextNode,
        to: route.from,
      };

      if (this.shouldAgentInterrupt(nextNode)) {
        this.interrupt(nextChat);
        return;
      }

      // get chats only from the group's nodes
      const history = this.getHistory({ to: route.from });
      const group = this.getGroupMembers(route.from);
      const rounds = history.filter((chat) => group.includes(chat.from)).length;

      const { maxRounds } = this.getChannelConfig(route.from);
      if (rounds >= maxRounds) {
        this.terminate(route.to);
        return;
      }

      await this.chat(nextChat);
      return;
    }

    // If it's a direct message, reply to the message
    let reply = "";
    try {
      reply = await this.reply(route);
    } catch (error) {
      if (error instanceof APIError) {
        return this.newError({ from: route.from, to: route.to }, error);
      }
      throw error;
    }

    if (
      reply === "TERMINATE" ||
      this.hasReachedMaximumRounds(route.from, route.to)
    ) {
      this.terminate(route.to);
      return;
    }

    const newChat = { to: route.from, from: route.to };

    if (
      reply === "INTERRUPT" ||
      (this.agents.get(route.to) && this.shouldAgentInterrupt(route.to))
    ) {
      this.interrupt(newChat);
      return;
    }

    if (keepAlive) {
      // keep the chat alive by replying to the other node
      await this.chat(newChat, true);
    }
  }

  /**
   * Check if the agent should interrupt the chat based on its configuration.
   *
   * @param agent
   * @returns {boolean} Whether the agent should interrupt the chat.
   */
  shouldAgentInterrupt(agent = "") {
    const config = this.getAgentConfig(agent);
    return this.defaultInterrupt === "ALWAYS" || config.interrupt === "ALWAYS";
  }

  /**
   * Select the next node to chat with from a group. The node will be selected based on the history of chats.
   * It will select the node that has not reached the maximum number of rounds yet and has not chatted with the channel in the last round.
   * If it could not determine the next node, it will return a random node.
   *
   * @param channel The name of the group.
   * @returns The name of the node to chat with.
   */
  async selectNext(channel = "") {
    // get all members of the group
    const nodes = this.getGroupMembers(channel);
    const channelConfig = this.getChannelConfig(channel);

    // TODO: move this to when the group is created
    // warn if the group is underpopulated
    if (nodes.length < 3) {
      console.warn(
        `- Group (${channel}) is underpopulated with ${nodes.length} agents. Direct communication would be more efficient.`
      );
    }

    // get the nodes that have not reached the maximum number of rounds
    const availableNodes = nodes.filter(
      (node) => !this.hasReachedMaximumRounds(channel, node)
    );

    // remove the last node that chatted with the channel, so it doesn't chat again
    const lastChat = this._chats.filter((c) => c.to === channel).at(-1);
    if (lastChat) {
      const index = availableNodes.indexOf(lastChat.from);
      if (index > -1) {
        availableNodes.splice(index, 1);
      }
    }

    // TODO: what should it do when there is no node to chat with?
    if (!availableNodes.length) return;

    // get the provider that will be used for the channel
    // if the channel has a provider, use that otherwise
    // use the GPT-4 because it has a better reasoning
    const provider = this.getProviderForConfig({
      // @ts-expect-error
      model: "gpt-4",
      ...this.defaultProvider,
      ...channelConfig,
    });
    const history = this.getHistory({ to: channel });

    // build the messages to send to the provider
    const messages = [
      {
        role: "system",
        content: channelConfig.role,
      },
      {
        role: "user",
        content: `You are in a role play game. The following roles are available:
${availableNodes
  .map((node) => `@${node}: ${this.getAgentConfig(node).role}`)
  .join("\n")}.

Read the following conversation.

CHAT HISTORY
${history.map((c) => `@${c.from}: ${c.content}`).join("\n")}

Then select the next role from that is going to speak next.
Only return the role.
`,
      },
    ];

    // ask the provider to select the next node to chat with
    // and remove the @ from the response
    const { result } = await provider.complete(messages);
    const name = result?.replace(/^@/g, "");
    if (this.agents.get(name)) {
      return name;
    }

    // if the name is not in the nodes, return a random node
    return availableNodes[Math.floor(Math.random() * availableNodes.length)];
  }

  /**
   *
   * @param {string} pluginName this name of the plugin being called
   * @returns string of the plugin to be called compensating for children denoted by # in the string.
   * eg: sql-agent:list-database-connections
   * or is a custom plugin
   * eg: @@custom-plugin-name
   */
  #parseFunctionName(pluginName = "") {
    if (!pluginName.includes("#") && !pluginName.startsWith("@@"))
      return pluginName;
    if (pluginName.startsWith("@@")) return pluginName.replace("@@", "");
    return pluginName.split("#")[1];
  }

  /**
   * Check if the chat has reached the maximum number of rounds.
   */
  hasReachedMaximumRounds(from = "", to = "") {
    return this.getHistory({ from, to }).length >= this.maxRounds;
  }

  /**
   * Ask the for the AI provider to generate a reply to the chat.
   *
   * @param route.to The node that sent the chat.
   * @param route.from The node that will reply to the chat.
   */
  async reply(route) {
    // get the provider for the node that will reply
    const fromConfig = this.getAgentConfig(route.from);

    const chatHistory =
      // if it is sending message to a group, send the group chat history to the provider
      // otherwise, send the chat history between the two nodes
      this.channels.get(route.to)
        ? [
            {
              role: "user",
              content: `You are in a whatsapp group. Read the following conversation and then reply.
Do not add introduction or conclusion to your reply because this will be a continuous conversation. Don't introduce yourself.

CHAT HISTORY
${this.getHistory({ to: route.to })
  .map((c) => `@${c.from}: ${c.content}`)
  .join("\n")}

@${route.from}:`,
            },
          ]
        : this.getHistory(route).map((c) => ({
            content: c.content,
            role: c.from === route.to ? "user" : "assistant",
          }));

    // build the messages to send to the provider
    const messages = [
      {
        content: fromConfig.role,
        role: "system",
      },
      // get the history of chats between the two nodes
      ...chatHistory,
    ];

    // get the functions that the node can call
    const functions = fromConfig.functions
      ?.map((name) => this.functions.get(this.#parseFunctionName(name)))
      .filter((a) => !!a);

    const provider = this.getProviderForConfig({
      ...this.defaultProvider,
      ...fromConfig,
    });

    // get the chat completion
    const content = await this.handleExecution(
      provider,
      messages,
      functions,
      route.from
    );
    this.newMessage({ ...route, content });

    return content;
  }

  async handleExecution(
    provider,
    messages = [],
    functions = [],
    byAgent = null
  ) {
    // get the chat completion
    const completion = await provider.complete(messages, functions);

    if (completion.functionCall) {
      const { name, arguments: args } = completion.functionCall;
      const fn = this.functions.get(name);

      // if provider hallucinated on the function name
      // ask the provider to complete again
      if (!fn) {
        return await this.handleExecution(
          provider,
          [
            ...messages,
            {
              name,
              role: "function",
              content: `Function "${name}" not found. Try again.`,
            },
          ],
          functions,
          byAgent
        );
      }

      // Execute the function and return the result to the provider
      fn.caller = byAgent || "agent";

      // For OSS LLMs we really need to keep tabs on what they are calling
      // so we can log it here.
      if (provider?.verbose) {
        this?.introspect?.(
          `[debug]: ${fn.caller} is attempting to call \`${name}\` tool`
        );
        this.handlerProps.log(
          `[debug]: ${fn.caller} is attempting to call \`${name}\` tool`
        );
      }

      const result = await fn.handler(args);
      Telemetry.sendTelemetry("agent_tool_call", { tool: name }, null, true);
      return await this.handleExecution(
        provider,
        [
          ...messages,
          {
            name,
            role: "function",
            content: result,
          },
        ],
        functions,
        byAgent
      );
    }

    return completion?.result;
  }

  /**
   * Continue the chat from the last interruption.
   * If the last chat was not an interruption, it will throw an error.
   * Provide a feedback where it was interrupted if you want to.
   *
   * @param feedback The feedback to the interruption if any.
   * @returns
   */
  async continue(feedback) {
    const lastChat = this._chats.at(-1);
    if (!lastChat || lastChat.state !== "interrupt") {
      throw new Error("No chat to continue");
    }

    // remove the last chat's that was interrupted
    this._chats.pop();

    const { from, to } = lastChat;

    if (this.hasReachedMaximumRounds(from, to)) {
      throw new Error("Maximum rounds reached");
    }

    if (feedback) {
      const message = {
        from,
        to,
        content: feedback,
      };

      // register the message in the chat history
      this.newMessage(message);

      // ask the node to reply
      await this.chat({
        to: message.from,
        from: message.to,
      });
    } else {
      await this.chat({ from, to });
    }

    return this;
  }

  /**
   * Retry the last chat that threw an error.
   * If the last chat was not an error, it will throw an error.
   */
  async retry() {
    const lastChat = this._chats.at(-1);
    if (!lastChat || lastChat.state !== "error") {
      throw new Error("No chat to retry");
    }

    // remove the last chat's that threw an error
    const { from, to } = this?._chats?.pop();

    await this.chat({ from, to });
    return this;
  }

  /**
   * Get the chat history between two nodes or all chats to/from a node.
   */
  getHistory({ from, to }) {
    return this._chats.filter((chat) => {
      const isSuccess = chat.state === "success";

      // return all chats to the node
      if (!from) {
        return isSuccess && chat.to === to;
      }

      // get all chats from the node
      if (!to) {
        return isSuccess && chat.from === from;
      }

      // check if the chat is between the two nodes
      const hasSent = chat.from === from && chat.to === to;
      const hasReceived = chat.from === to && chat.to === from;
      const mutual = hasSent || hasReceived;

      return isSuccess && mutual;
    });
  }

  /**
   * Get provider based on configurations.
   * If the provider is a string, it will return the default provider for that string.
   *
   * @param config The provider configuration.
   */
  getProviderForConfig(config) {
    if (typeof config.provider === "object") {
      return config.provider;
    }

    switch (config.provider) {
      case "openai":
        return new Providers.OpenAIProvider({ model: config.model });
      case "anthropic":
        return new Providers.AnthropicProvider({ model: config.model });
      case "lmstudio":
        return new Providers.LMStudioProvider({ model: config.model });
      case "ollama":
        return new Providers.OllamaProvider({ model: config.model });
      case "groq":
        return new Providers.GroqProvider({ model: config.model });
      case "togetherai":
        return new Providers.TogetherAIProvider({ model: config.model });
      case "azure":
        return new Providers.AzureOpenAiProvider({ model: config.model });
      case "koboldcpp":
        return new Providers.KoboldCPPProvider({});
      case "localai":
        return new Providers.LocalAIProvider({ model: config.model });
      case "openrouter":
        return new Providers.OpenRouterProvider({ model: config.model });
      case "mistral":
        return new Providers.MistralProvider({ model: config.model });
      case "generic-openai":
        return new Providers.GenericOpenAiProvider({ model: config.model });
      case "perplexity":
        return new Providers.PerplexityProvider({ model: config.model });
      case "textgenwebui":
        return new Providers.TextWebGenUiProvider({});
      case "bedrock":
        return new Providers.AWSBedrockProvider({});
      case "fireworksai":
        return new Providers.FireworksAIProvider({ model: config.model });
<<<<<<< HEAD
      case "deepseek":
        return new Providers.DeepSeekProvider({ model: config.model });
=======
      case "nvidia-nim":
        return new Providers.NvidiaNimProvider({ model: config.model });
      case "deepseek":
        return new Providers.DeepSeekProvider({ model: config.model });
      case "litellm":
        return new Providers.LiteLLMProvider({ model: config.model });
      case "apipie":
        return new Providers.ApiPieProvider({ model: config.model });
      case "xai":
        return new Providers.XAIProvider({ model: config.model });
      case "novita":
        return new Providers.NovitaProvider({ model: config.model });
>>>>>>> dca27e72

      default:
        throw new Error(
          `Unknown provider: ${config.provider}. Please use "openai"`
        );
    }
  }

  /**
   * Register a new function to be called by the AIbitat agents.
   * You are also required to specify the which node can call the function.
   * @param functionConfig The function configuration.
   */
  function(functionConfig) {
    this.functions.set(functionConfig.name, functionConfig);
    return this;
  }
}

module.exports = AIbitat;<|MERGE_RESOLUTION|>--- conflicted
+++ resolved
@@ -783,10 +783,6 @@
         return new Providers.AWSBedrockProvider({});
       case "fireworksai":
         return new Providers.FireworksAIProvider({ model: config.model });
-<<<<<<< HEAD
-      case "deepseek":
-        return new Providers.DeepSeekProvider({ model: config.model });
-=======
       case "nvidia-nim":
         return new Providers.NvidiaNimProvider({ model: config.model });
       case "deepseek":
@@ -799,7 +795,6 @@
         return new Providers.XAIProvider({ model: config.model });
       case "novita":
         return new Providers.NovitaProvider({ model: config.model });
->>>>>>> dca27e72
 
       default:
         throw new Error(
