--- conflicted
+++ resolved
@@ -735,6 +735,8 @@
     }
 
     switch (config.provider) {
+      case "anythingllm_ollama":
+        return new Providers.AnythingLLMOllamaProvider({ model: config.model });
       case "openai":
         return new Providers.OpenAIProvider({ model: config.model });
       case "anthropic":
@@ -743,10 +745,6 @@
         return new Providers.LMStudioProvider({});
       case "ollama":
         return new Providers.OllamaProvider({ model: config.model });
-<<<<<<< HEAD
-      case "anythingllm_ollama":
-        return new Providers.AnythingLLMOllamaProvider({ model: config.model });
-=======
       case "groq":
         return new Providers.GroqProvider({ model: config.model });
       case "togetherai":
@@ -767,7 +765,6 @@
         return new Providers.PerplexityProvider({ model: config.model });
       case "textgenwebui":
         return new Providers.TextWebGenUiProvider({});
->>>>>>> 0f981abd
 
       default:
         throw new Error(
