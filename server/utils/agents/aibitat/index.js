const { EventEmitter } = require("events");
const { APIError } = require("./error.js");
const Providers = require("./providers/index.js");
const { Telemetry } = require("../../../models/telemetry.js");

/**
 * AIbitat is a class that manages the conversation between agents.
 * It is designed to solve a task with LLM.
 *
 * Guiding the chat through a graph of agents.
 */
class AIbitat {
  emitter = new EventEmitter();

  /**
   * Temporary flag to skip the handleExecution function
   * This is used to return the result of a flow execution directly to the chat
   * without going through the handleExecution function (resulting in more LLM processing)
   *
   * Setting Skip execution to true will prevent any further tool calls from being executed.
   * This is useful for flow executions that need to return a result directly to the chat but
   * can also prevent tool-call chaining.
   *
   * @type {boolean}
   */
  skipHandleExecution = false;

  provider = null;
  defaultProvider = null;
  defaultInterrupt;
  maxRounds;
  _chats;

  agents = new Map();
  channels = new Map();
  functions = new Map();

  constructor(props = {}) {
    const {
      chats = [],
      interrupt = "NEVER",
      maxRounds = 100,
      provider = "openai",
      handlerProps = {}, // Inherited props we can spread so aibitat can access.
      ...rest
    } = props;
    this._chats = chats;
    this.defaultInterrupt = interrupt;
    this.maxRounds = maxRounds;
    this.handlerProps = handlerProps;

    this.defaultProvider = {
      provider,
      ...rest,
    };
    this.provider = this.defaultProvider.provider;
    this.model = this.defaultProvider.model;
  }

  /**
   * Get the chat history between agents and channels.
   */
  get chats() {
    return this._chats;
  }

  /**
   * Install a plugin.
   */
  use(plugin) {
    plugin.setup(this);
    return this;
  }

  /**
   * Add a new agent to the AIbitat.
   *
   * @param name
   * @param config
   * @returns
   */
  agent(name = "", config = {}) {
    this.agents.set(name, config);
    return this;
  }

  /**
   * Add a new channel to the AIbitat.
   *
   * @param name
   * @param members
   * @param config
   * @returns
   */
  channel(name = "", members = [""], config = {}) {
    this.channels.set(name, {
      members,
      ...config,
    });
    return this;
  }

  /**
   * Get the specific agent configuration.
   *
   * @param agent The name of the agent.
   * @throws When the agent configuration is not found.
   * @returns The agent configuration.
   */
  getAgentConfig(agent = "") {
    const config = this.agents.get(agent);
    if (!config) {
      throw new Error(`Agent configuration "${agent}" not found`);
    }
    return {
      role: "You are a helpful AI assistant.",
      //       role: `You are a helpful AI assistant.
      // Solve tasks using your coding and language skills.
      // In the following cases, suggest typescript code (in a typescript coding block) or shell script (in a sh coding block) for the user to execute.
      //     1. When you need to collect info, use the code to output the info you need, for example, browse or search the web, download/read a file, print the content of a webpage or a file, get the current date/time, check the operating system. After sufficient info is printed and the task is ready to be solved based on your language skill, you can solve the task by yourself.
      //     2. When you need to perform some task with code, use the code to perform the task and output the result. Finish the task smartly.
      // Solve the task step by step if you need to. If a plan is not provided, explain your plan first. Be clear which step uses code, and which step uses your language skill.
      // When using code, you must indicate the script type in the code block. The user cannot provide any other feedback or perform any other action beyond executing the code you suggest. The user can't modify your code. So do not suggest incomplete code which requires users to modify. Don't use a code block if it's not intended to be executed by the user.
      // If you want the user to save the code in a file before executing it, put # filename: <filename> inside the code block as the first line. Don't include multiple code blocks in one response. Do not ask users to copy and paste the result. Instead, use 'print' function for the output when relevant. Check the execution result returned by the user.
      // If the result indicates there is an error, fix the error and output the code again. Suggest the full code instead of partial code or code changes. If the error can't be fixed or if the task is not solved even after the code is executed successfully, analyze the problem, revisit your assumption, collect additional info you need, and think of a different approach to try.
      // When you find an answer, verify the answer carefully. Include verifiable evidence in your response if possible.
      // Reply "TERMINATE" when everything is done.`,
      ...config,
    };
  }

  /**
   * Get the specific channel configuration.
   *
   * @param channel The name of the channel.
   * @throws When the channel configuration is not found.
   * @returns The channel configuration.
   */
  getChannelConfig(channel = "") {
    const config = this.channels.get(channel);
    if (!config) {
      throw new Error(`Channel configuration "${channel}" not found`);
    }
    return {
      maxRounds: 10,
      role: "",
      ...config,
    };
  }

  /**
   * Get the members of a group.
   * @throws When the group is not defined as an array in the connections.
   * @param node The name of the group.
   * @returns The members of the group.
   */
  getGroupMembers(node = "") {
    const group = this.getChannelConfig(node);
    return group.members;
  }

  /**
   * Triggered when a plugin, socket, or command is aborted.
   *
   * @param listener
   * @returns
   */
  onAbort(listener = () => null) {
    this.emitter.on("abort", listener);
    return this;
  }

  /**
   * Abort the running of any plugins that may still be pending (Langchain summarize)
   */
  abort() {
    this.emitter.emit("abort", null, this);
  }

  /**
   * Triggered when a chat is terminated. After this, the chat can't be continued.
   *
   * @param listener
   * @returns
   */
  onTerminate(listener = () => null) {
    this.emitter.on("terminate", listener);
    return this;
  }

  /**
   * Terminate the chat. After this, the chat can't be continued.
   *
   * @param node Last node to chat with
   */
  terminate(node = "") {
    this.emitter.emit("terminate", node, this);
  }

  /**
   * Triggered when a chat is interrupted by a node.
   *
   * @param listener
   * @returns
   */
  onInterrupt(listener = () => null) {
    this.emitter.on("interrupt", listener);
    return this;
  }

  /**
   * Interruption the chat.
   *
   * @param route The nodes that participated in the interruption.
   * @returns
   */
  interrupt(route) {
    this._chats.push({
      ...route,
      state: "interrupt",
    });
    this.emitter.emit("interrupt", route, this);
  }

  /**
   * Triggered when a message is added to the chat history.
   * This can either be the first message or a reply to a message.
   *
   * @param listener
   * @returns
   */
  onMessage(listener = (chat) => null) {
    this.emitter.on("message", listener);
    return this;
  }

  /**
   * Register a new successful message in the chat history.
   * This will trigger the `onMessage` event.
   *
   * @param message
   */
  newMessage(message) {
    const chat = {
      ...message,
      state: "success",
    };

    this._chats.push(chat);
    this.emitter.emit("message", chat, this);
  }

  /**
   * Triggered when an error occurs during the chat.
   *
   * @param listener
   * @returns
   */
  onError(
    listener = (
      /**
       * The error that occurred.
       *
       * Native errors are:
       * - `APIError`
       * - `AuthorizationError`
       * - `UnknownError`
       * - `RateLimitError`
       * - `ServerError`
       */
      error = null,
      /**
       * The message when the error occurred.
       */
      {}
    ) => null
  ) {
    this.emitter.on("replyError", listener);
    return this;
  }

  /**
   * Register an error in the chat history.
   * This will trigger the `onError` event.
   *
   * @param route
   * @param error
   */
  newError(route, error) {
    const chat = {
      ...route,
      content: error instanceof Error ? error.message : String(error),
      state: "error",
    };
    this._chats.push(chat);
    this.emitter.emit("replyError", error, chat);
  }

  /**
   * Triggered when a chat is interrupted by a node.
   *
   * @param listener
   * @returns
   */
  onStart(listener = (chat, aibitat) => null) {
    this.emitter.on("start", listener);
    return this;
  }

  /**
   * Start a new chat.
   *
   * @param message The message to start the chat.
   */
  async start(message) {
    // register the message in the chat history
    this.newMessage(message);
    this.emitter.emit("start", message, this);

    // ask the node to reply
    await this.chat({
      to: message.from,
      from: message.to,
    });

    return this;
  }

  /**
   * Recursively chat between two nodes.
   *
   * @param route
   * @param keepAlive Whether to keep the chat alive.
   */
  async chat(route, keepAlive = true) {
    // check if the message is for a group
    // if it is, select the next node to chat with from the group
    // and then ask them to reply.
    if (this.channels.get(route.from)) {
      // select a node from the group
      let nextNode;
      try {
        nextNode = await this.selectNext(route.from);
      } catch (error) {
        if (error instanceof APIError) {
          return this.newError({ from: route.from, to: route.to }, error);
        }
        throw error;
      }

      if (!nextNode) {
        // TODO: should it throw an error or keep the chat alive when there is no node to chat with in the group?
        // maybe it should wrap up the chat and reply to the original node
        // For now, it will terminate the chat
        this.terminate(route.from);
        return;
      }

      const nextChat = {
        from: nextNode,
        to: route.from,
      };

      if (this.shouldAgentInterrupt(nextNode)) {
        this.interrupt(nextChat);
        return;
      }

      // get chats only from the group's nodes
      const history = this.getHistory({ to: route.from });
      const group = this.getGroupMembers(route.from);
      const rounds = history.filter((chat) => group.includes(chat.from)).length;

      const { maxRounds } = this.getChannelConfig(route.from);
      if (rounds >= maxRounds) {
        this.terminate(route.to);
        return;
      }

      await this.chat(nextChat);
      return;
    }

    // If it's a direct message, reply to the message
    let reply = "";
    try {
      reply = await this.reply(route);
    } catch (error) {
      if (error instanceof APIError) {
        return this.newError({ from: route.from, to: route.to }, error);
      }
      throw error;
    }

    if (
      reply === "TERMINATE" ||
      this.hasReachedMaximumRounds(route.from, route.to)
    ) {
      this.terminate(route.to);
      return;
    }

    const newChat = { to: route.from, from: route.to };

    if (
      reply === "INTERRUPT" ||
      (this.agents.get(route.to) && this.shouldAgentInterrupt(route.to))
    ) {
      this.interrupt(newChat);
      return;
    }

    if (keepAlive) {
      // keep the chat alive by replying to the other node
      await this.chat(newChat, true);
    }
  }

  /**
   * Check if the agent should interrupt the chat based on its configuration.
   *
   * @param agent
   * @returns {boolean} Whether the agent should interrupt the chat.
   */
  shouldAgentInterrupt(agent = "") {
    const config = this.getAgentConfig(agent);
    return this.defaultInterrupt === "ALWAYS" || config.interrupt === "ALWAYS";
  }

  /**
   * Select the next node to chat with from a group. The node will be selected based on the history of chats.
   * It will select the node that has not reached the maximum number of rounds yet and has not chatted with the channel in the last round.
   * If it could not determine the next node, it will return a random node.
   *
   * @param channel The name of the group.
   * @returns The name of the node to chat with.
   */
  async selectNext(channel = "") {
    // get all members of the group
    const nodes = this.getGroupMembers(channel);
    const channelConfig = this.getChannelConfig(channel);

    // TODO: move this to when the group is created
    // warn if the group is underpopulated
    if (nodes.length < 3) {
      console.warn(
        `- Group (${channel}) is underpopulated with ${nodes.length} agents. Direct communication would be more efficient.`
      );
    }

    // get the nodes that have not reached the maximum number of rounds
    const availableNodes = nodes.filter(
      (node) => !this.hasReachedMaximumRounds(channel, node)
    );

    // remove the last node that chatted with the channel, so it doesn't chat again
    const lastChat = this._chats.filter((c) => c.to === channel).at(-1);
    if (lastChat) {
      const index = availableNodes.indexOf(lastChat.from);
      if (index > -1) {
        availableNodes.splice(index, 1);
      }
    }

    // TODO: what should it do when there is no node to chat with?
    if (!availableNodes.length) return;

    // get the provider that will be used for the channel
    // if the channel has a provider, use that otherwise
    // use the GPT-4 because it has a better reasoning
    const provider = this.getProviderForConfig({
      // @ts-expect-error
      model: "gpt-4",
      ...this.defaultProvider,
      ...channelConfig,
    });
    const history = this.getHistory({ to: channel });

    // build the messages to send to the provider
    const messages = [
      {
        role: "system",
        content: channelConfig.role,
      },
      {
        role: "user",
        content: `You are in a role play game. The following roles are available:
${availableNodes
  .map((node) => `@${node}: ${this.getAgentConfig(node).role}`)
  .join("\n")}.

Read the following conversation.

CHAT HISTORY
${history.map((c) => `@${c.from}: ${c.content}`).join("\n")}

Then select the next role from that is going to speak next.
Only return the role.
`,
      },
    ];

    // ask the provider to select the next node to chat with
    // and remove the @ from the response
    const { result } = await provider.complete(messages);
    const name = result?.replace(/^@/g, "");
    if (this.agents.get(name)) return name;

    // if the name is not in the nodes, return a random node
    return availableNodes[Math.floor(Math.random() * availableNodes.length)];
  }

  /**
   *
   * @param {string} pluginName this name of the plugin being called
   * @returns string of the plugin to be called compensating for children denoted by # in the string.
   * eg: sql-agent:list-database-connections
   * or is a custom plugin
   * eg: @@custom-plugin-name
   */
  #parseFunctionName(pluginName = "") {
    if (!pluginName.includes("#") && !pluginName.startsWith("@@"))
      return pluginName;
    if (pluginName.startsWith("@@")) return pluginName.replace("@@", "");
    return pluginName.split("#")[1];
  }

  /**
   * Check if the chat has reached the maximum number of rounds.
   */
  hasReachedMaximumRounds(from = "", to = "") {
    return this.getHistory({ from, to }).length >= this.maxRounds;
  }

  /**
   * Ask the for the AI provider to generate a reply to the chat.
   *
   * @param route.to The node that sent the chat.
   * @param route.from The node that will reply to the chat.
   */
  async reply(route) {
    // get the provider for the node that will reply
    const fromConfig = this.getAgentConfig(route.from);

    const chatHistory =
      // if it is sending message to a group, send the group chat history to the provider
      // otherwise, send the chat history between the two nodes
      this.channels.get(route.to)
        ? [
            {
              role: "user",
              content: `You are in a whatsapp group. Read the following conversation and then reply.
Do not add introduction or conclusion to your reply because this will be a continuous conversation. Don't introduce yourself.

CHAT HISTORY
${this.getHistory({ to: route.to })
  .map((c) => `@${c.from}: ${c.content}`)
  .join("\n")}

@${route.from}:`,
            },
          ]
        : this.getHistory(route).map((c) => ({
            content: c.content,
            role: c.from === route.to ? "user" : "assistant",
          }));

    // build the messages to send to the provider
    const messages = [
      {
        content: fromConfig.role,
        role: "system",
      },
      // get the history of chats between the two nodes
      ...chatHistory,
    ];

    // get the functions that the node can call
    const functions = fromConfig.functions
      ?.map((name) => this.functions.get(this.#parseFunctionName(name)))
      .filter((a) => !!a);

    const provider = this.getProviderForConfig({
      ...this.defaultProvider,
      ...fromConfig,
    });

    // get the chat completion
    const content = await this.handleExecution(
      provider,
      messages,
      functions,
      route.from
    );
    this.newMessage({ ...route, content });

    return content;
  }

  async handleExecution(
    provider,
    messages = [],
    functions = [],
    byAgent = null
  ) {
    // get the chat completion
    const completion = await provider.complete(messages, functions);

    if (completion.functionCall) {
      const { name, arguments: args } = completion.functionCall;
      const fn = this.functions.get(name);

      // if provider hallucinated on the function name
      // ask the provider to complete again
      if (!fn) {
        return await this.handleExecution(
          provider,
          [
            ...messages,
            {
              name,
              role: "function",
              content: `Function "${name}" not found. Try again.`,
            },
          ],
          functions,
          byAgent
        );
      }

      // Execute the function and return the result to the provider
      fn.caller = byAgent || "agent";

      // If provider is verbose, log the tool call to the frontend
      if (provider?.verbose) {
        this?.introspect?.(
          `[debug]: ${fn.caller} is attempting to call \`${name}\` tool`
        );
      }

      // Always log the tool call to the console for debugging purposes
      this.handlerProps?.log?.(
        `[debug]: ${fn.caller} is attempting to call \`${name}\` tool`
      );

      const result = await fn.handler(args);
      Telemetry.sendTelemetry("agent_tool_call", { tool: name }, null, true);

      // If the tool call has direct output enabled, return the result directly to the chat
      // without any further processing and no further tool calls will be run.
      if (this.skipHandleExecution) {
        this.skipHandleExecution = false; // reset the flag to prevent next tool call from being skipped
        this?.introspect?.(
          `The tool call has direct output enabled! The result will be returned directly to the chat without any further processing and no further tool calls will be run.`
        );
        this?.introspect?.(`Tool use completed.`);
        this.handlerProps?.log?.(
          `${fn.caller} tool call resulted in direct output! Returning raw result as string. NO MORE TOOL CALLS WILL BE EXECUTED.`
        );
        return result;
      }

      return await this.handleExecution(
        provider,
        [
          ...messages,
          {
            name,
            role: "function",
            content: result,
          },
        ],
        functions,
        byAgent
      );
    }

    return completion?.result;
  }

  /**
   * Continue the chat from the last interruption.
   * If the last chat was not an interruption, it will throw an error.
   * Provide a feedback where it was interrupted if you want to.
   *
   * @param feedback The feedback to the interruption if any.
   * @returns
   */
  async continue(feedback) {
    const lastChat = this._chats.at(-1);
    if (!lastChat || lastChat.state !== "interrupt") {
      throw new Error("No chat to continue");
    }

    // remove the last chat's that was interrupted
    this._chats.pop();

    const { from, to } = lastChat;

    if (this.hasReachedMaximumRounds(from, to)) {
      throw new Error("Maximum rounds reached");
    }

    if (feedback) {
      const message = {
        from,
        to,
        content: feedback,
      };

      // register the message in the chat history
      this.newMessage(message);

      // ask the node to reply
      await this.chat({
        to: message.from,
        from: message.to,
      });
    } else {
      await this.chat({ from, to });
    }

    return this;
  }

  /**
   * Retry the last chat that threw an error.
   * If the last chat was not an error, it will throw an error.
   */
  async retry() {
    const lastChat = this._chats.at(-1);
    if (!lastChat || lastChat.state !== "error") {
      throw new Error("No chat to retry");
    }

    // remove the last chat's that threw an error
    const { from, to } = this?._chats?.pop();

    await this.chat({ from, to });
    return this;
  }

  /**
   * Get the chat history between two nodes or all chats to/from a node.
   */
  getHistory({ from, to }) {
    return this._chats.filter((chat) => {
      const isSuccess = chat.state === "success";

      // return all chats to the node
      if (!from) {
        return isSuccess && chat.to === to;
      }

      // get all chats from the node
      if (!to) {
        return isSuccess && chat.from === from;
      }

      // check if the chat is between the two nodes
      const hasSent = chat.from === from && chat.to === to;
      const hasReceived = chat.from === to && chat.to === from;
      const mutual = hasSent || hasReceived;

      return isSuccess && mutual;
    });
  }

  /**
   * Get provider based on configurations.
   * If the provider is a string, it will return the default provider for that string.
   *
   * @param config The provider configuration.
   */
  getProviderForConfig(config) {
    if (typeof config.provider === "object") {
      return config.provider;
    }

    switch (config.provider) {
      case "openai":
        return new Providers.OpenAIProvider({ model: config.model });
      case "anthropic":
        return new Providers.AnthropicProvider({ model: config.model });
      case "lmstudio":
        return new Providers.LMStudioProvider({ model: config.model });
      case "ollama":
        return new Providers.OllamaProvider({ model: config.model });
      case "groq":
        return new Providers.GroqProvider({ model: config.model });
      case "togetherai":
        return new Providers.TogetherAIProvider({ model: config.model });
      case "azure":
        return new Providers.AzureOpenAiProvider({ model: config.model });
      case "koboldcpp":
        return new Providers.KoboldCPPProvider({});
      case "localai":
        return new Providers.LocalAIProvider({ model: config.model });
      case "openrouter":
        return new Providers.OpenRouterProvider({ model: config.model });
      case "mistral":
        return new Providers.MistralProvider({ model: config.model });
      case "generic-openai":
        return new Providers.GenericOpenAiProvider({ model: config.model });
      case "perplexity":
        return new Providers.PerplexityProvider({ model: config.model });
      case "textgenwebui":
        return new Providers.TextWebGenUiProvider({});
      case "bedrock":
        return new Providers.AWSBedrockProvider({});
      case "fireworksai":
        return new Providers.FireworksAIProvider({ model: config.model });
      case "nvidia-nim":
        return new Providers.NvidiaNimProvider({ model: config.model });
      case "moonshotai":
        return new Providers.MoonshotAiProvider({ model: config.model });
      case "deepseek":
        return new Providers.DeepSeekProvider({ model: config.model });
      case "litellm":
        return new Providers.LiteLLMProvider({ model: config.model });
      case "apipie":
        return new Providers.ApiPieProvider({ model: config.model });
      case "xai":
        return new Providers.XAIProvider({ model: config.model });
      case "novita":
        return new Providers.NovitaProvider({ model: config.model });
      case "ppio":
        return new Providers.PPIOProvider({ model: config.model });
      case "gemini":
        return new Providers.GeminiProvider({ model: config.model });
      case "dpais":
        return new Providers.DellProAiStudioProvider({ model: config.model });
<<<<<<< HEAD
      case "foundry":
        return new Providers.FoundryProvider({ model: config.model });
=======
      case "cometapi":
        return new Providers.CometApiProvider({ model: config.model });
>>>>>>> 95557ee1
      default:
        throw new Error(
          `Unknown provider: ${config.provider}. Please use a valid provider.`
        );
    }
  }

  /**
   * Register a new function to be called by the AIbitat agents.
   * You are also required to specify the which node can call the function.
   * @param functionConfig The function configuration.
   */
  function(functionConfig) {
    this.functions.set(functionConfig.name, functionConfig);
    return this;
  }
}

module.exports = AIbitat;<|MERGE_RESOLUTION|>--- conflicted
+++ resolved
@@ -830,13 +830,10 @@
         return new Providers.GeminiProvider({ model: config.model });
       case "dpais":
         return new Providers.DellProAiStudioProvider({ model: config.model });
-<<<<<<< HEAD
       case "foundry":
         return new Providers.FoundryProvider({ model: config.model });
-=======
       case "cometapi":
         return new Providers.CometApiProvider({ model: config.model });
->>>>>>> 95557ee1
       default:
         throw new Error(
           `Unknown provider: ${config.provider}. Please use a valid provider.`
