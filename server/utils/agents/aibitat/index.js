const { EventEmitter } = require("events");
const { APIError } = require("./error.js");
const Providers = require("./providers/index.js");
const { Telemetry } = require("../../../models/telemetry.js");

/**
 * AIbitat is a class that manages the conversation between agents.
 * It is designed to solve a task with LLM.
 *
 * Guiding the chat through a graph of agents.
 */
class AIbitat {
  emitter = new EventEmitter();

  provider = null;
  defaultProvider = null;
  defaultInterrupt;
  maxRounds;
  _chats;

  agents = new Map();
  channels = new Map();
  functions = new Map();

  constructor(props = {}) {
    const {
      chats = [],
      interrupt = "NEVER",
      maxRounds = 100,
      provider = "openai",
      handlerProps = {}, // Inherited props we can spread so aibitat can access.
      ...rest
    } = props;
    this._chats = chats;
    this.defaultInterrupt = interrupt;
    this.maxRounds = maxRounds;
    this.handlerProps = handlerProps;

    this.defaultProvider = {
      provider,
      ...rest,
    };
    this.provider = this.defaultProvider.provider;
  }

  /**
   * Get the chat history between agents and channels.
   */
  get chats() {
    return this._chats;
  }

  /**
   * Install a plugin.
   */
  use(plugin) {
    plugin.setup(this);
    return this;
  }

  /**
   * Add a new agent to the AIbitat.
   *
   * @param name
   * @param config
   * @returns
   */
  agent(name = "", config = {}) {
    this.agents.set(name, config);
    return this;
  }

  /**
   * Add a new channel to the AIbitat.
   *
   * @param name
   * @param members
   * @param config
   * @returns
   */
  channel(name = "", members = [""], config = {}) {
    this.channels.set(name, {
      members,
      ...config,
    });
    return this;
  }

  /**
   * Get the specific agent configuration.
   *
   * @param agent The name of the agent.
   * @throws When the agent configuration is not found.
   * @returns The agent configuration.
   */
  getAgentConfig(agent = "") {
    const config = this.agents.get(agent);
    if (!config) {
      throw new Error(`Agent configuration "${agent}" not found`);
    }
    return {
      role: "You are a helpful AI assistant.",
      //       role: `You are a helpful AI assistant.
      // Solve tasks using your coding and language skills.
      // In the following cases, suggest typescript code (in a typescript coding block) or shell script (in a sh coding block) for the user to execute.
      //     1. When you need to collect info, use the code to output the info you need, for example, browse or search the web, download/read a file, print the content of a webpage or a file, get the current date/time, check the operating system. After sufficient info is printed and the task is ready to be solved based on your language skill, you can solve the task by yourself.
      //     2. When you need to perform some task with code, use the code to perform the task and output the result. Finish the task smartly.
      // Solve the task step by step if you need to. If a plan is not provided, explain your plan first. Be clear which step uses code, and which step uses your language skill.
      // When using code, you must indicate the script type in the code block. The user cannot provide any other feedback or perform any other action beyond executing the code you suggest. The user can't modify your code. So do not suggest incomplete code which requires users to modify. Don't use a code block if it's not intended to be executed by the user.
      // If you want the user to save the code in a file before executing it, put # filename: <filename> inside the code block as the first line. Don't include multiple code blocks in one response. Do not ask users to copy and paste the result. Instead, use 'print' function for the output when relevant. Check the execution result returned by the user.
      // If the result indicates there is an error, fix the error and output the code again. Suggest the full code instead of partial code or code changes. If the error can't be fixed or if the task is not solved even after the code is executed successfully, analyze the problem, revisit your assumption, collect additional info you need, and think of a different approach to try.
      // When you find an answer, verify the answer carefully. Include verifiable evidence in your response if possible.
      // Reply "TERMINATE" when everything is done.`,
      ...config,
    };
  }

  /**
   * Get the specific channel configuration.
   *
   * @param channel The name of the channel.
   * @throws When the channel configuration is not found.
   * @returns The channel configuration.
   */
  getChannelConfig(channel = "") {
    const config = this.channels.get(channel);
    if (!config) {
      throw new Error(`Channel configuration "${channel}" not found`);
    }
    return {
      maxRounds: 10,
      role: "",
      ...config,
    };
  }

  /**
   * Get the members of a group.
   * @throws When the group is not defined as an array in the connections.
   * @param node The name of the group.
   * @returns The members of the group.
   */
  getGroupMembers(node = "") {
    const group = this.getChannelConfig(node);
    return group.members;
  }

  /**
   * Triggered when a plugin, socket, or command is aborted.
   *
   * @param listener
   * @returns
   */
  onAbort(listener = () => null) {
    this.emitter.on("abort", listener);
    return this;
  }

  /**
   * Abort the running of any plugins that may still be pending (Langchain summarize)
   */
  abort() {
    this.emitter.emit("abort", null, this);
  }

  /**
   * Triggered when a chat is terminated. After this, the chat can't be continued.
   *
   * @param listener
   * @returns
   */
  onTerminate(listener = () => null) {
    this.emitter.on("terminate", listener);
    return this;
  }

  /**
   * Terminate the chat. After this, the chat can't be continued.
   *
   * @param node Last node to chat with
   */
  terminate(node = "") {
    this.emitter.emit("terminate", node, this);
  }

  /**
   * Triggered when a chat is interrupted by a node.
   *
   * @param listener
   * @returns
   */
  onInterrupt(listener = () => null) {
    this.emitter.on("interrupt", listener);
    return this;
  }

  /**
   * Interruption the chat.
   *
   * @param route The nodes that participated in the interruption.
   * @returns
   */
  interrupt(route) {
    this._chats.push({
      ...route,
      state: "interrupt",
    });
    this.emitter.emit("interrupt", route, this);
  }

  /**
   * Triggered when a message is added to the chat history.
   * This can either be the first message or a reply to a message.
   *
   * @param listener
   * @returns
   */
  onMessage(listener = (chat) => null) {
    this.emitter.on("message", listener);
    return this;
  }

  /**
   * Register a new successful message in the chat history.
   * This will trigger the `onMessage` event.
   *
   * @param message
   */
  newMessage(message) {
    const chat = {
      ...message,
      state: "success",
    };

    this._chats.push(chat);
    this.emitter.emit("message", chat, this);
  }

  /**
   * Triggered when an error occurs during the chat.
   *
   * @param listener
   * @returns
   */
  onError(
    listener = (
      /**
       * The error that occurred.
       *
       * Native errors are:
       * - `APIError`
       * - `AuthorizationError`
       * - `UnknownError`
       * - `RateLimitError`
       * - `ServerError`
       */
      error = null,
      /**
       * The message when the error occurred.
       */
      {}
    ) => null
  ) {
    this.emitter.on("replyError", listener);
    return this;
  }

  /**
   * Register an error in the chat history.
   * This will trigger the `onError` event.
   *
   * @param route
   * @param error
   */
  newError(route, error) {
    const chat = {
      ...route,
      content: error instanceof Error ? error.message : String(error),
      state: "error",
    };
    this._chats.push(chat);
    this.emitter.emit("replyError", error, chat);
  }

  /**
   * Triggered when a chat is interrupted by a node.
   *
   * @param listener
   * @returns
   */
  onStart(listener = (chat, aibitat) => null) {
    this.emitter.on("start", listener);
    return this;
  }

  /**
   * Start a new chat.
   *
   * @param message The message to start the chat.
   */
  async start(message) {
    // register the message in the chat history
    this.newMessage(message);
    this.emitter.emit("start", message, this);

    // ask the node to reply
    await this.chat({
      to: message.from,
      from: message.to,
    });

    return this;
  }

  /**
   * Recursively chat between two nodes.
   *
   * @param route
   * @param keepAlive Whether to keep the chat alive.
   */
  async chat(route, keepAlive = true) {
    // check if the message is for a group
    // if it is, select the next node to chat with from the group
    // and then ask them to reply.
    if (this.channels.get(route.from)) {
      // select a node from the group
      let nextNode;
      try {
        nextNode = await this.selectNext(route.from);
      } catch (error) {
        if (error instanceof APIError) {
          return this.newError({ from: route.from, to: route.to }, error);
        }
        throw error;
      }

      if (!nextNode) {
        // TODO: should it throw an error or keep the chat alive when there is no node to chat with in the group?
        // maybe it should wrap up the chat and reply to the original node
        // For now, it will terminate the chat
        this.terminate(route.from);
        return;
      }

      const nextChat = {
        from: nextNode,
        to: route.from,
      };

      if (this.shouldAgentInterrupt(nextNode)) {
        this.interrupt(nextChat);
        return;
      }

      // get chats only from the group's nodes
      const history = this.getHistory({ to: route.from });
      const group = this.getGroupMembers(route.from);
      const rounds = history.filter((chat) => group.includes(chat.from)).length;

      const { maxRounds } = this.getChannelConfig(route.from);
      if (rounds >= maxRounds) {
        this.terminate(route.to);
        return;
      }

      await this.chat(nextChat);
      return;
    }

    // If it's a direct message, reply to the message
    let reply = "";
    try {
      reply = await this.reply(route);
    } catch (error) {
      if (error instanceof APIError) {
        return this.newError({ from: route.from, to: route.to }, error);
      }
      throw error;
    }

    if (
      reply === "TERMINATE" ||
      this.hasReachedMaximumRounds(route.from, route.to)
    ) {
      this.terminate(route.to);
      return;
    }

    const newChat = { to: route.from, from: route.to };

    if (
      reply === "INTERRUPT" ||
      (this.agents.get(route.to) && this.shouldAgentInterrupt(route.to))
    ) {
      this.interrupt(newChat);
      return;
    }

    if (keepAlive) {
      // keep the chat alive by replying to the other node
      await this.chat(newChat, true);
    }
  }

  /**
   * Check if the agent should interrupt the chat based on its configuration.
   *
   * @param agent
   * @returns {boolean} Whether the agent should interrupt the chat.
   */
  shouldAgentInterrupt(agent = "") {
    const config = this.getAgentConfig(agent);
    return this.defaultInterrupt === "ALWAYS" || config.interrupt === "ALWAYS";
  }

  /**
   * Select the next node to chat with from a group. The node will be selected based on the history of chats.
   * It will select the node that has not reached the maximum number of rounds yet and has not chatted with the channel in the last round.
   * If it could not determine the next node, it will return a random node.
   *
   * @param channel The name of the group.
   * @returns The name of the node to chat with.
   */
  async selectNext(channel = "") {
    // get all members of the group
    const nodes = this.getGroupMembers(channel);
    const channelConfig = this.getChannelConfig(channel);

    // TODO: move this to when the group is created
    // warn if the group is underpopulated
    if (nodes.length < 3) {
      console.warn(
        `- Group (${channel}) is underpopulated with ${nodes.length} agents. Direct communication would be more efficient.`
      );
    }

    // get the nodes that have not reached the maximum number of rounds
    const availableNodes = nodes.filter(
      (node) => !this.hasReachedMaximumRounds(channel, node)
    );

    // remove the last node that chatted with the channel, so it doesn't chat again
    const lastChat = this._chats.filter((c) => c.to === channel).at(-1);
    if (lastChat) {
      const index = availableNodes.indexOf(lastChat.from);
      if (index > -1) {
        availableNodes.splice(index, 1);
      }
    }

    // TODO: what should it do when there is no node to chat with?
    if (!availableNodes.length) return;

    // get the provider that will be used for the channel
    // if the channel has a provider, use that otherwise
    // use the GPT-4 because it has a better reasoning
    const provider = this.getProviderForConfig({
      // @ts-expect-error
      model: "gpt-4",
      ...this.defaultProvider,
      ...channelConfig,
    });
    const history = this.getHistory({ to: channel });

    // build the messages to send to the provider
    const messages = [
      {
        role: "system",
        content: channelConfig.role,
      },
      {
        role: "user",
        content: `You are in a role play game. The following roles are available:
${availableNodes
  .map((node) => `@${node}: ${this.getAgentConfig(node).role}`)
  .join("\n")}.

Read the following conversation.

CHAT HISTORY
${history.map((c) => `@${c.from}: ${c.content}`).join("\n")}

Then select the next role from that is going to speak next.
Only return the role.
`,
      },
    ];

    // ask the provider to select the next node to chat with
    // and remove the @ from the response
    const { result } = await provider.complete(messages);
    const name = result?.replace(/^@/g, "");
    if (this.agents.get(name)) {
      return name;
    }

    // if the name is not in the nodes, return a random node
    return availableNodes[Math.floor(Math.random() * availableNodes.length)];
  }

  /**
   * Check if the chat has reached the maximum number of rounds.
   */
  hasReachedMaximumRounds(from = "", to = "") {
    return this.getHistory({ from, to }).length >= this.maxRounds;
  }

  /**
   * Ask the for the AI provider to generate a reply to the chat.
   *
   * @param route.to The node that sent the chat.
   * @param route.from The node that will reply to the chat.
   */
  async reply(route) {
    // get the provider for the node that will reply
    const fromConfig = this.getAgentConfig(route.from);

    const chatHistory =
      // if it is sending message to a group, send the group chat history to the provider
      // otherwise, send the chat history between the two nodes
      this.channels.get(route.to)
        ? [
            {
              role: "user",
              content: `You are in a whatsapp group. Read the following conversation and then reply.
Do not add introduction or conclusion to your reply because this will be a continuous conversation. Don't introduce yourself.

CHAT HISTORY
${this.getHistory({ to: route.to })
  .map((c) => `@${c.from}: ${c.content}`)
  .join("\n")}

@${route.from}:`,
            },
          ]
        : this.getHistory(route).map((c) => ({
            content: c.content,
            role: c.from === route.to ? "user" : "assistant",
          }));

    // build the messages to send to the provider
    const messages = [
      {
        content: fromConfig.role,
        role: "system",
      },
      // get the history of chats between the two nodes
      ...chatHistory,
    ];

    // get the functions that the node can call
    const functions = fromConfig.functions
      ?.map((name) => this.functions.get(name))
      .filter((a) => !!a);

    const provider = this.getProviderForConfig({
      ...this.defaultProvider,
      ...fromConfig,
    });

    // get the chat completion
    const content = await this.handleExecution(
      provider,
      messages,
      functions,
      route.from
    );
    this.newMessage({ ...route, content });

    return content;
  }

  async handleExecution(
    provider,
    messages = [],
    functions = [],
    byAgent = null
  ) {
    // get the chat completion
    const completion = await provider.complete(messages, functions);

    if (completion.functionCall) {
      const { name, arguments: args } = completion.functionCall;
      const fn = this.functions.get(name);

      // if provider hallucinated on the function name
      // ask the provider to complete again
      if (!fn) {
        return await this.handleExecution(
          provider,
          [
            ...messages,
            {
              name,
              role: "function",
              content: `Function "${name}" not found. Try again.`,
            },
          ],
          functions,
          byAgent
        );
      }

      // Execute the function and return the result to the provider
      fn.caller = byAgent || "agent";

      // For OSS LLMs we really need to keep tabs on what they are calling
      // so we can log it here.
      if (provider?.verbose) {
        this?.introspect?.(
          `[debug]: ${fn.caller} is attempting to call \`${name}\` tool`
        );
        this.handlerProps.log(
          `[debug]: ${fn.caller} is attempting to call \`${name}\` tool`
        );
      }

      const result = await fn.handler(args);
      Telemetry.sendTelemetry("agent_tool_call", { tool: name }, null, true);
      return await this.handleExecution(
        provider,
        [
          ...messages,
          {
            name,
            role: "function",
            content: result,
          },
        ],
        functions,
        byAgent
      );
    }

    return completion?.result;
  }

  /**
   * Continue the chat from the last interruption.
   * If the last chat was not an interruption, it will throw an error.
   * Provide a feedback where it was interrupted if you want to.
   *
   * @param feedback The feedback to the interruption if any.
   * @returns
   */
  async continue(feedback) {
    const lastChat = this._chats.at(-1);
    if (!lastChat || lastChat.state !== "interrupt") {
      throw new Error("No chat to continue");
    }

    // remove the last chat's that was interrupted
    this._chats.pop();

    const { from, to } = lastChat;

    if (this.hasReachedMaximumRounds(from, to)) {
      throw new Error("Maximum rounds reached");
    }

    if (feedback) {
      const message = {
        from,
        to,
        content: feedback,
      };

      // register the message in the chat history
      this.newMessage(message);

      // ask the node to reply
      await this.chat({
        to: message.from,
        from: message.to,
      });
    } else {
      await this.chat({ from, to });
    }

    return this;
  }

  /**
   * Retry the last chat that threw an error.
   * If the last chat was not an error, it will throw an error.
   */
  async retry() {
    const lastChat = this._chats.at(-1);
    if (!lastChat || lastChat.state !== "error") {
      throw new Error("No chat to retry");
    }

    // remove the last chat's that threw an error
    const { from, to } = this?._chats?.pop();

    await this.chat({ from, to });
    return this;
  }

  /**
   * Get the chat history between two nodes or all chats to/from a node.
   */
  getHistory({ from, to }) {
    return this._chats.filter((chat) => {
      const isSuccess = chat.state === "success";

      // return all chats to the node
      if (!from) {
        return isSuccess && chat.to === to;
      }

      // get all chats from the node
      if (!to) {
        return isSuccess && chat.from === from;
      }

      // check if the chat is between the two nodes
      const hasSent = chat.from === from && chat.to === to;
      const hasReceived = chat.from === to && chat.to === from;
      const mutual = hasSent || hasReceived;

      return isSuccess && mutual;
    });
  }

  /**
   * Get provider based on configurations.
   * If the provider is a string, it will return the default provider for that string.
   *
   * @param config The provider configuration.
   */
  getProviderForConfig(config) {
    if (typeof config.provider === "object") {
      return config.provider;
    }

    switch (config.provider) {
      case "openai":
        return new Providers.OpenAIProvider({ model: config.model });
      case "anthropic":
        return new Providers.AnthropicProvider({ model: config.model });
      case "lmstudio":
        return new Providers.LMStudioProvider({});
      case "ollama":
        return new Providers.OllamaProvider({ model: config.model });
<<<<<<< HEAD
      case "groq":
        return new Providers.GroqProvider({});
      case "togetherai":
        return new Providers.TogetherAIProvider({});
      case "azure":
        return new Providers.AzureOpenAiProvider({});
      case "koboldcpp":
        return new Providers.KoboldCPPProvider({});
      case "gemini":
        return new Providers.GeminiProvider({});
      case "localai":
        return new Providers.LocalAIProvider({});
=======

>>>>>>> 331d3741
      default:
        throw new Error(
          `Unknown provider: ${config.provider}. Please use "openai"`
        );
    }
  }

  /**
   * Register a new function to be called by the AIbitat agents.
   * You are also required to specify the which node can call the function.
   * @param functionConfig The function configuration.
   */
  function(functionConfig) {
    this.functions.set(functionConfig.name, functionConfig);
    return this;
  }
}

module.exports = AIbitat;<|MERGE_RESOLUTION|>--- conflicted
+++ resolved
@@ -743,7 +743,6 @@
         return new Providers.LMStudioProvider({});
       case "ollama":
         return new Providers.OllamaProvider({ model: config.model });
-<<<<<<< HEAD
       case "groq":
         return new Providers.GroqProvider({});
       case "togetherai":
@@ -756,9 +755,9 @@
         return new Providers.GeminiProvider({});
       case "localai":
         return new Providers.LocalAIProvider({});
-=======
-
->>>>>>> 331d3741
+      case "ollama":
+        return new Providers.OllamaProvider({ model: config.model });
+
       default:
         throw new Error(
           `Unknown provider: ${config.provider}. Please use "openai"`
