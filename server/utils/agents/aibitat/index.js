const { EventEmitter } = require("events");
const { APIError } = require("./error.js");
const Providers = require("./providers/index.js");
const { Telemetry } = require("../../../models/telemetry.js");

/**
 * AIbitat is a class that manages the conversation between agents.
 * It is designed to solve a task with LLM.
 *
 * Guiding the chat through a graph of agents.
 */
class AIbitat {
  emitter = new EventEmitter();

  provider = null;
  defaultProvider = null;
  defaultInterrupt;
  maxRounds;
  _chats;

  agents = new Map();
  channels = new Map();
  functions = new Map();

  constructor(props = {}) {
    const {
      chats = [],
      interrupt = "NEVER",
      maxRounds = 100,
      provider = "openai",
      handlerProps = {}, // Inherited props we can spread so aibitat can access.
      ...rest
    } = props;
    this._chats = chats;
    this.defaultInterrupt = interrupt;
    this.maxRounds = maxRounds;
    this.handlerProps = handlerProps;

    this.defaultProvider = {
      provider,
      ...rest,
    };
    this.provider = this.defaultProvider.provider;
  }

  /**
   * Get the chat history between agents and channels.
   */
  get chats() {
    return this._chats;
  }

  /**
   * Install a plugin.
   */
  use(plugin) {
    plugin.setup(this);
    return this;
  }

  /**
   * Add a new agent to the AIbitat.
   *
   * @param name
   * @param config
   * @returns
   */
  agent(name = "", config = {}) {
    this.agents.set(name, config);
    return this;
  }

  /**
   * Add a new channel to the AIbitat.
   *
   * @param name
   * @param members
   * @param config
   * @returns
   */
  channel(name = "", members = [""], config = {}) {
    this.channels.set(name, {
      members,
      ...config,
    });
    return this;
  }

  /**
   * Get the specific agent configuration.
   *
   * @param agent The name of the agent.
   * @throws When the agent configuration is not found.
   * @returns The agent configuration.
   */
  getAgentConfig(agent = "") {
    const config = this.agents.get(agent);
    if (!config) {
      throw new Error(`Agent configuration "${agent}" not found`);
    }
    return {
      role: "You are a helpful AI assistant.",
      //       role: `You are a helpful AI assistant.
      // Solve tasks using your coding and language skills.
      // In the following cases, suggest typescript code (in a typescript coding block) or shell script (in a sh coding block) for the user to execute.
      //     1. When you need to collect info, use the code to output the info you need, for example, browse or search the web, download/read a file, print the content of a webpage or a file, get the current date/time, check the operating system. After sufficient info is printed and the task is ready to be solved based on your language skill, you can solve the task by yourself.
      //     2. When you need to perform some task with code, use the code to perform the task and output the result. Finish the task smartly.
      // Solve the task step by step if you need to. If a plan is not provided, explain your plan first. Be clear which step uses code, and which step uses your language skill.
      // When using code, you must indicate the script type in the code block. The user cannot provide any other feedback or perform any other action beyond executing the code you suggest. The user can't modify your code. So do not suggest incomplete code which requires users to modify. Don't use a code block if it's not intended to be executed by the user.
      // If you want the user to save the code in a file before executing it, put # filename: <filename> inside the code block as the first line. Don't include multiple code blocks in one response. Do not ask users to copy and paste the result. Instead, use 'print' function for the output when relevant. Check the execution result returned by the user.
      // If the result indicates there is an error, fix the error and output the code again. Suggest the full code instead of partial code or code changes. If the error can't be fixed or if the task is not solved even after the code is executed successfully, analyze the problem, revisit your assumption, collect additional info you need, and think of a different approach to try.
      // When you find an answer, verify the answer carefully. Include verifiable evidence in your response if possible.
      // Reply "TERMINATE" when everything is done.`,
      ...config,
    };
  }

  /**
   * Get the specific channel configuration.
   *
   * @param channel The name of the channel.
   * @throws When the channel configuration is not found.
   * @returns The channel configuration.
   */
  getChannelConfig(channel = "") {
    const config = this.channels.get(channel);
    if (!config) {
      throw new Error(`Channel configuration "${channel}" not found`);
    }
    return {
      maxRounds: 10,
      role: "",
      ...config,
    };
  }

  /**
   * Get the members of a group.
   * @throws When the group is not defined as an array in the connections.
   * @param node The name of the group.
   * @returns The members of the group.
   */
  getGroupMembers(node = "") {
    const group = this.getChannelConfig(node);
    return group.members;
  }

  /**
   * Triggered when a plugin, socket, or command is aborted.
   *
   * @param listener
   * @returns
   */
  onAbort(listener = () => null) {
    this.emitter.on("abort", listener);
    return this;
  }

  /**
   * Abort the running of any plugins that may still be pending (Langchain summarize)
   */
  abort() {
    this.emitter.emit("abort", null, this);
  }

  /**
   * Triggered when a chat is terminated. After this, the chat can't be continued.
   *
   * @param listener
   * @returns
   */
  onTerminate(listener = () => null) {
    this.emitter.on("terminate", listener);
    return this;
  }

  /**
   * Terminate the chat. After this, the chat can't be continued.
   *
   * @param node Last node to chat with
   */
  terminate(node = "") {
    this.emitter.emit("terminate", node, this);
  }

  /**
   * Triggered when a chat is interrupted by a node.
   *
   * @param listener
   * @returns
   */
  onInterrupt(listener = () => null) {
    this.emitter.on("interrupt", listener);
    return this;
  }

  /**
   * Interruption the chat.
   *
   * @param route The nodes that participated in the interruption.
   * @returns
   */
  interrupt(route) {
    this._chats.push({
      ...route,
      state: "interrupt",
    });
    this.emitter.emit("interrupt", route, this);
  }

  /**
   * Triggered when a message is added to the chat history.
   * This can either be the first message or a reply to a message.
   *
   * @param listener
   * @returns
   */
  onMessage(listener = (chat) => null) {
    this.emitter.on("message", listener);
    return this;
  }

  /**
   * Register a new successful message in the chat history.
   * This will trigger the `onMessage` event.
   *
   * @param message
   */
  newMessage(message) {
    const chat = {
      ...message,
      state: "success",
    };

    this._chats.push(chat);
    this.emitter.emit("message", chat, this);
  }

  /**
   * Triggered when an error occurs during the chat.
   *
   * @param listener
   * @returns
   */
  onError(
    listener = (
      /**
       * The error that occurred.
       *
       * Native errors are:
       * - `APIError`
       * - `AuthorizationError`
       * - `UnknownError`
       * - `RateLimitError`
       * - `ServerError`
       */
      error = null,
      /**
       * The message when the error occurred.
       */
      {}
    ) => null
  ) {
    this.emitter.on("replyError", listener);
    return this;
  }

  /**
   * Register an error in the chat history.
   * This will trigger the `onError` event.
   *
   * @param route
   * @param error
   */
  newError(route, error) {
    const chat = {
      ...route,
      content: error instanceof Error ? error.message : String(error),
      state: "error",
    };
    this._chats.push(chat);
    this.emitter.emit("replyError", error, chat);
  }

  /**
   * Triggered when a chat is interrupted by a node.
   *
   * @param listener
   * @returns
   */
  onStart(listener = (chat, aibitat) => null) {
    this.emitter.on("start", listener);
    return this;
  }

  /**
   * Start a new chat.
   *
   * @param message The message to start the chat.
   */
  async start(message) {
    // register the message in the chat history
    this.newMessage(message);
    this.emitter.emit("start", message, this);

    // ask the node to reply
    await this.chat({
      to: message.from,
      from: message.to,
    });

    return this;
  }

  /**
   * Recursively chat between two nodes.
   *
   * @param route
   * @param keepAlive Whether to keep the chat alive.
   */
  async chat(route, keepAlive = true) {
    // check if the message is for a group
    // if it is, select the next node to chat with from the group
    // and then ask them to reply.
    if (this.channels.get(route.from)) {
      // select a node from the group
      let nextNode;
      try {
        nextNode = await this.selectNext(route.from);
      } catch (error) {
        if (error instanceof APIError) {
          return this.newError({ from: route.from, to: route.to }, error);
        }
        throw error;
      }

      if (!nextNode) {
        // TODO: should it throw an error or keep the chat alive when there is no node to chat with in the group?
        // maybe it should wrap up the chat and reply to the original node
        // For now, it will terminate the chat
        this.terminate(route.from);
        return;
      }

      const nextChat = {
        from: nextNode,
        to: route.from,
      };

      if (this.shouldAgentInterrupt(nextNode)) {
        this.interrupt(nextChat);
        return;
      }

      // get chats only from the group's nodes
      const history = this.getHistory({ to: route.from });
      const group = this.getGroupMembers(route.from);
      const rounds = history.filter((chat) => group.includes(chat.from)).length;

      const { maxRounds } = this.getChannelConfig(route.from);
      if (rounds >= maxRounds) {
        this.terminate(route.to);
        return;
      }

      await this.chat(nextChat);
      return;
    }

    // If it's a direct message, reply to the message
    let reply = "";
    try {
      reply = await this.reply(route);
    } catch (error) {
      if (error instanceof APIError) {
        return this.newError({ from: route.from, to: route.to }, error);
      }
      throw error;
    }

    if (
      reply === "TERMINATE" ||
      this.hasReachedMaximumRounds(route.from, route.to)
    ) {
      this.terminate(route.to);
      return;
    }

    const newChat = { to: route.from, from: route.to };

    if (
      reply === "INTERRUPT" ||
      (this.agents.get(route.to) && this.shouldAgentInterrupt(route.to))
    ) {
      this.interrupt(newChat);
      return;
    }

    if (keepAlive) {
      // keep the chat alive by replying to the other node
      await this.chat(newChat, true);
    }
  }

  /**
   * Check if the agent should interrupt the chat based on its configuration.
   *
   * @param agent
   * @returns {boolean} Whether the agent should interrupt the chat.
   */
  shouldAgentInterrupt(agent = "") {
    const config = this.getAgentConfig(agent);
    return this.defaultInterrupt === "ALWAYS" || config.interrupt === "ALWAYS";
  }

  /**
   * Select the next node to chat with from a group. The node will be selected based on the history of chats.
   * It will select the node that has not reached the maximum number of rounds yet and has not chatted with the channel in the last round.
   * If it could not determine the next node, it will return a random node.
   *
   * @param channel The name of the group.
   * @returns The name of the node to chat with.
   */
  async selectNext(channel = "") {
    // get all members of the group
    const nodes = this.getGroupMembers(channel);
    const channelConfig = this.getChannelConfig(channel);

    // TODO: move this to when the group is created
    // warn if the group is underpopulated
    if (nodes.length < 3) {
      console.warn(
        `- Group (${channel}) is underpopulated with ${nodes.length} agents. Direct communication would be more efficient.`
      );
    }

    // get the nodes that have not reached the maximum number of rounds
    const availableNodes = nodes.filter(
      (node) => !this.hasReachedMaximumRounds(channel, node)
    );

    // remove the last node that chatted with the channel, so it doesn't chat again
    const lastChat = this._chats.filter((c) => c.to === channel).at(-1);
    if (lastChat) {
      const index = availableNodes.indexOf(lastChat.from);
      if (index > -1) {
        availableNodes.splice(index, 1);
      }
    }

    // TODO: what should it do when there is no node to chat with?
    if (!availableNodes.length) return;

    // get the provider that will be used for the channel
    // if the channel has a provider, use that otherwise
    // use the GPT-4 because it has a better reasoning
    const provider = this.getProviderForConfig({
      // @ts-expect-error
      model: "gpt-4",
      ...this.defaultProvider,
      ...channelConfig,
    });
    const history = this.getHistory({ to: channel });

    // build the messages to send to the provider
    const messages = [
      {
        role: "system",
        content: channelConfig.role,
      },
      {
        role: "user",
        content: `You are in a role play game. The following roles are available:
${availableNodes
  .map((node) => `@${node}: ${this.getAgentConfig(node).role}`)
  .join("\n")}.

Read the following conversation.

CHAT HISTORY
${history.map((c) => `@${c.from}: ${c.content}`).join("\n")}

Then select the next role from that is going to speak next.
Only return the role.
`,
      },
    ];

    // ask the provider to select the next node to chat with
    // and remove the @ from the response
    const { result } = await provider.complete(messages);
    const name = result?.replace(/^@/g, "");
    if (this.agents.get(name)) {
      return name;
    }

    // if the name is not in the nodes, return a random node
    return availableNodes[Math.floor(Math.random() * availableNodes.length)];
  }

  /**
   * Check if the chat has reached the maximum number of rounds.
   */
  hasReachedMaximumRounds(from = "", to = "") {
    return this.getHistory({ from, to }).length >= this.maxRounds;
  }

  /**
   * Ask the for the AI provider to generate a reply to the chat.
   *
   * @param route.to The node that sent the chat.
   * @param route.from The node that will reply to the chat.
   */
  async reply(route) {
    // get the provider for the node that will reply
    const fromConfig = this.getAgentConfig(route.from);

    const chatHistory =
      // if it is sending message to a group, send the group chat history to the provider
      // otherwise, send the chat history between the two nodes
      this.channels.get(route.to)
        ? [
            {
              role: "user",
              content: `You are in a whatsapp group. Read the following conversation and then reply.
Do not add introduction or conclusion to your reply because this will be a continuous conversation. Don't introduce yourself.

CHAT HISTORY
${this.getHistory({ to: route.to })
  .map((c) => `@${c.from}: ${c.content}`)
  .join("\n")}

@${route.from}:`,
            },
          ]
        : this.getHistory(route).map((c) => ({
            content: c.content,
            role: c.from === route.to ? "user" : "assistant",
          }));

    // build the messages to send to the provider
    const messages = [
      {
        content: fromConfig.role,
        role: "system",
      },
      // get the history of chats between the two nodes
      ...chatHistory,
    ];

    // get the functions that the node can call
    const functions = fromConfig.functions
      ?.map((name) => this.functions.get(name))
      .filter((a) => !!a);

    const provider = this.getProviderForConfig({
      ...this.defaultProvider,
      ...fromConfig,
    });

    // get the chat completion
    const content = await this.handleExecution(
      provider,
      messages,
      functions,
      route.from
    );
    this.newMessage({ ...route, content });

    return content;
  }

  async handleExecution(
    provider,
    messages = [],
    functions = [],
    byAgent = null
  ) {
    // get the chat completion
    const completion = await provider.complete(messages, functions);

    if (completion.functionCall) {
      const { name, arguments: args } = completion.functionCall;
      const fn = this.functions.get(name);

      // if provider hallucinated on the function name
      // ask the provider to complete again
      if (!fn) {
        return await this.handleExecution(
          provider,
          [
            ...messages,
            {
              name,
              role: "function",
              content: `Function "${name}" not found. Try again.`,
            },
          ],
          functions,
          byAgent
        );
      }

      // Execute the function and return the result to the provider
      fn.caller = byAgent || "agent";

      // For OSS LLMs we really need to keep tabs on what they are calling
      // so we can log it here.
      if (provider?.verbose) {
        this?.introspect?.(
          `[debug]: ${fn.caller} is attempting to call \`${name}\` tool`
        );
        this.handlerProps.log(
          `[debug]: ${fn.caller} is attempting to call \`${name}\` tool`
        );
      }

      const result = await fn.handler(args);
      Telemetry.sendTelemetry("agent_tool_call", { tool: name }, null, true);
      return await this.handleExecution(
        provider,
        [
          ...messages,
          {
            name,
            role: "function",
            content: result,
          },
        ],
        functions,
        byAgent
      );
    }

    return completion?.result;
  }

  /**
   * Continue the chat from the last interruption.
   * If the last chat was not an interruption, it will throw an error.
   * Provide a feedback where it was interrupted if you want to.
   *
   * @param feedback The feedback to the interruption if any.
   * @returns
   */
  async continue(feedback) {
    const lastChat = this._chats.at(-1);
    if (!lastChat || lastChat.state !== "interrupt") {
      throw new Error("No chat to continue");
    }

    // remove the last chat's that was interrupted
    this._chats.pop();

    const { from, to } = lastChat;

    if (this.hasReachedMaximumRounds(from, to)) {
      throw new Error("Maximum rounds reached");
    }

    if (feedback) {
      const message = {
        from,
        to,
        content: feedback,
      };

      // register the message in the chat history
      this.newMessage(message);

      // ask the node to reply
      await this.chat({
        to: message.from,
        from: message.to,
      });
    } else {
      await this.chat({ from, to });
    }

    return this;
  }

  /**
   * Retry the last chat that threw an error.
   * If the last chat was not an error, it will throw an error.
   */
  async retry() {
    const lastChat = this._chats.at(-1);
    if (!lastChat || lastChat.state !== "error") {
      throw new Error("No chat to retry");
    }

    // remove the last chat's that threw an error
    const { from, to } = this?._chats?.pop();

    await this.chat({ from, to });
    return this;
  }

  /**
   * Get the chat history between two nodes or all chats to/from a node.
   */
  getHistory({ from, to }) {
    return this._chats.filter((chat) => {
      const isSuccess = chat.state === "success";

      // return all chats to the node
      if (!from) {
        return isSuccess && chat.to === to;
      }

      // get all chats from the node
      if (!to) {
        return isSuccess && chat.from === from;
      }

      // check if the chat is between the two nodes
      const hasSent = chat.from === from && chat.to === to;
      const hasReceived = chat.from === to && chat.to === from;
      const mutual = hasSent || hasReceived;

      return isSuccess && mutual;
    });
  }

  /**
   * Get provider based on configurations.
   * If the provider is a string, it will return the default provider for that string.
   *
   * @param config The provider configuration.
   */
  getProviderForConfig(config) {
    if (typeof config.provider === "object") {
      return config.provider;
    }

    switch (config.provider) {
      case "openai":
        return new Providers.OpenAIProvider({ model: config.model });
      case "anthropic":
        return new Providers.AnthropicProvider({ model: config.model });
      case "lmstudio":
        return new Providers.LMStudioProvider({});
<<<<<<< HEAD
      case "groq":
        return new Providers.GroqProvider({});
      case "togetherai":
        return new Providers.TogetherAIProvider({});
      case "azure":
        return new Providers.AzureOpenAiProvider({});
      case "koboldcpp":
        return new Providers.KoboldCPPProvider({});
      case "gemini":
        return new Providers.GeminiProvider({});
=======
      case "ollama":
        return new Providers.OllamaProvider({ model: config.model });

>>>>>>> 6164e5b5
      default:
        throw new Error(
          `Unknown provider: ${config.provider}. Please use "openai"`
        );
    }
  }

  /**
   * Register a new function to be called by the AIbitat agents.
   * You are also required to specify the which node can call the function.
   * @param functionConfig The function configuration.
   */
  function(functionConfig) {
    this.functions.set(functionConfig.name, functionConfig);
    return this;
  }
}

module.exports = AIbitat;<|MERGE_RESOLUTION|>--- conflicted
+++ resolved
@@ -741,7 +741,8 @@
         return new Providers.AnthropicProvider({ model: config.model });
       case "lmstudio":
         return new Providers.LMStudioProvider({});
-<<<<<<< HEAD
+      case "ollama":
+        return new Providers.OllamaProvider({ model: config.model });
       case "groq":
         return new Providers.GroqProvider({});
       case "togetherai":
@@ -752,11 +753,6 @@
         return new Providers.KoboldCPPProvider({});
       case "gemini":
         return new Providers.GeminiProvider({});
-=======
-      case "ollama":
-        return new Providers.OllamaProvider({ model: config.model });
-
->>>>>>> 6164e5b5
       default:
         throw new Error(
           `Unknown provider: ${config.provider}. Please use "openai"`
