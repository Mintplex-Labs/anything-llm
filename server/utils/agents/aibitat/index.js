--- conflicted
+++ resolved
@@ -822,18 +822,15 @@
         return new Providers.XAIProvider({ model: config.model });
       case "novita":
         return new Providers.NovitaProvider({ model: config.model });
-<<<<<<< HEAD
-      case "giteeai":
-        return new Providers.GiteeAIProvider({ model: config.model });
-
-=======
       case "ppio":
         return new Providers.PPIOProvider({ model: config.model });
       case "gemini":
         return new Providers.GeminiProvider({ model: config.model });
       case "dpais":
         return new Providers.DellProAiStudioProvider({ model: config.model });
->>>>>>> feadf1f0
+      case "giteeai":
+        return new Providers.GiteeAIProvider({ model: config.model });
+
       default:
         throw new Error(
           `Unknown provider: ${config.provider}. Please use a valid provider.`
