--- conflicted
+++ resolved
@@ -110,16 +110,16 @@
     const response = await chatCb({
       messages: [
         {
-<<<<<<< HEAD
           content: `You are a program which picks the most optimal function and parameters to call.
-=======
-          content: `You are a program which picks the most optimal function and parameters to call. 
->>>>>>> 331d3741
       DO NOT HAVE TO PICK A FUNCTION IF IT WILL NOT HELP ANSWER OR FULFILL THE USER'S QUERY.
       When a function is selection, respond in JSON with no additional text.
       When there is no relevant function to call - return with a regular chat text response.
       Your task is to pick a **single** function that we will use to call, if any seem useful or relevant for the user query.
 
+      All JSON responses should have two keys.
+      'name': this is the name of the function name to call. eg: 'web-scraper', 'rag-memory', etc..
+      'arguments': this is an object with the function properties to invoke the function.
+      DO NOT INCLUDE ANY OTHER KEYS IN JSON RESPONSES.
       All JSON responses should have two keys.
       'name': this is the name of the function name to call. eg: 'web-scraper', 'rag-memory', etc..
       'arguments': this is an object with the function properties to invoke the function.
@@ -134,10 +134,6 @@
         ...history,
       ],
     });
-<<<<<<< HEAD
-=======
-
->>>>>>> 331d3741
     const call = safeJsonParse(response, null);
     if (call === null) return { toolCall: null, text: response }; // failed to parse, so must be text.
 
