--- conflicted
+++ resolved
@@ -24,13 +24,10 @@
 const PPIOProvider = require("./ppio.js");
 const GeminiProvider = require("./gemini.js");
 const DellProAiStudioProvider = require("./dellProAiStudio.js");
-<<<<<<< HEAD
-const GiteeAIProvider = require("./giteeai.js");
-=======
 const MoonshotAiProvider = require("./moonshotAi.js");
 const CometApiProvider = require("./cometapi.js");
 const FoundryProvider = require("./foundry.js");
->>>>>>> 66e44f65
+const GiteeAIProvider = require("./giteeai.js");
 
 module.exports = {
   OpenAIProvider,
@@ -60,10 +57,7 @@
   PPIOProvider,
   GeminiProvider,
   DellProAiStudioProvider,
-<<<<<<< HEAD
-  GiteeAIProvider,
-=======
   MoonshotAiProvider,
   FoundryProvider,
->>>>>>> 66e44f65
+  GiteeAIProvider,
 };