const OpenAIProvider = require("./openai.js");
const AnthropicProvider = require("./anthropic.js");
const LMStudioProvider = require("./lmstudio.js");
const OllamaProvider = require("./ollama.js");
const GroqProvider = require("./groq.js");
const TogetherAIProvider = require("./togetherai.js");
const AzureOpenAiProvider = require("./azure.js");
const KoboldCPPProvider = require("./koboldcpp.js");
const LocalAIProvider = require("./localai.js");
const OpenRouterProvider = require("./openrouter.js");
const MistralProvider = require("./mistral.js");
const GenericOpenAiProvider = require("./genericOpenAi.js");
const PerplexityProvider = require("./perplexity.js");
const TextWebGenUiProvider = require("./textgenwebui.js");
const AWSBedrockProvider = require("./bedrock.js");
const FireworksAIProvider = require("./fireworksai.js");
const DeepSeekProvider = require("./deepseek.js");
const LiteLLMProvider = require("./litellm.js");
const ApiPieProvider = require("./apipie.js");
const XAIProvider = require("./xai.js");
const NovitaProvider = require("./novita.js");
const NvidiaNimProvider = require("./nvidiaNim.js");
const PPIOProvider = require("./ppio.js");
const GeminiProvider = require("./gemini.js");
const DellProAiStudioProvider = require("./dellProAiStudio.js");
<<<<<<< HEAD
const AimlApiProvider = require("./aimlapi.js");
=======
const MoonshotAiProvider = require("./moonshotAi.js");
>>>>>>> a230a44f

module.exports = {
  OpenAIProvider,
  AnthropicProvider,
  LMStudioProvider,
  OllamaProvider,
  GroqProvider,
  TogetherAIProvider,
  AzureOpenAiProvider,
  KoboldCPPProvider,
  LocalAIProvider,
  OpenRouterProvider,
  MistralProvider,
  GenericOpenAiProvider,
  DeepSeekProvider,
  PerplexityProvider,
  TextWebGenUiProvider,
  AWSBedrockProvider,
  FireworksAIProvider,
  LiteLLMProvider,
  ApiPieProvider,
  XAIProvider,
  NovitaProvider,
  NvidiaNimProvider,
  PPIOProvider,
  GeminiProvider,
  DellProAiStudioProvider,
<<<<<<< HEAD
  AimlApiProvider,
=======
  MoonshotAiProvider,
>>>>>>> a230a44f
};<|MERGE_RESOLUTION|>--- conflicted
+++ resolved
@@ -23,11 +23,8 @@
 const PPIOProvider = require("./ppio.js");
 const GeminiProvider = require("./gemini.js");
 const DellProAiStudioProvider = require("./dellProAiStudio.js");
-<<<<<<< HEAD
 const AimlApiProvider = require("./aimlapi.js");
-=======
 const MoonshotAiProvider = require("./moonshotAi.js");
->>>>>>> a230a44f
 
 module.exports = {
   OpenAIProvider,
@@ -55,9 +52,6 @@
   PPIOProvider,
   GeminiProvider,
   DellProAiStudioProvider,
-<<<<<<< HEAD
   AimlApiProvider,
-=======
   MoonshotAiProvider,
->>>>>>> a230a44f
 };