--- conflicted
+++ resolved
@@ -23,11 +23,8 @@
 const PPIOProvider = require("./ppio.js");
 const GeminiProvider = require("./gemini.js");
 const DellProAiStudioProvider = require("./dellProAiStudio.js");
-<<<<<<< HEAD
 const JanAiProvider = require("./janAi.js");
-=======
 const MoonshotAiProvider = require("./moonshotAi.js");
->>>>>>> 89724169
 
 module.exports = {
   OpenAIProvider,
@@ -55,9 +52,6 @@
   PPIOProvider,
   GeminiProvider,
   DellProAiStudioProvider,
-<<<<<<< HEAD
   JanAiProvider,
-=======
   MoonshotAiProvider,
->>>>>>> 89724169
 };