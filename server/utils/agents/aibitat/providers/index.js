const OpenAIProvider = require("./openai.js");
const AnthropicProvider = require("./anthropic.js");
const LMStudioProvider = require("./lmstudio.js");
const OllamaProvider = require("./ollama.js");
const GroqProvider = require("./groq.js");
const TogetherAIProvider = require("./togetherai.js");
const AzureOpenAiProvider = require("./azure.js");
const KoboldCPPProvider = require("./koboldcpp.js");
const LocalAIProvider = require("./localai.js");
const OpenRouterProvider = require("./openrouter.js");
const MistralProvider = require("./mistral.js");
const GenericOpenAiProvider = require("./genericOpenAi.js");
const PerplexityProvider = require("./perplexity.js");
const TextWebGenUiProvider = require("./textgenwebui.js");
const AWSBedrockProvider = require("./bedrock.js");
const FireworksAIProvider = require("./fireworksai.js");
const DeepSeekProvider = require("./deepseek.js");
<<<<<<< HEAD
const LiteLLMProvider = require("./litellm.js");
=======
const ApiPieProvider = require("./apipie.js");
>>>>>>> bce79886

module.exports = {
  OpenAIProvider,
  AnthropicProvider,
  LMStudioProvider,
  OllamaProvider,
  GroqProvider,
  TogetherAIProvider,
  AzureOpenAiProvider,
  KoboldCPPProvider,
  LocalAIProvider,
  OpenRouterProvider,
  MistralProvider,
  GenericOpenAiProvider,
  DeepSeekProvider,
  PerplexityProvider,
  TextWebGenUiProvider,
  AWSBedrockProvider,
  FireworksAIProvider,
<<<<<<< HEAD
  LiteLLMProvider,
=======
  ApiPieProvider,
>>>>>>> bce79886
};<|MERGE_RESOLUTION|>--- conflicted
+++ resolved
@@ -15,11 +15,8 @@
 const AWSBedrockProvider = require("./bedrock.js");
 const FireworksAIProvider = require("./fireworksai.js");
 const DeepSeekProvider = require("./deepseek.js");
-<<<<<<< HEAD
 const LiteLLMProvider = require("./litellm.js");
-=======
 const ApiPieProvider = require("./apipie.js");
->>>>>>> bce79886
 
 module.exports = {
   OpenAIProvider,
@@ -39,9 +36,6 @@
   TextWebGenUiProvider,
   AWSBedrockProvider,
   FireworksAIProvider,
-<<<<<<< HEAD
   LiteLLMProvider,
-=======
   ApiPieProvider,
->>>>>>> bce79886
 };