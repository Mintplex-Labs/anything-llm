--- conflicted
+++ resolved
@@ -15,14 +15,11 @@
 const AWSBedrockProvider = require("./bedrock.js");
 const FireworksAIProvider = require("./fireworksai.js");
 const DeepSeekProvider = require("./deepseek.js");
-<<<<<<< HEAD
-=======
 const LiteLLMProvider = require("./litellm.js");
 const ApiPieProvider = require("./apipie.js");
 const XAIProvider = require("./xai.js");
 const NovitaProvider = require("./novita.js");
 const NvidiaNimProvider = require("./nvidiaNim.js");
->>>>>>> dca27e72
 
 module.exports = {
   OpenAIProvider,
@@ -42,12 +39,9 @@
   TextWebGenUiProvider,
   AWSBedrockProvider,
   FireworksAIProvider,
-<<<<<<< HEAD
-=======
   LiteLLMProvider,
   ApiPieProvider,
   XAIProvider,
   NovitaProvider,
   NvidiaNimProvider,
->>>>>>> dca27e72
 };