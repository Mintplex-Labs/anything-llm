const OpenAIProvider = require("./openai.js");
const AnthropicProvider = require("./anthropic.js");
const LMStudioProvider = require("./lmstudio.js");
const OllamaProvider = require("./ollama.js");
<<<<<<< HEAD
const GroqProvider = require("./groq.js");
const TogetherAIProvider = require("./togetherai.js");
const AzureOpenAiProvider = require("./azure.js");
const KoboldCPPProvider = require("./koboldcpp.js");
const GeminiProvider = require("./gemini.js");
const LocalAIProvider = require("./localai.js");
=======
>>>>>>> 331d3741

module.exports = {
  OpenAIProvider,
  AnthropicProvider,
  LMStudioProvider,
  OllamaProvider,
<<<<<<< HEAD
  GroqProvider,
  TogetherAIProvider,
  AzureOpenAiProvider,
  KoboldCPPProvider,
  GeminiProvider,
  LocalAIProvider,
=======
>>>>>>> 331d3741
};<|MERGE_RESOLUTION|>--- conflicted
+++ resolved
@@ -2,28 +2,24 @@
 const AnthropicProvider = require("./anthropic.js");
 const LMStudioProvider = require("./lmstudio.js");
 const OllamaProvider = require("./ollama.js");
-<<<<<<< HEAD
 const GroqProvider = require("./groq.js");
 const TogetherAIProvider = require("./togetherai.js");
 const AzureOpenAiProvider = require("./azure.js");
 const KoboldCPPProvider = require("./koboldcpp.js");
 const GeminiProvider = require("./gemini.js");
 const LocalAIProvider = require("./localai.js");
-=======
->>>>>>> 331d3741
+const OllamaProvider = require("./ollama.js");
 
 module.exports = {
   OpenAIProvider,
   AnthropicProvider,
   LMStudioProvider,
   OllamaProvider,
-<<<<<<< HEAD
   GroqProvider,
   TogetherAIProvider,
   AzureOpenAiProvider,
   KoboldCPPProvider,
   GeminiProvider,
   LocalAIProvider,
-=======
->>>>>>> 331d3741
+  OllamaProvider,
 };