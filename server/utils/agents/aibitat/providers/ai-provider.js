/**
 * A service that provides an AI client to create a completion.
 */

/**
 * @typedef {Object} LangChainModelConfig
 * @property {(string|null)} baseURL - Override the default base URL process.env for this provider
 * @property {(string|null)} apiKey - Override the default process.env for this provider
 * @property {(number|null)} temperature - Override the default temperature
 * @property {(string|null)} model -  Overrides model used for provider.
 */

const { v4 } = require("uuid");
const { ChatOpenAI } = require("@langchain/openai");
const { ChatAnthropic } = require("@langchain/anthropic");
const { ChatOllama } = require("@langchain/community/chat_models/ollama");
const { toValidNumber, safeJsonParse } = require("../../../http");
const { getLLMProviderClass } = require("../../../helpers");
const { parseLMStudioBasePath } = require("../../../AiProviders/lmStudio");
const { parseFoundryBasePath } = require("../../../AiProviders/foundry");
const {
  SystemPromptVariables,
} = require("../../../../models/systemPromptVariables");
const {
  createBedrockChatClient,
} = require("../../../AiProviders/bedrock/utils");

const DEFAULT_WORKSPACE_PROMPT =
  "You are a helpful ai assistant who can assist the user and use tools available to help answer the users prompts and questions.";

class Provider {
  _client;

  /**
   * The invocation object containing the user ID and other invocation details.
   * @type {import("@prisma/client").workspace_agent_invocations}
   */
  invocation = {};

  /**
   * The user ID for the chat completion to send to the LLM provider for user tracking.
   * In order for this to be set, the handler props must be attached to the provider after instantiation.
   * ex: this.attachHandlerProps({ ..., invocation: { ..., user_id: 123 } });
   * eg: `user_123`
   * @type {string}
   */
  executingUserId = "";

  constructor(client) {
    if (this.constructor == Provider) {
      return;
    }
    this._client = client;
  }

  providerLog(text, ...args) {
    console.log(
      `\x1b[36m[AgentLLM${this?.model ? ` - ${this.model}` : ""}]\x1b[0m ${text}`,
      ...args
    );
  }

  /**
   * Attaches handler props to the provider for reuse in the provider.
   * - Explicitly sets the invocation object.
   * - Explicitly sets the executing user ID from the invocation object.
   * @param {Object} handlerProps - The handler props to attach to the provider.
   */
  attachHandlerProps(handlerProps = {}) {
    this.invocation = handlerProps?.invocation || {};
    this.executingUserId = this.invocation?.user_id
      ? `user_${this.invocation.user_id}`
      : "";
  }

  get client() {
    return this._client;
  }

  /**
   *
   * @param {string} provider - the string key of the provider LLM being loaded.
   * @param {LangChainModelConfig} config - Config to be used to override default connection object.
   * @returns
   */
  static LangChainChatModel(provider = "openai", config = {}) {
    switch (provider) {
      // Cloud models
      case "openai":
        return new ChatOpenAI({
          apiKey: process.env.OPEN_AI_KEY,
          ...config,
        });
      case "anthropic":
        return new ChatAnthropic({
          apiKey: process.env.ANTHROPIC_API_KEY,
          ...config,
        });
      case "groq":
        return new ChatOpenAI({
          configuration: {
            baseURL: "https://api.groq.com/openai/v1",
          },
          apiKey: process.env.GROQ_API_KEY,
          ...config,
        });
      case "mistral":
        return new ChatOpenAI({
          configuration: {
            baseURL: "https://api.mistral.ai/v1",
          },
          apiKey: process.env.MISTRAL_API_KEY ?? null,
          ...config,
        });
      case "openrouter":
        return new ChatOpenAI({
          configuration: {
            baseURL: "https://openrouter.ai/api/v1",
            defaultHeaders: {
              "HTTP-Referer": "https://anythingllm.com",
              "X-Title": "AnythingLLM",
            },
          },
          apiKey: process.env.OPENROUTER_API_KEY ?? null,
          ...config,
        });
      case "perplexity":
        return new ChatOpenAI({
          configuration: {
            baseURL: "https://api.perplexity.ai",
          },
          apiKey: process.env.PERPLEXITY_API_KEY ?? null,
          ...config,
        });
      case "togetherai":
        return new ChatOpenAI({
          configuration: {
            baseURL: "https://api.together.xyz/v1",
          },
          apiKey: process.env.TOGETHER_AI_API_KEY ?? null,
          ...config,
        });
      case "generic-openai":
        return new ChatOpenAI({
          configuration: {
            baseURL: process.env.GENERIC_OPEN_AI_BASE_PATH,
          },
          apiKey: process.env.GENERIC_OPEN_AI_API_KEY,
          maxTokens: toValidNumber(
            process.env.GENERIC_OPEN_AI_MAX_TOKENS,
            1024
          ),
          ...config,
        });
      case "bedrock":
        return createBedrockChatClient(config);
      case "fireworksai":
        return new ChatOpenAI({
          apiKey: process.env.FIREWORKS_AI_LLM_API_KEY,
          ...config,
        });
      case "apipie":
        return new ChatOpenAI({
          configuration: {
            baseURL: "https://apipie.ai/v1",
          },
          apiKey: process.env.APIPIE_LLM_API_KEY ?? null,
          ...config,
        });
      case "deepseek":
        return new ChatOpenAI({
          configuration: {
            baseURL: "https://api.deepseek.com/v1",
          },
          apiKey: process.env.DEEPSEEK_API_KEY ?? null,
          ...config,
        });
      case "xai":
        return new ChatOpenAI({
          configuration: {
            baseURL: "https://api.x.ai/v1",
          },
          apiKey: process.env.XAI_LLM_API_KEY ?? null,
          ...config,
        });
      case "zai":
        return new ChatOpenAI({
          configuration: {
            baseURL: "https://api.z.ai/api/paas/v4",
          },
          apiKey: process.env.ZAI_API_KEY ?? null,
          ...config,
        });
      case "novita":
        return new ChatOpenAI({
          configuration: {
            baseURL: "https://api.novita.ai/v3/openai",
          },
          apiKey: process.env.NOVITA_LLM_API_KEY ?? null,
          ...config,
        });
      case "ppio":
        return new ChatOpenAI({
          configuration: {
            baseURL: "https://api.ppinfra.com/v3/openai",
          },
          apiKey: process.env.PPIO_API_KEY ?? null,
          ...config,
        });
      case "gemini":
        return new ChatOpenAI({
          configuration: {
            baseURL: "https://generativelanguage.googleapis.com/v1beta/openai/",
          },
          apiKey: process.env.GEMINI_API_KEY ?? null,
          ...config,
        });
      case "moonshotai":
        return new ChatOpenAI({
          configuration: {
            baseURL: "https://api.moonshot.ai/v1",
          },
          apiKey: process.env.MOONSHOT_AI_API_KEY ?? null,
          ...config,
        });
      case "cometapi":
        return new ChatOpenAI({
          configuration: {
            baseURL: "https://api.cometapi.com/v1",
          },
          apiKey: process.env.COMETAPI_LLM_API_KEY ?? null,
          ...config,
        });
      // OSS Model Runners
      // case "anythingllm_ollama":
      //   return new ChatOllama({
      //     baseUrl: process.env.PLACEHOLDER,
      //     ...config,
      //   });
      case "ollama":
        return new ChatOllama({
          baseUrl: process.env.OLLAMA_BASE_PATH,
          ...config,
        });
      case "lmstudio":
        return new ChatOpenAI({
          configuration: {
            baseURL: parseLMStudioBasePath(process.env.LMSTUDIO_BASE_PATH),
          },
          apiKey: "not-used", // Needs to be specified or else will assume OpenAI
          ...config,
        });
      case "koboldcpp":
        return new ChatOpenAI({
          configuration: {
            baseURL: process.env.KOBOLD_CPP_BASE_PATH,
          },
          apiKey: "not-used",
          ...config,
        });
      case "localai":
        return new ChatOpenAI({
          configuration: {
            baseURL: process.env.LOCAL_AI_BASE_PATH,
          },
          apiKey: process.env.LOCAL_AI_API_KEY ?? "not-used",
          ...config,
        });
      case "textgenwebui":
        return new ChatOpenAI({
          configuration: {
            baseURL: process.env.TEXT_GEN_WEB_UI_BASE_PATH,
          },
          apiKey: process.env.TEXT_GEN_WEB_UI_API_KEY ?? "not-used",
          ...config,
        });
      case "litellm":
        return new ChatOpenAI({
          configuration: {
            baseURL: process.env.LITE_LLM_BASE_PATH,
          },
          apiKey: process.env.LITE_LLM_API_KEY ?? null,
          ...config,
        });
      case "nvidia-nim":
        return new ChatOpenAI({
          configuration: {
            baseURL: process.env.NVIDIA_NIM_LLM_BASE_PATH,
          },
          apiKey: null,
          ...config,
        });
<<<<<<< HEAD
      case "giteeai":
        return new ChatOpenAI({
          configuration: {
            baseURL: "https://ai.gitee.com/v1",
          },
          apiKey: process.env.GITEE_AI_API_KEY ?? null,
          ...config,
        });
=======
      case "foundry": {
        return new ChatOpenAI({
          configuration: {
            baseURL: parseFoundryBasePath(process.env.FOUNDRY_BASE_PATH),
          },
          apiKey: null,
          ...config,
        });
      }
>>>>>>> 66e44f65

      default:
        throw new Error(`Unsupported provider ${provider} for this task.`);
    }
  }

  /**
   * Get the context limit for a provider/model combination using static method in AIProvider class.
   * @param {string} provider
   * @param {string} modelName
   * @returns {number}
   */
  static contextLimit(provider = "openai", modelName) {
    const llm = getLLMProviderClass({ provider });
    if (!llm || !llm.hasOwnProperty("promptWindowLimit")) return 8_000;
    return llm.promptWindowLimit(modelName);
  }

  static defaultSystemPromptForProvider(provider = null) {
    switch (provider) {
      case "lmstudio":
        return "You are a helpful ai assistant who can assist the user and use tools available to help answer the users prompts and questions. Tools will be handled by another assistant and you will simply receive their responses to help answer the user prompt - always try to answer the user's prompt the best you can with the context available to you and your general knowledge.";
      default:
        return DEFAULT_WORKSPACE_PROMPT;
    }
  }

  /**
   * Get the system prompt for a provider.
   * @param {string} provider
   * @param {import("@prisma/client").workspaces | null} workspace
   * @param {import("@prisma/client").users | null} user
   * @returns {Promise<string>}
   */
  static async systemPrompt({
    provider = null,
    workspace = null,
    user = null,
  }) {
    if (!workspace?.openAiPrompt)
      return Provider.defaultSystemPromptForProvider(provider);
    return await SystemPromptVariables.expandSystemPromptVariables(
      workspace.openAiPrompt,
      user?.id || null,
      workspace.id
    );
  }

  /**
   * Whether the provider supports agent streaming.
   * Disabled by default and needs to be explicitly enabled in the provider
   * This is temporary while we migrate all providers to support agent streaming
   * @returns {boolean}
   */
  get supportsAgentStreaming() {
    return false;
  }

  /**
   * Stream a chat completion from the LLM with tool calling
   * Note: This using the OpenAI API format and may need to be adapted for other providers.
   *
   * @param {any[]} messages - The messages to send to the LLM.
   * @param {any[]} functions - The functions to use in the LLM.
   * @param {function} eventHandler - The event handler to use to report stream events.
   * @returns {Promise<{ functionCall: any, textResponse: string }>} - The result of the chat completion.
   */
  async stream(messages, functions = [], eventHandler = null) {
    this.providerLog("Provider.stream - will process this chat completion.");
    const msgUUID = v4();
    const stream = await this.client.chat.completions.create({
      model: this.model,
      stream: true,
      messages,
      ...(Array.isArray(functions) && functions?.length > 0
        ? { functions }
        : {}),
    });

    const result = {
      functionCall: null,
      textResponse: "",
    };

    for await (const chunk of stream) {
      if (!chunk?.choices?.[0]) continue; // Skip if no choices
      const choice = chunk.choices[0];

      if (choice.delta?.content) {
        result.textResponse += choice.delta.content;
        eventHandler?.("reportStreamEvent", {
          type: "textResponseChunk",
          uuid: msgUUID,
          content: choice.delta.content,
        });
      }

      if (choice.delta?.function_call) {
        // accumulate the function call
        if (result.functionCall)
          result.functionCall.arguments += choice.delta.function_call.arguments;
        else result.functionCall = choice.delta.function_call;

        eventHandler?.("reportStreamEvent", {
          uuid: `${msgUUID}:tool_call_invocation`,
          type: "toolCallInvocation",
          content: `Assembling Tool Call: ${result.functionCall.name}(${result.functionCall.arguments})`,
        });
      }
    }

    // If there are arguments, parse them as json so that the tools can use them
    if (!!result.functionCall?.arguments)
      result.functionCall.arguments = safeJsonParse(
        result.functionCall.arguments,
        {}
      );

    return {
      textResponse: result.textResponse,
      functionCall: result.functionCall,
    };
  }
}

module.exports = Provider;<|MERGE_RESOLUTION|>--- conflicted
+++ resolved
@@ -290,7 +290,15 @@
           apiKey: null,
           ...config,
         });
-<<<<<<< HEAD
+      case "foundry": {
+        return new ChatOpenAI({
+          configuration: {
+            baseURL: parseFoundryBasePath(process.env.FOUNDRY_BASE_PATH),
+          },
+          apiKey: null,
+          ...config,
+        });
+      }
       case "giteeai":
         return new ChatOpenAI({
           configuration: {
@@ -299,17 +307,6 @@
           apiKey: process.env.GITEE_AI_API_KEY ?? null,
           ...config,
         });
-=======
-      case "foundry": {
-        return new ChatOpenAI({
-          configuration: {
-            baseURL: parseFoundryBasePath(process.env.FOUNDRY_BASE_PATH),
-          },
-          apiKey: null,
-          ...config,
-        });
-      }
->>>>>>> 66e44f65
 
       default:
         throw new Error(`Unsupported provider ${provider} for this task.`);
