/**
 * A service that provides an AI client to create a completion.
 */

/**
 * @typedef {Object} LangChainModelConfig
 * @property {(string|null)} baseURL - Override the default base URL process.env for this provider
 * @property {(string|null)} apiKey - Override the default process.env for this provider
 * @property {(number|null)} temperature - Override the default temperature
 * @property {(string|null)} model -  Overrides model used for provider.
 */

const { ChatOpenAI } = require("@langchain/openai");
const { ChatAnthropic } = require("@langchain/anthropic");
const { ChatBedrockConverse } = require("@langchain/aws");
const { ChatOllama } = require("@langchain/community/chat_models/ollama");
const { toValidNumber } = require("../../../http");
const { getLLMProviderClass } = require("../../../helpers");
const { parseLMStudioBasePath } = require("../../../AiProviders/lmStudio");

const DEFAULT_WORKSPACE_PROMPT =
  "You are a helpful ai assistant who can assist the user and use tools available to help answer the users prompts and questions.";

class Provider {
  _client;
  constructor(client) {
    if (this.constructor == Provider) {
      return;
    }
    this._client = client;
  }

  providerLog(text, ...args) {
    console.log(
      `\x1b[36m[AgentLLM${this?.model ? ` - ${this.model}` : ""}]\x1b[0m ${text}`,
      ...args
    );
  }

  get client() {
    return this._client;
  }

  /**
   *
   * @param {string} provider - the string key of the provider LLM being loaded.
   * @param {LangChainModelConfig} config - Config to be used to override default connection object.
   * @returns
   */
  static LangChainChatModel(provider = "openai", config = {}) {
    switch (provider) {
      // Cloud models
      case "openai":
        return new ChatOpenAI({
          apiKey: process.env.OPEN_AI_KEY,
          ...config,
        });
      case "anthropic":
        return new ChatAnthropic({
          apiKey: process.env.ANTHROPIC_API_KEY,
          ...config,
        });
      case "groq":
        return new ChatOpenAI({
          configuration: {
            baseURL: "https://api.groq.com/openai/v1",
          },
          apiKey: process.env.GROQ_API_KEY,
          ...config,
        });
      case "mistral":
        return new ChatOpenAI({
          configuration: {
            baseURL: "https://api.mistral.ai/v1",
          },
          apiKey: process.env.MISTRAL_API_KEY ?? null,
          ...config,
        });
      case "openrouter":
        return new ChatOpenAI({
          configuration: {
            baseURL: "https://openrouter.ai/api/v1",
            defaultHeaders: {
              "HTTP-Referer": "https://anythingllm.com",
              "X-Title": "AnythingLLM",
            },
          },
          apiKey: process.env.OPENROUTER_API_KEY ?? null,
          ...config,
        });
      case "perplexity":
        return new ChatOpenAI({
          configuration: {
            baseURL: "https://api.perplexity.ai",
          },
          apiKey: process.env.PERPLEXITY_API_KEY ?? null,
          ...config,
        });
      case "togetherai":
        return new ChatOpenAI({
          configuration: {
            baseURL: "https://api.together.xyz/v1",
          },
          apiKey: process.env.TOGETHER_AI_API_KEY ?? null,
          ...config,
        });
      case "generic-openai":
        return new ChatOpenAI({
          configuration: {
            baseURL: process.env.GENERIC_OPEN_AI_BASE_PATH,
          },
          apiKey: process.env.GENERIC_OPEN_AI_API_KEY,
          maxTokens: toValidNumber(
            process.env.GENERIC_OPEN_AI_MAX_TOKENS,
            1024
          ),
          ...config,
        });
      case "bedrock":
        return new ChatBedrockConverse({
          model: process.env.AWS_BEDROCK_LLM_MODEL_PREFERENCE,
          region: process.env.AWS_BEDROCK_LLM_REGION,
          credentials: {
            accessKeyId: process.env.AWS_BEDROCK_LLM_ACCESS_KEY_ID,
            secretAccessKey: process.env.AWS_BEDROCK_LLM_ACCESS_KEY,
          },
          ...config,
        });
      case "fireworksai":
        return new ChatOpenAI({
          apiKey: process.env.FIREWORKS_AI_LLM_API_KEY,
          ...config,
        });
      case "apipie":
        return new ChatOpenAI({
          configuration: {
            baseURL: "https://apipie.ai/v1",
          },
          apiKey: process.env.APIPIE_LLM_API_KEY ?? null,
          ...config,
        });
      case "deepseek":
        return new ChatOpenAI({
          configuration: {
            baseURL: "https://api.deepseek.com/v1",
          },
          apiKey: process.env.DEEPSEEK_API_KEY ?? null,
          ...config,
        });
      case "xai":
        return new ChatOpenAI({
          configuration: {
            baseURL: "https://api.x.ai/v1",
          },
          apiKey: process.env.XAI_LLM_API_KEY ?? null,
          ...config,
        });
      case "novita":
        return new ChatOpenAI({
          configuration: {
            baseURL: "https://api.novita.ai/v3/openai",
          },
          apiKey: process.env.NOVITA_LLM_API_KEY ?? null,
          ...config,
        });
<<<<<<< HEAD
=======
      case "ppio":
        return new ChatOpenAI({
          configuration: {
            baseURL: "https://api.ppinfra.com/v3/openai",
          },
          apiKey: process.env.PPIO_API_KEY ?? null,
          ...config,
        });
      case "gemini":
        return new ChatOpenAI({
          configuration: {
            baseURL: "https://generativelanguage.googleapis.com/v1beta/openai/",
          },
          apiKey: process.env.GEMINI_API_KEY ?? null,
          ...config,
        });
>>>>>>> 010eb6b1

      // OSS Model Runners
      // case "anythingllm_ollama":
      //   return new ChatOllama({
      //     baseUrl: process.env.PLACEHOLDER,
      //     ...config,
      //   });
      case "ollama":
        return new ChatOllama({
          baseUrl: process.env.OLLAMA_BASE_PATH,
          ...config,
        });
      case "lmstudio":
        return new ChatOpenAI({
          configuration: {
            baseURL: parseLMStudioBasePath(process.env.LMSTUDIO_BASE_PATH),
          },
          apiKey: "not-used", // Needs to be specified or else will assume OpenAI
          ...config,
        });
      case "koboldcpp":
        return new ChatOpenAI({
          configuration: {
            baseURL: process.env.KOBOLD_CPP_BASE_PATH,
          },
          apiKey: "not-used",
          ...config,
        });
      case "localai":
        return new ChatOpenAI({
          configuration: {
            baseURL: process.env.LOCAL_AI_BASE_PATH,
          },
          apiKey: process.env.LOCAL_AI_API_KEY ?? "not-used",
          ...config,
        });
      case "textgenwebui":
        return new ChatOpenAI({
          configuration: {
            baseURL: process.env.TEXT_GEN_WEB_UI_BASE_PATH,
          },
          apiKey: process.env.TEXT_GEN_WEB_UI_API_KEY ?? "not-used",
          ...config,
        });
      case "litellm":
        return new ChatOpenAI({
          configuration: {
            baseURL: process.env.LITE_LLM_BASE_PATH,
          },
          apiKey: process.env.LITE_LLM_API_KEY ?? null,
          ...config,
        });
      case "nvidia-nim":
        return new ChatOpenAI({
          configuration: {
            baseURL: process.env.NVIDIA_NIM_LLM_BASE_PATH,
          },
          apiKey: null,
          ...config,
        });

      default:
        throw new Error(`Unsupported provider ${provider} for this task.`);
    }
  }

  /**
   * Get the context limit for a provider/model combination using static method in AIProvider class.
   * @param {string} provider
   * @param {string} modelName
   * @returns {number}
   */
  static contextLimit(provider = "openai", modelName) {
    const llm = getLLMProviderClass({ provider });
    if (!llm || !llm.hasOwnProperty("promptWindowLimit")) return 8_000;
    return llm.promptWindowLimit(modelName);
  }

  // For some providers we may want to override the system prompt to be more verbose.
  // Currently we only do this for lmstudio, but we probably will want to expand this even more
  // to any Untooled LLM.
  static systemPrompt(provider = null) {
    switch (provider) {
      case "lmstudio":
        return "You are a helpful ai assistant who can assist the user and use tools available to help answer the users prompts and questions. Tools will be handled by another assistant and you will simply receive their responses to help answer the user prompt - always try to answer the user's prompt the best you can with the context available to you and your general knowledge.";
      default:
        return DEFAULT_WORKSPACE_PROMPT;
    }
  }
}

module.exports = Provider;<|MERGE_RESOLUTION|>--- conflicted
+++ resolved
@@ -163,8 +163,6 @@
           apiKey: process.env.NOVITA_LLM_API_KEY ?? null,
           ...config,
         });
-<<<<<<< HEAD
-=======
       case "ppio":
         return new ChatOpenAI({
           configuration: {
@@ -181,7 +179,6 @@
           apiKey: process.env.GEMINI_API_KEY ?? null,
           ...config,
         });
->>>>>>> 010eb6b1
 
       // OSS Model Runners
       // case "anythingllm_ollama":
