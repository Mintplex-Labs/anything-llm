--- conflicted
+++ resolved
@@ -199,15 +199,13 @@
             "Dell Pro AI Studio model must be set to use agents."
           );
         break;
-<<<<<<< HEAD
       case "burncloud":
         if (!process.env.BURNCLOUD_MODEL_PREF)
           throw new Error("BurnCloud model must be provided to use agents.");
-=======
+        break;
       case "moonshotai":
         if (!process.env.MOONSHOT_AI_MODEL_PREF)
           throw new Error("Moonshot AI model must be set to use agents.");
->>>>>>> bb7d65f0
         break;
 
       default:
