--- conflicted
+++ resolved
@@ -199,15 +199,13 @@
             "Dell Pro AI Studio model must be set to use agents."
           );
         break;
-<<<<<<< HEAD
       case "janai":
         if (!process.env.JAN_AI_MODEL_PREF)
           throw new Error("Jan AI model must be set to use agents.");
-=======
+        break;
       case "moonshotai":
         if (!process.env.MOONSHOT_AI_MODEL_PREF)
           throw new Error("Moonshot AI model must be set to use agents.");
->>>>>>> 89724169
         break;
 
       default:
