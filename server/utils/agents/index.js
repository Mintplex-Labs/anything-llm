const AIbitat = require("./aibitat");
const AgentPlugins = require("./aibitat/plugins");
const {
  WorkspaceAgentInvocation,
} = require("../../models/workspaceAgentInvocation");
const { WorkspaceChats } = require("../../models/workspaceChats");
const { safeJsonParse } = require("../http");
const { USER_AGENT, WORKSPACE_AGENT } = require("./defaults");
const ImportedPlugin = require("./imported");

class AgentHandler {
  #invocationUUID;
  #funcsToLoad = [];
  noProviderModelDefault = {
    azure: "OPEN_MODEL_PREF",
    lmstudio: "LMSTUDIO_MODEL_PREF",
    textgenwebui: null, // does not even use `model` in API req
    "generic-openai": "GENERIC_OPEN_AI_MODEL_PREF",
    bedrock: "AWS_BEDROCK_LLM_MODEL_PREFERENCE",
  };
  invocation = null;
  aibitat = null;
  channel = null;
  provider = null;
  model = null;

  constructor({ uuid }) {
    this.#invocationUUID = uuid;
  }

  log(text, ...args) {
    console.log(`\x1b[36m[AgentHandler]\x1b[0m ${text}`, ...args);
  }

  closeAlert() {
    this.log(`End ${this.#invocationUUID}::${this.provider}:${this.model}`);
  }

  async #chatHistory(limit = 10) {
    try {
      const rawHistory = (
        await WorkspaceChats.where(
          {
            workspaceId: this.invocation.workspace_id,
            user_id: this.invocation.user_id || null,
            thread_id: this.invocation.thread_id || null,
            api_session_id: null,
            include: true,
          },
          limit,
          { id: "desc" }
        )
      ).reverse();

      const agentHistory = [];
      rawHistory.forEach((chatLog) => {
        agentHistory.push(
          {
            from: USER_AGENT.name,
            to: WORKSPACE_AGENT.name,
            content: chatLog.prompt,
            state: "success",
          },
          {
            from: WORKSPACE_AGENT.name,
            to: USER_AGENT.name,
            content: safeJsonParse(chatLog.response)?.text || "",
            state: "success",
          }
        );
      });
      return agentHistory;
    } catch (e) {
      this.log("Error loading chat history", e.message);
      return [];
    }
  }

  checkSetup() {
    switch (this.provider) {
      case "openai":
        if (!process.env.OPEN_AI_KEY)
          throw new Error("OpenAI API key must be provided to use agents.");
        break;
      case "anthropic":
        if (!process.env.ANTHROPIC_API_KEY)
          throw new Error("Anthropic API key must be provided to use agents.");
        break;
      case "lmstudio":
        if (!process.env.LMSTUDIO_BASE_PATH)
          throw new Error("LMStudio base path must be provided to use agents.");
        break;
      case "ollama":
        if (!process.env.OLLAMA_BASE_PATH)
          throw new Error("Ollama base path must be provided to use agents.");
        break;
      case "groq":
        if (!process.env.GROQ_API_KEY)
          throw new Error("Groq API key must be provided to use agents.");
        break;
      case "togetherai":
        if (!process.env.TOGETHER_AI_API_KEY)
          throw new Error("TogetherAI API key must be provided to use agents.");
        break;
      case "azure":
        if (!process.env.AZURE_OPENAI_ENDPOINT || !process.env.AZURE_OPENAI_KEY)
          throw new Error(
            "Azure OpenAI API endpoint and key must be provided to use agents."
          );
        break;
      case "koboldcpp":
        if (!process.env.KOBOLD_CPP_BASE_PATH)
          throw new Error(
            "KoboldCPP must have a valid base path to use for the api."
          );
        break;
      case "localai":
        if (!process.env.LOCAL_AI_BASE_PATH)
          throw new Error(
            "LocalAI must have a valid base path to use for the api."
          );
        break;
      case "gemini":
        if (!process.env.GEMINI_API_KEY)
          throw new Error("Gemini API key must be provided to use agents.");
        break;
      case "openrouter":
        if (!process.env.OPENROUTER_API_KEY)
          throw new Error("OpenRouter API key must be provided to use agents.");
        break;
      case "mistral":
        if (!process.env.MISTRAL_API_KEY)
          throw new Error("Mistral API key must be provided to use agents.");
        break;
      case "generic-openai":
        if (!process.env.GENERIC_OPEN_AI_BASE_PATH)
          throw new Error("API base path must be provided to use agents.");
        break;
      case "perplexity":
        if (!process.env.PERPLEXITY_API_KEY)
          throw new Error("Perplexity API key must be provided to use agents.");
        break;
      case "textgenwebui":
        if (!process.env.TEXT_GEN_WEB_UI_BASE_PATH)
          throw new Error(
            "TextWebGenUI API base path must be provided to use agents."
          );
        break;
      case "bedrock":
        if (
          !process.env.AWS_BEDROCK_LLM_ACCESS_KEY_ID ||
          !process.env.AWS_BEDROCK_LLM_ACCESS_KEY ||
          !process.env.AWS_BEDROCK_LLM_REGION
        )
          throw new Error(
            "AWS Bedrock Access Keys and region must be provided to use agents."
          );
        break;
      case "fireworksai":
        if (!process.env.FIREWORKS_AI_LLM_API_KEY)
          throw new Error(
            "FireworksAI API Key must be provided to use agents."
          );
        break;
      case "deepseek":
        if (!process.env.DEEPSEEK_API_KEY)
          throw new Error("DeepSeek API Key must be provided to use agents.");
        break;
<<<<<<< HEAD
      case "litellm":
        if (!process.env.LITE_LLM_BASE_PATH)
          throw new Error(
            "LiteLLM API base path and key must be provided to use agents."
          );
        break;
=======
      case "apipie":
        if (!process.env.APIPIE_LLM_API_KEY)
          throw new Error("ApiPie API Key must be provided to use agents.");
        break;

>>>>>>> bce79886
      default:
        throw new Error(
          "No workspace agent provider set. Please set your agent provider in the workspace's settings"
        );
    }
  }

  providerDefault(provider = this.provider) {
    switch (provider) {
      case "openai":
        return "gpt-4o";
      case "anthropic":
        return "claude-3-sonnet-20240229";
      case "lmstudio":
        return "server-default";
      case "ollama":
        return "llama3:latest";
      case "groq":
        return "llama3-70b-8192";
      case "togetherai":
        return "mistralai/Mixtral-8x7B-Instruct-v0.1";
      case "azure":
        return "gpt-3.5-turbo";
      case "koboldcpp":
        return null;
      case "gemini":
        return "gemini-pro";
      case "localai":
        return null;
      case "openrouter":
        return "openrouter/auto";
      case "mistral":
        return "mistral-medium";
      case "generic-openai":
        return null;
      case "perplexity":
        return "sonar-small-online";
      case "textgenwebui":
        return null;
      case "bedrock":
        return null;
      case "fireworksai":
        return null;
      case "deepseek":
        return "deepseek-chat";
      case "apipie":
        return null;
      default:
        return "unknown";
    }
  }

  #getFallbackProvider() {
    // First, fallback to the workspace chat provider and model if they exist
    if (
      this.invocation.workspace.chatProvider &&
      this.invocation.workspace.chatModel
    ) {
      return {
        provider: this.invocation.workspace.chatProvider,
        model: this.invocation.workspace.chatModel,
      };
    }

    // If workspace does not have chat provider and model fallback
    // to system provider and try to load provider default model
    const systemProvider = process.env.LLM_PROVIDER;
    const systemModel = this.providerDefault(systemProvider);
    if (systemProvider && systemModel) {
      return {
        provider: systemProvider,
        model: systemModel,
      };
    }

    return null;
  }

  /**
   * Finds or assumes the model preference value to use for API calls.
   * If multi-model loading is supported, we use their agent model selection of the workspace
   * If not supported, we attempt to fallback to the system provider value for the LLM preference
   * and if that fails - we assume a reasonable base model to exist.
   * @returns {string} the model preference value to use in API calls
   */
  #fetchModel() {
    // Provider was not explicitly set for workspace, so we are going to run our fallback logic
    // that will set a provider and model for us to use.
    if (!this.provider) {
      const fallback = this.#getFallbackProvider();
      if (!fallback) throw new Error("No valid provider found for the agent.");
      this.provider = fallback.provider; // re-set the provider to the fallback provider so it is not null.
      return fallback.model; // set its defined model based on fallback logic.
    }

    // The provider was explicitly set, so check if the workspace has an agent model set.
    if (this.invocation.workspace.agentModel) {
      return this.invocation.workspace.agentModel;
    }

    // If the provider we are using is not supported or does not support multi-model loading
    // then we use the default model for the provider.
    if (!Object.keys(this.noProviderModelDefault).includes(this.provider)) {
      return this.providerDefault();
    }

    // Load the model from the system environment variable for providers with no multi-model loading.
    const sysModelKey = this.noProviderModelDefault[this.provider];
    if (sysModelKey) return process.env[sysModelKey] ?? this.providerDefault();

    // Otherwise, we have no model to use - so guess a default model to use.
    return this.providerDefault();
  }

  #providerSetupAndCheck() {
    this.provider = this.invocation.workspace.agentProvider ?? null; // set provider to workspace agent provider if it exists
    this.model = this.#fetchModel();

    if (!this.provider)
      throw new Error("No valid provider found for the agent.");

    this.log(`Start ${this.#invocationUUID}::${this.provider}:${this.model}`);
    this.checkSetup();
  }

  async #validInvocation() {
    const invocation = await WorkspaceAgentInvocation.getWithWorkspace({
      uuid: String(this.#invocationUUID),
    });
    if (invocation?.closed)
      throw new Error("This agent invocation is already closed");
    this.invocation = invocation ?? null;
  }

  parseCallOptions(args, config = {}, pluginName) {
    const callOpts = {};
    for (const [param, definition] of Object.entries(config)) {
      if (
        definition.required &&
        (!args.hasOwnProperty(param) || args[param] === null)
      ) {
        this.log(
          `'${param}' required parameter for '${pluginName}' plugin is missing. Plugin may not function or crash agent.`
        );
        continue;
      }
      callOpts[param] = args.hasOwnProperty(param)
        ? args[param]
        : definition.default || null;
    }
    return callOpts;
  }

  #attachPlugins(args) {
    for (const name of this.#funcsToLoad) {
      // Load child plugin
      if (name.includes("#")) {
        const [parent, childPluginName] = name.split("#");
        if (!AgentPlugins.hasOwnProperty(parent)) {
          this.log(
            `${parent} is not a valid plugin. Skipping inclusion to agent cluster.`
          );
          continue;
        }

        const childPlugin = AgentPlugins[parent].plugin.find(
          (child) => child.name === childPluginName
        );
        if (!childPlugin) {
          this.log(
            `${parent} does not have child plugin named ${childPluginName}. Skipping inclusion to agent cluster.`
          );
          continue;
        }

        const callOpts = this.parseCallOptions(
          args,
          childPlugin?.startupConfig?.params,
          name
        );
        this.aibitat.use(childPlugin.plugin(callOpts));
        this.log(
          `Attached ${parent}:${childPluginName} plugin to Agent cluster`
        );
        continue;
      }

      // Load imported plugin. This is marked by `@@` in the array of functions to load.
      // and is the @@hubID of the plugin.
      if (name.startsWith("@@")) {
        const hubId = name.replace("@@", "");
        const valid = ImportedPlugin.validateImportedPluginHandler(hubId);
        if (!valid) {
          this.log(
            `Imported plugin by hubId ${hubId} not found in plugin directory. Skipping inclusion to agent cluster.`
          );
          continue;
        }

        const plugin = ImportedPlugin.loadPluginByHubId(hubId);
        const callOpts = plugin.parseCallOptions();
        this.aibitat.use(plugin.plugin(callOpts));
        this.log(
          `Attached ${plugin.name} (${hubId}) imported plugin to Agent cluster`
        );
        continue;
      }

      // Load single-stage plugin.
      if (!AgentPlugins.hasOwnProperty(name)) {
        this.log(
          `${name} is not a valid plugin. Skipping inclusion to agent cluster.`
        );
        continue;
      }

      const callOpts = this.parseCallOptions(
        args,
        AgentPlugins[name].startupConfig.params
      );
      const AIbitatPlugin = AgentPlugins[name];
      this.aibitat.use(AIbitatPlugin.plugin(callOpts));
      this.log(`Attached ${name} plugin to Agent cluster`);
    }
  }

  async #loadAgents() {
    // Default User agent and workspace agent
    this.log(`Attaching user and default agent to Agent cluster.`);
    this.aibitat.agent(USER_AGENT.name, await USER_AGENT.getDefinition());
    this.aibitat.agent(
      WORKSPACE_AGENT.name,
      await WORKSPACE_AGENT.getDefinition(this.provider)
    );

    this.#funcsToLoad = [
      ...((await USER_AGENT.getDefinition())?.functions || []),
      ...((await WORKSPACE_AGENT.getDefinition())?.functions || []),
    ];
  }

  async init() {
    await this.#validInvocation();
    this.#providerSetupAndCheck();
    return this;
  }

  async createAIbitat(
    args = {
      socket,
    }
  ) {
    this.aibitat = new AIbitat({
      provider: this.provider ?? "openai",
      model: this.model ?? "gpt-4o",
      chats: await this.#chatHistory(20),
      handlerProps: {
        invocation: this.invocation,
        log: this.log,
      },
    });

    // Attach standard websocket plugin for frontend communication.
    this.log(`Attached ${AgentPlugins.websocket.name} plugin to Agent cluster`);
    this.aibitat.use(
      AgentPlugins.websocket.plugin({
        socket: args.socket,
        muteUserReply: true,
        introspection: true,
      })
    );

    // Attach standard chat-history plugin for message storage.
    this.log(
      `Attached ${AgentPlugins.chatHistory.name} plugin to Agent cluster`
    );
    this.aibitat.use(AgentPlugins.chatHistory.plugin());

    // Load required agents (Default + custom)
    await this.#loadAgents();

    // Attach all required plugins for functions to operate.
    this.#attachPlugins(args);
  }

  startAgentCluster() {
    return this.aibitat.start({
      from: USER_AGENT.name,
      to: this.channel ?? WORKSPACE_AGENT.name,
      content: this.invocation.prompt,
    });
  }
}

module.exports.AgentHandler = AgentHandler;<|MERGE_RESOLUTION|>--- conflicted
+++ resolved
@@ -166,20 +166,17 @@
         if (!process.env.DEEPSEEK_API_KEY)
           throw new Error("DeepSeek API Key must be provided to use agents.");
         break;
-<<<<<<< HEAD
       case "litellm":
         if (!process.env.LITE_LLM_BASE_PATH)
           throw new Error(
             "LiteLLM API base path and key must be provided to use agents."
           );
         break;
-=======
       case "apipie":
         if (!process.env.APIPIE_LLM_API_KEY)
           throw new Error("ApiPie API Key must be provided to use agents.");
         break;
 
->>>>>>> bce79886
       default:
         throw new Error(
           "No workspace agent provider set. Please set your agent provider in the workspace's settings"
@@ -225,6 +222,8 @@
         return null;
       case "deepseek":
         return "deepseek-chat";
+      case "litellm":
+        return null;
       case "apipie":
         return null;
       default:
