const AIbitat = require("./aibitat");
const AgentPlugins = require("./aibitat/plugins");
const {
  WorkspaceAgentInvocation,
} = require("../../models/workspaceAgentInvocation");
const { WorkspaceChats } = require("../../models/workspaceChats");
const { safeJsonParse } = require("../http");
const { USER_AGENT, WORKSPACE_AGENT } = require("./defaults");

class AgentHandler {
  #invocationUUID;
  #funcsToLoad = [];
  invocation = null;
  aibitat = null;
  channel = null;
  provider = null;
  model = null;

  constructor({ uuid }) {
    this.#invocationUUID = uuid;
  }

  log(text, ...args) {
    console.log(`\x1b[36m[AgentHandler]\x1b[0m ${text}`, ...args);
  }

  closeAlert() {
    this.log(`End ${this.#invocationUUID}::${this.provider}:${this.model}`);
  }

  async #chatHistory(limit = 10) {
    try {
      const rawHistory = (
        await WorkspaceChats.where(
          {
            workspaceId: this.invocation.workspace_id,
            user_id: this.invocation.user_id || null,
            thread_id: this.invocation.user_id || null,
            include: true,
          },
          limit,
          { id: "desc" }
        )
      ).reverse();

      const agentHistory = [];
      rawHistory.forEach((chatLog) => {
        agentHistory.push(
          {
            from: USER_AGENT.name,
            to: WORKSPACE_AGENT.name,
            content: chatLog.prompt,
            state: "success",
          },
          {
            from: WORKSPACE_AGENT.name,
            to: USER_AGENT.name,
            content: safeJsonParse(chatLog.response)?.text || "",
            state: "success",
          }
        );
      });
      return agentHistory;
    } catch (e) {
      this.log("Error loading chat history", e.message);
      return [];
    }
  }

  #checkSetup() {
    switch (this.provider) {
      case "openai":
        if (!process.env.OPEN_AI_KEY)
          throw new Error("OpenAI API key must be provided to use agents.");
        break;
      case "anthropic":
        if (!process.env.ANTHROPIC_API_KEY)
          throw new Error("Anthropic API key must be provided to use agents.");
        break;
      case "lmstudio":
        if (!process.env.LMSTUDIO_BASE_PATH)
          throw new Error("LMStudio base path must be provided to use agents.");
        break;
      case "ollama":
        if (!process.env.OLLAMA_BASE_PATH)
          throw new Error("Ollama base path must be provided to use agents.");
        break;
<<<<<<< HEAD
      case "anythingllm_ollama":
        if (!process.env.ANYTHING_LLM_OLLAMA_PORT)
          throw new Error(
            "AnythingLLM built-in LLM is not detected as running."
          );
        break;
=======
      case "groq":
        if (!process.env.GROQ_API_KEY)
          throw new Error("Groq API key must be provided to use agents.");
        break;
      case "togetherai":
        if (!process.env.TOGETHER_AI_API_KEY)
          throw new Error("TogetherAI API key must be provided to use agents.");
        break;
      case "azure":
        if (!process.env.AZURE_OPENAI_ENDPOINT || !process.env.AZURE_OPENAI_KEY)
          throw new Error(
            "Azure OpenAI API endpoint and key must be provided to use agents."
          );
        break;
      case "koboldcpp":
        if (!process.env.KOBOLD_CPP_BASE_PATH)
          throw new Error(
            "KoboldCPP must have a valid base path to use for the api."
          );
        break;
      case "localai":
        if (!process.env.LOCAL_AI_BASE_PATH)
          throw new Error(
            "LocalAI must have a valid base path to use for the api."
          );
        break;
      case "gemini":
        if (!process.env.GEMINI_API_KEY)
          throw new Error("Gemini API key must be provided to use agents.");
        break;
      case "openrouter":
        if (!process.env.OPENROUTER_API_KEY)
          throw new Error("OpenRouter API key must be provided to use agents.");
        break;
      case "mistral":
        if (!process.env.MISTRAL_API_KEY)
          throw new Error("Mistral API key must be provided to use agents.");
        break;
      case "generic-openai":
        if (!process.env.GENERIC_OPEN_AI_BASE_PATH)
          throw new Error("API base path must be provided to use agents.");
        break;
      case "perplexity":
        if (!process.env.PERPLEXITY_API_KEY)
          throw new Error("Perplexity API key must be provided to use agents.");
        break;
      case "textgenwebui":
        if (!process.env.TEXT_GEN_WEB_UI_BASE_PATH)
          throw new Error(
            "TextWebGenUI API base path must be provided to use agents."
          );
        break;

>>>>>>> 0f981abd
      default:
        throw new Error("No provider found to power agent cluster.");
    }
  }

  #providerDefault() {
    switch (this.provider) {
      case "openai":
        return "gpt-3.5-turbo";
      case "anthropic":
        return "claude-3-sonnet-20240229";
      case "lmstudio":
        return "server-default";
      case "ollama":
        return "llama3:latest";
<<<<<<< HEAD
      case "anythingllm_ollama":
        return "default";
=======
      case "groq":
        return "llama3-70b-8192";
      case "togetherai":
        return "mistralai/Mixtral-8x7B-Instruct-v0.1";
      case "azure":
        return "gpt-3.5-turbo";
      case "koboldcpp":
        return null;
      case "gemini":
        return "gemini-pro";
      case "localai":
        return null;
      case "openrouter":
        return "openrouter/auto";
      case "mistral":
        return "mistral-medium";
      case "generic-openai":
        return "gpt-3.5-turbo";
      case "perplexity":
        return "sonar-small-online";
      case "textgenwebui":
        return null;
>>>>>>> 0f981abd
      default:
        return "unknown";
    }
  }

  #providerSetupAndCheck() {
    this.provider = this.invocation.workspace.agentProvider || "openai";
    this.model =
      this.invocation.workspace.agentModel || this.#providerDefault();
    this.log(`Start ${this.#invocationUUID}::${this.provider}:${this.model}`);
    this.#checkSetup();
  }

  async #validInvocation() {
    const invocation = await WorkspaceAgentInvocation.getWithWorkspace({
      uuid: String(this.#invocationUUID),
    });
    if (invocation?.closed)
      throw new Error("This agent invocation is already closed");
    this.invocation = invocation ?? null;
  }

  #attachPlugins(args) {
    for (const name of this.#funcsToLoad) {
      if (!AgentPlugins.hasOwnProperty(name)) {
        this.log(
          `${name} is not a valid plugin. Skipping inclusion to agent cluster.`
        );
        continue;
      }

      const callOpts = {};
      for (const [param, definition] of Object.entries(
        AgentPlugins[name].startupConfig.params
      )) {
        if (
          definition.required &&
          (!args.hasOwnProperty(param) || args[param] === null)
        ) {
          this.log(
            `'${param}' required parameter for '${name}' plugin is missing. Plugin may not function or crash agent.`
          );
          continue;
        }
        callOpts[param] = args.hasOwnProperty(param)
          ? args[param]
          : definition.default || null;
      }

      const AIbitatPlugin = AgentPlugins[name];
      this.aibitat.use(AIbitatPlugin.plugin(callOpts));
      this.log(`Attached ${name} plugin to Agent cluster`);
    }
  }

  async #loadAgents() {
    // Default User agent and workspace agent
    this.log(`Attaching user and default agent to Agent cluster.`);
    this.aibitat.agent(USER_AGENT.name, await USER_AGENT.getDefinition());
    this.aibitat.agent(
      WORKSPACE_AGENT.name,
      await WORKSPACE_AGENT.getDefinition(this.provider)
    );

    this.#funcsToLoad = [
      ...((await USER_AGENT.getDefinition())?.functions || []),
      ...((await WORKSPACE_AGENT.getDefinition())?.functions || []),
    ];
  }

  async init() {
    await this.#validInvocation();
    this.#providerSetupAndCheck();
    return this;
  }

  async createAIbitat(
    args = {
      socket,
    }
  ) {
    this.aibitat = new AIbitat({
      provider: this.provider ?? "openai",
      model: this.model ?? "gpt-3.5-turbo",
      chats: await this.#chatHistory(20),
      handlerProps: {
        invocation: this.invocation,
        log: this.log,
      },
    });

    // Attach standard websocket plugin for frontend communication.
    this.log(`Attached ${AgentPlugins.websocket.name} plugin to Agent cluster`);
    this.aibitat.use(
      AgentPlugins.websocket.plugin({
        socket: args.socket,
        muteUserReply: true,
        introspection: true,
      })
    );

    // Attach standard chat-history plugin for message storage.
    this.log(
      `Attached ${AgentPlugins.chatHistory.name} plugin to Agent cluster`
    );
    this.aibitat.use(AgentPlugins.chatHistory.plugin());

    // Load required agents (Default + custom)
    await this.#loadAgents();

    // Attach all required plugins for functions to operate.
    this.#attachPlugins(args);
  }

  startAgentCluster() {
    return this.aibitat.start({
      from: USER_AGENT.name,
      to: this.channel ?? WORKSPACE_AGENT.name,
      content: this.invocation.prompt,
    });
  }
}

module.exports.AgentHandler = AgentHandler;<|MERGE_RESOLUTION|>--- conflicted
+++ resolved
@@ -69,6 +69,12 @@
 
   #checkSetup() {
     switch (this.provider) {
+      case "anythingllm_ollama":
+        if (!process.env.ANYTHING_LLM_OLLAMA_PORT)
+          throw new Error(
+            "AnythingLLM built-in LLM is not detected as running."
+          );
+        break;
       case "openai":
         if (!process.env.OPEN_AI_KEY)
           throw new Error("OpenAI API key must be provided to use agents.");
@@ -85,14 +91,6 @@
         if (!process.env.OLLAMA_BASE_PATH)
           throw new Error("Ollama base path must be provided to use agents.");
         break;
-<<<<<<< HEAD
-      case "anythingllm_ollama":
-        if (!process.env.ANYTHING_LLM_OLLAMA_PORT)
-          throw new Error(
-            "AnythingLLM built-in LLM is not detected as running."
-          );
-        break;
-=======
       case "groq":
         if (!process.env.GROQ_API_KEY)
           throw new Error("Groq API key must be provided to use agents.");
@@ -146,7 +144,6 @@
           );
         break;
 
->>>>>>> 0f981abd
       default:
         throw new Error("No provider found to power agent cluster.");
     }
@@ -154,6 +151,8 @@
 
   #providerDefault() {
     switch (this.provider) {
+      case "anythingllm_ollama":
+        return "default";
       case "openai":
         return "gpt-3.5-turbo";
       case "anthropic":
@@ -162,10 +161,6 @@
         return "server-default";
       case "ollama":
         return "llama3:latest";
-<<<<<<< HEAD
-      case "anythingllm_ollama":
-        return "default";
-=======
       case "groq":
         return "llama3-70b-8192";
       case "togetherai":
@@ -188,7 +183,6 @@
         return "sonar-small-online";
       case "textgenwebui":
         return null;
->>>>>>> 0f981abd
       default:
         return "unknown";
     }
