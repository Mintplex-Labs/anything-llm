const AIbitat = require("./aibitat");
const AgentPlugins = require("./aibitat/plugins");
const {
  WorkspaceAgentInvocation,
} = require("../../models/workspaceAgentInvocation");
const { WorkspaceChats } = require("../../models/workspaceChats");
const { safeJsonParse } = require("../http");
const { USER_AGENT, WORKSPACE_AGENT } = require("./defaults");
const ImportedPlugin = require("./imported");
const { AgentFlows } = require("../agentFlows");
<<<<<<< HEAD
=======
const MCPCompatibilityLayer = require("../MCP");
>>>>>>> 010eb6b1

class AgentHandler {
  #invocationUUID;
  #funcsToLoad = [];
  invocation = null;
  aibitat = null;
  channel = null;
  provider = null;
  model = null;

  constructor({ uuid }) {
    this.#invocationUUID = uuid;
  }

  log(text, ...args) {
    console.log(`\x1b[36m[AgentHandler]\x1b[0m ${text}`, ...args);
  }

  closeAlert() {
    this.log(`End ${this.#invocationUUID}::${this.provider}:${this.model}`);
  }

  async #chatHistory(limit = 10) {
    try {
      const rawHistory = (
        await WorkspaceChats.where(
          {
            workspaceId: this.invocation.workspace_id,
            user_id: this.invocation.user_id || null,
            thread_id: this.invocation.thread_id || null,
            api_session_id: null,
            include: true,
          },
          limit,
          { id: "desc" }
        )
      ).reverse();

      const agentHistory = [];
      rawHistory.forEach((chatLog) => {
        agentHistory.push(
          {
            from: USER_AGENT.name,
            to: WORKSPACE_AGENT.name,
            content: chatLog.prompt,
            state: "success",
          },
          {
            from: WORKSPACE_AGENT.name,
            to: USER_AGENT.name,
            content: safeJsonParse(chatLog.response)?.text || "",
            state: "success",
          }
        );
      });
      return agentHistory;
    } catch (e) {
      this.log("Error loading chat history", e.message);
      return [];
    }
  }

  checkSetup() {
    switch (this.provider) {
      case "openai":
        if (!process.env.OPEN_AI_KEY)
          throw new Error("OpenAI API key must be provided to use agents.");
        break;
      case "anthropic":
        if (!process.env.ANTHROPIC_API_KEY)
          throw new Error("Anthropic API key must be provided to use agents.");
        break;
      case "lmstudio":
        if (!process.env.LMSTUDIO_BASE_PATH)
          throw new Error("LMStudio base path must be provided to use agents.");
        break;
      case "ollama":
        if (!process.env.OLLAMA_BASE_PATH)
          throw new Error("Ollama base path must be provided to use agents.");
        break;
      case "groq":
        if (!process.env.GROQ_API_KEY)
          throw new Error("Groq API key must be provided to use agents.");
        break;
      case "togetherai":
        if (!process.env.TOGETHER_AI_API_KEY)
          throw new Error("TogetherAI API key must be provided to use agents.");
        break;
      case "azure":
        if (!process.env.AZURE_OPENAI_ENDPOINT || !process.env.AZURE_OPENAI_KEY)
          throw new Error(
            "Azure OpenAI API endpoint and key must be provided to use agents."
          );
        break;
      case "koboldcpp":
        if (!process.env.KOBOLD_CPP_BASE_PATH)
          throw new Error(
            "KoboldCPP must have a valid base path to use for the api."
          );
        break;
      case "localai":
        if (!process.env.LOCAL_AI_BASE_PATH)
          throw new Error(
            "LocalAI must have a valid base path to use for the api."
          );
        break;
      case "openrouter":
        if (!process.env.OPENROUTER_API_KEY)
          throw new Error("OpenRouter API key must be provided to use agents.");
        break;
      case "mistral":
        if (!process.env.MISTRAL_API_KEY)
          throw new Error("Mistral API key must be provided to use agents.");
        break;
      case "generic-openai":
        if (!process.env.GENERIC_OPEN_AI_BASE_PATH)
          throw new Error("API base path must be provided to use agents.");
        break;
      case "perplexity":
        if (!process.env.PERPLEXITY_API_KEY)
          throw new Error("Perplexity API key must be provided to use agents.");
        break;
      case "textgenwebui":
        if (!process.env.TEXT_GEN_WEB_UI_BASE_PATH)
          throw new Error(
            "TextWebGenUI API base path must be provided to use agents."
          );
        break;
      case "bedrock":
        if (
          !process.env.AWS_BEDROCK_LLM_ACCESS_KEY_ID ||
          !process.env.AWS_BEDROCK_LLM_ACCESS_KEY ||
          !process.env.AWS_BEDROCK_LLM_REGION
        )
          throw new Error(
            "AWS Bedrock Access Keys and region must be provided to use agents."
          );
        break;
      case "fireworksai":
        if (!process.env.FIREWORKS_AI_LLM_API_KEY)
          throw new Error(
            "FireworksAI API Key must be provided to use agents."
<<<<<<< HEAD
          );
        break;
      case "deepseek":
        if (!process.env.DEEPSEEK_API_KEY)
          throw new Error("DeepSeek API Key must be provided to use agents.");
        break;
      case "litellm":
        if (!process.env.LITE_LLM_BASE_PATH)
          throw new Error(
            "LiteLLM API base path and key must be provided to use agents."
          );
        break;
      case "apipie":
        if (!process.env.APIPIE_LLM_API_KEY)
          throw new Error("ApiPie API Key must be provided to use agents.");
        break;
      case "xai":
        if (!process.env.XAI_LLM_API_KEY)
          throw new Error("xAI API Key must be provided to use agents.");
        break;
      case "novita":
        if (!process.env.NOVITA_LLM_API_KEY)
          throw new Error("Novita API Key must be provided to use agents.");
        break;
      case "nvidia-nim":
        if (!process.env.NVIDIA_NIM_LLM_BASE_PATH)
          throw new Error(
            "NVIDIA NIM base path must be provided to use agents."
=======
>>>>>>> 010eb6b1
          );
        break;
      case "deepseek":
        if (!process.env.DEEPSEEK_API_KEY)
          throw new Error("DeepSeek API Key must be provided to use agents.");
        break;
      case "litellm":
        if (!process.env.LITE_LLM_BASE_PATH)
          throw new Error(
            "LiteLLM API base path and key must be provided to use agents."
          );
        break;
      case "apipie":
        if (!process.env.APIPIE_LLM_API_KEY)
          throw new Error("ApiPie API Key must be provided to use agents.");
        break;
      case "xai":
        if (!process.env.XAI_LLM_API_KEY)
          throw new Error("xAI API Key must be provided to use agents.");
        break;
      case "novita":
        if (!process.env.NOVITA_LLM_API_KEY)
          throw new Error("Novita API Key must be provided to use agents.");
        break;
      case "nvidia-nim":
        if (!process.env.NVIDIA_NIM_LLM_BASE_PATH)
          throw new Error(
            "NVIDIA NIM base path must be provided to use agents."
          );
        break;
      case "ppio":
        if (!process.env.PPIO_API_KEY)
          throw new Error("PPIO API Key must be provided to use agents.");
        break;
      case "gemini":
        if (!process.env.GEMINI_API_KEY)
          throw new Error("Gemini API key must be provided to use agents.");
        break;

      default:
        throw new Error(
          "No workspace agent provider set. Please set your agent provider in the workspace's settings"
        );
    }
  }

  /**
   * Finds the default model for a given provider. If no default model is set for it's associated ENV then
   * it will return a reasonable base model for the provider if one exists.
   * @param {string} provider - The provider to find the default model for.
   * @returns {string|null} The default model for the provider.
   */
  providerDefault(provider = this.provider) {
    switch (provider) {
      case "openai":
        return process.env.OPEN_MODEL_PREF ?? "gpt-4o";
      case "anthropic":
        return process.env.ANTHROPIC_MODEL_PREF ?? "claude-3-sonnet-20240229";
      case "lmstudio":
        return process.env.LMSTUDIO_MODEL_PREF ?? "server-default";
      case "ollama":
        return process.env.OLLAMA_MODEL_PREF ?? "llama3:latest";
      case "groq":
        return process.env.GROQ_MODEL_PREF ?? "llama3-70b-8192";
      case "togetherai":
        return (
          process.env.TOGETHER_AI_MODEL_PREF ??
          "mistralai/Mixtral-8x7B-Instruct-v0.1"
        );
      case "azure":
        return null;
      case "koboldcpp":
        return process.env.KOBOLD_CPP_MODEL_PREF ?? null;
<<<<<<< HEAD
      case "gemini":
        return process.env.GEMINI_MODEL_PREF ?? "gemini-pro";
=======
>>>>>>> 010eb6b1
      case "localai":
        return process.env.LOCAL_AI_MODEL_PREF ?? null;
      case "openrouter":
        return process.env.OPENROUTER_MODEL_PREF ?? "openrouter/auto";
      case "mistral":
        return process.env.MISTRAL_MODEL_PREF ?? "mistral-medium";
      case "generic-openai":
        return process.env.GENERIC_OPEN_AI_MODEL_PREF ?? null;
      case "perplexity":
        return process.env.PERPLEXITY_MODEL_PREF ?? "sonar-small-online";
      case "textgenwebui":
        return null;
      case "bedrock":
        return process.env.AWS_BEDROCK_LLM_MODEL_PREFERENCE ?? null;
      case "fireworksai":
        return process.env.FIREWORKS_AI_LLM_MODEL_PREF ?? null;
      case "deepseek":
        return process.env.DEEPSEEK_MODEL_PREF ?? "deepseek-chat";
      case "litellm":
        return process.env.LITE_LLM_MODEL_PREF ?? null;
      case "apipie":
        return process.env.APIPIE_LLM_MODEL_PREF ?? null;
      case "xai":
        return process.env.XAI_LLM_MODEL_PREF ?? "grok-beta";
      case "novita":
        return process.env.NOVITA_LLM_MODEL_PREF ?? "deepseek/deepseek-r1";
      case "nvidia-nim":
        return process.env.NVIDIA_NIM_LLM_MODEL_PREF ?? null;
<<<<<<< HEAD
      default:
        return null;
=======
      case "ppio":
        return process.env.PPIO_MODEL_PREF ?? "qwen/qwen2.5-32b-instruct";
      case "gemini":
        return process.env.GEMINI_LLM_MODEL_PREF ?? "gemini-2.0-flash-lite";
      default:
        return null;
    }
  }

  /**
   * Attempts to find a fallback provider and model to use if the workspace
   * does not have an explicit `agentProvider` and `agentModel` set.
   * 1. Fallback to the workspace `chatProvider` and `chatModel` if they exist.
   * 2. Fallback to the system `LLM_PROVIDER` and try to load the the associated default model via ENV params or a base available model.
   * 3. Otherwise, return null - will likely throw an error the user can act on.
   * @returns {object|null} - An object with provider and model keys.
   */
  #getFallbackProvider() {
    // First, fallback to the workspace chat provider and model if they exist
    if (
      this.invocation.workspace.chatProvider &&
      this.invocation.workspace.chatModel
    ) {
      return {
        provider: this.invocation.workspace.chatProvider,
        model: this.invocation.workspace.chatModel,
      };
    }

    // If workspace does not have chat provider and model fallback
    // to system provider and try to load provider default model
    const systemProvider = process.env.LLM_PROVIDER;
    const systemModel = this.providerDefault(systemProvider);
    if (systemProvider && systemModel) {
      return {
        provider: systemProvider,
        model: systemModel,
      };
>>>>>>> 010eb6b1
    }

    return null;
  }

  /**
   * Attempts to find a fallback provider and model to use if the workspace
   * does not have an explicit `agentProvider` and `agentModel` set.
   * 1. Fallback to the workspace `chatProvider` and `chatModel` if they exist.
   * 2. Fallback to the system `LLM_PROVIDER` and try to load the the associated default model via ENV params or a base available model.
   * 3. Otherwise, return null - will likely throw an error the user can act on.
   * @returns {object|null} - An object with provider and model keys.
   */
  #getFallbackProvider() {
    // First, fallback to the workspace chat provider and model if they exist
    if (
      this.invocation.workspace.chatProvider &&
      this.invocation.workspace.chatModel
    ) {
      return {
        provider: this.invocation.workspace.chatProvider,
        model: this.invocation.workspace.chatModel,
      };
    }

    // If workspace does not have chat provider and model fallback
    // to system provider and try to load provider default model
    const systemProvider = process.env.LLM_PROVIDER;
    const systemModel = this.providerDefault(systemProvider);
    if (systemProvider && systemModel) {
      return {
        provider: systemProvider,
        model: systemModel,
      };
    }

    return null;
  }

  /**
   * Finds or assumes the model preference value to use for API calls.
   * If multi-model loading is supported, we use their agent model selection of the workspace
   * If not supported, we attempt to fallback to the system provider value for the LLM preference
   * and if that fails - we assume a reasonable base model to exist.
   * @returns {string|null} the model preference value to use in API calls
   */
  #fetchModel() {
    // Provider was not explicitly set for workspace, so we are going to run our fallback logic
    // that will set a provider and model for us to use.
    if (!this.provider) {
      const fallback = this.#getFallbackProvider();
      if (!fallback) throw new Error("No valid provider found for the agent.");
      this.provider = fallback.provider; // re-set the provider to the fallback provider so it is not null.
      return fallback.model; // set its defined model based on fallback logic.
    }

    // The provider was explicitly set, so check if the workspace has an agent model set.
    if (this.invocation.workspace.agentModel)
      return this.invocation.workspace.agentModel;

    // Otherwise, we have no model to use - so guess a default model to use via the provider
    // and it's system ENV params and if that fails - we return either a base model or null.
    return this.providerDefault();
  }

  #providerSetupAndCheck() {
    this.provider = this.invocation.workspace.agentProvider ?? null; // set provider to workspace agent provider if it exists
    this.model = this.#fetchModel();

    if (!this.provider)
      throw new Error("No valid provider found for the agent.");
    this.log(`Start ${this.#invocationUUID}::${this.provider}:${this.model}`);
    this.checkSetup();
  }

  async #validInvocation() {
    const invocation = await WorkspaceAgentInvocation.getWithWorkspace({
      uuid: String(this.#invocationUUID),
    });
    if (invocation?.closed)
      throw new Error("This agent invocation is already closed");
    this.invocation = invocation ?? null;
  }

  parseCallOptions(args, config = {}, pluginName) {
    const callOpts = {};
    for (const [param, definition] of Object.entries(config)) {
      if (
        definition.required &&
        (!Object.prototype.hasOwnProperty.call(args, param) ||
          args[param] === null)
      ) {
        this.log(
          `'${param}' required parameter for '${pluginName}' plugin is missing. Plugin may not function or crash agent.`
        );
        continue;
      }
      callOpts[param] = Object.prototype.hasOwnProperty.call(args, param)
        ? args[param]
        : definition.default || null;
    }
    return callOpts;
  }

  async #attachPlugins(args) {
    for (const name of this.#funcsToLoad) {
      // Load child plugin
      if (name.includes("#")) {
        const [parent, childPluginName] = name.split("#");
        if (!Object.prototype.hasOwnProperty.call(AgentPlugins, parent)) {
          this.log(
            `${parent} is not a valid plugin. Skipping inclusion to agent cluster.`
          );
          continue;
        }

        const childPlugin = AgentPlugins[parent].plugin.find(
          (child) => child.name === childPluginName
        );
        if (!childPlugin) {
          this.log(
            `${parent} does not have child plugin named ${childPluginName}. Skipping inclusion to agent cluster.`
          );
          continue;
        }

        const callOpts = this.parseCallOptions(
          args,
          childPlugin?.startupConfig?.params,
          name
        );
        this.aibitat.use(childPlugin.plugin(callOpts));
        this.log(
          `Attached ${parent}:${childPluginName} plugin to Agent cluster`
        );
        continue;
      }

      // Load flow plugin. This is marked by `@@flow_` in the array of functions to load.
      if (name.startsWith("@@flow_")) {
        const uuid = name.replace("@@flow_", "");
<<<<<<< HEAD
        const plugin = AgentFlows.loadFlowPlugin(uuid);
=======
        const plugin = AgentFlows.loadFlowPlugin(uuid, this.aibitat);
>>>>>>> 010eb6b1
        if (!plugin) {
          this.log(
            `Flow ${uuid} not found in flows directory. Skipping inclusion to agent cluster.`
          );
          continue;
        }

        this.aibitat.use(plugin.plugin());
        this.log(
          `Attached flow ${plugin.name} (${plugin.flowName}) plugin to Agent cluster`
        );
        continue;
      }

<<<<<<< HEAD
=======
      // Load MCP plugin. This is marked by `@@mcp_` in the array of functions to load.
      // All sub-tools are loaded here and are denoted by `pluginName:toolName` as their identifier.
      // This will replace the parent MCP server plugin with the sub-tools as child plugins so they
      // can be called directly by the agent when invoked.
      // Since to get to this point, the `activeMCPServers` method has already been called, we can
      // safely assume that the MCP server is running and the tools are available/loaded.
      if (name.startsWith("@@mcp_")) {
        const mcpPluginName = name.replace("@@mcp_", "");
        const plugins =
          await new MCPCompatibilityLayer().convertServerToolsToPlugins(
            mcpPluginName,
            this.aibitat
          );
        if (!plugins) {
          this.log(
            `MCP ${mcpPluginName} not found in MCP server config. Skipping inclusion to agent cluster.`
          );
          continue;
        }

        // Remove the old function from the agent functions directly
        // and push the new ones onto the end of the array so that they are loaded properly.
        this.aibitat.agents.get("@agent").functions = this.aibitat.agents
          .get("@agent")
          .functions.filter((f) => f.name !== name);
        for (const plugin of plugins)
          this.aibitat.agents.get("@agent").functions.push(plugin.name);

        plugins.forEach((plugin) => {
          this.aibitat.use(plugin.plugin());
          this.log(
            `Attached MCP::${plugin.toolName} MCP tool to Agent cluster`
          );
        });
        continue;
      }

>>>>>>> 010eb6b1
      // Load imported plugin. This is marked by `@@` in the array of functions to load.
      // and is the @@hubID of the plugin.
      if (name.startsWith("@@")) {
        const hubId = name.replace("@@", "");
        const valid = ImportedPlugin.validateImportedPluginHandler(hubId);
        if (!valid) {
          this.log(
            `Imported plugin by hubId ${hubId} not found in plugin directory. Skipping inclusion to agent cluster.`
          );
          continue;
        }

        const plugin = ImportedPlugin.loadPluginByHubId(hubId);
        const callOpts = plugin.parseCallOptions();
        this.aibitat.use(plugin.plugin(callOpts));
        this.log(
          `Attached ${plugin.name} (${hubId}) imported plugin to Agent cluster`
        );
        continue;
      }

      // Load single-stage plugin.
      if (!Object.prototype.hasOwnProperty.call(AgentPlugins, name)) {
        this.log(
          `${name} is not a valid plugin. Skipping inclusion to agent cluster.`
        );
        continue;
      }

      const callOpts = this.parseCallOptions(
        args,
        AgentPlugins[name].startupConfig.params
      );
      const AIbitatPlugin = AgentPlugins[name];
      this.aibitat.use(AIbitatPlugin.plugin(callOpts));
      this.log(`Attached ${name} plugin to Agent cluster`);
    }
  }

  async #loadAgents() {
    // Default User agent and workspace agent
    this.log(`Attaching user and default agent to Agent cluster.`);
    this.aibitat.agent(USER_AGENT.name, await USER_AGENT.getDefinition());
    this.aibitat.agent(
      WORKSPACE_AGENT.name,
      await WORKSPACE_AGENT.getDefinition(this.provider)
    );

    this.#funcsToLoad = [
      ...((await USER_AGENT.getDefinition())?.functions || []),
      ...((await WORKSPACE_AGENT.getDefinition())?.functions || []),
    ];
  }

  async init() {
    await this.#validInvocation();
    this.#providerSetupAndCheck();
    return this;
  }

  async createAIbitat(
    args = {
      socket,
    }
  ) {
    this.aibitat = new AIbitat({
      provider: this.provider ?? "openai",
      model: this.model ?? "gpt-4o",
      chats: await this.#chatHistory(20),
      handlerProps: {
        invocation: this.invocation,
        log: this.log,
      },
    });

    // Attach standard websocket plugin for frontend communication.
    this.log(`Attached ${AgentPlugins.websocket.name} plugin to Agent cluster`);
    this.aibitat.use(
      AgentPlugins.websocket.plugin({
        socket: args.socket,
        muteUserReply: true,
        introspection: true,
      })
    );

    // Attach standard chat-history plugin for message storage.
    this.log(
      `Attached ${AgentPlugins.chatHistory.name} plugin to Agent cluster`
    );
    this.aibitat.use(AgentPlugins.chatHistory.plugin());

    // Load required agents (Default + custom)
    await this.#loadAgents();

    // Attach all required plugins for functions to operate.
    await this.#attachPlugins(args);
  }

  startAgentCluster() {
    return this.aibitat.start({
      from: USER_AGENT.name,
      to: this.channel ?? WORKSPACE_AGENT.name,
      content: this.invocation.prompt,
    });
  }
}

module.exports.AgentHandler = AgentHandler;<|MERGE_RESOLUTION|>--- conflicted
+++ resolved
@@ -8,10 +8,7 @@
 const { USER_AGENT, WORKSPACE_AGENT } = require("./defaults");
 const ImportedPlugin = require("./imported");
 const { AgentFlows } = require("../agentFlows");
-<<<<<<< HEAD
-=======
 const MCPCompatibilityLayer = require("../MCP");
->>>>>>> 010eb6b1
 
 class AgentHandler {
   #invocationUUID;
@@ -154,37 +151,6 @@
         if (!process.env.FIREWORKS_AI_LLM_API_KEY)
           throw new Error(
             "FireworksAI API Key must be provided to use agents."
-<<<<<<< HEAD
-          );
-        break;
-      case "deepseek":
-        if (!process.env.DEEPSEEK_API_KEY)
-          throw new Error("DeepSeek API Key must be provided to use agents.");
-        break;
-      case "litellm":
-        if (!process.env.LITE_LLM_BASE_PATH)
-          throw new Error(
-            "LiteLLM API base path and key must be provided to use agents."
-          );
-        break;
-      case "apipie":
-        if (!process.env.APIPIE_LLM_API_KEY)
-          throw new Error("ApiPie API Key must be provided to use agents.");
-        break;
-      case "xai":
-        if (!process.env.XAI_LLM_API_KEY)
-          throw new Error("xAI API Key must be provided to use agents.");
-        break;
-      case "novita":
-        if (!process.env.NOVITA_LLM_API_KEY)
-          throw new Error("Novita API Key must be provided to use agents.");
-        break;
-      case "nvidia-nim":
-        if (!process.env.NVIDIA_NIM_LLM_BASE_PATH)
-          throw new Error(
-            "NVIDIA NIM base path must be provided to use agents."
-=======
->>>>>>> 010eb6b1
           );
         break;
       case "deepseek":
@@ -258,11 +224,6 @@
         return null;
       case "koboldcpp":
         return process.env.KOBOLD_CPP_MODEL_PREF ?? null;
-<<<<<<< HEAD
-      case "gemini":
-        return process.env.GEMINI_MODEL_PREF ?? "gemini-pro";
-=======
->>>>>>> 010eb6b1
       case "localai":
         return process.env.LOCAL_AI_MODEL_PREF ?? null;
       case "openrouter":
@@ -291,10 +252,6 @@
         return process.env.NOVITA_LLM_MODEL_PREF ?? "deepseek/deepseek-r1";
       case "nvidia-nim":
         return process.env.NVIDIA_NIM_LLM_MODEL_PREF ?? null;
-<<<<<<< HEAD
-      default:
-        return null;
-=======
       case "ppio":
         return process.env.PPIO_MODEL_PREF ?? "qwen/qwen2.5-32b-instruct";
       case "gemini":
@@ -333,41 +290,6 @@
         provider: systemProvider,
         model: systemModel,
       };
->>>>>>> 010eb6b1
-    }
-
-    return null;
-  }
-
-  /**
-   * Attempts to find a fallback provider and model to use if the workspace
-   * does not have an explicit `agentProvider` and `agentModel` set.
-   * 1. Fallback to the workspace `chatProvider` and `chatModel` if they exist.
-   * 2. Fallback to the system `LLM_PROVIDER` and try to load the the associated default model via ENV params or a base available model.
-   * 3. Otherwise, return null - will likely throw an error the user can act on.
-   * @returns {object|null} - An object with provider and model keys.
-   */
-  #getFallbackProvider() {
-    // First, fallback to the workspace chat provider and model if they exist
-    if (
-      this.invocation.workspace.chatProvider &&
-      this.invocation.workspace.chatModel
-    ) {
-      return {
-        provider: this.invocation.workspace.chatProvider,
-        model: this.invocation.workspace.chatModel,
-      };
-    }
-
-    // If workspace does not have chat provider and model fallback
-    // to system provider and try to load provider default model
-    const systemProvider = process.env.LLM_PROVIDER;
-    const systemModel = this.providerDefault(systemProvider);
-    if (systemProvider && systemModel) {
-      return {
-        provider: systemProvider,
-        model: systemModel,
-      };
     }
 
     return null;
@@ -475,11 +397,7 @@
       // Load flow plugin. This is marked by `@@flow_` in the array of functions to load.
       if (name.startsWith("@@flow_")) {
         const uuid = name.replace("@@flow_", "");
-<<<<<<< HEAD
-        const plugin = AgentFlows.loadFlowPlugin(uuid);
-=======
         const plugin = AgentFlows.loadFlowPlugin(uuid, this.aibitat);
->>>>>>> 010eb6b1
         if (!plugin) {
           this.log(
             `Flow ${uuid} not found in flows directory. Skipping inclusion to agent cluster.`
@@ -494,8 +412,6 @@
         continue;
       }
 
-<<<<<<< HEAD
-=======
       // Load MCP plugin. This is marked by `@@mcp_` in the array of functions to load.
       // All sub-tools are loaded here and are denoted by `pluginName:toolName` as their identifier.
       // This will replace the parent MCP server plugin with the sub-tools as child plugins so they
@@ -533,7 +449,6 @@
         continue;
       }
 
->>>>>>> 010eb6b1
       // Load imported plugin. This is marked by `@@` in the array of functions to load.
       // and is the @@hubID of the plugin.
       if (name.startsWith("@@")) {
