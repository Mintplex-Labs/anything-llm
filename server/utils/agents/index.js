--- conflicted
+++ resolved
@@ -204,27 +204,21 @@
             "Dell Pro AI Studio model must be set to use agents."
           );
         break;
-<<<<<<< HEAD
+      case "moonshotai":
+        if (!process.env.MOONSHOT_AI_MODEL_PREF)
+          throw new Error("Moonshot AI model must be set to use agents.");
+        break;
+      case "cometapi":
+        if (!process.env.COMETAPI_LLM_API_KEY)
+          throw new Error("CometAPI API Key must be provided to use agents.");
+        break;
+      case "foundry":
+        if (!process.env.FOUNDRY_BASE_PATH)
+          throw new Error("Foundry base path must be provided to use agents.");
+        break;
       case "giteeai":
         if (!process.env.GITEE_AI_API_KEY)
           throw new Error("GiteeAI API Key must be provided to use agents.");
-=======
-      case "moonshotai":
-        if (!process.env.MOONSHOT_AI_MODEL_PREF)
-          throw new Error("Moonshot AI model must be set to use agents.");
-        break;
-
-      case "cometapi":
-        if (!process.env.COMETAPI_LLM_API_KEY)
-          throw new Error("CometAPI API Key must be provided to use agents.");
-        break;
-
-      case "foundry":
-        if (!process.env.FOUNDRY_BASE_PATH)
-          throw new Error("Foundry base path must be provided to use agents.");
->>>>>>> 66e44f65
-        break;
-
       default:
         throw new Error(
           "No workspace agent provider set. Please set your agent provider in the workspace's settings"
