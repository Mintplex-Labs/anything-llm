const AIbitat = require("./aibitat");
const AgentPlugins = require("./aibitat/plugins");
const {
  WorkspaceAgentInvocation,
} = require("../../models/workspaceAgentInvocation");
const { WorkspaceChats } = require("../../models/workspaceChats");
const { safeJsonParse } = require("../http");
const { USER_AGENT, WORKSPACE_AGENT } = require("./defaults");

class AgentHandler {
  #invocationUUID;
  #funcsToLoad = [];
  invocation = null;
  aibitat = null;
  channel = null;
  provider = null;
  model = null;

  constructor({ uuid }) {
    this.#invocationUUID = uuid;
  }

  log(text, ...args) {
    console.log(`\x1b[36m[AgentHandler]\x1b[0m ${text}`, ...args);
  }

  closeAlert() {
    this.log(`End ${this.#invocationUUID}::${this.provider}:${this.model}`);
  }

  async #chatHistory(limit = 10) {
    try {
      const rawHistory = (
        await WorkspaceChats.where(
          {
            workspaceId: this.invocation.workspace_id,
            user_id: this.invocation.user_id || null,
            thread_id: this.invocation.user_id || null,
            include: true,
          },
          limit,
          { id: "desc" }
        )
      ).reverse();

      const agentHistory = [];
      rawHistory.forEach((chatLog) => {
        agentHistory.push(
          {
            from: USER_AGENT.name,
            to: WORKSPACE_AGENT.name,
            content: chatLog.prompt,
            state: "success",
          },
          {
            from: WORKSPACE_AGENT.name,
            to: USER_AGENT.name,
            content: safeJsonParse(chatLog.response)?.text || "",
            state: "success",
          }
        );
      });
      return agentHistory;
    } catch (e) {
      this.log("Error loading chat history", e.message);
      return [];
    }
  }

  #checkSetup() {
    switch (this.provider) {
      case "openai":
        if (!process.env.OPEN_AI_KEY)
          throw new Error("OpenAI API key must be provided to use agents.");
        break;
      case "anthropic":
        if (!process.env.ANTHROPIC_API_KEY)
          throw new Error("Anthropic API key must be provided to use agents.");
        break;
      case "lmstudio":
        if (!process.env.LMSTUDIO_BASE_PATH)
          throw new Error("LMStudio base path must be provided to use agents.");
        break;
      case "ollama":
        if (!process.env.OLLAMA_BASE_PATH)
          throw new Error("Ollama base path must be provided to use agents.");
        break;
      case "groq":
        if (!process.env.GROQ_API_KEY)
          throw new Error("Groq API key must be provided to use agents.");
        break;
      case "togetherai":
        if (!process.env.TOGETHER_AI_API_KEY)
          throw new Error("TogetherAI API key must be provided to use agents.");
        break;
      case "azure":
        if (!process.env.AZURE_OPENAI_ENDPOINT || !process.env.AZURE_OPENAI_KEY)
          throw new Error(
            "Azure OpenAI API endpoint and key must be provided to use agents."
          );
        break;
      case "koboldcpp":
        if (!process.env.KOBOLD_CPP_BASE_PATH)
          throw new Error(
            "KoboldCPP must have a valid base path to use for the api."
          );
        break;
      case "gemini":
        if (!process.env.GEMINI_API_KEY)
          throw new Error("Gemini API key must be provided to use agents.");
        break;
      default:
        throw new Error("No provider found to power agent cluster.");
    }
  }

  #providerDefault() {
    switch (this.provider) {
      case "openai":
        return "gpt-3.5-turbo";
      case "anthropic":
        return "claude-3-sonnet-20240229";
      case "lmstudio":
        return "server-default";
<<<<<<< HEAD
      case "groq":
        return "llama3-70b-8192";
      case "togetherai":
        return "mistralai/Mixtral-8x7B-Instruct-v0.1";
      case "azure":
        return "gpt-3.5-turbo";
      case "koboldcpp":
        return null;
      case "gemini":
        return "gemini-pro";
=======
      case "ollama":
        return "llama3:latest";
>>>>>>> 6164e5b5
      default:
        return "unknown";
    }
  }

  #providerSetupAndCheck() {
    this.provider = this.invocation.workspace.agentProvider || "openai";
    this.model =
      this.invocation.workspace.agentModel || this.#providerDefault();
    this.log(`Start ${this.#invocationUUID}::${this.provider}:${this.model}`);
    this.#checkSetup();
  }

  async #validInvocation() {
    const invocation = await WorkspaceAgentInvocation.getWithWorkspace({
      uuid: String(this.#invocationUUID),
    });
    if (invocation?.closed)
      throw new Error("This agent invocation is already closed");
    this.invocation = invocation ?? null;
  }

  #attachPlugins(args) {
    for (const name of this.#funcsToLoad) {
      if (!AgentPlugins.hasOwnProperty(name)) {
        this.log(
          `${name} is not a valid plugin. Skipping inclusion to agent cluster.`
        );
        continue;
      }

      const callOpts = {};
      for (const [param, definition] of Object.entries(
        AgentPlugins[name].startupConfig.params
      )) {
        if (
          definition.required &&
          (!args.hasOwnProperty(param) || args[param] === null)
        ) {
          this.log(
            `'${param}' required parameter for '${name}' plugin is missing. Plugin may not function or crash agent.`
          );
          continue;
        }
        callOpts[param] = args.hasOwnProperty(param)
          ? args[param]
          : definition.default || null;
      }

      const AIbitatPlugin = AgentPlugins[name];
      this.aibitat.use(AIbitatPlugin.plugin(callOpts));
      this.log(`Attached ${name} plugin to Agent cluster`);
    }
  }

  async #loadAgents() {
    // Default User agent and workspace agent
    this.log(`Attaching user and default agent to Agent cluster.`);
    this.aibitat.agent(USER_AGENT.name, await USER_AGENT.getDefinition());
    this.aibitat.agent(
      WORKSPACE_AGENT.name,
      await WORKSPACE_AGENT.getDefinition(this.provider)
    );

    this.#funcsToLoad = [
      ...((await USER_AGENT.getDefinition())?.functions || []),
      ...((await WORKSPACE_AGENT.getDefinition())?.functions || []),
    ];
  }

  async init() {
    await this.#validInvocation();
    this.#providerSetupAndCheck();
    return this;
  }

  async createAIbitat(
    args = {
      socket,
    }
  ) {
    this.aibitat = new AIbitat({
      provider: this.provider ?? "openai",
      model: this.model ?? "gpt-3.5-turbo",
      chats: await this.#chatHistory(20),
      handlerProps: {
        invocation: this.invocation,
        log: this.log,
      },
    });

    // Attach standard websocket plugin for frontend communication.
    this.log(`Attached ${AgentPlugins.websocket.name} plugin to Agent cluster`);
    this.aibitat.use(
      AgentPlugins.websocket.plugin({
        socket: args.socket,
        muteUserReply: true,
        introspection: true,
      })
    );

    // Attach standard chat-history plugin for message storage.
    this.log(
      `Attached ${AgentPlugins.chatHistory.name} plugin to Agent cluster`
    );
    this.aibitat.use(AgentPlugins.chatHistory.plugin());

    // Load required agents (Default + custom)
    await this.#loadAgents();

    // Attach all required plugins for functions to operate.
    this.#attachPlugins(args);
  }

  startAgentCluster() {
    return this.aibitat.start({
      from: USER_AGENT.name,
      to: this.channel ?? WORKSPACE_AGENT.name,
      content: this.invocation.prompt,
    });
  }
}

module.exports.AgentHandler = AgentHandler;<|MERGE_RESOLUTION|>--- conflicted
+++ resolved
@@ -109,6 +109,30 @@
         if (!process.env.GEMINI_API_KEY)
           throw new Error("Gemini API key must be provided to use agents.");
         break;
+      case "groq":
+        if (!process.env.GROQ_API_KEY)
+          throw new Error("Groq API key must be provided to use agents.");
+        break;
+      case "togetherai":
+        if (!process.env.TOGETHER_AI_API_KEY)
+          throw new Error("TogetherAI API key must be provided to use agents.");
+        break;
+      case "azure":
+        if (!process.env.AZURE_OPENAI_ENDPOINT || !process.env.AZURE_OPENAI_KEY)
+          throw new Error(
+            "Azure OpenAI API endpoint and key must be provided to use agents."
+          );
+        break;
+      case "koboldcpp":
+        if (!process.env.KOBOLD_CPP_BASE_PATH)
+          throw new Error(
+            "KoboldCPP must have a valid base path to use for the api."
+          );
+        break;
+      case "gemini":
+        if (!process.env.GEMINI_API_KEY)
+          throw new Error("Gemini API key must be provided to use agents.");
+        break;
       default:
         throw new Error("No provider found to power agent cluster.");
     }
@@ -122,7 +146,8 @@
         return "claude-3-sonnet-20240229";
       case "lmstudio":
         return "server-default";
-<<<<<<< HEAD
+      case "ollama":
+        return "llama3:latest";
       case "groq":
         return "llama3-70b-8192";
       case "togetherai":
@@ -133,10 +158,6 @@
         return null;
       case "gemini":
         return "gemini-pro";
-=======
-      case "ollama":
-        return "llama3:latest";
->>>>>>> 6164e5b5
       default:
         return "unknown";
     }
