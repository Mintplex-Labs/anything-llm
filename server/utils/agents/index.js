const AIbitat = require("./aibitat");
const AgentPlugins = require("./aibitat/plugins");
const {
  WorkspaceAgentInvocation,
} = require("../../models/workspaceAgentInvocation");
const { WorkspaceChats } = require("../../models/workspaceChats");
const { safeJsonParse } = require("../http");
const { USER_AGENT, WORKSPACE_AGENT } = require("./defaults");
const ImportedPlugin = require("./imported");

class AgentHandler {
  #invocationUUID;
  #funcsToLoad = [];
<<<<<<< HEAD
  noProviderModelDefault = {
    azure: "OPEN_MODEL_PREF",
    lmstudio: "LMSTUDIO_MODEL_PREF",
    textgenwebui: null, // does not even use `model` in API req
    "generic-openai": "GENERIC_OPEN_AI_MODEL_PREF",
    bedrock: "AWS_BEDROCK_LLM_MODEL_PREFERENCE",
  };
=======
>>>>>>> dca27e72
  invocation = null;
  aibitat = null;
  channel = null;
  provider = null;
  model = null;

  constructor({ uuid }) {
    this.#invocationUUID = uuid;
  }

  log(text, ...args) {
    console.log(`\x1b[36m[AgentHandler]\x1b[0m ${text}`, ...args);
  }

  closeAlert() {
    this.log(`End ${this.#invocationUUID}::${this.provider}:${this.model}`);
  }

  async #chatHistory(limit = 10) {
    try {
      const rawHistory = (
        await WorkspaceChats.where(
          {
            workspaceId: this.invocation.workspace_id,
            user_id: this.invocation.user_id || null,
            thread_id: this.invocation.thread_id || null,
            api_session_id: null,
            include: true,
          },
          limit,
          { id: "desc" }
        )
      ).reverse();

      const agentHistory = [];
      rawHistory.forEach((chatLog) => {
        agentHistory.push(
          {
            from: USER_AGENT.name,
            to: WORKSPACE_AGENT.name,
            content: chatLog.prompt,
            state: "success",
          },
          {
            from: WORKSPACE_AGENT.name,
            to: USER_AGENT.name,
            content: safeJsonParse(chatLog.response)?.text || "",
            state: "success",
          }
        );
      });
      return agentHistory;
    } catch (e) {
      this.log("Error loading chat history", e.message);
      return [];
    }
  }

  checkSetup() {
    switch (this.provider) {
      case "openai":
        if (!process.env.OPEN_AI_KEY)
          throw new Error("OpenAI API key must be provided to use agents.");
        break;
      case "anthropic":
        if (!process.env.ANTHROPIC_API_KEY)
          throw new Error("Anthropic API key must be provided to use agents.");
        break;
      case "lmstudio":
        if (!process.env.LMSTUDIO_BASE_PATH)
          throw new Error("LMStudio base path must be provided to use agents.");
        break;
      case "ollama":
        if (!process.env.OLLAMA_BASE_PATH)
          throw new Error("Ollama base path must be provided to use agents.");
        break;
      case "groq":
        if (!process.env.GROQ_API_KEY)
          throw new Error("Groq API key must be provided to use agents.");
        break;
      case "togetherai":
        if (!process.env.TOGETHER_AI_API_KEY)
          throw new Error("TogetherAI API key must be provided to use agents.");
        break;
      case "azure":
        if (!process.env.AZURE_OPENAI_ENDPOINT || !process.env.AZURE_OPENAI_KEY)
          throw new Error(
            "Azure OpenAI API endpoint and key must be provided to use agents."
          );
        break;
      case "koboldcpp":
        if (!process.env.KOBOLD_CPP_BASE_PATH)
          throw new Error(
            "KoboldCPP must have a valid base path to use for the api."
          );
        break;
      case "localai":
        if (!process.env.LOCAL_AI_BASE_PATH)
          throw new Error(
            "LocalAI must have a valid base path to use for the api."
          );
        break;
      case "gemini":
        if (!process.env.GEMINI_API_KEY)
          throw new Error("Gemini API key must be provided to use agents.");
        break;
      case "openrouter":
        if (!process.env.OPENROUTER_API_KEY)
          throw new Error("OpenRouter API key must be provided to use agents.");
        break;
      case "mistral":
        if (!process.env.MISTRAL_API_KEY)
          throw new Error("Mistral API key must be provided to use agents.");
        break;
      case "generic-openai":
        if (!process.env.GENERIC_OPEN_AI_BASE_PATH)
          throw new Error("API base path must be provided to use agents.");
        break;
      case "perplexity":
        if (!process.env.PERPLEXITY_API_KEY)
          throw new Error("Perplexity API key must be provided to use agents.");
        break;
      case "textgenwebui":
        if (!process.env.TEXT_GEN_WEB_UI_BASE_PATH)
          throw new Error(
            "TextWebGenUI API base path must be provided to use agents."
          );
        break;
      case "bedrock":
        if (
          !process.env.AWS_BEDROCK_LLM_ACCESS_KEY_ID ||
          !process.env.AWS_BEDROCK_LLM_ACCESS_KEY ||
          !process.env.AWS_BEDROCK_LLM_REGION
        )
          throw new Error(
            "AWS Bedrock Access Keys and region must be provided to use agents."
<<<<<<< HEAD
=======
          );
        break;
      case "fireworksai":
        if (!process.env.FIREWORKS_AI_LLM_API_KEY)
          throw new Error(
            "FireworksAI API Key must be provided to use agents."
          );
        break;
      case "deepseek":
        if (!process.env.DEEPSEEK_API_KEY)
          throw new Error("DeepSeek API Key must be provided to use agents.");
        break;
      case "litellm":
        if (!process.env.LITE_LLM_BASE_PATH)
          throw new Error(
            "LiteLLM API base path and key must be provided to use agents."
          );
        break;
      case "apipie":
        if (!process.env.APIPIE_LLM_API_KEY)
          throw new Error("ApiPie API Key must be provided to use agents.");
        break;
      case "xai":
        if (!process.env.XAI_LLM_API_KEY)
          throw new Error("xAI API Key must be provided to use agents.");
        break;
      case "novita":
        if (!process.env.NOVITA_LLM_API_KEY)
          throw new Error("Novita API Key must be provided to use agents.");
        break;
      case "nvidia-nim":
        if (!process.env.NVIDIA_NIM_LLM_BASE_PATH)
          throw new Error(
            "Nvidia NIM base path must be provided to use agents."
>>>>>>> dca27e72
          );
        break;
      case "fireworksai":
        if (!process.env.FIREWORKS_AI_LLM_API_KEY)
          throw new Error(
            "FireworksAI API Key must be provided to use agents."
          );
        break;
      case "deepseek":
        if (!process.env.DEEPSEEK_API_KEY)
          throw new Error("DeepSeek API Key must be provided to use agents.");
        break;

      default:
        throw new Error(
          "No workspace agent provider set. Please set your agent provider in the workspace's settings"
        );
    }
  }

<<<<<<< HEAD
=======
  /**
   * Finds the default model for a given provider. If no default model is set for it's associated ENV then
   * it will return a reasonable base model for the provider if one exists.
   * @param {string} provider - The provider to find the default model for.
   * @returns {string|null} The default model for the provider.
   */
>>>>>>> dca27e72
  providerDefault(provider = this.provider) {
    switch (provider) {
      case "openai":
        return process.env.OPEN_MODEL_PREF ?? "gpt-4o";
      case "anthropic":
        return process.env.ANTHROPIC_MODEL_PREF ?? "claude-3-sonnet-20240229";
      case "lmstudio":
        return process.env.LMSTUDIO_MODEL_PREF ?? "server-default";
      case "ollama":
        return process.env.OLLAMA_MODEL_PREF ?? "llama3:latest";
      case "groq":
        return process.env.GROQ_MODEL_PREF ?? "llama3-70b-8192";
      case "togetherai":
        return (
          process.env.TOGETHER_AI_MODEL_PREF ??
          "mistralai/Mixtral-8x7B-Instruct-v0.1"
        );
      case "azure":
        return null;
      case "koboldcpp":
        return process.env.KOBOLD_CPP_MODEL_PREF ?? null;
      case "gemini":
        return process.env.GEMINI_MODEL_PREF ?? "gemini-pro";
      case "localai":
        return process.env.LOCAL_AI_MODEL_PREF ?? null;
      case "openrouter":
        return process.env.OPENROUTER_MODEL_PREF ?? "openrouter/auto";
      case "mistral":
        return process.env.MISTRAL_MODEL_PREF ?? "mistral-medium";
      case "generic-openai":
        return process.env.GENERIC_OPEN_AI_MODEL_PREF ?? null;
      case "perplexity":
        return process.env.PERPLEXITY_MODEL_PREF ?? "sonar-small-online";
      case "textgenwebui":
        return null;
      case "bedrock":
<<<<<<< HEAD
        return null;
      case "fireworksai":
        return null;
      case "deepseek":
        return "deepseek-chat";
=======
        return process.env.AWS_BEDROCK_LLM_MODEL_PREFERENCE ?? null;
      case "fireworksai":
        return process.env.FIREWORKS_AI_LLM_MODEL_PREF ?? null;
      case "deepseek":
        return process.env.DEEPSEEK_MODEL_PREF ?? "deepseek-chat";
      case "litellm":
        return process.env.LITE_LLM_MODEL_PREF ?? null;
      case "apipie":
        return process.env.APIPIE_LLM_MODEL_PREF ?? null;
      case "xai":
        return process.env.XAI_LLM_MODEL_PREF ?? "grok-beta";
      case "novita":
        return process.env.NOVITA_LLM_MODEL_PREF ?? "gryphe/mythomax-l2-13b";
      case "nvidia-nim":
        return process.env.NVIDIA_NIM_LLM_MODEL_PREF ?? null;
>>>>>>> dca27e72
      default:
        return null;
    }
  }

  #getFallbackProvider() {
    // First, fallback to the workspace chat provider and model if they exist
    if (
      this.invocation.workspace.chatProvider &&
      this.invocation.workspace.chatModel
    ) {
      return {
        provider: this.invocation.workspace.chatProvider,
        model: this.invocation.workspace.chatModel,
      };
    }

    // If workspace does not have chat provider and model fallback
    // to system provider and try to load provider default model
    const systemProvider = process.env.LLM_PROVIDER;
    const systemModel = this.providerDefault(systemProvider);
    if (systemProvider && systemModel) {
      return {
        provider: systemProvider,
        model: systemModel,
      };
    }

    return null;
  }

  /**
   * Attempts to find a fallback provider and model to use if the workspace
   * does not have an explicit `agentProvider` and `agentModel` set.
   * 1. Fallback to the workspace `chatProvider` and `chatModel` if they exist.
   * 2. Fallback to the system `LLM_PROVIDER` and try to load the the associated default model via ENV params or a base available model.
   * 3. Otherwise, return null - will likely throw an error the user can act on.
   * @returns {object|null} - An object with provider and model keys.
   */
  #getFallbackProvider() {
    // First, fallback to the workspace chat provider and model if they exist
    if (
      this.invocation.workspace.chatProvider &&
      this.invocation.workspace.chatModel
    ) {
      return {
        provider: this.invocation.workspace.chatProvider,
        model: this.invocation.workspace.chatModel,
      };
    }

    // If workspace does not have chat provider and model fallback
    // to system provider and try to load provider default model
    const systemProvider = process.env.LLM_PROVIDER;
    const systemModel = this.providerDefault(systemProvider);
    if (systemProvider && systemModel) {
      return {
        provider: systemProvider,
        model: systemModel,
      };
    }

    return null;
  }

  /**
   * Finds or assumes the model preference value to use for API calls.
   * If multi-model loading is supported, we use their agent model selection of the workspace
   * If not supported, we attempt to fallback to the system provider value for the LLM preference
   * and if that fails - we assume a reasonable base model to exist.
   * @returns {string|null} the model preference value to use in API calls
   */
  #fetchModel() {
    // Provider was not explicitly set for workspace, so we are going to run our fallback logic
    // that will set a provider and model for us to use.
    if (!this.provider) {
      const fallback = this.#getFallbackProvider();
      if (!fallback) throw new Error("No valid provider found for the agent.");
      this.provider = fallback.provider; // re-set the provider to the fallback provider so it is not null.
      return fallback.model; // set its defined model based on fallback logic.
    }
<<<<<<< HEAD

    // The provider was explicitly set, so check if the workspace has an agent model set.
    if (this.invocation.workspace.agentModel) {
      return this.invocation.workspace.agentModel;
    }

    // If the provider we are using is not supported or does not support multi-model loading
    // then we use the default model for the provider.
    if (!Object.keys(this.noProviderModelDefault).includes(this.provider)) {
      return this.providerDefault();
    }

    // Load the model from the system environment variable for providers with no multi-model loading.
    const sysModelKey = this.noProviderModelDefault[this.provider];
    if (sysModelKey) return process.env[sysModelKey] ?? this.providerDefault();

    // Otherwise, we have no model to use - so guess a default model to use.
=======

    // The provider was explicitly set, so check if the workspace has an agent model set.
    if (this.invocation.workspace.agentModel)
      return this.invocation.workspace.agentModel;

    // Otherwise, we have no model to use - so guess a default model to use via the provider
    // and it's system ENV params and if that fails - we return either a base model or null.
>>>>>>> dca27e72
    return this.providerDefault();
  }

  #providerSetupAndCheck() {
    this.provider = this.invocation.workspace.agentProvider ?? null; // set provider to workspace agent provider if it exists
    this.model = this.#fetchModel();

    if (!this.provider)
      throw new Error("No valid provider found for the agent.");
<<<<<<< HEAD

=======
>>>>>>> dca27e72
    this.log(`Start ${this.#invocationUUID}::${this.provider}:${this.model}`);
    this.checkSetup();
  }

  async #validInvocation() {
    const invocation = await WorkspaceAgentInvocation.getWithWorkspace({
      uuid: String(this.#invocationUUID),
    });
    if (invocation?.closed)
      throw new Error("This agent invocation is already closed");
    this.invocation = invocation ?? null;
  }

  parseCallOptions(args, config = {}, pluginName) {
    const callOpts = {};
    for (const [param, definition] of Object.entries(config)) {
      if (
        definition.required &&
        (!args.hasOwnProperty(param) || args[param] === null)
      ) {
        this.log(
          `'${param}' required parameter for '${pluginName}' plugin is missing. Plugin may not function or crash agent.`
        );
        continue;
      }
      callOpts[param] = args.hasOwnProperty(param)
        ? args[param]
        : definition.default || null;
    }
    return callOpts;
  }

  #attachPlugins(args) {
    for (const name of this.#funcsToLoad) {
      // Load child plugin
      if (name.includes("#")) {
        const [parent, childPluginName] = name.split("#");
        if (!AgentPlugins.hasOwnProperty(parent)) {
          this.log(
            `${parent} is not a valid plugin. Skipping inclusion to agent cluster.`
          );
          continue;
        }

        const childPlugin = AgentPlugins[parent].plugin.find(
          (child) => child.name === childPluginName
        );
        if (!childPlugin) {
          this.log(
            `${parent} does not have child plugin named ${childPluginName}. Skipping inclusion to agent cluster.`
          );
          continue;
        }

        const callOpts = this.parseCallOptions(
          args,
          childPlugin?.startupConfig?.params,
          name
        );
        this.aibitat.use(childPlugin.plugin(callOpts));
        this.log(
          `Attached ${parent}:${childPluginName} plugin to Agent cluster`
        );
        continue;
      }

      // Load imported plugin. This is marked by `@@` in the array of functions to load.
      // and is the @@hubID of the plugin.
      if (name.startsWith("@@")) {
        const hubId = name.replace("@@", "");
        const valid = ImportedPlugin.validateImportedPluginHandler(hubId);
        if (!valid) {
          this.log(
            `Imported plugin by hubId ${hubId} not found in plugin directory. Skipping inclusion to agent cluster.`
          );
          continue;
        }

        const plugin = ImportedPlugin.loadPluginByHubId(hubId);
        const callOpts = plugin.parseCallOptions();
        this.aibitat.use(plugin.plugin(callOpts));
        this.log(
          `Attached ${plugin.name} (${hubId}) imported plugin to Agent cluster`
        );
        continue;
      }

      // Load single-stage plugin.
      if (!AgentPlugins.hasOwnProperty(name)) {
        this.log(
          `${name} is not a valid plugin. Skipping inclusion to agent cluster.`
        );
        continue;
      }

      const callOpts = this.parseCallOptions(
        args,
        AgentPlugins[name].startupConfig.params
      );
      const AIbitatPlugin = AgentPlugins[name];
      this.aibitat.use(AIbitatPlugin.plugin(callOpts));
      this.log(`Attached ${name} plugin to Agent cluster`);
    }
  }

  async #loadAgents() {
    // Default User agent and workspace agent
    this.log(`Attaching user and default agent to Agent cluster.`);
    this.aibitat.agent(USER_AGENT.name, await USER_AGENT.getDefinition());
    this.aibitat.agent(
      WORKSPACE_AGENT.name,
      await WORKSPACE_AGENT.getDefinition(this.provider)
    );

    this.#funcsToLoad = [
      ...((await USER_AGENT.getDefinition())?.functions || []),
      ...((await WORKSPACE_AGENT.getDefinition())?.functions || []),
    ];
  }

  async init() {
    await this.#validInvocation();
    this.#providerSetupAndCheck();
    return this;
  }

  async createAIbitat(
    args = {
      socket,
    }
  ) {
    this.aibitat = new AIbitat({
      provider: this.provider ?? "openai",
      model: this.model ?? "gpt-4o",
      chats: await this.#chatHistory(20),
      handlerProps: {
        invocation: this.invocation,
        log: this.log,
      },
    });

    // Attach standard websocket plugin for frontend communication.
    this.log(`Attached ${AgentPlugins.websocket.name} plugin to Agent cluster`);
    this.aibitat.use(
      AgentPlugins.websocket.plugin({
        socket: args.socket,
        muteUserReply: true,
        introspection: true,
      })
    );

    // Attach standard chat-history plugin for message storage.
    this.log(
      `Attached ${AgentPlugins.chatHistory.name} plugin to Agent cluster`
    );
    this.aibitat.use(AgentPlugins.chatHistory.plugin());

    // Load required agents (Default + custom)
    await this.#loadAgents();

    // Attach all required plugins for functions to operate.
    this.#attachPlugins(args);
  }

  startAgentCluster() {
    return this.aibitat.start({
      from: USER_AGENT.name,
      to: this.channel ?? WORKSPACE_AGENT.name,
      content: this.invocation.prompt,
    });
  }
}

module.exports.AgentHandler = AgentHandler;<|MERGE_RESOLUTION|>--- conflicted
+++ resolved
@@ -11,16 +11,6 @@
 class AgentHandler {
   #invocationUUID;
   #funcsToLoad = [];
-<<<<<<< HEAD
-  noProviderModelDefault = {
-    azure: "OPEN_MODEL_PREF",
-    lmstudio: "LMSTUDIO_MODEL_PREF",
-    textgenwebui: null, // does not even use `model` in API req
-    "generic-openai": "GENERIC_OPEN_AI_MODEL_PREF",
-    bedrock: "AWS_BEDROCK_LLM_MODEL_PREFERENCE",
-  };
-=======
->>>>>>> dca27e72
   invocation = null;
   aibitat = null;
   channel = null;
@@ -157,8 +147,6 @@
         )
           throw new Error(
             "AWS Bedrock Access Keys and region must be provided to use agents."
-<<<<<<< HEAD
-=======
           );
         break;
       case "fireworksai":
@@ -193,18 +181,7 @@
         if (!process.env.NVIDIA_NIM_LLM_BASE_PATH)
           throw new Error(
             "Nvidia NIM base path must be provided to use agents."
->>>>>>> dca27e72
-          );
-        break;
-      case "fireworksai":
-        if (!process.env.FIREWORKS_AI_LLM_API_KEY)
-          throw new Error(
-            "FireworksAI API Key must be provided to use agents."
-          );
-        break;
-      case "deepseek":
-        if (!process.env.DEEPSEEK_API_KEY)
-          throw new Error("DeepSeek API Key must be provided to use agents.");
+          );
         break;
 
       default:
@@ -214,15 +191,12 @@
     }
   }
 
-<<<<<<< HEAD
-=======
   /**
    * Finds the default model for a given provider. If no default model is set for it's associated ENV then
    * it will return a reasonable base model for the provider if one exists.
    * @param {string} provider - The provider to find the default model for.
    * @returns {string|null} The default model for the provider.
    */
->>>>>>> dca27e72
   providerDefault(provider = this.provider) {
     switch (provider) {
       case "openai":
@@ -259,13 +233,6 @@
       case "textgenwebui":
         return null;
       case "bedrock":
-<<<<<<< HEAD
-        return null;
-      case "fireworksai":
-        return null;
-      case "deepseek":
-        return "deepseek-chat";
-=======
         return process.env.AWS_BEDROCK_LLM_MODEL_PREFERENCE ?? null;
       case "fireworksai":
         return process.env.FIREWORKS_AI_LLM_MODEL_PREF ?? null;
@@ -281,36 +248,9 @@
         return process.env.NOVITA_LLM_MODEL_PREF ?? "gryphe/mythomax-l2-13b";
       case "nvidia-nim":
         return process.env.NVIDIA_NIM_LLM_MODEL_PREF ?? null;
->>>>>>> dca27e72
       default:
         return null;
     }
-  }
-
-  #getFallbackProvider() {
-    // First, fallback to the workspace chat provider and model if they exist
-    if (
-      this.invocation.workspace.chatProvider &&
-      this.invocation.workspace.chatModel
-    ) {
-      return {
-        provider: this.invocation.workspace.chatProvider,
-        model: this.invocation.workspace.chatModel,
-      };
-    }
-
-    // If workspace does not have chat provider and model fallback
-    // to system provider and try to load provider default model
-    const systemProvider = process.env.LLM_PROVIDER;
-    const systemModel = this.providerDefault(systemProvider);
-    if (systemProvider && systemModel) {
-      return {
-        provider: systemProvider,
-        model: systemModel,
-      };
-    }
-
-    return null;
   }
 
   /**
@@ -363,25 +303,6 @@
       this.provider = fallback.provider; // re-set the provider to the fallback provider so it is not null.
       return fallback.model; // set its defined model based on fallback logic.
     }
-<<<<<<< HEAD
-
-    // The provider was explicitly set, so check if the workspace has an agent model set.
-    if (this.invocation.workspace.agentModel) {
-      return this.invocation.workspace.agentModel;
-    }
-
-    // If the provider we are using is not supported or does not support multi-model loading
-    // then we use the default model for the provider.
-    if (!Object.keys(this.noProviderModelDefault).includes(this.provider)) {
-      return this.providerDefault();
-    }
-
-    // Load the model from the system environment variable for providers with no multi-model loading.
-    const sysModelKey = this.noProviderModelDefault[this.provider];
-    if (sysModelKey) return process.env[sysModelKey] ?? this.providerDefault();
-
-    // Otherwise, we have no model to use - so guess a default model to use.
-=======
 
     // The provider was explicitly set, so check if the workspace has an agent model set.
     if (this.invocation.workspace.agentModel)
@@ -389,7 +310,6 @@
 
     // Otherwise, we have no model to use - so guess a default model to use via the provider
     // and it's system ENV params and if that fails - we return either a base model or null.
->>>>>>> dca27e72
     return this.providerDefault();
   }
 
@@ -399,10 +319,6 @@
 
     if (!this.provider)
       throw new Error("No valid provider found for the agent.");
-<<<<<<< HEAD
-
-=======
->>>>>>> dca27e72
     this.log(`Start ${this.#invocationUUID}::${this.provider}:${this.model}`);
     this.checkSetup();
   }
