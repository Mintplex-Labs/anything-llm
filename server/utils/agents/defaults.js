const AgentPlugins = require("./aibitat/plugins");
const { SystemSettings } = require("../../models/systemSettings");
const { safeJsonParse } = require("../http");
const Provider = require("./aibitat/providers/ai-provider");
const ImportedPlugin = require("./imported");
const { AgentFlows } = require("../agentFlows");
<<<<<<< HEAD
=======
const MCPCompatibilityLayer = require("../MCP");
>>>>>>> 010eb6b1

// This is a list of skills that are built-in and default enabled.
const DEFAULT_SKILLS = [
  AgentPlugins.memory.name,
  AgentPlugins.docSummarizer.name,
  AgentPlugins.webScraping.name,
];

const USER_AGENT = {
  name: "USER",
  getDefinition: async () => {
    return {
      interrupt: "ALWAYS",
      role: "I am the human monitor and oversee this chat. Any questions on action or decision making should be directed to me.",
    };
  },
};

const WORKSPACE_AGENT = {
  name: "@agent",
  getDefinition: async (provider = null) => {
    return {
      role: Provider.systemPrompt(provider),
      functions: [
        ...(await agentSkillsFromSystemSettings()),
        ...ImportedPlugin.activeImportedPlugins(),
        ...AgentFlows.activeFlowPlugins(),
<<<<<<< HEAD
=======
        ...(await new MCPCompatibilityLayer().activeMCPServers()),
>>>>>>> 010eb6b1
      ],
    };
  },
};

/**
 * Fetches and preloads the names/identifiers for plugins that will be dynamically
 * loaded later
 * @returns {Promise<string[]>}
 */
async function agentSkillsFromSystemSettings() {
  const systemFunctions = [];

  // Load non-imported built-in skills that are configurable, but are default enabled.
  const _disabledDefaultSkills = safeJsonParse(
    await SystemSettings.getValueOrFallback(
      { label: "disabled_agent_skills" },
      "[]"
    ),
    []
  );
  DEFAULT_SKILLS.forEach((skill) => {
    if (!_disabledDefaultSkills.includes(skill))
      systemFunctions.push(AgentPlugins[skill].name);
  });

  // Load non-imported built-in skills that are configurable.
  const _setting = safeJsonParse(
    await SystemSettings.getValueOrFallback(
      { label: "default_agent_skills" },
      "[]"
    ),
    []
  );
  _setting.forEach((skillName) => {
    if (!AgentPlugins.hasOwnProperty(skillName)) return;

    // This is a plugin module with many sub-children plugins who
    // need to be named via `${parent}#${child}` naming convention
    if (Array.isArray(AgentPlugins[skillName].plugin)) {
      for (const subPlugin of AgentPlugins[skillName].plugin) {
        systemFunctions.push(
          `${AgentPlugins[skillName].name}#${subPlugin.name}`
        );
      }
      return;
    }

    // This is normal single-stage plugin
    systemFunctions.push(AgentPlugins[skillName].name);
  });
  return systemFunctions;
}

module.exports = {
  USER_AGENT,
  WORKSPACE_AGENT,
  agentSkillsFromSystemSettings,
};<|MERGE_RESOLUTION|>--- conflicted
+++ resolved
@@ -4,10 +4,7 @@
 const Provider = require("./aibitat/providers/ai-provider");
 const ImportedPlugin = require("./imported");
 const { AgentFlows } = require("../agentFlows");
-<<<<<<< HEAD
-=======
 const MCPCompatibilityLayer = require("../MCP");
->>>>>>> 010eb6b1
 
 // This is a list of skills that are built-in and default enabled.
 const DEFAULT_SKILLS = [
@@ -35,10 +32,7 @@
         ...(await agentSkillsFromSystemSettings()),
         ...ImportedPlugin.activeImportedPlugins(),
         ...AgentFlows.activeFlowPlugins(),
-<<<<<<< HEAD
-=======
         ...(await new MCPCompatibilityLayer().activeMCPServers()),
->>>>>>> 010eb6b1
       ],
     };
   },
