--- conflicted
+++ resolved
@@ -79,38 +79,6 @@
   return;
 }
 
-<<<<<<< HEAD
-// Telemetry is anonymized and your data is never read. This can be disabled by setting
-// DISABLE_TELEMETRY=true in the `.env` of however you setup. Telemetry helps us determine use
-// of how AnythingLLM is used and how to improve this product!
-// You can see all Telemetry events by ctrl+f `Telemetry.sendEvent` calls to verify this claim.
-async function setupTelemetry() {
-  if (process.env.DISABLE_TELEMETRY === "true") {
-    console.log(
-      `\x1b[31m[TELEMETRY DISABLED]\x1b[0m Telemetry is marked as disabled - no events will send. Telemetry helps Mintplex Labs Inc improve AnythingLLM.`
-    );
-    return true;
-  }
-
-  if (Telemetry.isDev()) {
-    console.log(
-      `\x1b[33m[TELEMETRY STUBBED]\x1b[0m Anonymous Telemetry stubbed in development.`
-    );
-    return;
-  }
-
-  console.log(
-    `\x1b[32m[TELEMETRY ENABLED]\x1b[0m Anonymous Telemetry enabled. Telemetry helps Mintplex Labs Inc improve AnythingLLM.`
-  );
-  await Telemetry.findOrCreateId();
-  await Telemetry.sendTelemetry("server_boot", {
-    mode: 'desktop_application',
-  });
-  return;
-}
-
-=======
->>>>>>> bf165f2a
 module.exports = {
   checkForMigrations,
   validateTablePragmas,
