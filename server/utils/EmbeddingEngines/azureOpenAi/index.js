--- conflicted
+++ resolved
@@ -14,16 +14,12 @@
     );
     this.openai = openai;
 
-    // The maximum amount of "inputs" that OpenAI API can process in a single call.
+    // Limit of how many strings we can process in a single pass to stay with resource or network limits
     // https://learn.microsoft.com/en-us/azure/ai-services/openai/faq#i-am-trying-to-use-embeddings-and-received-the-error--invalidrequesterror--too-many-inputs--the-max-number-of-inputs-is-1---how-do-i-fix-this-:~:text=consisting%20of%20up%20to%2016%20inputs%20per%20API%20request
-<<<<<<< HEAD
-    this.embeddingChunkLimit = 16;
-=======
     this.maxConcurrentChunks = 16;
 
     // https://learn.microsoft.com/en-us/answers/questions/1188074/text-embedding-ada-002-token-context-length
     this.embeddingMaxChunkLength = 2048;
->>>>>>> bf165f2a
   }
 
   async embedTextInput(textInput) {
@@ -41,9 +37,9 @@
 
     // Because there is a limit on how many chunks can be sent at once to Azure OpenAI
     // we concurrently execute each max batch of text chunks possible.
-    // Refer to constructor embeddingChunkLimit for more info.
+    // Refer to constructor maxConcurrentChunks for more info.
     const embeddingRequests = [];
-    for (const chunk of toChunks(textChunks, this.embeddingChunkLimit)) {
+    for (const chunk of toChunks(textChunks, this.maxConcurrentChunks)) {
       embeddingRequests.push(
         new Promise((resolve) => {
           this.openai
