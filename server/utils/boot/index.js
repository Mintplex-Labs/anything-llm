const chalk = require("chalk");
const { Telemetry } = require("../../models/telemetry");
const { BackgroundService } = require("../BackgroundWorkers");
const { EncryptionManager } = require("../EncryptionManager");
const { CommunicationKey } = require("../comKey");
const logger = require("../logger");
const setupTelemetry = require("../telemetry");

function bootSSL(app, port = 3001) {
  try {
    logger.info(
      chalk.yellow(`Loading the certificate and key for HTTPS mode...`),
      { origin: "bootSSL" }
    );
    const fs = require("fs");
    const https = require("https");
    const privateKey = fs.readFileSync(process.env.HTTPS_KEY_PATH);
    const certificate = fs.readFileSync(process.env.HTTPS_CERT_PATH);
    const credentials = { key: privateKey, cert: certificate };
    const server = https.createServer(credentials, app);

    server
      .listen(port, async () => {
        await setupTelemetry();
        new CommunicationKey(true);
<<<<<<< HEAD
        logger.info(`Primary server in HTTPS mode listening on port ${port}`, {
          origin: "bootSSL",
        });
=======
        new EncryptionManager();
        new BackgroundService().boot();
        console.log(`Primary server in HTTPS mode listening on port ${port}`);
>>>>>>> e72fa8b3
      })
      .on("error", catchSigTerms);

    require("express-ws")(app, server); // Apply same certificate + server for WSS connections
    return { app, server };
  } catch (e) {
    logger.error(
      chalk.red(
        `[SSL BOOT FAILED] ${e.message} - falling back to HTTP boot. ${{ ENABLE_HTTPS: process.env.ENABLE_HTTPS, HTTPS_KEY_PATH: process.env.HTTPS_KEY_PATH, HTTPS_CERT_PATH: process.env.HTTPS_CERT_PATH }}`
      ),
      { origin: "bootSSL" }
    );
    return bootHTTP(app, port);
  }
}

function bootHTTP(app, port = 3001) {
  if (!app) throw new Error('No "app" defined - crashing!');

  app
    .listen(port, async () => {
      await setupTelemetry();
      new CommunicationKey(true);
<<<<<<< HEAD
      logger.info(`Primary server in HTTP mode listening on port ${port}`, {
        origin: "bootHTTP",
      });
=======
      new EncryptionManager();
      new BackgroundService().boot();
      console.log(`Primary server in HTTP mode listening on port ${port}`);
>>>>>>> e72fa8b3
    })
    .on("error", catchSigTerms);

  return { app, server: null };
}

function catchSigTerms() {
  process.once("SIGUSR2", function () {
    Telemetry.flush();
    process.kill(process.pid, "SIGUSR2");
  });
  process.on("SIGINT", function () {
    Telemetry.flush();
    process.kill(process.pid, "SIGINT");
  });
}

module.exports = {
  bootHTTP,
  bootSSL,
};<|MERGE_RESOLUTION|>--- conflicted
+++ resolved
@@ -23,15 +23,11 @@
       .listen(port, async () => {
         await setupTelemetry();
         new CommunicationKey(true);
-<<<<<<< HEAD
+        new EncryptionManager();
+        new BackgroundService().boot();
         logger.info(`Primary server in HTTPS mode listening on port ${port}`, {
           origin: "bootSSL",
         });
-=======
-        new EncryptionManager();
-        new BackgroundService().boot();
-        console.log(`Primary server in HTTPS mode listening on port ${port}`);
->>>>>>> e72fa8b3
       })
       .on("error", catchSigTerms);
 
@@ -55,15 +51,11 @@
     .listen(port, async () => {
       await setupTelemetry();
       new CommunicationKey(true);
-<<<<<<< HEAD
+      new EncryptionManager();
+      new BackgroundService().boot();
       logger.info(`Primary server in HTTP mode listening on port ${port}`, {
         origin: "bootHTTP",
       });
-=======
-      new EncryptionManager();
-      new BackgroundService().boot();
-      console.log(`Primary server in HTTP mode listening on port ${port}`);
->>>>>>> e72fa8b3
     })
     .on("error", catchSigTerms);
 
