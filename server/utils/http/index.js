<<<<<<< HEAD
const path = require('path');
require("dotenv").config({
  path: process.env.STORAGE_DIR ?
    `${path.join(process.env.STORAGE_DIR, '.env')}` :
    `${path.join(__dirname, '.env')}`
})

const JWT = require("jsonwebtoken");
const { User } = require("../../models/user");
=======
const path = require("path");
require("dotenv").config({
  path: process.env.STORAGE_DIR
    ? `${path.join(process.env.STORAGE_DIR, ".env")}`
    : `${path.join(__dirname, ".env")}`,
});
>>>>>>> bf165f2a

function reqBody(request) {
  return typeof request.body === "string"
    ? JSON.parse(request.body)
    : request.body;
}

function queryParams(request) {
  return request.query;
}

function makeJWT(info = {}, expiry = "30d") {
  if (!process.env.JWT_SECRET)
    throw new Error("Cannot create JWT as JWT_SECRET is unset.");
  return JWT.sign(info, process.env.JWT_SECRET, { expiresIn: expiry });
}

// Note: Only valid for finding users in multi-user mode
// as single-user mode with password is not a "user"
async function userFromSession(request, response = null) {
  if (!!response && !!response.locals?.user) {
    return response.locals.user;
  }

  const auth = request.header("Authorization");
  const token = auth ? auth.split(" ")[1] : null;

  if (!token) {
    return null;
  }

  const valid = decodeJWT(token);
  if (!valid || !valid.id) {
    return null;
  }

  const user = await User.get({ id: valid.id });
  return user;
}

function decodeJWT(jwtToken) {
  try {
    return JWT.verify(jwtToken, process.env.JWT_SECRET);
  } catch { }
  return { p: null, id: null, username: null };
}

function multiUserMode(response) {
  return response?.locals?.multiUserMode;
}

<<<<<<< HEAD
=======
function parseAuthHeader(headerValue = null, apiKey = null) {
  if (headerValue === null || apiKey === null) return {};
  if (headerValue === "Authorization")
    return { Authorization: `Bearer ${apiKey}` };
  return { [headerValue]: apiKey };
}

function safeJsonParse(jsonString, fallback = null) {
  try {
    return JSON.parse(jsonString);
  } catch {}
  return fallback;
}

function isValidUrl(urlString = "") {
  try {
    const url = new URL(urlString);
    if (!["http:", "https:"].includes(url.protocol)) return false;
    return true;
  } catch (e) {}
  return false;
}

>>>>>>> bf165f2a
module.exports = {
  reqBody,
  multiUserMode,
  queryParams,
  makeJWT,
  decodeJWT,
  userFromSession,
<<<<<<< HEAD
=======
  parseAuthHeader,
  safeJsonParse,
  isValidUrl,
>>>>>>> bf165f2a
};<|MERGE_RESOLUTION|>--- conflicted
+++ resolved
@@ -1,21 +1,9 @@
-<<<<<<< HEAD
-const path = require('path');
-require("dotenv").config({
-  path: process.env.STORAGE_DIR ?
-    `${path.join(process.env.STORAGE_DIR, '.env')}` :
-    `${path.join(__dirname, '.env')}`
-})
-
-const JWT = require("jsonwebtoken");
-const { User } = require("../../models/user");
-=======
 const path = require("path");
 require("dotenv").config({
   path: process.env.STORAGE_DIR
     ? `${path.join(process.env.STORAGE_DIR, ".env")}`
     : `${path.join(__dirname, ".env")}`,
 });
->>>>>>> bf165f2a
 
 function reqBody(request) {
   return typeof request.body === "string"
@@ -59,7 +47,7 @@
 function decodeJWT(jwtToken) {
   try {
     return JWT.verify(jwtToken, process.env.JWT_SECRET);
-  } catch { }
+  } catch {}
   return { p: null, id: null, username: null };
 }
 
@@ -67,8 +55,6 @@
   return response?.locals?.multiUserMode;
 }
 
-<<<<<<< HEAD
-=======
 function parseAuthHeader(headerValue = null, apiKey = null) {
   if (headerValue === null || apiKey === null) return {};
   if (headerValue === "Authorization")
@@ -92,7 +78,6 @@
   return false;
 }
 
->>>>>>> bf165f2a
 module.exports = {
   reqBody,
   multiUserMode,
@@ -100,10 +85,7 @@
   makeJWT,
   decodeJWT,
   userFromSession,
-<<<<<<< HEAD
-=======
   parseAuthHeader,
   safeJsonParse,
   isValidUrl,
->>>>>>> bf165f2a
 };