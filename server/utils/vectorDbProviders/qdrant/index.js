const { QdrantClient } = require("@qdrant/js-client-rest");
const { TextSplitter } = require("../../TextSplitter");
const { SystemSettings } = require("../../../models/systemSettings");
const { storeVectorResult, cachedVectorInformation } = require("../../files");
const { v4: uuidv4 } = require("uuid");
const { toChunks, getEmbeddingEngineSelection } = require("../../helpers");
const { sourceIdentifier } = require("../../chats");
const logger = require("../../logger");

const QDrant = {
  name: "QDrant",
  connect: async function () {
    if (process.env.VECTOR_DB !== "qdrant")
      throw new Error("QDrant::Invalid ENV settings");

    const client = new QdrantClient({
      url: process.env.QDRANT_ENDPOINT,
      ...(process.env.QDRANT_API_KEY
        ? { apiKey: process.env.QDRANT_API_KEY }
        : {}),
    });

    const isAlive = (await client.api("cluster")?.clusterStatus())?.ok || false;
    if (!isAlive)
      throw new Error(
        "QDrant::Invalid Heartbeat received - is the instance online?"
      );

    return { client };
  },
  heartbeat: async function () {
    await this.connect();
    return { heartbeat: Number(new Date()) };
  },
  totalVectors: async function () {
    const { client } = await this.connect();
    const { collections } = await client.getCollections();
    var totalVectors = 0;
    for (const collection of collections) {
      if (!collection || !collection.name) continue;
      totalVectors +=
        (await this.namespace(client, collection.name))?.vectorCount || 0;
    }
    return totalVectors;
  },
  namespaceCount: async function (_namespace = null) {
    const { client } = await this.connect();
    const namespace = await this.namespace(client, _namespace);
    return namespace?.vectorCount || 0;
  },
  similarityResponse: async function (
    _client,
    namespace,
    queryVector,
    similarityThreshold = 0.25,
    topN = 4,
    filterIdentifiers = []
  ) {
    const { client } = await this.connect();
    const result = {
      contextTexts: [],
      sourceDocuments: [],
      scores: [],
    };

    const responses = await client.search(namespace, {
      vector: queryVector,
      limit: topN,
      with_payload: true,
    });

    responses.forEach((response) => {
      if (response.score < similarityThreshold) return;
      if (filterIdentifiers.includes(sourceIdentifier(response?.payload))) {
        logger.info(
          "A source was filtered from context as it's parent document is pinned.",
          { origin: "QDrant" }
        );
        return;
      }

      result.contextTexts.push(response?.payload?.text || "");
      result.sourceDocuments.push({
        ...(response?.payload || {}),
        id: response.id,
      });
      result.scores.push(response.score);
    });

    return result;
  },
  namespace: async function (client, namespace = null) {
    if (!namespace) throw new Error("No namespace value provided.");
    const collection = await client.getCollection(namespace).catch(() => null);
    if (!collection) return null;

    return {
      name: namespace,
      ...collection,
      vectorCount: (await client.count(namespace, { exact: true })).count,
    };
  },
  hasNamespace: async function (namespace = null) {
    if (!namespace) return false;
    const { client } = await this.connect();
    return await this.namespaceExists(client, namespace);
  },
  namespaceExists: async function (client, namespace = null) {
    if (!namespace) throw new Error("No namespace value provided.");
    const collection = await client.getCollection(namespace).catch((e) => {
      logger.error(`namespaceExists:: ${e.message}`, {
        origin: "QDrant",
      });
      return null;
    });
    return !!collection;
  },
  deleteVectorsInNamespace: async function (client, namespace = null) {
    await client.deleteCollection(namespace);
    return true;
  },
  // QDrant requires a dimension aspect for collection creation
  // we pass this in from the first chunk to infer the dimensions like other
  // providers do.
  getOrCreateCollection: async function (client, namespace, dimensions = null) {
    if (await this.namespaceExists(client, namespace)) {
      return await client.getCollection(namespace);
    }
    if (!dimensions)
      throw new Error(
        `Qdrant:getOrCreateCollection Unable to infer vector dimension from input. Open an issue on Github for support.`
      );
    await client.createCollection(namespace, {
      vectors: {
        size: dimensions,
        distance: "Cosine",
      },
    });
    return await client.getCollection(namespace);
  },
  addDocumentToNamespace: async function (
    namespace,
    documentData = {},
    fullFilePath = null,
    skipCache = false
  ) {
    const { DocumentVectors } = require("../../../models/vectors");
    try {
      let vectorDimension = null;
      const { pageContent, docId, ...metadata } = documentData;
      if (!pageContent || pageContent.length == 0) return false;
<<<<<<< HEAD
      logger.info(
        `Adding new vectorized document into namespace: ${namespace}`,
        {
          origin: "QDrant",
        }
      );
      const cacheResult = await cachedVectorInformation(fullFilePath);
      if (cacheResult.exists) {
        const { client } = await this.connect();
        const { chunks } = cacheResult;
        const documentVectors = [];
        vectorDimension =
          chunks[0][0]?.vector?.length ?? chunks[0][0]?.values?.length ?? null;

        const collection = await this.getOrCreateCollection(
          client,
          namespace,
          vectorDimension
        );
        if (!collection)
          throw new Error("Failed to create new QDrant collection!", {
            namespace,
          });

        for (const chunk of chunks) {
          const submission = {
            ids: [],
            vectors: [],
            payloads: [],
          };

          // Before sending to Qdrant and saving the records to our db
          // we need to assign the id of each chunk that is stored in the cached file.
          // The id property must be defined or else it will be unable to be managed by ALLM.
          chunk.forEach((chunk) => {
            const id = uuidv4();
            if (chunk?.payload?.hasOwnProperty("id")) {
              const { id: _id, ...payload } = chunk.payload;
              documentVectors.push({ docId, vectorId: id });
              submission.ids.push(id);
              submission.vectors.push(chunk.vector);
              submission.payloads.push(payload);
            } else {
              logger.error(
                "The 'id' property is not defined in chunk.payload - it will be omitted from being inserted in QDrant collection.",
                { origin: "QDrant" }
              );
            }
          });

          const additionResult = await client.upsert(namespace, {
            wait: true,
            batch: { ...submission },
          });
          if (additionResult?.status !== "completed")
            throw new Error("Error embedding into QDrant", additionResult);
=======

      console.log("Adding new vectorized document into namespace", namespace);
      if (skipCache) {
        const cacheResult = await cachedVectorInformation(fullFilePath);
        if (cacheResult.exists) {
          const { client } = await this.connect();
          const { chunks } = cacheResult;
          const documentVectors = [];
          vectorDimension =
            chunks[0][0]?.vector?.length ??
            chunks[0][0]?.values?.length ??
            null;

          const collection = await this.getOrCreateCollection(
            client,
            namespace,
            vectorDimension
          );
          if (!collection)
            throw new Error("Failed to create new QDrant collection!", {
              namespace,
            });

          for (const chunk of chunks) {
            const submission = {
              ids: [],
              vectors: [],
              payloads: [],
            };

            // Before sending to Qdrant and saving the records to our db
            // we need to assign the id of each chunk that is stored in the cached file.
            // The id property must be defined or else it will be unable to be managed by ALLM.
            chunk.forEach((chunk) => {
              const id = uuidv4();
              if (chunk?.payload?.hasOwnProperty("id")) {
                const { id: _id, ...payload } = chunk.payload;
                documentVectors.push({ docId, vectorId: id });
                submission.ids.push(id);
                submission.vectors.push(chunk.vector);
                submission.payloads.push(payload);
              } else {
                console.error(
                  "The 'id' property is not defined in chunk.payload - it will be omitted from being inserted in QDrant collection."
                );
              }
            });

            const additionResult = await client.upsert(namespace, {
              wait: true,
              batch: { ...submission },
            });
            if (additionResult?.status !== "completed")
              throw new Error("Error embedding into QDrant", additionResult);
          }

          await DocumentVectors.bulkInsert(documentVectors);
          return { vectorized: true, error: null };
>>>>>>> e72fa8b3
        }
      }

      // If we are here then we are going to embed and store a novel document.
      // We have to do this manually as opposed to using LangChains `Qdrant.fromDocuments`
      // because we then cannot atomically control our namespace to granularly find/remove documents
      // from vectordb.
      const EmbedderEngine = getEmbeddingEngineSelection();
      const textSplitter = new TextSplitter({
        chunkSize: TextSplitter.determineMaxChunkSize(
          await SystemSettings.getValueOrFallback({
            label: "text_splitter_chunk_size",
          }),
          EmbedderEngine?.embeddingMaxChunkLength
        ),
        chunkOverlap: await SystemSettings.getValueOrFallback(
          { label: "text_splitter_chunk_overlap" },
          20
        ),
        chunkHeaderMeta: {
          sourceDocument: metadata?.title,
          published: metadata?.published || "unknown",
        },
      });
      const textChunks = await textSplitter.splitText(pageContent);

      logger.info(`Chunks created from document: ${textChunks.length}`, {
        origin: "QDrant",
      });
      const documentVectors = [];
      const vectors = [];
      const vectorValues = await EmbedderEngine.embedChunks(textChunks);
      const submission = {
        ids: [],
        vectors: [],
        payloads: [],
      };

      if (!!vectorValues && vectorValues.length > 0) {
        for (const [i, vector] of vectorValues.entries()) {
          if (!vectorDimension) vectorDimension = vector.length;
          const vectorRecord = {
            id: uuidv4(),
            vector: vector,
            // [DO NOT REMOVE]
            // LangChain will be unable to find your text if you embed manually and dont include the `text` key.
            // https://github.com/hwchase17/langchainjs/blob/2def486af734c0ca87285a48f1a04c057ab74bdf/langchain/src/vectorstores/pinecone.ts#L64
            payload: { ...metadata, text: textChunks[i] },
          };

          submission.ids.push(vectorRecord.id);
          submission.vectors.push(vectorRecord.vector);
          submission.payloads.push(vectorRecord.payload);

          vectors.push(vectorRecord);
          documentVectors.push({ docId, vectorId: vectorRecord.id });
        }
      } else {
        throw new Error(
          "Could not embed document chunks! This document will not be recorded."
        );
      }

      const { client } = await this.connect();
      const collection = await this.getOrCreateCollection(
        client,
        namespace,
        vectorDimension
      );
      if (!collection)
        throw new Error("Failed to create new QDrant collection!", {
          namespace,
        });

      if (vectors.length > 0) {
        const chunks = [];

        logger.info("Inserting vectorized chunks into QDrant collection.", {
          origin: "QDrant",
        });
        for (const chunk of toChunks(vectors, 500)) chunks.push(chunk);

        const additionResult = await client.upsert(namespace, {
          wait: true,
          batch: {
            ids: submission.ids,
            vectors: submission.vectors,
            payloads: submission.payloads,
          },
        });
        if (additionResult?.status !== "completed")
          throw new Error("Error embedding into QDrant", additionResult);

        await storeVectorResult(chunks, fullFilePath);
      }

      await DocumentVectors.bulkInsert(documentVectors);
      return { vectorized: true, error: null };
    } catch (e) {
      logger.error(`addDocumentToNamespace:: ${e.message}`, {
        origin: "QDrant",
      });
      return { vectorized: false, error: e.message };
    }
  },
  deleteDocumentFromNamespace: async function (namespace, docId) {
    const { DocumentVectors } = require("../../../models/vectors");
    const { client } = await this.connect();
    if (!(await this.namespaceExists(client, namespace))) return;

    const knownDocuments = await DocumentVectors.where({ docId });
    if (knownDocuments.length === 0) return;

    const vectorIds = knownDocuments.map((doc) => doc.vectorId);
    await client.delete(namespace, {
      wait: true,
      points: vectorIds,
    });

    const indexes = knownDocuments.map((doc) => doc.id);
    await DocumentVectors.deleteIds(indexes);
    return true;
  },
  performSimilaritySearch: async function ({
    namespace = null,
    input = "",
    LLMConnector = null,
    similarityThreshold = 0.25,
    topN = 4,
    filterIdentifiers = [],
  }) {
    if (!namespace || !input || !LLMConnector)
      throw new Error("Invalid request to performSimilaritySearch.");

    const { client } = await this.connect();
    if (!(await this.namespaceExists(client, namespace))) {
      return {
        contextTexts: [],
        sources: [],
        message: "Invalid query - no documents found for workspace!",
      };
    }

    const queryVector = await LLMConnector.embedTextInput(input);
    const { contextTexts, sourceDocuments } = await this.similarityResponse(
      client,
      namespace,
      queryVector,
      similarityThreshold,
      topN,
      filterIdentifiers
    );

    const sources = sourceDocuments.map((metadata, i) => {
      return { ...metadata, text: contextTexts[i] };
    });
    return {
      contextTexts,
      sources: this.curateSources(sources),
      message: false,
    };
  },
  "namespace-stats": async function (reqBody = {}) {
    const { namespace = null } = reqBody;
    if (!namespace) throw new Error("namespace required");
    const { client } = await this.connect();
    if (!(await this.namespaceExists(client, namespace)))
      throw new Error("Namespace by that name does not exist.");
    const stats = await this.namespace(client, namespace);
    return stats
      ? stats
      : { message: "No stats were able to be fetched from DB for namespace" };
  },
  "delete-namespace": async function (reqBody = {}) {
    const { namespace = null } = reqBody;
    const { client } = await this.connect();
    if (!(await this.namespaceExists(client, namespace)))
      throw new Error("Namespace by that name does not exist.");

    const details = await this.namespace(client, namespace);
    await this.deleteVectorsInNamespace(client, namespace);
    return {
      message: `Namespace ${namespace} was deleted along with ${details?.vectorCount} vectors.`,
    };
  },
  reset: async function () {
    const { client } = await this.connect();
    const response = await client.getCollections();
    for (const collection of response.collections) {
      await client.deleteCollection(collection.name);
    }
    return { reset: true };
  },
  curateSources: function (sources = []) {
    const documents = [];
    for (const source of sources) {
      if (Object.keys(source).length > 0) {
        const metadata = source.hasOwnProperty("metadata")
          ? source.metadata
          : source;
        documents.push({
          ...metadata,
        });
      }
    }

    return documents;
  },
};

module.exports.QDrant = QDrant;<|MERGE_RESOLUTION|>--- conflicted
+++ resolved
@@ -149,66 +149,12 @@
       let vectorDimension = null;
       const { pageContent, docId, ...metadata } = documentData;
       if (!pageContent || pageContent.length == 0) return false;
-<<<<<<< HEAD
       logger.info(
         `Adding new vectorized document into namespace: ${namespace}`,
         {
           origin: "QDrant",
         }
       );
-      const cacheResult = await cachedVectorInformation(fullFilePath);
-      if (cacheResult.exists) {
-        const { client } = await this.connect();
-        const { chunks } = cacheResult;
-        const documentVectors = [];
-        vectorDimension =
-          chunks[0][0]?.vector?.length ?? chunks[0][0]?.values?.length ?? null;
-
-        const collection = await this.getOrCreateCollection(
-          client,
-          namespace,
-          vectorDimension
-        );
-        if (!collection)
-          throw new Error("Failed to create new QDrant collection!", {
-            namespace,
-          });
-
-        for (const chunk of chunks) {
-          const submission = {
-            ids: [],
-            vectors: [],
-            payloads: [],
-          };
-
-          // Before sending to Qdrant and saving the records to our db
-          // we need to assign the id of each chunk that is stored in the cached file.
-          // The id property must be defined or else it will be unable to be managed by ALLM.
-          chunk.forEach((chunk) => {
-            const id = uuidv4();
-            if (chunk?.payload?.hasOwnProperty("id")) {
-              const { id: _id, ...payload } = chunk.payload;
-              documentVectors.push({ docId, vectorId: id });
-              submission.ids.push(id);
-              submission.vectors.push(chunk.vector);
-              submission.payloads.push(payload);
-            } else {
-              logger.error(
-                "The 'id' property is not defined in chunk.payload - it will be omitted from being inserted in QDrant collection.",
-                { origin: "QDrant" }
-              );
-            }
-          });
-
-          const additionResult = await client.upsert(namespace, {
-            wait: true,
-            batch: { ...submission },
-          });
-          if (additionResult?.status !== "completed")
-            throw new Error("Error embedding into QDrant", additionResult);
-=======
-
-      console.log("Adding new vectorized document into namespace", namespace);
       if (skipCache) {
         const cacheResult = await cachedVectorInformation(fullFilePath);
         if (cacheResult.exists) {
@@ -249,8 +195,9 @@
                 submission.vectors.push(chunk.vector);
                 submission.payloads.push(payload);
               } else {
-                console.error(
-                  "The 'id' property is not defined in chunk.payload - it will be omitted from being inserted in QDrant collection."
+                logger.error(
+                  "The 'id' property is not defined in chunk.payload - it will be omitted from being inserted in QDrant collection.",
+                  { origin: "QDrant" }
                 );
               }
             });
@@ -265,7 +212,6 @@
 
           await DocumentVectors.bulkInsert(documentVectors);
           return { vectorized: true, error: null };
->>>>>>> e72fa8b3
         }
       }
 
