const { QdrantClient } = require("@qdrant/js-client-rest");
const { TextSplitter } = require("../../TextSplitter");
const { SystemSettings } = require("../../../models/systemSettings");
const { storeVectorResult, cachedVectorInformation } = require("../../files");
const { v4: uuidv4 } = require("uuid");
<<<<<<< HEAD
const { toChunks, getLLMProvider } = require("../../helpers");
=======
const {
  toChunks,
  getLLMProvider,
  getEmbeddingEngineSelection,
} = require("../../helpers");
const { sourceIdentifier } = require("../../chats");
>>>>>>> bf165f2a

const QDrant = {
  name: "QDrant",
  connect: async function () {
    if (process.env.VECTOR_DB !== "qdrant")
      throw new Error("QDrant::Invalid ENV settings");

    const client = new QdrantClient({
      url: process.env.QDRANT_ENDPOINT,
      ...(process.env.QDRANT_API_KEY
        ? { apiKey: process.env.QDRANT_API_KEY }
        : {}),
    });

    const isAlive = (await client.api("cluster")?.clusterStatus())?.ok || false;
    if (!isAlive)
      throw new Error(
        "QDrant::Invalid Heartbeat received - is the instance online?"
      );

    return { client };
  },
  heartbeat: async function () {
    await this.connect();
    return { heartbeat: Number(new Date()) };
  },
  totalVectors: async function () {
    const { client } = await this.connect();
    const { collections } = await client.getCollections();
    var totalVectors = 0;
    for (const collection of collections) {
      if (!collection || !collection.name) continue;
      totalVectors +=
        (await this.namespace(client, collection.name))?.vectorCount || 0;
    }
    return totalVectors;
  },
  namespaceCount: async function (_namespace = null) {
    const { client } = await this.connect();
    const namespace = await this.namespace(client, _namespace);
    return namespace?.vectorCount || 0;
  },
  similarityResponse: async function (
    _client,
    namespace,
    queryVector,
    similarityThreshold = 0.25,
    topN = 4,
    filterIdentifiers = []
  ) {
    const { client } = await this.connect();
    const result = {
      contextTexts: [],
      sourceDocuments: [],
      scores: [],
    };

    const responses = await client.search(namespace, {
      vector: queryVector,
      limit: topN,
      with_payload: true,
    });

    responses.forEach((response) => {
      if (response.score < similarityThreshold) return;
      if (filterIdentifiers.includes(sourceIdentifier(response?.payload))) {
        console.log(
          "QDrant: A source was filtered from context as it's parent document is pinned."
        );
        return;
      }

      result.contextTexts.push(response?.payload?.text || "");
      result.sourceDocuments.push({
        ...(response?.payload || {}),
        id: response.id,
      });
      result.scores.push(response.score);
    });

    return result;
  },
  namespace: async function (client, namespace = null) {
    if (!namespace) throw new Error("No namespace value provided.");
    const collection = await client.getCollection(namespace).catch(() => null);
    if (!collection) return null;

    return {
      name: namespace,
      ...collection,
      vectorCount: collection.vectors_count,
    };
  },
  hasNamespace: async function (namespace = null) {
    if (!namespace) return false;
    const { client } = await this.connect();
    return await this.namespaceExists(client, namespace);
  },
  namespaceExists: async function (client, namespace = null) {
    if (!namespace) throw new Error("No namespace value provided.");
    const collection = await client.getCollection(namespace).catch((e) => {
      console.error("QDrant::namespaceExists", e.message);
      return null;
    });
    return !!collection;
  },
  deleteVectorsInNamespace: async function (client, namespace = null) {
    await client.deleteCollection(namespace);
    return true;
  },
  // QDrant requires a dimension aspect for collection creation
  // we pass this in from the first chunk to infer the dimensions like other
  // providers do.
  getOrCreateCollection: async function (client, namespace, dimensions = null) {
    if (await this.namespaceExists(client, namespace)) {
      return await client.getCollection(namespace);
    }
    if (!dimensions)
      throw new Error(
        `Qdrant:getOrCreateCollection Unable to infer vector dimension from input. Open an issue on Github for support.`
      );
    await client.createCollection(namespace, {
      vectors: {
        size: dimensions,
        distance: "Cosine",
      },
    });
    return await client.getCollection(namespace);
  },
  addDocumentToNamespace: async function (
    namespace,
    documentData = {},
    fullFilePath = null
  ) {
    const { DocumentVectors } = require("../../../models/vectors");
    try {
      let vectorDimension = null;
      const { pageContent, docId, ...metadata } = documentData;
      if (!pageContent || pageContent.length == 0) return false;

      console.log("Adding new vectorized document into namespace", namespace);
      const cacheResult = await cachedVectorInformation(fullFilePath);
      if (cacheResult.exists) {
        const { client } = await this.connect();
        const { chunks } = cacheResult;
        const documentVectors = [];
        vectorDimension =
          chunks[0][0]?.vector?.length ?? chunks[0][0]?.values?.length ?? null;

        const collection = await this.getOrCreateCollection(
          client,
          namespace,
          vectorDimension
        );
        if (!collection)
          throw new Error("Failed to create new QDrant collection!", {
            namespace,
          });

        for (const chunk of chunks) {
          const submission = {
            ids: [],
            vectors: [],
            payloads: [],
          };

          // Before sending to Qdrant and saving the records to our db
          // we need to assign the id of each chunk that is stored in the cached file.
          // The id property must be defined or else it will be unable to be managed by ALLM.
          chunk.forEach((chunk) => {
            const id = uuidv4();
            if (chunk?.payload?.hasOwnProperty("id")) {
              const { id: _id, ...payload } = chunk.payload;
              documentVectors.push({ docId, vectorId: id });
              submission.ids.push(id);
              submission.vectors.push(chunk.vector);
              submission.payloads.push(payload);
            } else {
              console.error(
                "The 'id' property is not defined in chunk.payload - it will be omitted from being inserted in QDrant collection."
              );
            }
          });

          const additionResult = await client.upsert(namespace, {
            wait: true,
            batch: { ...submission },
          });
          if (additionResult?.status !== "completed")
            throw new Error("Error embedding into QDrant", additionResult);
        }

        await DocumentVectors.bulkInsert(documentVectors);
        return { vectorized: true, error: null };
      }

      // If we are here then we are going to embed and store a novel document.
      // We have to do this manually as opposed to using LangChains `Qdrant.fromDocuments`
      // because we then cannot atomically control our namespace to granularly find/remove documents
      // from vectordb.
<<<<<<< HEAD
      const textSplitter = new RecursiveCharacterTextSplitter({
        chunkSize: 1000,
        chunkOverlap: 20,
=======
      const textSplitter = new TextSplitter({
        chunkSize: TextSplitter.determineMaxChunkSize(
          await SystemSettings.getValueOrFallback({
            label: "text_splitter_chunk_size",
          }),
          getEmbeddingEngineSelection()?.embeddingMaxChunkLength
        ),
        chunkOverlap: await SystemSettings.getValueOrFallback(
          { label: "text_splitter_chunk_overlap" },
          20
        ),
>>>>>>> bf165f2a
      });
      const textChunks = await textSplitter.splitText(pageContent);

      console.log("Chunks created from document:", textChunks.length);
      const LLMConnector = getLLMProvider();
      const documentVectors = [];
      const vectors = [];
      const vectorValues = await LLMConnector.embedChunks(textChunks);
      const submission = {
        ids: [],
        vectors: [],
        payloads: [],
      };

      if (!!vectorValues && vectorValues.length > 0) {
        for (const [i, vector] of vectorValues.entries()) {
          if (!vectorDimension) vectorDimension = vector.length;
          const vectorRecord = {
            id: uuidv4(),
            vector: vector,
            // [DO NOT REMOVE]
            // LangChain will be unable to find your text if you embed manually and dont include the `text` key.
            // https://github.com/hwchase17/langchainjs/blob/2def486af734c0ca87285a48f1a04c057ab74bdf/langchain/src/vectorstores/pinecone.ts#L64
            payload: { ...metadata, text: textChunks[i] },
          };

          submission.ids.push(vectorRecord.id);
          submission.vectors.push(vectorRecord.vector);
          submission.payloads.push(vectorRecord.payload);

          vectors.push(vectorRecord);
          documentVectors.push({ docId, vectorId: vectorRecord.id });
        }
      } else {
        throw new Error(
          "Could not embed document chunks! This document will not be recorded."
        );
      }

      const { client } = await this.connect();
      const collection = await this.getOrCreateCollection(
        client,
        namespace,
        vectorDimension
      );
      if (!collection)
        throw new Error("Failed to create new QDrant collection!", {
          namespace,
        });

      if (vectors.length > 0) {
        const chunks = [];

        console.log("Inserting vectorized chunks into QDrant collection.");
        for (const chunk of toChunks(vectors, 500)) chunks.push(chunk);

        const additionResult = await client.upsert(namespace, {
          wait: true,
          batch: {
            ids: submission.ids,
            vectors: submission.vectors,
            payloads: submission.payloads,
          },
        });
        if (additionResult?.status !== "completed")
          throw new Error("Error embedding into QDrant", additionResult);

        await storeVectorResult(chunks, fullFilePath);
      }

      await DocumentVectors.bulkInsert(documentVectors);
      return { vectorized: true, error: null };
    } catch (e) {
      console.error("addDocumentToNamespace", e.message);
      return { vectorized: false, error: e.message };
    }
  },
  deleteDocumentFromNamespace: async function (namespace, docId) {
    const { DocumentVectors } = require("../../../models/vectors");
    const { client } = await this.connect();
    if (!(await this.namespaceExists(client, namespace))) return;

    const knownDocuments = await DocumentVectors.where({ docId });
    if (knownDocuments.length === 0) return;

    const vectorIds = knownDocuments.map((doc) => doc.vectorId);
    await client.delete(namespace, {
      wait: true,
      points: vectorIds,
    });

    const indexes = knownDocuments.map((doc) => doc.id);
    await DocumentVectors.deleteIds(indexes);
    return true;
  },
  performSimilaritySearch: async function ({
    namespace = null,
    input = "",
    LLMConnector = null,
    similarityThreshold = 0.25,
    topN = 4,
    filterIdentifiers = [],
  }) {
    if (!namespace || !input || !LLMConnector)
      throw new Error("Invalid request to performSimilaritySearch.");

    const { client } = await this.connect();
    if (!(await this.namespaceExists(client, namespace))) {
      return {
        contextTexts: [],
        sources: [],
        message: "Invalid query - no documents found for workspace!",
      };
    }

    const queryVector = await LLMConnector.embedTextInput(input);
    const { contextTexts, sourceDocuments } = await this.similarityResponse(
      client,
      namespace,
      queryVector,
      similarityThreshold,
      topN,
      filterIdentifiers
    );

    const sources = sourceDocuments.map((metadata, i) => {
      return { ...metadata, text: contextTexts[i] };
    });
    return {
      contextTexts,
      sources: this.curateSources(sources),
      message: false,
    };
  },
  "namespace-stats": async function (reqBody = {}) {
    const { namespace = null } = reqBody;
    if (!namespace) throw new Error("namespace required");
    const { client } = await this.connect();
    if (!(await this.namespaceExists(client, namespace)))
      throw new Error("Namespace by that name does not exist.");
    const stats = await this.namespace(client, namespace);
    return stats
      ? stats
      : { message: "No stats were able to be fetched from DB for namespace" };
  },
  "delete-namespace": async function (reqBody = {}) {
    const { namespace = null } = reqBody;
    const { client } = await this.connect();
    if (!(await this.namespaceExists(client, namespace)))
      throw new Error("Namespace by that name does not exist.");

    const details = await this.namespace(client, namespace);
    await this.deleteVectorsInNamespace(client, namespace);
    return {
      message: `Namespace ${namespace} was deleted along with ${details?.vectorCount} vectors.`,
    };
  },
  reset: async function () {
    const { client } = await this.connect();
    const response = await client.getCollections();
    for (const collection of response.collections) {
      await client.deleteCollection(collection.name);
    }
    return { reset: true };
  },
  curateSources: function (sources = []) {
    const documents = [];
    for (const source of sources) {
      if (Object.keys(source).length > 0) {
        const metadata = source.hasOwnProperty("metadata")
          ? source.metadata
          : source;
        documents.push({
          ...metadata,
        });
      }
    }

    return documents;
  },
};

module.exports.QDrant = QDrant;<|MERGE_RESOLUTION|>--- conflicted
+++ resolved
@@ -3,16 +3,12 @@
 const { SystemSettings } = require("../../../models/systemSettings");
 const { storeVectorResult, cachedVectorInformation } = require("../../files");
 const { v4: uuidv4 } = require("uuid");
-<<<<<<< HEAD
-const { toChunks, getLLMProvider } = require("../../helpers");
-=======
 const {
   toChunks,
   getLLMProvider,
   getEmbeddingEngineSelection,
 } = require("../../helpers");
 const { sourceIdentifier } = require("../../chats");
->>>>>>> bf165f2a
 
 const QDrant = {
   name: "QDrant",
@@ -213,11 +209,6 @@
       // We have to do this manually as opposed to using LangChains `Qdrant.fromDocuments`
       // because we then cannot atomically control our namespace to granularly find/remove documents
       // from vectordb.
-<<<<<<< HEAD
-      const textSplitter = new RecursiveCharacterTextSplitter({
-        chunkSize: 1000,
-        chunkOverlap: 20,
-=======
       const textSplitter = new TextSplitter({
         chunkSize: TextSplitter.determineMaxChunkSize(
           await SystemSettings.getValueOrFallback({
@@ -229,7 +220,6 @@
           { label: "text_splitter_chunk_overlap" },
           20
         ),
->>>>>>> bf165f2a
       });
       const textChunks = await textSplitter.splitText(pageContent);
 
