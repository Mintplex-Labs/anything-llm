--- conflicted
+++ resolved
@@ -150,21 +150,12 @@
       const { pageContent, docId, ...metadata } = documentData;
       if (!pageContent || pageContent.length == 0) return false;
 
-<<<<<<< HEAD
       logger.info(
         `Adding new vectorized document into namespace: ${namespace}`,
         {
           origin: "Zilliz",
         }
       );
-      const cacheResult = await cachedVectorInformation(fullFilePath);
-      if (cacheResult.exists) {
-        const { client } = await this.connect();
-        const { chunks } = cacheResult;
-        const documentVectors = [];
-        vectorDimension = chunks[0][0].values.length || null;
-=======
-      console.log("Adding new vectorized document into namespace", namespace);
       if (skipCache) {
         const cacheResult = await cachedVectorInformation(fullFilePath);
         if (cacheResult.exists) {
@@ -172,7 +163,6 @@
           const { chunks } = cacheResult;
           const documentVectors = [];
           vectorDimension = chunks[0][0].values.length || null;
->>>>>>> e72fa8b3
 
           await this.getOrCreateCollection(client, namespace, vectorDimension);
           for (const chunk of chunks) {
