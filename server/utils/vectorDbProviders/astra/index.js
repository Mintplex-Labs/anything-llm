const { AstraDB: AstraClient } = require("@datastax/astra-db-ts");
const { TextSplitter } = require("../../TextSplitter");
const { SystemSettings } = require("../../../models/systemSettings");
const { storeVectorResult, cachedVectorInformation } = require("../../files");
const { v4: uuidv4 } = require("uuid");
const { toChunks, getEmbeddingEngineSelection } = require("../../helpers");
const { sourceIdentifier } = require("../../chats");
const logger = require("../../logger");

const AstraDB = {
  name: "AstraDB",
  connect: async function () {
    if (process.env.VECTOR_DB !== "astra")
      throw new Error("AstraDB::Invalid ENV settings");

    const client = new AstraClient(
      process?.env?.ASTRA_DB_APPLICATION_TOKEN,
      process?.env?.ASTRA_DB_ENDPOINT
    );
    return { client };
  },
  heartbeat: async function () {
    return { heartbeat: Number(new Date()) };
  },
  // Astra interface will return a valid collection object even if the collection
  // does not actually exist. So we run a simple check which will always throw
  // when the table truly does not exist. Faster than iterating all collections.
  isRealCollection: async function (astraCollection = null) {
    if (!astraCollection) return false;
    return await astraCollection
      .countDocuments()
      .then(() => true)
      .catch(() => false);
  },
  totalVectors: async function () {
    const { client } = await this.connect();
    const collectionNames = await this.allNamespaces(client);
    var totalVectors = 0;
    for (const name of collectionNames) {
      const collection = await client.collection(name).catch(() => null);
      const count = await collection.countDocuments().catch(() => 0);
      totalVectors += count ? count : 0;
    }
    return totalVectors;
  },
  namespaceCount: async function (_namespace = null) {
    const { client } = await this.connect();
    const namespace = await this.namespace(client, _namespace);
    return namespace?.vectorCount || 0;
  },
  namespace: async function (client, namespace = null) {
    if (!namespace) throw new Error("No namespace value provided.");
    const collection = await client.collection(namespace).catch(() => null);
    if (!(await this.isRealCollection(collection))) return null;

    const count = await collection.countDocuments().catch((e) => {
      logger.error(`namespaceExists:: ${e.message}`, {
        origin: "AstraDB",
      });
      return null;
    });

    return {
      name: namespace,
      ...collection,
      vectorCount: typeof count === "number" ? count : 0,
    };
  },
  hasNamespace: async function (namespace = null) {
    if (!namespace) return false;
    const { client } = await this.connect();
    return await this.namespaceExists(client, namespace);
  },
  namespaceExists: async function (client, namespace = null) {
    if (!namespace) throw new Error("No namespace value provided.");
    const collection = await client.collection(namespace);
    return await this.isRealCollection(collection);
  },
  deleteVectorsInNamespace: async function (client, namespace = null) {
    await client.dropCollection(namespace);
    return true;
  },
  // AstraDB requires a dimension aspect for collection creation
  // we pass this in from the first chunk to infer the dimensions like other
  // providers do.
  getOrCreateCollection: async function (client, namespace, dimensions = null) {
    const isExists = await this.namespaceExists(client, namespace);
    if (!isExists) {
      if (!dimensions)
        throw new Error(
          `AstraDB:getOrCreateCollection Unable to infer vector dimension from input. Open an issue on Github for support.`
        );

      await client.createCollection(namespace, {
        vector: {
          dimension: dimensions,
          metric: "cosine",
        },
      });
    }
    return await client.collection(namespace);
  },
  addDocumentToNamespace: async function (
    namespace,
    documentData = {},
    fullFilePath = null,
    skipCache = false
  ) {
    const { DocumentVectors } = require("../../../models/vectors");
    try {
      let vectorDimension = null;
      const { pageContent, docId, ...metadata } = documentData;
      if (!pageContent || pageContent.length == 0) return false;

<<<<<<< HEAD
      logger.info("Adding new vectorized document into namespace", {
        origin: "AstraDB",
      });
      const cacheResult = await cachedVectorInformation(fullFilePath);
      if (cacheResult.exists) {
        const { client } = await this.connect();
        const { chunks } = cacheResult;
        const documentVectors = [];
        vectorDimension = chunks[0][0].values.length || null;
=======
      console.log("Adding new vectorized document into namespace", namespace);
      if (!skipCache) {
        const cacheResult = await cachedVectorInformation(fullFilePath);
        if (cacheResult.exists) {
          const { client } = await this.connect();
          const { chunks } = cacheResult;
          const documentVectors = [];
          vectorDimension = chunks[0][0].values.length || null;
>>>>>>> e72fa8b3

          const collection = await this.getOrCreateCollection(
            client,
            namespace,
            vectorDimension
          );
          if (!(await this.isRealCollection(collection)))
            throw new Error("Failed to create new AstraDB collection!", {
              namespace,
            });

          for (const chunk of chunks) {
            // Before sending to Astra and saving the records to our db
            // we need to assign the id of each chunk that is stored in the cached file.
            const newChunks = chunk.map((chunk) => {
              const _id = uuidv4();
              documentVectors.push({ docId, vectorId: _id });
              return {
                _id: _id,
                $vector: chunk.values,
                metadata: chunk.metadata || {},
              };
            });

            await collection.insertMany(newChunks);
          }
          await DocumentVectors.bulkInsert(documentVectors);
          return { vectorized: true, error: null };
        }
      }

      const EmbedderEngine = getEmbeddingEngineSelection();
      const textSplitter = new TextSplitter({
        chunkSize: TextSplitter.determineMaxChunkSize(
          await SystemSettings.getValueOrFallback({
            label: "text_splitter_chunk_size",
          }),
          EmbedderEngine?.embeddingMaxChunkLength
        ),
        chunkOverlap: await SystemSettings.getValueOrFallback(
          { label: "text_splitter_chunk_overlap" },
          20
        ),
        chunkHeaderMeta: {
          sourceDocument: metadata?.title,
          published: metadata?.published || "unknown",
        },
      });
      const textChunks = await textSplitter.splitText(pageContent);

      logger.info(`Chunks created from document: ${textChunks.length}`, {
        origin: "AstraDB",
      });
      const documentVectors = [];
      const vectors = [];
      const vectorValues = await EmbedderEngine.embedChunks(textChunks);

      if (!!vectorValues && vectorValues.length > 0) {
        for (const [i, vector] of vectorValues.entries()) {
          if (!vectorDimension) vectorDimension = vector.length;
          const vectorRecord = {
            _id: uuidv4(),
            $vector: vector,
            metadata: { ...metadata, text: textChunks[i] },
          };

          vectors.push(vectorRecord);
          documentVectors.push({ docId, vectorId: vectorRecord._id });
        }
      } else {
        throw new Error(
          "Could not embed document chunks! This document will not be recorded."
        );
      }
      const { client } = await this.connect();
      const collection = await this.getOrCreateCollection(
        client,
        namespace,
        vectorDimension
      );
      if (!(await this.isRealCollection(collection)))
        throw new Error("Failed to create new AstraDB collection!", {
          namespace,
        });

      if (vectors.length > 0) {
        const chunks = [];

        logger.info("Inserting vectorized chunks into Astra DB.", {
          origin: "AstraDB",
        });

        // AstraDB has maximum upsert size of 20 records per-request so we have to use a lower chunk size here
        // in order to do the queries - this takes a lot more time than other providers but there
        // is no way around it. This will save the vector-cache with the same layout, so we don't
        // have to chunk again for cached files.
        for (const chunk of toChunks(vectors, 20)) {
          chunks.push(
            chunk.map((c) => {
              return { id: c._id, values: c.$vector, metadata: c.metadata };
            })
          );
          await collection.insertMany(chunk);
        }
        await storeVectorResult(chunks, fullFilePath);
      }

      await DocumentVectors.bulkInsert(documentVectors);
      return { vectorized: true, error: null };
    } catch (e) {
      logger.error(`addDocumentToNamespace:: ${e.message}`, {
        origin: "AstraDB",
      });
      return { vectorized: false, error: e.message };
    }
  },
  deleteDocumentFromNamespace: async function (namespace, docId) {
    const { DocumentVectors } = require("../../../models/vectors");
    const { client } = await this.connect();
    if (!(await this.namespaceExists(client, namespace)))
      throw new Error(
        "Invalid namespace - has it been collected and populated yet?"
      );
    const collection = await client.collection(namespace);

    const knownDocuments = await DocumentVectors.where({ docId });
    if (knownDocuments.length === 0) return;

    const vectorIds = knownDocuments.map((doc) => doc.vectorId);
    for (const id of vectorIds) {
      await collection.deleteMany({
        _id: id,
      });
    }

    const indexes = knownDocuments.map((doc) => doc.id);
    await DocumentVectors.deleteIds(indexes);
    return true;
  },
  performSimilaritySearch: async function ({
    namespace = null,
    input = "",
    LLMConnector = null,
    similarityThreshold = 0.25,
    topN = 4,
    filterIdentifiers = [],
  }) {
    if (!namespace || !input || !LLMConnector)
      throw new Error("Invalid request to performSimilaritySearch.");

    const { client } = await this.connect();
    if (!(await this.namespaceExists(client, namespace))) {
      return {
        contextTexts: [],
        sources: [],
        message:
          "Invalid query - no namespace found for workspace in vector db!",
      };
    }

    const queryVector = await LLMConnector.embedTextInput(input);
    const { contextTexts, sourceDocuments } = await this.similarityResponse(
      client,
      namespace,
      queryVector,
      similarityThreshold,
      topN,
      filterIdentifiers
    );

    const sources = sourceDocuments.map((metadata, i) => {
      return { ...metadata, text: contextTexts[i] };
    });
    return {
      contextTexts,
      sources: this.curateSources(sources),
      message: false,
    };
  },
  similarityResponse: async function (
    client,
    namespace,
    queryVector,
    similarityThreshold = 0.25,
    topN = 4,
    filterIdentifiers = []
  ) {
    const result = {
      contextTexts: [],
      sourceDocuments: [],
      scores: [],
    };

    const collection = await client.collection(namespace);
    const responses = await collection
      .find(
        {},
        {
          sort: { $vector: queryVector },
          limit: topN,
          includeSimilarity: true,
        }
      )
      .toArray();

    responses.forEach((response) => {
      if (response.$similarity < similarityThreshold) return;
      if (filterIdentifiers.includes(sourceIdentifier(response.metadata))) {
        logger.info(
          "A source was filtered from context as it's parent document is pinned.",
          { origin: "AstraDB" }
        );
        return;
      }
      result.contextTexts.push(response.metadata.text);
      result.sourceDocuments.push(response);
      result.scores.push(response.$similarity);
    });
    return result;
  },
  allNamespaces: async function (client) {
    try {
      let header = new Headers();
      header.append("Token", client?.httpClient?.applicationToken);
      header.append("Content-Type", "application/json");

      let raw = JSON.stringify({
        findCollections: {},
      });

      let requestOptions = {
        method: "POST",
        headers: header,
        body: raw,
        redirect: "follow",
      };

      const call = await fetch(client?.httpClient?.baseUrl, requestOptions);
      const resp = await call?.text();
      const collections = resp ? JSON.parse(resp)?.status?.collections : [];
      return collections;
    } catch (e) {
      logger.error(`allNamespace:: ${e.message}`, { origin: "AstraDB" });
      return [];
    }
  },
  "namespace-stats": async function (reqBody = {}) {
    const { namespace = null } = reqBody;
    if (!namespace) throw new Error("namespace required");
    const { client } = await this.connect();
    if (!(await this.namespaceExists(client, namespace)))
      throw new Error("Namespace by that name does not exist.");
    const stats = await this.namespace(client, namespace);
    return stats
      ? stats
      : { message: "No stats were able to be fetched from DB for namespace" };
  },
  "delete-namespace": async function (reqBody = {}) {
    const { namespace = null } = reqBody;
    const { client } = await this.connect();
    if (!(await this.namespaceExists(client, namespace)))
      throw new Error("Namespace by that name does not exist.");

    const details = await this.namespace(client, namespace);
    await this.deleteVectorsInNamespace(client, namespace);
    return {
      message: `Namespace ${namespace} was deleted along with ${
        details?.vectorCount || "all"
      } vectors.`,
    };
  },
  curateSources: function (sources = []) {
    const documents = [];
    for (const source of sources) {
      if (Object.keys(source).length > 0) {
        const metadata = source.hasOwnProperty("metadata")
          ? source.metadata
          : source;
        documents.push({
          ...metadata,
        });
      }
    }

    return documents;
  },
};

module.exports.AstraDB = AstraDB;<|MERGE_RESOLUTION|>--- conflicted
+++ resolved
@@ -112,18 +112,9 @@
       const { pageContent, docId, ...metadata } = documentData;
       if (!pageContent || pageContent.length == 0) return false;
 
-<<<<<<< HEAD
       logger.info("Adding new vectorized document into namespace", {
         origin: "AstraDB",
       });
-      const cacheResult = await cachedVectorInformation(fullFilePath);
-      if (cacheResult.exists) {
-        const { client } = await this.connect();
-        const { chunks } = cacheResult;
-        const documentVectors = [];
-        vectorDimension = chunks[0][0].values.length || null;
-=======
-      console.log("Adding new vectorized document into namespace", namespace);
       if (!skipCache) {
         const cacheResult = await cachedVectorInformation(fullFilePath);
         if (cacheResult.exists) {
@@ -131,7 +122,6 @@
           const { chunks } = cacheResult;
           const documentVectors = [];
           vectorDimension = chunks[0][0].values.length || null;
->>>>>>> e72fa8b3
 
           const collection = await this.getOrCreateCollection(
             client,
