--- conflicted
+++ resolved
@@ -266,6 +266,7 @@
     namespace = null,
     input = "",
     LLMConnector = null,
+    similarityThreshold = 0.25,
   }) {
     if (!namespace || !input || !LLMConnector)
       throw new Error("Invalid request to performSimilaritySearch.");
@@ -284,70 +285,8 @@
       client,
       namespace,
       queryVector,
-      workspace?.similarityThreshold ?? 0.25
+      similarityThreshold
     );
-<<<<<<< HEAD
-    const memory = LLMConnector.constructPrompt({
-      systemPrompt: chatPrompt(workspace),
-      contextTexts: contextTexts,
-      userPrompt: input,
-    });
-    const responseText = await LLMConnector.getChatCompletion(memory, {
-      temperature: workspace?.openAiTemp ?? 0.7,
-    });
-
-    // When we roll out own response we have separate metadata and texts,
-    // so for source collection we need to combine them.
-    const sources = sourceDocuments.map((metadata, i) => {
-      return { metadata: { ...metadata, text: contextTexts[i] } };
-    });
-    return {
-      response: responseText,
-      sources: this.curateSources(sources),
-      message: false,
-    };
-  },
-  // This implementation of chat uses the chat history and modifies the system prompt at execution
-  // this is improved over the regular langchain implementation so that chats do not directly modify embeddings
-  // because then multi-user support will have all conversations mutating the base vector collection to which then
-  // the only solution is replicating entire vector databases per user - which will very quickly consume space on VectorDbs
-  chat: async function (reqBody = {}) {
-    const {
-      namespace = null,
-      input,
-      workspace = {},
-      chatHistory = [],
-    } = reqBody;
-    if (!namespace || !input) throw new Error("Invalid request body");
-
-    const { client } = await this.connect();
-    if (!(await this.namespaceExists(client, namespace))) {
-      return {
-        response: null,
-        sources: [],
-        message: "Invalid query - no documents found for workspace!",
-      };
-    }
-
-    const LLMConnector = getLLMProvider();
-    const queryVector = await LLMConnector.embedTextInput(input);
-    const { contextTexts, sourceDocuments } = await this.similarityResponse(
-      client,
-      namespace,
-      queryVector,
-      workspace?.similarityThreshold ?? 0.25
-    );
-    const memory = LLMConnector.constructPrompt({
-      systemPrompt: chatPrompt(workspace),
-      contextTexts: contextTexts,
-      userPrompt: input,
-      chatHistory,
-    });
-    const responseText = await LLMConnector.getChatCompletion(memory, {
-      temperature: workspace?.openAiTemp ?? 0.7,
-    });
-=======
->>>>>>> d34ec687
 
     const sources = sourceDocuments.map((metadata, i) => {
       return { metadata: { ...metadata, text: contextTexts[i] } };
