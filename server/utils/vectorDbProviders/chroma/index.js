const { ChromaClient } = require("chromadb");
const { TextSplitter } = require("../../TextSplitter");
const { SystemSettings } = require("../../../models/systemSettings");
const { storeVectorResult, cachedVectorInformation } = require("../../files");
const { v4: uuidv4 } = require("uuid");
const { toChunks, getEmbeddingEngineSelection } = require("../../helpers");
const { parseAuthHeader } = require("../../http");
const { sourceIdentifier } = require("../../chats");
const { VectorDatabase } = require("../base");

const COLLECTION_REGEX = new RegExp(
  /^(?!\d+\.\d+\.\d+\.\d+$)(?!.*\.\.)(?=^[a-zA-Z0-9][a-zA-Z0-9_-]{1,61}[a-zA-Z0-9]$).{3,63}$/
);

class Chroma extends VectorDatabase {
  constructor() {
    super();
  }

  get name() {
    return "Chroma";
  }

  // Chroma DB has specific requirements for collection names:
  // (1) Must contain 3-63 characters
  // (2) Must start and end with an alphanumeric character
  // (3) Can only contain alphanumeric characters, underscores, or hyphens
  // (4) Cannot contain two consecutive periods (..)
  // (5) Cannot be a valid IPv4 address
  // We need to enforce these rules by normalizing the collection names
  // before communicating with the Chroma DB.
  normalize(inputString) {
    if (COLLECTION_REGEX.test(inputString)) return inputString;
    let normalized = inputString.replace(/[^a-zA-Z0-9_-]/g, "-");

    // Replace consecutive periods with a single period (if any)
    normalized = normalized.replace(/\.\.+/g, ".");

    // Ensure the name doesn't start with a non-alphanumeric character
    if (normalized[0] && !/^[a-zA-Z0-9]$/.test(normalized[0])) {
      normalized = "anythingllm-" + normalized.slice(1);
    }

    // Ensure the name doesn't end with a non-alphanumeric character
    if (
      normalized[normalized.length - 1] &&
      !/^[a-zA-Z0-9]$/.test(normalized[normalized.length - 1])
    ) {
      normalized = normalized.slice(0, -1);
    }

    // Ensure the length is between 3 and 63 characters
    if (normalized.length < 3) {
      normalized = `anythingllm-${normalized}`;
    } else if (normalized.length > 63) {
      // Recheck the norm'd name if sliced since its ending can still be invalid.
      normalized = this.normalize(normalized.slice(0, 63));
    }

    // Ensure the name is not an IPv4 address
    if (/^\d+\.\d+\.\d+\.\d+$/.test(normalized)) {
      normalized = "-" + normalized.slice(1);
    }

    return normalized;
  }

  async connect() {
    if (process.env.VECTOR_DB !== "chroma")
      throw new Error("Chroma::Invalid ENV settings");

    const client = new ChromaClient({
      path: process.env.CHROMA_ENDPOINT, // if not set will fallback to localhost:8000
      ...(!!process.env.CHROMA_API_HEADER && !!process.env.CHROMA_API_KEY
        ? {
            fetchOptions: {
              headers: parseAuthHeader(
                process.env.CHROMA_API_HEADER || "X-Api-Key",
                process.env.CHROMA_API_KEY
              ),
            },
          }
        : {}),
    });

    const isAlive = await client.heartbeat();
    if (!isAlive)
      throw new Error(
        "ChromaDB::Invalid Heartbeat received - is the instance online?"
      );
    return { client };
  }

  async heartbeat() {
    const { client } = await this.connect();
    return { heartbeat: await client.heartbeat() };
  }

  async totalVectors() {
    const { client } = await this.connect();
    const collections = await client.listCollections();
    var totalVectors = 0;
    for (const collectionObj of collections) {
      const collection = await client
        .getCollection({ name: collectionObj.name })
        .catch(() => null);
      if (!collection) continue;
      totalVectors += await collection.count();
    }
    return totalVectors;
  }

  distanceToSimilarity(distance = null) {
    if (distance === null || typeof distance !== "number") return 0.0;
    if (distance >= 1.0) return 1;
    if (distance < 0) return 1 - Math.abs(distance);
    return 1 - distance;
  }

  async namespaceCount(_namespace = null) {
    const { client } = await this.connect();
    const namespace = await this.namespace(client, this.normalize(_namespace));
    return namespace?.vectorCount || 0;
  }

  async similarityResponse({
    client,
    namespace,
    queryVector,
    similarityThreshold = 0.25,
    topN = 4,
    filterIdentifiers = [],
  }) {
    const collection = await client.getCollection({
      name: this.normalize(namespace),
    });
    const result = {
      contextTexts: [],
      sourceDocuments: [],
      scores: [],
    };

    const response = await collection.query({
      queryEmbeddings: queryVector,
      nResults: topN,
    });

    response.ids[0].forEach((_, i) => {
      const similarity = this.distanceToSimilarity(response.distances[0][i]);
      if (similarity < similarityThreshold) return;

      if (
        filterIdentifiers.includes(sourceIdentifier(response.metadatas[0][i]))
      ) {
        console.log(
          "Chroma: A source was filtered from context as it's parent document is pinned."
        );
        return;
      }

      result.contextTexts.push(response.documents[0][i]);
      result.sourceDocuments.push(response.metadatas[0][i]);
      result.scores.push(similarity);
    });

    return result;
  }

  async namespace(client, namespace = null) {
    if (!namespace) throw new Error("No namespace value provided.");
    const collection = await client
      .getCollection({ name: this.normalize(namespace) })
      .catch(() => null);
    if (!collection) return null;

    return {
      ...collection,
      vectorCount: await collection.count(),
    };
  }

  async namespaceExists(client, namespace = null) {
    if (!namespace) throw new Error("No namespace value provided.");
    const collection = await client
      .getCollection({ name: this.normalize(namespace) })
      .catch((e) => {
        console.error("ChromaDB::namespaceExists", e.message);
        return null;
      });
    return !!collection;
  }

  async deleteVectorsInNamespace(client, namespace = null) {
    await client.deleteCollection({ name: this.normalize(namespace) });
    return true;
  }

  async deleteVectorsByIds(client, namespace, vectorIds) {
    const collection = await client.getCollection({
      name: this.normalize(namespace),
    });
    await collection.delete({ ids: vectorIds });
  }

  async addDocumentToNamespace(
    namespace,
    documentData = {},
    fullFilePath = null,
    skipCache = false
  ) {
    const { DocumentVectors } = require("../../../models/vectors");
    try {
      const { pageContent, docId, ...metadata } = documentData;
      if (!pageContent || pageContent.length == 0) return false;

      console.log("Adding new vectorized document into namespace", namespace);
      if (!skipCache) {
        const cacheResult = await cachedVectorInformation(fullFilePath);
        if (cacheResult.exists) {
          const { client } = await this.connect();
          const collection = await client.getOrCreateCollection({
            name: this.normalize(namespace),
            // returns [-1, 1] unit vector
            metadata: { "hnsw:space": "cosine" },
          });
          const { chunks } = cacheResult;
          const documentVectors = [];

          for (const chunk of chunks) {
            const submission = {
              ids: [],
              embeddings: [],
              metadatas: [],
              documents: [],
            };

            // Before sending to Chroma and saving the records to our db
            // we need to assign the id of each chunk that is stored in the cached file.
            chunk.forEach((chunk) => {
              const id = uuidv4();
              const { id: _id, ...metadata } = chunk.metadata;
              documentVectors.push({ docId, vectorId: id });
              submission.ids.push(id);
              submission.embeddings.push(chunk.values);
              submission.metadatas.push(metadata);
              submission.documents.push(metadata.text);
            });

            await this.smartAdd(collection, submission);
          }

          await DocumentVectors.bulkInsert(documentVectors);
          return { vectorized: true, error: null };
        }
      }

      // If we are here then we are going to embed and store a novel document.
      // We have to do this manually as opposed to using LangChains `Chroma.fromDocuments`
      // because we then cannot atomically control our namespace to granularly find/remove documents
      // from vectordb.
      const EmbedderEngine = getEmbeddingEngineSelection();
      const textSplitter = new TextSplitter({
        chunkSize: TextSplitter.determineMaxChunkSize(
          await SystemSettings.getValueOrFallback({
            label: "text_splitter_chunk_size",
          }),
          EmbedderEngine?.embeddingMaxChunkLength
        ),
        chunkOverlap: await SystemSettings.getValueOrFallback(
          { label: "text_splitter_chunk_overlap" },
          20
        ),
        chunkHeaderMeta: TextSplitter.buildHeaderMeta(metadata),
        chunkPrefix: EmbedderEngine?.embeddingPrefix,
      });
      const textChunks = await textSplitter.splitText(pageContent);

      console.log("Snippets created from document:", textChunks.length);
      const documentVectors = [];
      const vectors = [];
      const vectorValues = await EmbedderEngine.embedChunks(textChunks);
      const submission = {
        ids: [],
        embeddings: [],
        metadatas: [],
        documents: [],
      };

      if (!!vectorValues && vectorValues.length > 0) {
        for (const [i, vector] of vectorValues.entries()) {
          const vectorRecord = {
            id: uuidv4(),
            values: vector,
            // [DO NOT REMOVE]
            // LangChain will be unable to find your text if you embed manually and dont include the `text` key.
            // https://github.com/hwchase17/langchainjs/blob/2def486af734c0ca87285a48f1a04c057ab74bdf/langchain/src/vectorstores/pinecone.ts#L64
            metadata: { ...metadata, text: textChunks[i] },
          };

          submission.ids.push(vectorRecord.id);
          submission.embeddings.push(vectorRecord.values);
          submission.metadatas.push(metadata);
          submission.documents.push(textChunks[i]);

          vectors.push(vectorRecord);
          documentVectors.push({ docId, vectorId: vectorRecord.id });
        }
      } else {
        throw new Error(
          "Could not embed document chunks! This document will not be recorded."
        );
      }

      const { client } = await this.connect();
      const collection = await client.getOrCreateCollection({
        name: this.normalize(namespace),
        metadata: { "hnsw:space": "cosine" },
      });

      if (vectors.length > 0) {
        const chunks = [];
        console.log("Inserting vectorized chunks into Chroma collection.");
        for (const chunk of toChunks(vectors, 500)) chunks.push(chunk);

        try {
          await this.smartAdd(collection, submission);
          console.log(
            `Successfully added ${submission.ids.length} vectors to collection ${this.normalize(namespace)}`
          );
        } catch (error) {
          console.error("Error adding to ChromaDB:", error);
          throw new Error(`Error embedding into ChromaDB: ${error.message}`);
        }

        await storeVectorResult(chunks, fullFilePath);
      }

      await DocumentVectors.bulkInsert(documentVectors);
      return { vectorized: true, error: null };
    } catch (e) {
      console.error("addDocumentToNamespace", e.message);
      return { vectorized: false, error: e.message };
    }
  }

<<<<<<< HEAD
  async performSimilaritySearch({
=======
    const vectorIds = knownDocuments.map((doc) => doc.vectorId);
    await this.smartDelete(collection, vectorIds);

    const indexes = knownDocuments.map((doc) => doc.id);
    await DocumentVectors.deleteIds(indexes);
    return true;
  },
  performSimilaritySearch: async function ({
>>>>>>> b54ac2de
    namespace = null,
    input = "",
    LLMConnector = null,
    similarityThreshold = 0.25,
    topN = 4,
    filterIdentifiers = [],
  }) {
    if (!namespace || !input || !LLMConnector)
      throw new Error("Invalid request to performSimilaritySearch.");

    const { client } = await this.connect();
    if (!(await this.namespaceExists(client, this.normalize(namespace)))) {
      return {
        contextTexts: [],
        sources: [],
        message: "Invalid query - no documents found for workspace!",
      };
    }

    const queryVector = await LLMConnector.embedTextInput(input);
    const { contextTexts, sourceDocuments, scores } =
      await this.similarityResponse({
        client,
        namespace,
        queryVector,
        similarityThreshold,
        topN,
        filterIdentifiers,
      });

    const sources = sourceDocuments.map((metadata, i) => ({
      metadata: {
        ...metadata,
        text: contextTexts[i],
        score: scores?.[i] || null,
      },
    }));

    return {
      contextTexts,
      sources: this.curateSources(sources),
      message: false,
    };
  }

  async reset() {
    const { client } = await this.connect();
    await client.reset();
    return { reset: true };
  }

  curateSources(sources = []) {
    const documents = [];
    for (const source of sources) {
      const { metadata = {} } = source;
      if (Object.keys(metadata).length > 0) {
        documents.push({
          ...metadata,
          ...(source.hasOwnProperty("pageContent")
            ? { text: source.pageContent }
            : {}),
        });
      }
    }

    return documents;
<<<<<<< HEAD
  }
}
=======
  },
  /**
   * This method is a wrapper around the ChromaCollection.add method.
   * It will return true if the add was successful, false otherwise.
   * For local deployments, this will be the same as calling the add method directly since there are no limitations.
   * @param {import("chromadb").Collection} collection
   * @param {{ids: string[], embeddings: number[], metadatas: Record<string, any>[], documents: string[]}[]} submissions
   * @returns {Promise<boolean>} True if the add was successful, false otherwise.
   */
  smartAdd: async function (collection, submissions) {
    await collection.add(submissions);
    return true;
  },
  /**
   * This method is a wrapper around the ChromaCollection.delete method.
   * It will return the result of the delete method directly.
   * For local deployments, this will be the same as calling the delete method directly since there are no limitations.
   * @param {import("chromadb").Collection} collection
   * @param {string[]} vectorIds
   * @returns {Promise<boolean>} True if the delete was successful, false otherwise.
   */
  smartDelete: async function (collection, vectorIds) {
    await collection.delete({ ids: vectorIds });
    return true;
  },
};
>>>>>>> b54ac2de

module.exports.Chroma = Chroma;<|MERGE_RESOLUTION|>--- conflicted
+++ resolved
@@ -199,7 +199,7 @@
     const collection = await client.getCollection({
       name: this.normalize(namespace),
     });
-    await collection.delete({ ids: vectorIds });
+    await this.smartDelete(collection, vectorIds);
   }
 
   async addDocumentToNamespace(
@@ -343,18 +343,7 @@
     }
   }
 
-<<<<<<< HEAD
   async performSimilaritySearch({
-=======
-    const vectorIds = knownDocuments.map((doc) => doc.vectorId);
-    await this.smartDelete(collection, vectorIds);
-
-    const indexes = knownDocuments.map((doc) => doc.id);
-    await DocumentVectors.deleteIds(indexes);
-    return true;
-  },
-  performSimilaritySearch: async function ({
->>>>>>> b54ac2de
     namespace = null,
     input = "",
     LLMConnector = null,
@@ -421,11 +410,8 @@
     }
 
     return documents;
-<<<<<<< HEAD
-  }
-}
-=======
-  },
+  }
+
   /**
    * This method is a wrapper around the ChromaCollection.add method.
    * It will return true if the add was successful, false otherwise.
@@ -434,10 +420,11 @@
    * @param {{ids: string[], embeddings: number[], metadatas: Record<string, any>[], documents: string[]}[]} submissions
    * @returns {Promise<boolean>} True if the add was successful, false otherwise.
    */
-  smartAdd: async function (collection, submissions) {
+  async smartAdd(collection, submissions) {
     await collection.add(submissions);
     return true;
-  },
+  }
+
   /**
    * This method is a wrapper around the ChromaCollection.delete method.
    * It will return the result of the delete method directly.
@@ -446,11 +433,10 @@
    * @param {string[]} vectorIds
    * @returns {Promise<boolean>} True if the delete was successful, false otherwise.
    */
-  smartDelete: async function (collection, vectorIds) {
+  async smartDelete(collection, vectorIds) {
     await collection.delete({ ids: vectorIds });
     return true;
-  },
-};
->>>>>>> b54ac2de
+  }
+}
 
 module.exports.Chroma = Chroma;