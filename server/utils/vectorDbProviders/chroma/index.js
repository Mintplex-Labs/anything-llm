const { ChromaClient } = require("chromadb");
const { TextSplitter } = require("../../TextSplitter");
const { SystemSettings } = require("../../../models/systemSettings");
const { storeVectorResult, cachedVectorInformation } = require("../../files");
const { v4: uuidv4 } = require("uuid");
<<<<<<< HEAD
const { toChunks, getLLMProvider } = require("../../helpers");
=======
const {
  toChunks,
  getLLMProvider,
  getEmbeddingEngineSelection,
} = require("../../helpers");
const { parseAuthHeader } = require("../../http");
const { sourceIdentifier } = require("../../chats");
>>>>>>> bf165f2a

const Chroma = {
  name: "Chroma",
  connect: async function () {
    if (process.env.VECTOR_DB !== "chroma")
      throw new Error("Chroma::Invalid ENV settings");

    const client = new ChromaClient({
      path: process.env.CHROMA_ENDPOINT, // if not set will fallback to localhost:8000
      ...(!!process.env.CHROMA_API_HEADER && !!process.env.CHROMA_API_KEY
        ? {
            fetchOptions: {
              headers: {
                [process.env.CHROMA_API_HEADER || "X-Api-Key"]:
                  process.env.CHROMA_API_KEY,
              },
            },
          }
        : {}),
    });

    const isAlive = await client.heartbeat();
    if (!isAlive)
      throw new Error(
        "ChromaDB::Invalid Heartbeat received - is the instance online?"
      );
    return { client };
  },
  heartbeat: async function () {
    const { client } = await this.connect();
    return { heartbeat: await client.heartbeat() };
  },
  totalVectors: async function () {
    const { client } = await this.connect();
    const collections = await client.listCollections();
    var totalVectors = 0;
    for (const collectionObj of collections) {
      const collection = await client
        .getCollection({ name: collectionObj.name })
        .catch(() => null);
      if (!collection) continue;
      totalVectors += await collection.count();
    }
    return totalVectors;
  },
  distanceToSimilarity: function (distance = null) {
    if (distance === null || typeof distance !== "number") return 0.0;
    if (distance >= 1.0) return 1;
    if (distance <= 0) return 0;
    return 1 - distance;
  },
  namespaceCount: async function (_namespace = null) {
    const { client } = await this.connect();
    const namespace = await this.namespace(client, _namespace);
    return namespace?.vectorCount || 0;
  },
  similarityResponse: async function (
    client,
    namespace,
    queryVector,
    similarityThreshold = 0.25,
    topN = 4,
    filterIdentifiers = []
  ) {
    const collection = await client.getCollection({ name: namespace });
    const result = {
      contextTexts: [],
      sourceDocuments: [],
      scores: [],
    };

    const response = await collection.query({
      queryEmbeddings: queryVector,
      nResults: topN,
    });
    response.ids[0].forEach((_, i) => {
      if (
        this.distanceToSimilarity(response.distances[0][i]) <
        similarityThreshold
      )
        return;

      if (
        filterIdentifiers.includes(sourceIdentifier(response.metadatas[0][i]))
      ) {
        console.log(
          "Chroma: A source was filtered from context as it's parent document is pinned."
        );
        return;
      }
      result.contextTexts.push(response.documents[0][i]);
      result.sourceDocuments.push(response.metadatas[0][i]);
      result.scores.push(this.distanceToSimilarity(response.distances[0][i]));
    });

    return result;
  },
  namespace: async function (client, namespace = null) {
    if (!namespace) throw new Error("No namespace value provided.");
    const collection = await client
      .getCollection({ name: namespace })
      .catch(() => null);
    if (!collection) return null;

    return {
      ...collection,
      vectorCount: await collection.count(),
    };
  },
  hasNamespace: async function (namespace = null) {
    if (!namespace) return false;
    const { client } = await this.connect();
    return await this.namespaceExists(client, namespace);
  },
  namespaceExists: async function (client, namespace = null) {
    if (!namespace) throw new Error("No namespace value provided.");
    const collection = await client
      .getCollection({ name: namespace })
      .catch((e) => {
        console.error("ChromaDB::namespaceExists", e.message);
        return null;
      });
    return !!collection;
  },
  deleteVectorsInNamespace: async function (client, namespace = null) {
    await client.deleteCollection({ name: namespace });
    return true;
  },
  addDocumentToNamespace: async function (
    namespace,
    documentData = {},
    fullFilePath = null
  ) {
    const { DocumentVectors } = require("../../../models/vectors");
    try {
      const { pageContent, docId, ...metadata } = documentData;
      if (!pageContent || pageContent.length == 0) return false;

      console.log("Adding new vectorized document into namespace", namespace);
      const cacheResult = await cachedVectorInformation(fullFilePath);
      if (cacheResult.exists) {
        const { client } = await this.connect();
        const collection = await client.getOrCreateCollection({
          name: namespace,
          metadata: { "hnsw:space": "cosine" },
        });
        const { chunks } = cacheResult;
        const documentVectors = [];

        for (const chunk of chunks) {
          const submission = {
            ids: [],
            embeddings: [],
            metadatas: [],
            documents: [],
          };

          // Before sending to Chroma and saving the records to our db
          // we need to assign the id of each chunk that is stored in the cached file.
          chunk.forEach((chunk) => {
            const id = uuidv4();
            const { id: _id, ...metadata } = chunk.metadata;
            documentVectors.push({ docId, vectorId: id });
            submission.ids.push(id);
            submission.embeddings.push(chunk.values);
            submission.metadatas.push(metadata);
            submission.documents.push(metadata.text);
          });

          const additionResult = await collection.add(submission);
          if (!additionResult)
            throw new Error("Error embedding into ChromaDB", additionResult);
        }

        await DocumentVectors.bulkInsert(documentVectors);
        return { vectorized: true, error: null };
      }

      // If we are here then we are going to embed and store a novel document.
      // We have to do this manually as opposed to using LangChains `Chroma.fromDocuments`
      // because we then cannot atomically control our namespace to granularly find/remove documents
      // from vectordb.
<<<<<<< HEAD
      const textSplitter = new RecursiveCharacterTextSplitter({
        chunkSize: 1000,
        chunkOverlap: 20,
=======
      const textSplitter = new TextSplitter({
        chunkSize: TextSplitter.determineMaxChunkSize(
          await SystemSettings.getValueOrFallback({
            label: "text_splitter_chunk_size",
          }),
          getEmbeddingEngineSelection()?.embeddingMaxChunkLength
        ),
        chunkOverlap: await SystemSettings.getValueOrFallback(
          { label: "text_splitter_chunk_overlap" },
          20
        ),
>>>>>>> bf165f2a
      });
      const textChunks = await textSplitter.splitText(pageContent);

      console.log("Chunks created from document:", textChunks.length);
      const LLMConnector = getLLMProvider();
      const documentVectors = [];
      const vectors = [];
      const vectorValues = await LLMConnector.embedChunks(textChunks);
      const submission = {
        ids: [],
        embeddings: [],
        metadatas: [],
        documents: [],
      };

      if (!!vectorValues && vectorValues.length > 0) {
        for (const [i, vector] of vectorValues.entries()) {
          const vectorRecord = {
            id: uuidv4(),
            values: vector,
            // [DO NOT REMOVE]
            // LangChain will be unable to find your text if you embed manually and dont include the `text` key.
            // https://github.com/hwchase17/langchainjs/blob/2def486af734c0ca87285a48f1a04c057ab74bdf/langchain/src/vectorstores/pinecone.ts#L64
            metadata: { ...metadata, text: textChunks[i] },
          };

          submission.ids.push(vectorRecord.id);
          submission.embeddings.push(vectorRecord.values);
          submission.metadatas.push(metadata);
          submission.documents.push(textChunks[i]);

          vectors.push(vectorRecord);
          documentVectors.push({ docId, vectorId: vectorRecord.id });
        }
      } else {
        throw new Error(
          "Could not embed document chunks! This document will not be recorded."
        );
      }

      const { client } = await this.connect();
      const collection = await client.getOrCreateCollection({
        name: namespace,
        metadata: { "hnsw:space": "cosine" },
      });

      if (vectors.length > 0) {
        const chunks = [];

        console.log("Inserting vectorized chunks into Chroma collection.");
        for (const chunk of toChunks(vectors, 500)) chunks.push(chunk);

        const additionResult = await collection.add(submission);
        if (!additionResult)
          throw new Error("Error embedding into ChromaDB", additionResult);

        await storeVectorResult(chunks, fullFilePath);
      }

      await DocumentVectors.bulkInsert(documentVectors);
      return { vectorized: true, error: null };
    } catch (e) {
      console.error("addDocumentToNamespace", e.message);
      return { vectorized: false, error: e.message };
    }
  },
  deleteDocumentFromNamespace: async function (namespace, docId) {
    const { DocumentVectors } = require("../../../models/vectors");
    const { client } = await this.connect();
    if (!(await this.namespaceExists(client, namespace))) return;
    const collection = await client.getCollection({
      name: namespace,
    });

    const knownDocuments = await DocumentVectors.where({ docId });
    if (knownDocuments.length === 0) return;

    const vectorIds = knownDocuments.map((doc) => doc.vectorId);
    await collection.delete({ ids: vectorIds });

    const indexes = knownDocuments.map((doc) => doc.id);
    await DocumentVectors.deleteIds(indexes);
    return true;
  },
  performSimilaritySearch: async function ({
    namespace = null,
    input = "",
    LLMConnector = null,
    similarityThreshold = 0.25,
    topN = 4,
    filterIdentifiers = [],
  }) {
    if (!namespace || !input || !LLMConnector)
      throw new Error("Invalid request to performSimilaritySearch.");

    const { client } = await this.connect();
    if (!(await this.namespaceExists(client, namespace))) {
      return {
        contextTexts: [],
        sources: [],
        message: "Invalid query - no documents found for workspace!",
      };
    }

    const queryVector = await LLMConnector.embedTextInput(input);
    const { contextTexts, sourceDocuments } = await this.similarityResponse(
      client,
      namespace,
      queryVector,
      similarityThreshold,
      topN,
      filterIdentifiers
    );

    const sources = sourceDocuments.map((metadata, i) => {
      return { metadata: { ...metadata, text: contextTexts[i] } };
    });
    return {
      contextTexts,
      sources: this.curateSources(sources),
      message: false,
    };
  },
  "namespace-stats": async function (reqBody = {}) {
    const { namespace = null } = reqBody;
    if (!namespace) throw new Error("namespace required");
    const { client } = await this.connect();
    if (!(await this.namespaceExists(client, namespace)))
      throw new Error("Namespace by that name does not exist.");
    const stats = await this.namespace(client, namespace);
    return stats
      ? stats
      : { message: "No stats were able to be fetched from DB for namespace" };
  },
  "delete-namespace": async function (reqBody = {}) {
    const { namespace = null } = reqBody;
    const { client } = await this.connect();
    if (!(await this.namespaceExists(client, namespace)))
      throw new Error("Namespace by that name does not exist.");

    const details = await this.namespace(client, namespace);
    await this.deleteVectorsInNamespace(client, namespace);
    return {
      message: `Namespace ${namespace} was deleted along with ${details?.vectorCount} vectors.`,
    };
  },
  reset: async function () {
    const { client } = await this.connect();
    await client.reset();
    return { reset: true };
  },
  curateSources: function (sources = []) {
    const documents = [];
    for (const source of sources) {
      const { metadata = {} } = source;
      if (Object.keys(metadata).length > 0) {
        documents.push({
          ...metadata,
          ...(source.hasOwnProperty("pageContent")
            ? { text: source.pageContent }
            : {}),
        });
      }
    }

    return documents;
  },
};

module.exports.Chroma = Chroma;<|MERGE_RESOLUTION|>--- conflicted
+++ resolved
@@ -3,9 +3,6 @@
 const { SystemSettings } = require("../../../models/systemSettings");
 const { storeVectorResult, cachedVectorInformation } = require("../../files");
 const { v4: uuidv4 } = require("uuid");
-<<<<<<< HEAD
-const { toChunks, getLLMProvider } = require("../../helpers");
-=======
 const {
   toChunks,
   getLLMProvider,
@@ -13,7 +10,6 @@
 } = require("../../helpers");
 const { parseAuthHeader } = require("../../http");
 const { sourceIdentifier } = require("../../chats");
->>>>>>> bf165f2a
 
 const Chroma = {
   name: "Chroma",
@@ -26,10 +22,10 @@
       ...(!!process.env.CHROMA_API_HEADER && !!process.env.CHROMA_API_KEY
         ? {
             fetchOptions: {
-              headers: {
-                [process.env.CHROMA_API_HEADER || "X-Api-Key"]:
-                  process.env.CHROMA_API_KEY,
-              },
+              headers: parseAuthHeader(
+                process.env.CHROMA_API_HEADER || "X-Api-Key",
+                process.env.CHROMA_API_KEY
+              ),
             },
           }
         : {}),
@@ -196,11 +192,6 @@
       // We have to do this manually as opposed to using LangChains `Chroma.fromDocuments`
       // because we then cannot atomically control our namespace to granularly find/remove documents
       // from vectordb.
-<<<<<<< HEAD
-      const textSplitter = new RecursiveCharacterTextSplitter({
-        chunkSize: 1000,
-        chunkOverlap: 20,
-=======
       const textSplitter = new TextSplitter({
         chunkSize: TextSplitter.determineMaxChunkSize(
           await SystemSettings.getValueOrFallback({
@@ -212,7 +203,6 @@
           { label: "text_splitter_chunk_overlap" },
           20
         ),
->>>>>>> bf165f2a
       });
       const textChunks = await textSplitter.splitText(pageContent);
 
