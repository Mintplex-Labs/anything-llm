const lancedb = require("vectordb");
const { toChunks } = require("../../helpers");
const { OpenAIEmbeddings } = require("langchain/embeddings/openai");
const { RecursiveCharacterTextSplitter } = require("langchain/text_splitter");
const { storeVectorResult, cachedVectorInformation } = require("../../files");
const { Configuration, OpenAIApi } = require("openai");
const { v4: uuidv4 } = require("uuid");
const { chatPrompt } = require("../../chats");

// Since we roll our own results for prompting we
// have to manually curate sources as well.
function curateLanceSources(sources = []) {
  const knownDocs = [];
  const documents = [];
  for (const source of sources) {
    const { text: _t, vector: _v, score: _s, ...metadata } = source;
    if (
      Object.keys(metadata).length > 0 &&
      !knownDocs.includes(metadata.title)
    ) {
      documents.push({ ...metadata });
      knownDocs.push(metadata.title);
    }
  }

  return documents;
}

const LanceDb = {
  uri: `${
    !!process.env.STORAGE_DIR ? `${process.env.STORAGE_DIR}/` : "./storage/"
  }lancedb`,
  name: "LanceDb",
  connect: async function () {
    if (process.env.VECTOR_DB !== "lancedb")
      throw new Error("LanceDB::Invalid ENV settings");

    const client = await lancedb.connect(this.uri);
    return { client };
  },
  heartbeat: async function () {
    await this.connect();
    return { heartbeat: Number(new Date()) };
  },
  totalIndicies: async function () {
    return 0; // Unsupported for LanceDB - so always zero
  },
  embeddingFunc: function () {
    return new lancedb.OpenAIEmbeddingFunction(
      "context",
      process.env.OPEN_AI_KEY
    );
  },
  embedChunks: async function (openai, chunks) {
    const {
      data: { data },
    } = await openai.createEmbedding({
      model: "text-embedding-ada-002",
      input: chunks,
    });
    return data.length > 0 &&
      data.every((embd) => embd.hasOwnProperty("embedding"))
      ? data.map((embd) => embd.embedding)
      : null;
  },
  embedder: function () {
    return new OpenAIEmbeddings({ openAIApiKey: process.env.OPEN_AI_KEY });
  },
  openai: function () {
    const config = new Configuration({ apiKey: process.env.OPEN_AI_KEY });
    const openai = new OpenAIApi(config);
    return openai;
  },
<<<<<<< HEAD
  getChatCompletion: async function (openai, messages = []) {
=======
  embedChunk: async function (openai, textChunk) {
    const {
      data: { data },
    } = await openai.createEmbedding({
      model: "text-embedding-ada-002",
      input: textChunk,
    });
    return data.length > 0 && data[0].hasOwnProperty("embedding")
      ? data[0].embedding
      : null;
  },
  getChatCompletion: async function (
    openai,
    messages = [],
    { temperature = 0.7 }
  ) {
>>>>>>> 5a7d8add
    const model = process.env.OPEN_MODEL_PREF || "gpt-3.5-turbo";
    const { data } = await openai.createChatCompletion({
      model,
      messages,
      temperature,
    });

    if (!data.hasOwnProperty("choices")) return null;
    return data.choices[0].message.content;
  },
  similarityResponse: async function (client, namespace, queryVector) {
    const collection = await client.openTable(namespace);
    const result = {
      contextTexts: [],
      sourceDocuments: [],
    };

    const response = await collection
      .search(queryVector)
      .metricType("cosine")
      .limit(5)
      .execute();

    response.forEach((item) => {
      const { vector: _, ...rest } = item;
      result.contextTexts.push(rest.text);
      result.sourceDocuments.push(rest);
    });

    return result;
  },
  namespace: async function (client, namespace = null) {
    if (!namespace) throw new Error("No namespace value provided.");
    const collection = await client.openTable(namespace).catch(() => false);
    if (!collection) return null;

    return {
      ...collection,
    };
  },
  updateOrCreateCollection: async function (client, data = [], namespace) {
    if (await this.hasNamespace(namespace)) {
      const collection = await client.openTable(namespace);
      await collection.add(data);
      return true;
    }

    await client.createTable(namespace, data);
    return true;
  },
  hasNamespace: async function (namespace = null) {
    if (!namespace) return false;
    const { client } = await this.connect();
    const exists = await this.namespaceExists(client, namespace);
    return exists;
  },
  namespaceExists: async function (client, namespace = null) {
    if (!namespace) throw new Error("No namespace value provided.");
    const collections = await client.tableNames();
    return collections.includes(namespace);
  },
  deleteVectorsInNamespace: async function (client, namespace = null) {
    const fs = require("fs");
    fs.rm(`${client.uri}/${namespace}.lance`, { recursive: true }, () => null);
    return true;
  },
  deleteDocumentFromNamespace: async function (_namespace, _docId) {
    console.error(
      `LanceDB:deleteDocumentFromNamespace - unsupported operation. No changes made to vector db.`
    );
    return false;
  },
  addDocumentToNamespace: async function (
    namespace,
    documentData = {},
    fullFilePath = null
  ) {
    const { DocumentVectors } = require("../../../models/vectors");
    try {
      const { pageContent, docId, ...metadata } = documentData;
      if (!pageContent || pageContent.length == 0) return false;

      console.log("Adding new vectorized document into namespace", namespace);
      const cacheResult = await cachedVectorInformation(fullFilePath);
      if (cacheResult.exists) {
        const { client } = await this.connect();
        const { chunks } = cacheResult;
        const documentVectors = [];
        const submissions = [];

        for (const chunk of chunks) {
          chunk.forEach((chunk) => {
            const id = uuidv4();
            const { id: _id, ...metadata } = chunk.metadata;
            documentVectors.push({ docId, vectorId: id });
            submissions.push({ id: id, vector: chunk.values, ...metadata });
          });
        }

        await this.updateOrCreateCollection(client, submissions, namespace);
        await DocumentVectors.bulkInsert(documentVectors);
        return true;
      }

      // If we are here then we are going to embed and store a novel document.
      // We have to do this manually as opposed to using LangChains `xyz.fromDocuments`
      // because we then cannot atomically control our namespace to granularly find/remove documents
      // from vectordb.
      const textSplitter = new RecursiveCharacterTextSplitter({
        chunkSize: 1000,
        chunkOverlap: 20,
      });
      const textChunks = await textSplitter.splitText(pageContent);

      console.log("Chunks created from document:", textChunks.length);
      const documentVectors = [];
      const vectors = [];
      const submissions = [];
      const openai = this.openai();

      for (const textChunk of textChunks) {
        const vectorValues = await this.embedChunk(openai, textChunk);

        if (!!vectorValues) {
          for (const [i, vector] of vectorValues.entries()) {
            const vectorRecord = {
              id: uuidv4(),
              values: vector,
              // [DO NOT REMOVE]
              // LangChain will be unable to find your text if you embed manually and dont include the `text` key.
              // https://github.com/hwchase17/langchainjs/blob/2def486af734c0ca87285a48f1a04c057ab74bdf/langchain/src/vectorstores/pinecone.ts#L64
              metadata: { ...metadata, text: textChunks[i] },
            };

            vectors.push(vectorRecord);
            submissions.push({
              id: vectorRecord.id,
              vector: vectorRecord.values,
              ...vectorRecord.metadata,
            });
            documentVectors.push({ docId, vectorId: vectorRecord.id });
          }
        } else {
          console.error(
            "Could not use OpenAI to embed document chunks! This document will not be recorded."
          );
        }
      }

      if (vectors.length > 0) {
        const chunks = [];
        for (const chunk of toChunks(vectors, 500)) chunks.push(chunk);

        console.log("Inserting vectorized chunks into LanceDB collection.");
        const { client } = await this.connect();
        await this.updateOrCreateCollection(client, submissions, namespace);
        await storeVectorResult(chunks, fullFilePath);
      }

      await DocumentVectors.bulkInsert(documentVectors);
      return true;
    } catch (e) {
      console.error("addDocumentToNamespace", e.message);
      return false;
    }
  },
  query: async function (reqBody = {}) {
    const { namespace = null, input, workspace = {} } = reqBody;
    if (!namespace || !input) throw new Error("Invalid request body");

    const { client } = await this.connect();
    if (!(await this.namespaceExists(client, namespace))) {
      return {
        response: null,
        sources: [],
        message: "Invalid query - no documents found for workspace!",
      };
    }

    // LanceDB does not have langchainJS support so we roll our own here.
    const queryVector = await this.embedChunk(this.openai(), input);
    const { contextTexts, sourceDocuments } = await this.similarityResponse(
      client,
      namespace,
      queryVector
    );
    const prompt = {
      role: "system",
      content: `${chatPrompt(workspace)}
    Context:
    ${contextTexts
      .map((text, i) => {
        return `[CONTEXT ${i}]:\n${text}\n[END CONTEXT ${i}]\n\n`;
      })
      .join("")}`,
    };
    const memory = [prompt, { role: "user", content: input }];
    const responseText = await this.getChatCompletion(this.openai(), memory, {
      temperature: workspace?.openAiTemp ?? 0.7,
    });

    return {
      response: responseText,
      sources: curateLanceSources(sourceDocuments),
      message: false,
    };
  },
  // This implementation of chat uses the chat history and modifies the system prompt at execution
  // this is improved over the regular langchain implementation so that chats do not directly modify embeddings
  // because then multi-user support will have all conversations mutating the base vector collection to which then
  // the only solution is replicating entire vector databases per user - which will very quickly consume space on VectorDbs
  chat: async function (reqBody = {}) {
    const {
      namespace = null,
      input,
      workspace = {},
      chatHistory = [],
    } = reqBody;
    if (!namespace || !input) throw new Error("Invalid request body");

    const { client } = await this.connect();
    if (!(await this.namespaceExists(client, namespace))) {
      return {
        response: null,
        sources: [],
        message: "Invalid query - no documents found for workspace!",
      };
    }

    const queryVector = await this.embedChunk(this.openai(), input);
    const { contextTexts, sourceDocuments } = await this.similarityResponse(
      client,
      namespace,
      queryVector
    );
    const prompt = {
      role: "system",
      content: `${chatPrompt(workspace)}
    Context:
    ${contextTexts
      .map((text, i) => {
        return `[CONTEXT ${i}]:\n${text}\n[END CONTEXT ${i}]\n\n`;
      })
      .join("")}`,
    };
    const memory = [prompt, ...chatHistory, { role: "user", content: input }];
    const responseText = await this.getChatCompletion(this.openai(), memory, {
      temperature: workspace?.openAiTemp ?? 0.7,
    });

    return {
      response: responseText,
      sources: curateLanceSources(sourceDocuments),
      message: false,
    };
  },
  "namespace-stats": async function (reqBody = {}) {
    const { namespace = null } = reqBody;
    if (!namespace) throw new Error("namespace required");
    const { client } = await this.connect();
    if (!(await this.namespaceExists(client, namespace)))
      throw new Error("Namespace by that name does not exist.");
    const stats = await this.namespace(client, namespace);
    return stats
      ? stats
      : { message: "No stats were able to be fetched from DB for namespace" };
  },
  "delete-namespace": async function (reqBody = {}) {
    const { namespace = null } = reqBody;
    const { client } = await this.connect();
    if (!(await this.namespaceExists(client, namespace)))
      throw new Error("Namespace by that name does not exist.");

    await this.deleteVectorsInNamespace(client, namespace);
    return {
      message: `Namespace ${namespace} was deleted.`,
    };
  },
  reset: async function () {
    const { client } = await this.connect();
    const fs = require("fs");
    fs.rm(`${client.uri}`, { recursive: true }, () => null);
    return { reset: true };
  },
};

module.exports.LanceDb = LanceDb;<|MERGE_RESOLUTION|>--- conflicted
+++ resolved
@@ -27,9 +27,8 @@
 }
 
 const LanceDb = {
-  uri: `${
-    !!process.env.STORAGE_DIR ? `${process.env.STORAGE_DIR}/` : "./storage/"
-  }lancedb`,
+  uri: `${!!process.env.STORAGE_DIR ? `${process.env.STORAGE_DIR}/` : "./storage/"
+    }lancedb`,
   name: "LanceDb",
   connect: async function () {
     if (process.env.VECTOR_DB !== "lancedb")
@@ -71,9 +70,6 @@
     const openai = new OpenAIApi(config);
     return openai;
   },
-<<<<<<< HEAD
-  getChatCompletion: async function (openai, messages = []) {
-=======
   embedChunk: async function (openai, textChunk) {
     const {
       data: { data },
@@ -90,7 +86,6 @@
     messages = [],
     { temperature = 0.7 }
   ) {
->>>>>>> 5a7d8add
     const model = process.env.OPEN_MODEL_PREF || "gpt-3.5-turbo";
     const { data } = await openai.createChatCompletion({
       model,
@@ -282,10 +277,10 @@
       content: `${chatPrompt(workspace)}
     Context:
     ${contextTexts
-      .map((text, i) => {
-        return `[CONTEXT ${i}]:\n${text}\n[END CONTEXT ${i}]\n\n`;
-      })
-      .join("")}`,
+          .map((text, i) => {
+            return `[CONTEXT ${i}]:\n${text}\n[END CONTEXT ${i}]\n\n`;
+          })
+          .join("")}`,
     };
     const memory = [prompt, { role: "user", content: input }];
     const responseText = await this.getChatCompletion(this.openai(), memory, {
@@ -331,10 +326,10 @@
       content: `${chatPrompt(workspace)}
     Context:
     ${contextTexts
-      .map((text, i) => {
-        return `[CONTEXT ${i}]:\n${text}\n[END CONTEXT ${i}]\n\n`;
-      })
-      .join("")}`,
+          .map((text, i) => {
+            return `[CONTEXT ${i}]:\n${text}\n[END CONTEXT ${i}]\n\n`;
+          })
+          .join("")}`,
     };
     const memory = [prompt, ...chatHistory, { role: "user", content: input }];
     const responseText = await this.getChatCompletion(this.openai(), memory, {
