const { CloudClient } = require("chromadb");
const { Chroma } = require("../chroma");
const { toChunks } = require("../../helpers");

<<<<<<< HEAD
// ChromaCloud works exactly the same as Chroma so we can just extend the
// Chroma class and override the connect method to use CloudClient

class ChromaCloud extends Chroma {
  constructor() {
    super();
  }

  get name() {
    return "ChromaCloud";
  }

  async connect() {
=======
/**
 * ChromaCloud works nearly the same as Chroma so we can just extend the
 * Chroma class and override the connect method to use the CloudClient for major differences in API functionality.
 */
const ChromaCloud = {
  ...Chroma,
  name: "ChromaCloud",
  /**
   * Basic quota/limitations for Chroma Cloud for accounts. Does not lookup client-specific limits.
   * @see https://docs.trychroma.com/cloud/quotas-limits
   */
  limits: {
    maxEmbeddingDim: 4_096,
    maxDocumentBytes: 16_384,
    maxMetadataBytes: 4_096,
    maxRecordsPerWrite: 300,
  },
  connect: async function () {
>>>>>>> b54ac2de
    if (process.env.VECTOR_DB !== "chromacloud")
      throw new Error("ChromaCloud::Invalid ENV settings");

    const client = new CloudClient({
      apiKey: process.env.CHROMACLOUD_API_KEY,
      tenant: process.env.CHROMACLOUD_TENANT,
      database: process.env.CHROMACLOUD_DATABASE,
    });

    const isAlive = await client.heartbeat();
    if (!isAlive)
      throw new Error(
        "ChromaCloud::Invalid Heartbeat received - is the instance online?"
      );
    return { client };
<<<<<<< HEAD
  }
}
=======
  },
  /**
   * Chroma Cloud has some basic limitations on upserts to protect performance and latency.
   * Local deployments do not have these limitations since they are self-hosted.
   *
   * This method, if cloud, will do some simple logic/heuristics to ensure that the upserts are not too large.
   * Otherwise, it may throw a 422.
   * @param {import("chromadb").Collection} collection
   * @param {{ids: string[], embeddings: number[], metadatas: Record<string, any>[], documents: string[]}[]} submissions
   * @returns {Promise<boolean>} True if the upsert was successful, false otherwise.
   * If the upsert was not successful, the error message will be returned.
   */
  smartAdd: async function (collection, submission) {
    const testSubmission = {
      id: submission.ids[0],
      embedding: submission.embeddings[0],
      metadata: submission.metadatas[0],
      document: submission.documents[0],
    };

    if (testSubmission.embedding.length > this.limits.maxEmbeddingDim)
      console.warn(
        `ChromaCloud::Embedding dimension too large (default max is ${this.limits.maxEmbeddingDim}). Got ${testSubmission.embedding.length}. Upsert may fail!`
      );
    if (testSubmission.document.length > this.limits.maxDocumentBytes)
      console.warn(
        `ChromaCloud::Document length too large (default max is ${this.limits.maxDocumentBytes}). Got ${testSubmission.document.length}. Upsert may fail!`
      );
    if (
      JSON.stringify(testSubmission.metadata).length >
      this.limits.maxMetadataBytes
    )
      console.warn(
        `ChromaCloud::Metadata length too large (default max is ${this.limits.maxMetadataBytes}). Got ${JSON.stringify(testSubmission.metadata).length}. Upsert may fail!`
      );

    // If the submissions are not too large, just add them directly.
    if (submission.ids.length <= this.limits.maxRecordsPerWrite) {
      await collection.add(submission);
      return true;
    }

    console.log(
      `ChromaCloud::Upsert Payload is too large (max is ${this.limits.maxRecordsPerWrite} records). Splitting into chunks of ${this.limits.maxRecordsPerWrite} records.`
    );
    const chunks = [];
    let chunkedSubmission = {
      ids: [],
      embeddings: [],
      metadatas: [],
      documents: [],
    };
    for (let i = 0; i < submission.ids.length; i++) {
      chunkedSubmission.ids.push(submission.ids[i]);
      chunkedSubmission.embeddings.push(submission.embeddings[i]);
      chunkedSubmission.metadatas.push(submission.metadatas[i]);
      chunkedSubmission.documents.push(submission.documents[i]);
      if (chunkedSubmission.ids.length === this.limits.maxRecordsPerWrite) {
        console.log(
          `ChromaCloud::Adding chunk payload ${chunks.length + 1} of ${Math.ceil(submission.ids.length / this.limits.maxRecordsPerWrite)}`
        );
        chunks.push(chunkedSubmission);
        chunkedSubmission = {
          ids: [],
          embeddings: [],
          metadatas: [],
          documents: [],
        };
      }
    }
    // Push remaining submissions to the last chunk
    if (chunkedSubmission.ids.length > 0) chunks.push(chunkedSubmission);

    let counter = 1;
    for (const chunk of chunks) {
      await collection.add(chunk);
      counter++;
    }
    return true;
  },
  /**
   * This method is a wrapper around the ChromaCollection.delete method.
   * It will return the result of the delete method directly.
   * Chroma Cloud has some basic limitations on deletes to protect performance and latency.
   * Local deployments do not have these limitations since they are self-hosted.
   *
   * This method, if cloud, will do some simple logic/heuristics to ensure that the deletes are not too large.
   * Otherwise, it may throw a 422.
   * @param {import("chromadb").Collection} collection
   * @param {string[]} vectorIds
   * @returns {Promise<boolean>} True if the delete was successful, false otherwise.
   */
  smartDelete: async function (collection, vectorIds) {
    if (vectorIds.length <= this.limits.maxRecordsPerWrite)
      return await collection.delete({ ids: vectorIds });

    console.log(
      `ChromaCloud::Delete Payload is too large (max is ${this.limits.maxRecordsPerWrite} records). Splitting into chunks of ${this.limits.maxRecordsPerWrite} records.`
    );
    const chunks = toChunks(vectorIds, this.limits.maxRecordsPerWrite);
    let counter = 1;
    for (const chunk of chunks) {
      console.log(`ChromaCloud::Deleting chunk ${counter} of ${chunks.length}`);
      await collection.delete({ ids: chunk });
      counter++;
    }
    return true;
  },
};
>>>>>>> b54ac2de

module.exports.ChromaCloud = ChromaCloud;<|MERGE_RESOLUTION|>--- conflicted
+++ resolved
@@ -2,13 +2,23 @@
 const { Chroma } = require("../chroma");
 const { toChunks } = require("../../helpers");
 
-<<<<<<< HEAD
-// ChromaCloud works exactly the same as Chroma so we can just extend the
-// Chroma class and override the connect method to use CloudClient
-
+/**
+ * ChromaCloud works nearly the same as Chroma so we can just extend the
+ * Chroma class and override the connect method to use the CloudClient for major differences in API functionality.
+ */
 class ChromaCloud extends Chroma {
   constructor() {
     super();
+    /**
+     * Basic quota/limitations for Chroma Cloud for accounts. Does not lookup client-specific limits.
+     * @see https://docs.trychroma.com/cloud/quotas-limits
+     */
+    this.limits = {
+      maxEmbeddingDim: 4_096,
+      maxDocumentBytes: 16_384,
+      maxMetadataBytes: 4_096,
+      maxRecordsPerWrite: 300,
+    };
   }
 
   get name() {
@@ -16,26 +26,6 @@
   }
 
   async connect() {
-=======
-/**
- * ChromaCloud works nearly the same as Chroma so we can just extend the
- * Chroma class and override the connect method to use the CloudClient for major differences in API functionality.
- */
-const ChromaCloud = {
-  ...Chroma,
-  name: "ChromaCloud",
-  /**
-   * Basic quota/limitations for Chroma Cloud for accounts. Does not lookup client-specific limits.
-   * @see https://docs.trychroma.com/cloud/quotas-limits
-   */
-  limits: {
-    maxEmbeddingDim: 4_096,
-    maxDocumentBytes: 16_384,
-    maxMetadataBytes: 4_096,
-    maxRecordsPerWrite: 300,
-  },
-  connect: async function () {
->>>>>>> b54ac2de
     if (process.env.VECTOR_DB !== "chromacloud")
       throw new Error("ChromaCloud::Invalid ENV settings");
 
@@ -51,11 +41,8 @@
         "ChromaCloud::Invalid Heartbeat received - is the instance online?"
       );
     return { client };
-<<<<<<< HEAD
   }
-}
-=======
-  },
+
   /**
    * Chroma Cloud has some basic limitations on upserts to protect performance and latency.
    * Local deployments do not have these limitations since they are self-hosted.
@@ -67,7 +54,7 @@
    * @returns {Promise<boolean>} True if the upsert was successful, false otherwise.
    * If the upsert was not successful, the error message will be returned.
    */
-  smartAdd: async function (collection, submission) {
+  async smartAdd(collection, submission) {
     const testSubmission = {
       id: submission.ids[0],
       embedding: submission.embeddings[0],
@@ -134,7 +121,8 @@
       counter++;
     }
     return true;
-  },
+  }
+
   /**
    * This method is a wrapper around the ChromaCollection.delete method.
    * It will return the result of the delete method directly.
@@ -147,7 +135,7 @@
    * @param {string[]} vectorIds
    * @returns {Promise<boolean>} True if the delete was successful, false otherwise.
    */
-  smartDelete: async function (collection, vectorIds) {
+  async smartDelete(collection, vectorIds) {
     if (vectorIds.length <= this.limits.maxRecordsPerWrite)
       return await collection.delete({ ids: vectorIds });
 
@@ -162,8 +150,7 @@
       counter++;
     }
     return true;
-  },
-};
->>>>>>> b54ac2de
+  }
+}
 
 module.exports.ChromaCloud = ChromaCloud;