const { PineconeClient } = require("@pinecone-database/pinecone");
const { PineconeStore } = require("langchain/vectorstores/pinecone");
const { OpenAI } = require("langchain/llms/openai");
const { VectorDBQAChain, LLMChain } = require("langchain/chains");
const { OpenAIEmbeddings } = require("langchain/embeddings/openai");
const { VectorStoreRetrieverMemory } = require("langchain/memory");
const { PromptTemplate } = require("langchain/prompts");
const { RecursiveCharacterTextSplitter } = require("langchain/text_splitter");
const { storeVectorResult, cachedVectorInformation } = require("../../files");
const { Configuration, OpenAIApi } = require("openai");
const { v4: uuidv4 } = require("uuid");
const { toChunks, curateSources } = require("../../helpers");
const { chatPrompt } = require("../../chats");

const Pinecone = {
  name: "Pinecone",
  connect: async function () {
    if (process.env.VECTOR_DB !== "pinecone")
      throw new Error("Pinecone::Invalid ENV settings");

    const client = new PineconeClient();
    await client.init({
      apiKey: process.env.PINECONE_API_KEY,
      environment: process.env.PINECONE_ENVIRONMENT,
    });
    const pineconeIndex = client.Index(process.env.PINECONE_INDEX);
    const { status } = await client.describeIndex({
      indexName: process.env.PINECONE_INDEX,
    });

    if (!status.ready) throw new Error("Pinecode::Index not ready.");
    return { client, pineconeIndex, indexName: process.env.PINECONE_INDEX };
  },
  embedder: function () {
    return new OpenAIEmbeddings({ openAIApiKey: process.env.OPEN_AI_KEY });
  },
  openai: function () {
    const config = new Configuration({ apiKey: process.env.OPEN_AI_KEY });
    const openai = new OpenAIApi(config);
    return openai;
  },
<<<<<<< HEAD
  embedChunks: async function (openai, chunks) {
=======
  getChatCompletion: async function (
    openai,
    messages = [],
    { temperature = 0.7 }
  ) {
    const model = process.env.OPEN_MODEL_PREF || "gpt-3.5-turbo";
    const { data } = await openai.createChatCompletion({
      model,
      messages,
      temperature,
    });

    if (!data.hasOwnProperty("choices")) return null;
    return data.choices[0].message.content;
  },
  embedChunk: async function (openai, textChunk) {
>>>>>>> 5a7d8add
    const {
      data: { data },
    } = await openai.createEmbedding({
      model: "text-embedding-ada-002",
      input: chunks,
    });
    return data.length > 0 &&
      data.every((embd) => embd.hasOwnProperty("embedding"))
      ? data.map((embd) => embd.embedding)
      : null;
  },
  llm: function ({ temperature = 0.7 }) {
    const model = process.env.OPEN_MODEL_PREF || "gpt-3.5-turbo";
    return new OpenAI({
      openAIApiKey: process.env.OPEN_AI_KEY,
      modelName: model,
      temperature,
    });
  },
  totalIndicies: async function () {
    const { pineconeIndex } = await this.connect();
    const { namespaces } = await pineconeIndex.describeIndexStats1();
    return Object.values(namespaces).reduce(
      (a, b) => a + (b?.vectorCount || 0),
      0
    );
  },
  similarityResponse: async function (index, namespace, queryVector) {
    const result = {
      contextTexts: [],
      sourceDocuments: [],
    };
    const response = await index.query({
      queryRequest: {
        namespace,
        vector: queryVector,
        topK: 4,
        includeMetadata: true,
      },
    });

    response.matches.forEach((match) => {
      result.contextTexts.push(match.metadata.text);
      result.sourceDocuments.push(match);
    });

    return result;
  },
  namespace: async function (index, namespace = null) {
    if (!namespace) throw new Error("No namespace value provided.");
    const { namespaces } = await index.describeIndexStats1();
    return namespaces.hasOwnProperty(namespace) ? namespaces[namespace] : null;
  },
  hasNamespace: async function (namespace = null) {
    if (!namespace) return false;
    const { pineconeIndex } = await this.connect();
    return await this.namespaceExists(pineconeIndex, namespace);
  },
  namespaceExists: async function (index, namespace = null) {
    if (!namespace) throw new Error("No namespace value provided.");
    const { namespaces } = await index.describeIndexStats1();
    return namespaces.hasOwnProperty(namespace);
  },
  deleteVectorsInNamespace: async function (index, namespace = null) {
    await index.delete1({ namespace, deleteAll: true });
    return true;
  },
  addDocumentToNamespace: async function (
    namespace,
    documentData = {},
    fullFilePath = null
  ) {
    const { DocumentVectors } = require("../../../models/vectors");
    try {
      const { pageContent, docId, ...metadata } = documentData;
      if (!pageContent || pageContent.length == 0) return false;

      console.log("Adding new vectorized document into namespace", namespace);
      const cacheResult = await cachedVectorInformation(fullFilePath);
      if (cacheResult.exists) {
        const { pineconeIndex } = await this.connect();
        const { chunks } = cacheResult;
        const documentVectors = [];

        for (const chunk of chunks) {
          // Before sending to Pinecone and saving the records to our db
          // we need to assign the id of each chunk that is stored in the cached file.
          const newChunks = chunk.map((chunk) => {
            const id = uuidv4();
            documentVectors.push({ docId, vectorId: id });
            return { ...chunk, id };
          });

          // Push chunks with new ids to pinecone.
          await pineconeIndex.upsert({
            upsertRequest: {
              vectors: [...newChunks],
              namespace,
            },
          });
        }

        await DocumentVectors.bulkInsert(documentVectors);
        return true;
      }

      // If we are here then we are going to embed and store a novel document.
      // We have to do this manually as opposed to using LangChains `PineconeStore.fromDocuments`
      // because we then cannot atomically control our namespace to granularly find/remove documents
      // from vectordb.
      // https://github.com/hwchase17/langchainjs/blob/2def486af734c0ca87285a48f1a04c057ab74bdf/langchain/src/vectorstores/pinecone.ts#L167
      const textSplitter = new RecursiveCharacterTextSplitter({
        chunkSize: 1000,
        chunkOverlap: 20,
      });
      const textChunks = await textSplitter.splitText(pageContent);

      console.log("Chunks created from document:", textChunks.length);
      const documentVectors = [];
      const vectors = [];
      const openai = this.openai();

      const vectorValues = await this.embedChunks(openai, textChunks);

      if (!!vectorValues) {
        for (const [i, vector] of vectorValues.entries()) {
          const vectorRecord = {
            id: uuidv4(),
            values: vector,
            // [DO NOT REMOVE]
            // LangChain will be unable to find your text if you embed manually and dont include the `text` key.
            // https://github.com/hwchase17/langchainjs/blob/2def486af734c0ca87285a48f1a04c057ab74bdf/langchain/src/vectorstores/pinecone.ts#L64
            metadata: { ...metadata, text: textChunks[i] },
          };

          vectors.push(vectorRecord);
          documentVectors.push({ docId, vectorId: vectorRecord.id });
        }
      } else {
        console.error(
          "Could not use OpenAI to embed document chunks! This document will not be recorded."
        );
      }

      if (vectors.length > 0) {
        const chunks = [];
        const { pineconeIndex } = await this.connect();
        console.log("Inserting vectorized chunks into Pinecone.");
        for (const chunk of toChunks(vectors, 100)) {
          chunks.push(chunk);
          await pineconeIndex.upsert({
            upsertRequest: {
              vectors: [...chunk],
              namespace,
            },
          });
        }
        await storeVectorResult(chunks, fullFilePath);
      }

      await DocumentVectors.bulkInsert(documentVectors);
      return true;
    } catch (e) {
      console.error("addDocumentToNamespace", e.message);
      return false;
    }
  },
  deleteDocumentFromNamespace: async function (namespace, docId) {
    const { DocumentVectors } = require("../../../models/vectors");
    const { pineconeIndex } = await this.connect();
    if (!(await this.namespaceExists(pineconeIndex, namespace))) return;

    const knownDocuments = await DocumentVectors.where(`docId = '${docId}'`);
    if (knownDocuments.length === 0) return;

    const vectorIds = knownDocuments.map((doc) => doc.vectorId);
    await pineconeIndex.delete1({
      ids: vectorIds,
      namespace,
    });

    const indexes = knownDocuments.map((doc) => doc.id);
    await DocumentVectors.deleteIds(indexes);
    return true;
  },
  "namespace-stats": async function (reqBody = {}) {
    const { namespace = null } = reqBody;
    if (!namespace) throw new Error("namespace required");
    const { pineconeIndex } = await this.connect();
    if (!(await this.namespaceExists(pineconeIndex, namespace)))
      throw new Error("Namespace by that name does not exist.");
    const stats = await this.namespace(pineconeIndex, namespace);
    return stats
      ? stats
      : { message: "No stats were able to be fetched from DB" };
  },
  "delete-namespace": async function (reqBody = {}) {
    const { namespace = null } = reqBody;
    const { pineconeIndex } = await this.connect();
    if (!(await this.namespaceExists(pineconeIndex, namespace)))
      throw new Error("Namespace by that name does not exist.");

    const details = await this.namespace(pineconeIndex, namespace);
    await this.deleteVectorsInNamespace(pineconeIndex, namespace);
    return {
      message: `Namespace ${namespace} was deleted along with ${details.vectorCount} vectors.`,
    };
  },
  query: async function (reqBody = {}) {
    const { namespace = null, input, workspace = {} } = reqBody;
    if (!namespace || !input) throw new Error("Invalid request body");

    const { pineconeIndex } = await this.connect();
    if (!(await this.namespaceExists(pineconeIndex, namespace))) {
      return {
        response: null,
        sources: [],
        message: "Invalid query - no documents found for workspace!",
      };
    }

    const vectorStore = await PineconeStore.fromExistingIndex(this.embedder(), {
      pineconeIndex,
      namespace,
    });

    const model = this.llm({
      temperature: workspace?.openAiTemp ?? 0.7,
    });
    const chain = VectorDBQAChain.fromLLM(model, vectorStore, {
      k: 5,
      returnSourceDocuments: true,
    });
    const response = await chain.call({ query: input });
    return {
      response: response.text,
      sources: curateSources(response.sourceDocuments),
      message: false,
    };
  },
  // This implementation of chat uses the chat history and modifies the system prompt at execution
  // this is improved over the regular langchain implementation so that chats do not directly modify embeddings
  // because then multi-user support will have all conversations mutating the base vector collection to which then
  // the only solution is replicating entire vector databases per user - which will very quickly consume space on VectorDbs
  chat: async function (reqBody = {}) {
    const {
      namespace = null,
      input,
      workspace = {},
      chatHistory = [],
    } = reqBody;
    if (!namespace || !input) throw new Error("Invalid request body");

    const { pineconeIndex } = await this.connect();
    if (!(await this.namespaceExists(pineconeIndex, namespace)))
      throw new Error(
        "Invalid namespace - has it been collected and seeded yet?"
      );

    const queryVector = await this.embedChunk(this.openai(), input);
    const { contextTexts, sourceDocuments } = await this.similarityResponse(
      pineconeIndex,
      namespace,
      queryVector
    );
    const prompt = {
      role: "system",
      content: `${chatPrompt(workspace)}
    Context:
    ${contextTexts
      .map((text, i) => {
        return `[CONTEXT ${i}]:\n${text}\n[END CONTEXT ${i}]\n\n`;
      })
      .join("")}`,
    };

    const memory = [prompt, ...chatHistory, { role: "user", content: input }];

    const responseText = await this.getChatCompletion(this.openai(), memory, {
      temperature: workspace?.openAiTemp ?? 0.7,
    });

    return {
      response: responseText,
      sources: curateSources(sourceDocuments),
      message: false,
    };
  },
};

module.exports.Pinecone = Pinecone;<|MERGE_RESOLUTION|>--- conflicted
+++ resolved
@@ -39,9 +39,6 @@
     const openai = new OpenAIApi(config);
     return openai;
   },
-<<<<<<< HEAD
-  embedChunks: async function (openai, chunks) {
-=======
   getChatCompletion: async function (
     openai,
     messages = [],
@@ -57,8 +54,7 @@
     if (!data.hasOwnProperty("choices")) return null;
     return data.choices[0].message.content;
   },
-  embedChunk: async function (openai, textChunk) {
->>>>>>> 5a7d8add
+  embedChunks: async function (openai, chunks) {
     const {
       data: { data },
     } = await openai.createEmbedding({
@@ -329,10 +325,10 @@
       content: `${chatPrompt(workspace)}
     Context:
     ${contextTexts
-      .map((text, i) => {
-        return `[CONTEXT ${i}]:\n${text}\n[END CONTEXT ${i}]\n\n`;
-      })
-      .join("")}`,
+          .map((text, i) => {
+            return `[CONTEXT ${i}]:\n${text}\n[END CONTEXT ${i}]\n\n`;
+          })
+          .join("")}`,
     };
 
     const memory = [prompt, ...chatHistory, { role: "user", content: input }];
