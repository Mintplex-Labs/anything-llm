--- conflicted
+++ resolved
@@ -106,21 +106,12 @@
       const { pageContent, docId, ...metadata } = documentData;
       if (!pageContent || pageContent.length == 0) return false;
 
-<<<<<<< HEAD
       logger.info(
         `Adding new vectorized document into namespace: ${namespace}`,
         {
           origin: "Pinecone",
         }
       );
-      const cacheResult = await cachedVectorInformation(fullFilePath);
-      if (cacheResult.exists) {
-        const { pineconeIndex } = await this.connect();
-        const pineconeNamespace = pineconeIndex.namespace(namespace);
-        const { chunks } = cacheResult;
-        const documentVectors = [];
-=======
-      console.log("Adding new vectorized document into namespace", namespace);
       if (!skipCache) {
         const cacheResult = await cachedVectorInformation(fullFilePath);
         if (cacheResult.exists) {
@@ -128,7 +119,6 @@
           const pineconeNamespace = pineconeIndex.namespace(namespace);
           const { chunks } = cacheResult;
           const documentVectors = [];
->>>>>>> e72fa8b3
 
           for (const chunk of chunks) {
             // Before sending to Pinecone and saving the records to our db
