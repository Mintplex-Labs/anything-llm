const path = require("path");
const fs = require("fs");
const { getType } = require("mime");
const { v4 } = require("uuid");
const { SystemSettings } = require("../../models/systemSettings");
const { normalizePath } = require(".");
const LOGO_FILENAME = "anything-llm.png";

function validFilename(newFilename = "") {
  return ![LOGO_FILENAME].includes(newFilename);
}

function getDefaultFilename() {
  return LOGO_FILENAME;
}

async function determineLogoFilepath(defaultFilename = LOGO_FILENAME) {
  const currentLogoFilename = await SystemSettings.currentLogoFilename();
  const basePath = process.env.STORAGE_DIR ?
    path.join(process.env.STORAGE_DIR, "assets") :
    path.join(__dirname, "../../storage/assets");
  const defaultFilepath = path.join(basePath, defaultFilename);

  if (currentLogoFilename && validFilename(currentLogoFilename)) {
    customLogoPath = path.join(basePath, normalizePath(currentLogoFilename));
    return fs.existsSync(customLogoPath) ? customLogoPath : defaultFilepath;
  }

  return defaultFilepath;
}

function fetchLogo(logoPath) {
  if (!fs.existsSync(logoPath)) {
    return {
      found: false,
      buffer: null,
      size: 0,
      mime: 'none/none',
    };
  }

  const mime = getType(logoPath);
  const buffer = fs.readFileSync(logoPath);
  return {
    found: true,
    buffer,
    size: buffer.length,
    mime,
  };
}

async function renameLogoFile(originalFilename = null) {
  const extname = path.extname(originalFilename) || ".png";
  const newFilename = `${v4()}${extname}`;
<<<<<<< HEAD
  const originalFilepath = process.env.STORAGE_DIR ?
    path.join(
      process.env.STORAGE_DIR,
      'assets',
      originalFilename
    ) :
    path.join(
      __dirname,
      `../../storage/assets/${originalFilename}`
    );
  const outputFilepath = process.env.STORAGE_DIR ?
    path.join(
      process.env.STORAGE_DIR,
      'assets',
      newFilename
    ) :
    path.join(
      __dirname,
      `../../storage/assets/${newFilename}`
    );
=======
  const originalFilepath = process.env.STORAGE_DIR
    ? path.join(
        process.env.STORAGE_DIR,
        "assets",
        normalizePath(originalFilename)
      )
    : path.join(
        __dirname,
        `../../storage/assets`,
        normalizePath(originalFilename)
      );
  const outputFilepath = process.env.STORAGE_DIR
    ? path.join(process.env.STORAGE_DIR, "assets", normalizePath(newFilename))
    : path.join(__dirname, `../../storage/assets`, normalizePath(newFilename));
>>>>>>> bf165f2a

  fs.renameSync(originalFilepath, outputFilepath);
  return newFilename;
}

async function removeCustomLogo(logoFilename = LOGO_FILENAME) {
  if (!logoFilename || !validFilename(logoFilename)) return false;
<<<<<<< HEAD
  const logoPath = process.env.STORAGE_DIR ? path.join(process.env.STORAGE_DIR, `assets/${logoFilename}`) : path.join(__dirname, `../../storage/assets/${logoFilename}`);
=======
  const logoPath = process.env.STORAGE_DIR
    ? path.join(process.env.STORAGE_DIR, `assets`, normalizePath(logoFilename))
    : path.join(__dirname, `../../storage/assets`, normalizePath(logoFilename));
>>>>>>> bf165f2a
  if (fs.existsSync(logoPath)) fs.unlinkSync(logoPath);
  return true;
}

module.exports = {
  fetchLogo,
  renameLogoFile,
  removeCustomLogo,
  validFilename,
  getDefaultFilename,
  determineLogoFilepath,
  LOGO_FILENAME,
};<|MERGE_RESOLUTION|>--- conflicted
+++ resolved
@@ -16,9 +16,9 @@
 
 async function determineLogoFilepath(defaultFilename = LOGO_FILENAME) {
   const currentLogoFilename = await SystemSettings.currentLogoFilename();
-  const basePath = process.env.STORAGE_DIR ?
-    path.join(process.env.STORAGE_DIR, "assets") :
-    path.join(__dirname, "../../storage/assets");
+  const basePath = process.env.STORAGE_DIR
+    ? path.join(process.env.STORAGE_DIR, "assets")
+    : path.join(__dirname, "../../storage/assets");
   const defaultFilepath = path.join(basePath, defaultFilename);
 
   if (currentLogoFilename && validFilename(currentLogoFilename)) {
@@ -35,7 +35,7 @@
       found: false,
       buffer: null,
       size: 0,
-      mime: 'none/none',
+      mime: "none/none",
     };
   }
 
@@ -52,28 +52,6 @@
 async function renameLogoFile(originalFilename = null) {
   const extname = path.extname(originalFilename) || ".png";
   const newFilename = `${v4()}${extname}`;
-<<<<<<< HEAD
-  const originalFilepath = process.env.STORAGE_DIR ?
-    path.join(
-      process.env.STORAGE_DIR,
-      'assets',
-      originalFilename
-    ) :
-    path.join(
-      __dirname,
-      `../../storage/assets/${originalFilename}`
-    );
-  const outputFilepath = process.env.STORAGE_DIR ?
-    path.join(
-      process.env.STORAGE_DIR,
-      'assets',
-      newFilename
-    ) :
-    path.join(
-      __dirname,
-      `../../storage/assets/${newFilename}`
-    );
-=======
   const originalFilepath = process.env.STORAGE_DIR
     ? path.join(
         process.env.STORAGE_DIR,
@@ -88,7 +66,6 @@
   const outputFilepath = process.env.STORAGE_DIR
     ? path.join(process.env.STORAGE_DIR, "assets", normalizePath(newFilename))
     : path.join(__dirname, `../../storage/assets`, normalizePath(newFilename));
->>>>>>> bf165f2a
 
   fs.renameSync(originalFilepath, outputFilepath);
   return newFilename;
@@ -96,13 +73,9 @@
 
 async function removeCustomLogo(logoFilename = LOGO_FILENAME) {
   if (!logoFilename || !validFilename(logoFilename)) return false;
-<<<<<<< HEAD
-  const logoPath = process.env.STORAGE_DIR ? path.join(process.env.STORAGE_DIR, `assets/${logoFilename}`) : path.join(__dirname, `../../storage/assets/${logoFilename}`);
-=======
   const logoPath = process.env.STORAGE_DIR
     ? path.join(process.env.STORAGE_DIR, `assets`, normalizePath(logoFilename))
     : path.join(__dirname, `../../storage/assets`, normalizePath(logoFilename));
->>>>>>> bf165f2a
   if (fs.existsSync(logoPath)) fs.unlinkSync(logoPath);
   return true;
 }
