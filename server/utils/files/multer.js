--- conflicted
+++ resolved
@@ -19,8 +19,6 @@
   filename: function (_, file, cb) {
     file.originalname = normalizePath(
       Buffer.from(file.originalname, "latin1").toString("utf8")
-<<<<<<< HEAD
-=======
     );
     cb(null, file.originalname);
   },
@@ -41,26 +39,7 @@
   filename: function (_, file, cb) {
     file.originalname = normalizePath(
       Buffer.from(file.originalname, "latin1").toString("utf8")
->>>>>>> 010eb6b1
     );
-    cb(null, file.originalname);
-  },
-});
-
-/**
- * Handle API file upload as documents - this does not manipulate the filename
- * at all for encoding/charset reasons.
- */
-const fileAPIUploadStorage = multer.diskStorage({
-  destination: function (_, __, cb) {
-    const uploadOutput =
-      process.env.NODE_ENV === "development"
-        ? path.resolve(__dirname, `../../../collector/hotdir`)
-        : path.resolve(process.env.STORAGE_DIR, `../../collector/hotdir`);
-    cb(null, uploadOutput);
-  },
-  filename: function (_, file, cb) {
-    file.originalname = normalizePath(file.originalname);
     cb(null, file.originalname);
   },
 });
