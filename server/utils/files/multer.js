--- conflicted
+++ resolved
@@ -2,22 +2,6 @@
 const path = require("path");
 const fs = require("fs");
 
-<<<<<<< HEAD
-function setupMulter() {
-  // Handle File uploads for auto-uploading.
-  const storage = multer.diskStorage({
-    destination: function (_, __, cb) {
-      const uploadOutput =
-        process.env.NODE_ENV === "development"
-          ? path.resolve(__dirname, `../../../collector/hotdir`)
-          : path.resolve(process.env.STORAGE_DIR, `hotdir`);
-      cb(null, uploadOutput);
-    },
-    filename: function (_, file, cb) {
-      cb(null, file.originalname);
-    },
-  });
-=======
 // Handle File uploads for auto-uploading.
 const fileUploadStorage = multer.diskStorage({
   destination: function (_, __, cb) {
@@ -34,7 +18,6 @@
     cb(null, file.originalname);
   },
 });
->>>>>>> bf165f2a
 
 // Asset storage for logos
 const assetUploadStorage = multer.diskStorage({
@@ -54,19 +37,6 @@
   },
 });
 
-<<<<<<< HEAD
-function setupLogoUploads() {
-  // Handle Logo uploads.
-  const storage = multer.diskStorage({
-    destination: function (_, __, cb) {
-      const uploadOutput = process.env.STORAGE_DIR ? path.resolve(process.env.STORAGE_DIR, `assets`) : path.resolve(__dirname, `../../storage/assets`);
-      fs.mkdirSync(uploadOutput, { recursive: true });
-      return cb(null, uploadOutput);
-    },
-    filename: function (_, file, cb) {
-      cb(null, file.originalname);
-    },
-=======
 // Asset sub-storage manager for pfp icons.
 const pfpUploadStorage = multer.diskStorage({
   destination: function (_, __, cb) {
@@ -117,15 +87,9 @@
       return;
     }
     next();
->>>>>>> bf165f2a
   });
 }
 
-<<<<<<< HEAD
-module.exports = {
-  setupMulter,
-  setupLogoUploads,
-=======
 // Handle PFP file upload as logos
 function handlePfpUpload(request, response, next) {
   const upload = multer({ storage: pfpUploadStorage }).single("file");
@@ -148,5 +112,4 @@
   handleFileUpload,
   handleAssetUpload,
   handlePfpUpload,
->>>>>>> bf165f2a
 };