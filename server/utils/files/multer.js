const multer = require("multer");
const path = require("path");
const fs = require("fs");
const { v4 } = require("uuid");

<<<<<<< HEAD
function setupMulter() {
  // Handle File uploads for auto-uploading.
  const storage = multer.diskStorage({
    destination: function (_, __, cb) {
      const uploadOutput = path.resolve(__dirname, `../../../collector/hotdir`);
      cb(null, uploadOutput);
    },
    filename: function (_, file, cb) {
      file.originalname = Buffer.from(file.originalname, "latin1").toString(
        "utf8"
      );
      cb(null, file.originalname);
    },
  });
=======
// Handle File uploads for auto-uploading.
const fileUploadStorage = multer.diskStorage({
  destination: function (_, __, cb) {
    const uploadOutput =
      process.env.NODE_ENV === "development"
        ? path.resolve(__dirname, `../../../collector/hotdir`)
        : path.resolve(process.env.STORAGE_DIR, `../../collector/hotdir`);
    cb(null, uploadOutput);
  },
  filename: function (_, file, cb) {
    file.originalname = Buffer.from(file.originalname, "latin1").toString(
      "utf8"
    );
    cb(null, file.originalname);
  },
});
>>>>>>> e524afae

// Asset storage for logos
const assetUploadStorage = multer.diskStorage({
  destination: function (_, __, cb) {
    const uploadOutput =
      process.env.NODE_ENV === "development"
        ? path.resolve(__dirname, `../../storage/assets`)
        : path.resolve(process.env.STORAGE_DIR, "assets");
    fs.mkdirSync(uploadOutput, { recursive: true });
    return cb(null, uploadOutput);
  },
  filename: function (_, file, cb) {
    file.originalname = Buffer.from(file.originalname, "latin1").toString(
      "utf8"
    );
    cb(null, file.originalname);
  },
});

// Asset sub-storage manager for pfp icons.
const pfpUploadStorage = multer.diskStorage({
  destination: function (_, __, cb) {
    const uploadOutput =
      process.env.NODE_ENV === "development"
        ? path.resolve(__dirname, `../../storage/assets/pfp`)
        : path.resolve(process.env.STORAGE_DIR, "assets/pfp");
    fs.mkdirSync(uploadOutput, { recursive: true });
    return cb(null, uploadOutput);
  },
  filename: function (req, file, cb) {
    const randomFileName = `${v4()}${path.extname(file.originalname)}`;
    req.randomFileName = randomFileName;
    cb(null, randomFileName);
  },
});

// Handle Generic file upload as documents
function handleFileUpload(request, response, next) {
  const upload = multer({ storage: fileUploadStorage }).single("file");
  upload(request, response, function (err) {
    if (err) {
      response
        .status(500)
        .json({
          success: false,
          error: `Invalid file upload. ${err.message}`,
        })
        .end();
      return;
    }
    next();
  });
}

// Handle logo asset uploads
function handleAssetUpload(request, response, next) {
  const upload = multer({ storage: assetUploadStorage }).single("logo");
  upload(request, response, function (err) {
    if (err) {
      response
        .status(500)
        .json({
          success: false,
          error: `Invalid file upload. ${err.message}`,
        })
        .end();
      return;
    }
    next();
  });
}

// Handle PFP file upload as logos
function handlePfpUpload(request, response, next) {
  const upload = multer({ storage: pfpUploadStorage }).single("file");
  upload(request, response, function (err) {
    if (err) {
      response
        .status(500)
        .json({
          success: false,
          error: `Invalid file upload. ${err.message}`,
        })
        .end();
      return;
    }
    next();
  });
}

module.exports = {
  handleFileUpload,
  handleAssetUpload,
  handlePfpUpload,
};<|MERGE_RESOLUTION|>--- conflicted
+++ resolved
@@ -3,22 +3,6 @@
 const fs = require("fs");
 const { v4 } = require("uuid");
 
-<<<<<<< HEAD
-function setupMulter() {
-  // Handle File uploads for auto-uploading.
-  const storage = multer.diskStorage({
-    destination: function (_, __, cb) {
-      const uploadOutput = path.resolve(__dirname, `../../../collector/hotdir`);
-      cb(null, uploadOutput);
-    },
-    filename: function (_, file, cb) {
-      file.originalname = Buffer.from(file.originalname, "latin1").toString(
-        "utf8"
-      );
-      cb(null, file.originalname);
-    },
-  });
-=======
 // Handle File uploads for auto-uploading.
 const fileUploadStorage = multer.diskStorage({
   destination: function (_, __, cb) {
@@ -35,7 +19,6 @@
     cb(null, file.originalname);
   },
 });
->>>>>>> e524afae
 
 // Asset storage for logos
 const assetUploadStorage = multer.diskStorage({
