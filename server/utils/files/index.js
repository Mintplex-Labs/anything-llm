--- conflicted
+++ resolved
@@ -64,7 +64,6 @@
           // watched: false, // boolean to indicate if this document is watched in ANY workspace
         });
         filenames[cachefilename] = subfile;
-<<<<<<< HEAD
       }
 
       // Grab the pinned workspaces and watched documents for this folder's documents
@@ -79,22 +78,6 @@
           watchedDocumentsFilenames.hasOwnProperty(item.name) || false;
       }
 
-=======
-      }
-
-      // Grab the pinned workspaces and watched documents for this folder's documents
-      // at the time of the query so we don't have to re-query the database for each file
-      const pinnedWorkspacesByDocument =
-        await getPinnedWorkspacesByDocument(filenames);
-      const watchedDocumentsFilenames =
-        await getWatchedDocumentFilenames(filenames);
-      for (const item of subdocs.items) {
-        item.pinnedWorkspaces = pinnedWorkspacesByDocument[item.name] || [];
-        item.watched =
-          watchedDocumentsFilenames.hasOwnProperty(item.name) || false;
-      }
-
->>>>>>> dca27e72
       directory.items.push(subdocs);
     }
   }
@@ -298,8 +281,6 @@
   }, {});
 }
 
-<<<<<<< HEAD
-=======
 /**
  * Purges the entire vector-cache folder and recreates it.
  * @returns {void}
@@ -310,7 +291,6 @@
   return;
 }
 
->>>>>>> dca27e72
 module.exports = {
   findDocumentInDocuments,
   cachedVectorInformation,
