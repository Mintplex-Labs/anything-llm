const KEY_MAPPING = {
  LLMProvider: {
    envKey: "LLM_PROVIDER",
    checks: [isNotEmpty, supportedLLM],
    postUpdate: [manageOllamaService],
  },
  // OpenAI Settings
  OpenAiKey: {
    envKey: "OPEN_AI_KEY",
    checks: [isNotEmpty, validOpenAIKey],
  },
  OpenAiModelPref: {
    envKey: "OPEN_MODEL_PREF",
    checks: [isNotEmpty],
  },
  // Azure OpenAI Settings
  AzureOpenAiEndpoint: {
    envKey: "AZURE_OPENAI_ENDPOINT",
    checks: [isNotEmpty, validAzureURL],
  },
  AzureOpenAiTokenLimit: {
    envKey: "AZURE_OPENAI_TOKEN_LIMIT",
    checks: [validOpenAiTokenLimit],
  },
  AzureOpenAiKey: {
    envKey: "AZURE_OPENAI_KEY",
    checks: [isNotEmpty],
  },
  AzureOpenAiModelPref: {
    envKey: "OPEN_MODEL_PREF",
    checks: [isNotEmpty],
  },
  AzureOpenAiEmbeddingModelPref: {
    envKey: "EMBEDDING_MODEL_PREF",
    checks: [isNotEmpty],
  },

  // Anthropic Settings
  AnthropicApiKey: {
    envKey: "ANTHROPIC_API_KEY",
    checks: [isNotEmpty, validAnthropicApiKey],
  },
  AnthropicModelPref: {
    envKey: "ANTHROPIC_MODEL_PREF",
    checks: [isNotEmpty, validAnthropicModel],
  },

  GeminiLLMApiKey: {
    envKey: "GEMINI_API_KEY",
    checks: [isNotEmpty],
  },
  GeminiLLMModelPref: {
    envKey: "GEMINI_LLM_MODEL_PREF",
    checks: [isNotEmpty, validGeminiModel],
  },

  // LMStudio Settings
  LMStudioBasePath: {
    envKey: "LMSTUDIO_BASE_PATH",
    checks: [isNotEmpty, validLLMExternalBasePath, validDockerizedUrl],
  },
  LMStudioModelPref: {
    envKey: "LMSTUDIO_MODEL_PREF",
    checks: [],
  },
  LMStudioTokenLimit: {
    envKey: "LMSTUDIO_MODEL_TOKEN_LIMIT",
    checks: [nonZero],
  },

  // LocalAI Settings
  LocalAiBasePath: {
    envKey: "LOCAL_AI_BASE_PATH",
    checks: [isNotEmpty, validLLMExternalBasePath, validDockerizedUrl],
  },
  LocalAiModelPref: {
    envKey: "LOCAL_AI_MODEL_PREF",
    checks: [],
  },
  LocalAiTokenLimit: {
    envKey: "LOCAL_AI_MODEL_TOKEN_LIMIT",
    checks: [nonZero],
  },
  LocalAiApiKey: {
    envKey: "LOCAL_AI_API_KEY",
    checks: [],
  },

  OllamaLLMBasePath: {
    envKey: "OLLAMA_BASE_PATH",
    checks: [isNotEmpty, validOllamaLLMBasePath, validDockerizedUrl],
  },
  OllamaLLMModelPref: {
    envKey: "OLLAMA_MODEL_PREF",
    checks: [],
  },
  OllamaLLMTokenLimit: {
    envKey: "OLLAMA_MODEL_TOKEN_LIMIT",
    checks: [nonZero],
  },

  // Mistral AI API Settings
  MistralApiKey: {
    envKey: "MISTRAL_API_KEY",
    checks: [isNotEmpty],
  },
  MistralModelPref: {
    envKey: "MISTRAL_MODEL_PREF",
    checks: [isNotEmpty],
  },

  // Hugging Face LLM Inference Settings
  HuggingFaceLLMEndpoint: {
    envKey: "HUGGING_FACE_LLM_ENDPOINT",
    checks: [isNotEmpty, isValidURL, validHuggingFaceEndpoint],
  },
  HuggingFaceLLMAccessToken: {
    envKey: "HUGGING_FACE_LLM_API_KEY",
    checks: [isNotEmpty],
  },
  HuggingFaceLLMTokenLimit: {
    envKey: "HUGGING_FACE_LLM_TOKEN_LIMIT",
    checks: [nonZero],
  },

  // AnythingLLM x Ollama embedded:
  AnythingLLMOllamaModelPref: {
    envKey: "ANYTHINGLLM_MODEL_PREF",
    checks: [],
  },

  // KoboldCPP Settings
  KoboldCPPBasePath: {
    envKey: "KOBOLD_CPP_BASE_PATH",
    checks: [isNotEmpty, isValidURL],
  },
  KoboldCPPModelPref: {
    envKey: "KOBOLD_CPP_MODEL_PREF",
    checks: [isNotEmpty],
  },
  KoboldCPPTokenLimit: {
    envKey: "KOBOLD_CPP_MODEL_TOKEN_LIMIT",
    checks: [nonZero],
  },

  // Text Generation Web UI Settings
  TextGenWebUIBasePath: {
    envKey: "TEXT_GEN_WEB_UI_BASE_PATH",
    checks: [isValidURL],
  },
  TextGenWebUITokenLimit: {
    envKey: "TEXT_GEN_WEB_UI_MODEL_TOKEN_LIMIT",
    checks: [nonZero],
  },
  TextGenWebUIAPIKey: {
    envKey: "TEXT_GEN_WEB_UI_API_KEY",
    checks: [],
  },

  // Generic OpenAI InferenceSettings
  GenericOpenAiBasePath: {
    envKey: "GENERIC_OPEN_AI_BASE_PATH",
    checks: [isValidURL],
  },
  GenericOpenAiModelPref: {
    envKey: "GENERIC_OPEN_AI_MODEL_PREF",
    checks: [isNotEmpty],
  },
  GenericOpenAiTokenLimit: {
    envKey: "GENERIC_OPEN_AI_MODEL_TOKEN_LIMIT",
    checks: [nonZero],
  },
  GenericOpenAiKey: {
    envKey: "GENERIC_OPEN_AI_API_KEY",
    checks: [],
  },
  GenericOpenAiMaxTokens: {
    envKey: "GENERIC_OPEN_AI_MAX_TOKENS",
    checks: [nonZero],
  },

  EmbeddingEngine: {
    envKey: "EMBEDDING_ENGINE",
    checks: [supportedEmbeddingModel],
  },
  EmbeddingBasePath: {
    envKey: "EMBEDDING_BASE_PATH",
    checks: [isNotEmpty, validDockerizedUrl],
  },
  EmbeddingModelPref: {
    envKey: "EMBEDDING_MODEL_PREF",
    checks: [isNotEmpty],
  },
  EmbeddingModelMaxChunkLength: {
    envKey: "EMBEDDING_MODEL_MAX_CHUNK_LENGTH",
    checks: [nonZero],
  },

  // Vector Database Selection Settings
  VectorDB: {
    envKey: "VECTOR_DB",
    checks: [isNotEmpty, supportedVectorDB],
  },

  // Chroma Options
  ChromaEndpoint: {
    envKey: "CHROMA_ENDPOINT",
    checks: [isValidURL, validChromaURL, validDockerizedUrl],
  },
  ChromaApiHeader: {
    envKey: "CHROMA_API_HEADER",
    checks: [],
  },
  ChromaApiKey: {
    envKey: "CHROMA_API_KEY",
    checks: [],
  },

  // Weaviate Options
  WeaviateEndpoint: {
    envKey: "WEAVIATE_ENDPOINT",
    checks: [isValidURL, validDockerizedUrl],
  },
  WeaviateApiKey: {
    envKey: "WEAVIATE_API_KEY",
    checks: [],
  },

  // QDrant Options
  QdrantEndpoint: {
    envKey: "QDRANT_ENDPOINT",
    checks: [isValidURL, validDockerizedUrl],
  },
  QdrantApiKey: {
    envKey: "QDRANT_API_KEY",
    checks: [],
  },
  PineConeKey: {
    envKey: "PINECONE_API_KEY",
    checks: [],
  },
  PineConeIndex: {
    envKey: "PINECONE_INDEX",
    checks: [],
  },

  // Milvus Options
  MilvusAddress: {
    envKey: "MILVUS_ADDRESS",
    checks: [isValidURL, validDockerizedUrl],
  },
  MilvusUsername: {
    envKey: "MILVUS_USERNAME",
    checks: [isNotEmpty],
  },
  MilvusPassword: {
    envKey: "MILVUS_PASSWORD",
    checks: [isNotEmpty],
  },

  // Zilliz Cloud Options
  ZillizEndpoint: {
    envKey: "ZILLIZ_ENDPOINT",
    checks: [isValidURL],
  },
  ZillizApiToken: {
    envKey: "ZILLIZ_API_TOKEN",
    checks: [isNotEmpty],
  },

  // Astra DB Options

  AstraDBApplicationToken: {
    envKey: "ASTRA_DB_APPLICATION_TOKEN",
    checks: [isNotEmpty],
  },
  AstraDBEndpoint: {
    envKey: "ASTRA_DB_ENDPOINT",
    checks: [isNotEmpty],
  },

  // Together Ai Options
  TogetherAiApiKey: {
    envKey: "TOGETHER_AI_API_KEY",
    checks: [isNotEmpty],
  },
  TogetherAiModelPref: {
    envKey: "TOGETHER_AI_MODEL_PREF",
    checks: [isNotEmpty],
  },

  // Perplexity Options
  PerplexityApiKey: {
    envKey: "PERPLEXITY_API_KEY",
    checks: [isNotEmpty],
  },
  PerplexityModelPref: {
    envKey: "PERPLEXITY_MODEL_PREF",
    checks: [isNotEmpty],
  },

  // OpenRouter Options
  OpenRouterApiKey: {
    envKey: "OPENROUTER_API_KEY",
    checks: [isNotEmpty],
  },
  OpenRouterModelPref: {
    envKey: "OPENROUTER_MODEL_PREF",
    checks: [isNotEmpty],
  },

  // Groq Options
  GroqApiKey: {
    envKey: "GROQ_API_KEY",
    checks: [isNotEmpty],
  },
  GroqModelPref: {
    envKey: "GROQ_MODEL_PREF",
    checks: [isNotEmpty],
  },

  // Cohere Options
  CohereApiKey: {
    envKey: "COHERE_API_KEY",
    checks: [isNotEmpty],
  },
  CohereModelPref: {
    envKey: "COHERE_MODEL_PREF",
    checks: [isNotEmpty],
  },

  // Whisper (transcription) providers
  WhisperProvider: {
    envKey: "WHISPER_PROVIDER",
    checks: [isNotEmpty, supportedTranscriptionProvider],
    postUpdate: [],
  },

  // System Settings
  AuthToken: {
    envKey: "AUTH_TOKEN",
    checks: [requiresForceMode, noRestrictedChars],
  },
  JWTSecret: {
    envKey: "JWT_SECRET",
    checks: [requiresForceMode],
  },
  DisableTelemetry: {
    envKey: "DISABLE_TELEMETRY",
    checks: [],
  },

  // Agent Integration ENVs
  AgentGoogleSearchEngineId: {
    envKey: "AGENT_GSE_CTX",
    checks: [],
  },
  AgentGoogleSearchEngineKey: {
    envKey: "AGENT_GSE_KEY",
    checks: [],
  },
  AgentSerperApiKey: {
    envKey: "AGENT_SERPER_DEV_KEY",
    checks: [],
  },

  // TTS/STT Integration ENVS
  TextToSpeechProvider: {
    envKey: "TTS_PROVIDER",
    checks: [supportedTTSProvider],
  },

  // TTS OpenAI
  TTSOpenAIKey: {
    envKey: "TTS_OPEN_AI_KEY",
    checks: [validOpenAIKey],
  },
  TTSOpenAIVoiceModel: {
    envKey: "TTS_OPEN_AI_VOICE_MODEL",
    checks: [],
  },

  // TTS ElevenLabs
  TTSElevenLabsKey: {
    envKey: "TTS_ELEVEN_LABS_KEY",
    checks: [isNotEmpty],
  },
  TTSElevenLabsVoiceModel: {
    envKey: "TTS_ELEVEN_LABS_VOICE_MODEL",
    checks: [],
  },
};

function isNotEmpty(input = "") {
  return !input || input.length === 0 ? "Value cannot be empty" : null;
}

function nonZero(input = "") {
  if (isNaN(Number(input))) return "Value must be a number";
  return Number(input) <= 0 ? "Value must be greater than zero" : null;
}

function isValidURL(input = "") {
  try {
    new URL(input);
    return null;
  } catch (e) {
    return "URL is not a valid URL.";
  }
}

function validOpenAIKey(input = "") {
  return input.startsWith("sk-") ? null : "OpenAI Key must start with sk-";
}

function validAnthropicApiKey(input = "") {
  return input.startsWith("sk-ant-")
    ? null
    : "Anthropic Key must start with sk-ant-";
}

function validLLMExternalBasePath(input = "") {
  try {
    new URL(input);
    if (!input.includes("v1")) return "URL must include /v1";
    if (input.split("").slice(-1)?.[0] === "/")
      return "URL cannot end with a slash";
    return null;
  } catch {
    return "Not a valid URL";
  }
}

function validOllamaLLMBasePath(input = "") {
  try {
    new URL(input);
    if (input.split("").slice(-1)?.[0] === "/")
      return "URL cannot end with a slash";
    return null;
  } catch {
    return "Not a valid URL";
  }
}

function supportedTTSProvider(input = "") {
  const validSelection = ["native", "openai", "elevenlabs"].includes(input);
  return validSelection ? null : `${input} is not a valid TTS provider.`;
}

function supportedLLM(input = "") {
  const validSelection = [
    "anythingllm_ollama",
    "openai",
    "azure",
    "anthropic",
    "gemini",
    "lmstudio",
    "localai",
    "ollama",
    "togetherai",
    "mistral",
    "huggingface",
    "perplexity",
    "openrouter",
    "groq",
    "koboldcpp",
    "textgenwebui",
    "cohere",
    "generic-openai",
  ].includes(input);
  return validSelection ? null : `${input} is not a valid LLM provider.`;
}

function supportedTranscriptionProvider(input = "") {
  const validSelection = ["openai", "local"].includes(input);
  return validSelection
    ? null
    : `${input} is not a valid transcription model provider.`;
}

function validGeminiModel(input = "") {
  const validModels = ["gemini-pro", "gemini-1.5-pro-latest"];
  return validModels.includes(input)
    ? null
    : `Invalid Model type. Must be one of ${validModels.join(", ")}.`;
}

function validAnthropicModel(input = "") {
  const validModels = [
    "claude-instant-1.2",
    "claude-2.0",
    "claude-2.1",
    "claude-3-opus-20240229",
    "claude-3-sonnet-20240229",
    "claude-3-haiku-20240307",
  ];
  return validModels.includes(input)
    ? null
    : `Invalid Model type. Must be one of ${validModels.join(", ")}.`;
}

function supportedEmbeddingModel(input = "") {
  const supported = [
    "openai",
    "azure",
    "localai",
    "native",
    "ollama",
    "lmstudio",
    "cohere",
  ];
  return supported.includes(input)
    ? null
    : `Invalid Embedding model type. Must be one of ${supported.join(", ")}.`;
}

function supportedVectorDB(input = "") {
  const supported = [
    "chroma",
    "pinecone",
    "lancedb",
    "weaviate",
    "qdrant",
    "milvus",
    "zilliz",
    "astra",
  ];
  return supported.includes(input)
    ? null
    : `Invalid VectorDB type. Must be one of ${supported.join(", ")}.`;
}

function validChromaURL(input = "") {
  return input.slice(-1) === "/"
    ? `Chroma Instance URL should not end in a trailing slash.`
    : null;
}

function validAzureURL(input = "") {
  try {
    new URL(input);
    if (!input.includes("openai.azure.com") && !input.includes("microsoft.com"))
      return "Valid Azure endpoints must contain openai.azure.com OR microsoft.com";
    return null;
  } catch {
    return "Not a valid URL";
  }
}

function validOpenAiTokenLimit(input = "") {
  const tokenLimit = Number(input);
  if (isNaN(tokenLimit)) return "Token limit is not a number";
  if (![4_096, 16_384, 8_192, 32_768, 128_000].includes(tokenLimit))
    return "Invalid OpenAI token limit.";
  return null;
}

function requiresForceMode(_, forceModeEnabled = false) {
  return forceModeEnabled === true ? null : "Cannot set this setting.";
}

async function validDockerizedUrl(input = "") {
  if (process.env.ANYTHING_LLM_RUNTIME !== "docker") return null;

  try {
    const { isPortInUse, getLocalHosts } = require("./portAvailabilityChecker");
    const localInterfaces = getLocalHosts();
    const url = new URL(input);
    const hostname = url.hostname.toLowerCase();
    const port = parseInt(url.port, 10);

    // If not a loopback, skip this check.
    if (!localInterfaces.includes(hostname)) return null;
    if (isNaN(port)) return "Invalid URL: Port is not specified or invalid";

    const isPortAvailableFromDocker = await isPortInUse(port, hostname);
    if (isPortAvailableFromDocker)
      return "Port is not running a reachable service on loopback address from inside the AnythingLLM container. Please use host.docker.internal (for linux use 172.17.0.1), a real machine ip, or domain to connect to your service.";
  } catch (error) {
    console.error(error.message);
    return "An error occurred while validating the URL";
  }

  return null;
}

function validHuggingFaceEndpoint(input = "") {
  return input.slice(-6) !== ".cloud"
    ? `Your HF Endpoint should end in ".cloud"`
    : null;
}

<<<<<<< HEAD
// When toggling between model providers there is no reason to have the Background AnythingLLMOllama
// service running since its just extra overhead for nothing. So we can send a pkill or boot
// to the main thread.
async function manageOllamaService(_key, prev, next) {
  if (prev === next) return;
  if (prev !== "anythingllm_ollama" && next !== "anythingllm_ollama") return;

  const { AnythingLLMOllama } = require("../AiProviders/anythingLLM");
  const anythingLLMOllama = new AnythingLLMOllama();
  if (next !== "anythingllm_ollama") {
    await anythingLLMOllama.kill();
    return;
  }

  if (next === "anythingllm_ollama") {
    await anythingLLMOllama.bootOrContinue();
    return;
  }
=======
function noRestrictedChars(input = "") {
  const regExp = new RegExp(/^[a-zA-Z0-9_\-!@$%^&*();]+$/);
  return !regExp.test(input)
    ? `Your password has restricted characters in it. Allowed symbols are _,-,!,@,$,%,^,&,*,(,),;`
    : null;
>>>>>>> e9e4ffb8
}

// This will force update .env variables which for any which reason were not able to be parsed or
// read from an ENV file as this seems to be a complicating step for many so allowing people to write
// to the process will at least alleviate that issue. It does not perform comprehensive validity checks or sanity checks
// and is simply for debugging when the .env not found issue many come across.
async function updateENV(newENVs = {}, force = false, userId = null) {
  let error = "";
  const validKeys = Object.keys(KEY_MAPPING);
  const ENV_KEYS = Object.keys(newENVs).filter(
    (key) => validKeys.includes(key) && !newENVs[key].includes("******") // strip out answers where the value is all asterisks
  );
  const newValues = {};

  for (const key of ENV_KEYS) {
    const { envKey, checks, postUpdate = [] } = KEY_MAPPING[key];
    const prevValue = process.env[envKey];
    const nextValue = newENVs[key];

    const errors = await executeValidationChecks(checks, nextValue, force);
    if (errors.length > 0) {
      error += errors.join("\n");
      break;
    }

    newValues[key] = nextValue;
    process.env[envKey] = nextValue;

    for (const postUpdateFunc of postUpdate)
      await postUpdateFunc(key, prevValue, nextValue);
  }

  await logChangesToEventLog(newValues, userId);
  return { newValues, error: error?.length > 0 ? error : false };
}

async function executeValidationChecks(checks, value, force) {
  const results = await Promise.all(
    checks.map((validator) => validator(value, force))
  );
  return results.filter((err) => typeof err === "string");
}

async function logChangesToEventLog(newValues = {}, userId = null) {
  const { EventLogs } = require("../../models/eventLogs");
  const eventMapping = {
    LLMProvider: "update_llm_provider",
    EmbeddingEngine: "update_embedding_engine",
    VectorDB: "update_vector_db",
  };

  for (const [key, eventName] of Object.entries(eventMapping)) {
    if (!newValues.hasOwnProperty(key)) continue;
    await EventLogs.logEvent(eventName, {}, userId);
  }
  return;
}

async function dumpENV() {
  const fs = require("fs");
  const path = require("path");

  const frozenEnvs = {};
  const protectedKeys = [
    ...Object.values(KEY_MAPPING).map((values) => values.envKey),
    "STORAGE_DIR",
    "SERVER_PORT",
    "COLLECTOR_PORT",
    // Password Schema Keys if present.
    "PASSWORDMINCHAR",
    "PASSWORDMAXCHAR",
    "PASSWORDLOWERCASE",
    "PASSWORDUPPERCASE",
    "PASSWORDNUMERIC",
    "PASSWORDSYMBOL",
    "PASSWORDREQUIREMENTS",
    // HTTPS SETUP KEYS
    "ENABLE_HTTPS",
    "HTTPS_CERT_PATH",
    "HTTPS_KEY_PATH",
    // DISABLED TELEMETRY
    "DISABLE_TELEMETRY",

    // Agent Integrations
    // Search engine integrations
    "AGENT_GSE_CTX",
    "AGENT_GSE_KEY",
    "AGENT_SERPER_DEV_KEY",
  ];

  // Simple sanitization of each value to prevent ENV injection via newline or quote escaping.
  function sanitizeValue(value) {
    const offendingChars =
      /[\n\r\t\v\f\u0085\u00a0\u1680\u180e\u2000-\u200a\u2028\u2029\u202f\u205f\u3000"'`#]/;
    const firstOffendingCharIndex = value.search(offendingChars);
    if (firstOffendingCharIndex === -1) return value;

    return value.substring(0, firstOffendingCharIndex);
  }

  for (const key of protectedKeys) {
    const envValue = process.env?.[key] || null;
    if (!envValue) continue;
    frozenEnvs[key] = process.env?.[key] || null;
  }

  var envResult = `# Auto-dump ENV from system call on ${new Date().toTimeString()}\n`;
  envResult += Object.entries(frozenEnvs)
    .map(([key, value]) => `${key}='${sanitizeValue(value)}'`)
    .join("\n");

  const envPath = process.env.STORAGE_DIR
    ? path.join(process.env.STORAGE_DIR, ".env")
    : path.join(__dirname, "../../.env");
  fs.writeFileSync(envPath, envResult, { encoding: "utf8", flag: "w" });
  return true;
}

module.exports = {
  dumpENV,
  updateENV,
};<|MERGE_RESOLUTION|>--- conflicted
+++ resolved
@@ -590,7 +590,6 @@
     : null;
 }
 
-<<<<<<< HEAD
 // When toggling between model providers there is no reason to have the Background AnythingLLMOllama
 // service running since its just extra overhead for nothing. So we can send a pkill or boot
 // to the main thread.
@@ -609,13 +608,13 @@
     await anythingLLMOllama.bootOrContinue();
     return;
   }
-=======
+}
+
 function noRestrictedChars(input = "") {
   const regExp = new RegExp(/^[a-zA-Z0-9_\-!@$%^&*();]+$/);
   return !regExp.test(input)
     ? `Your password has restricted characters in it. Allowed symbols are _,-,!,@,$,%,^,&,*,(,),;`
     : null;
->>>>>>> e9e4ffb8
 }
 
 // This will force update .env variables which for any which reason were not able to be parsed or
