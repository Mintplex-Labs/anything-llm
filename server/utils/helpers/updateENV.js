const KEY_MAPPING = {
  LLMProvider: {
    envKey: "LLM_PROVIDER",
    checks: [isNotEmpty, supportedLLM],
<<<<<<< HEAD
    postUpdate: [wipeWorkspaceModelPreference, manageOllamaService],
=======
>>>>>>> 94b58249
  },
  // OpenAI Settings
  OpenAiKey: {
    envKey: "OPEN_AI_KEY",
    checks: [isNotEmpty, validOpenAIKey],
  },
  OpenAiModelPref: {
    envKey: "OPEN_MODEL_PREF",
    checks: [isNotEmpty],
  },
  // Azure OpenAI Settings
  AzureOpenAiEndpoint: {
    envKey: "AZURE_OPENAI_ENDPOINT",
    checks: [isNotEmpty, validAzureURL],
  },
  AzureOpenAiTokenLimit: {
    envKey: "AZURE_OPENAI_TOKEN_LIMIT",
    checks: [validOpenAiTokenLimit],
  },
  AzureOpenAiKey: {
    envKey: "AZURE_OPENAI_KEY",
    checks: [isNotEmpty],
  },
  AzureOpenAiModelPref: {
    envKey: "OPEN_MODEL_PREF",
    checks: [isNotEmpty],
  },
  AzureOpenAiEmbeddingModelPref: {
    envKey: "EMBEDDING_MODEL_PREF",
    checks: [isNotEmpty],
  },

  // Anthropic Settings
  AnthropicApiKey: {
    envKey: "ANTHROPIC_API_KEY",
    checks: [isNotEmpty, validAnthropicApiKey],
  },
  AnthropicModelPref: {
    envKey: "ANTHROPIC_MODEL_PREF",
    checks: [isNotEmpty, validAnthropicModel],
  },

  GeminiLLMApiKey: {
    envKey: "GEMINI_API_KEY",
    checks: [isNotEmpty],
  },
  GeminiLLMModelPref: {
    envKey: "GEMINI_LLM_MODEL_PREF",
    checks: [isNotEmpty, validGeminiModel],
  },

  // LMStudio Settings
  LMStudioBasePath: {
    envKey: "LMSTUDIO_BASE_PATH",
    checks: [isNotEmpty, validLLMExternalBasePath, validDockerizedUrl],
  },
  LMStudioModelPref: {
    envKey: "LMSTUDIO_MODEL_PREF",
    checks: [],
  },
  LMStudioTokenLimit: {
    envKey: "LMSTUDIO_MODEL_TOKEN_LIMIT",
    checks: [nonZero],
  },

  // LocalAI Settings
  LocalAiBasePath: {
    envKey: "LOCAL_AI_BASE_PATH",
    checks: [isNotEmpty, validLLMExternalBasePath, validDockerizedUrl],
  },
  LocalAiModelPref: {
    envKey: "LOCAL_AI_MODEL_PREF",
    checks: [],
  },
  LocalAiTokenLimit: {
    envKey: "LOCAL_AI_MODEL_TOKEN_LIMIT",
    checks: [nonZero],
  },
  LocalAiApiKey: {
    envKey: "LOCAL_AI_API_KEY",
    checks: [],
  },

  OllamaLLMBasePath: {
    envKey: "OLLAMA_BASE_PATH",
    checks: [isNotEmpty, validOllamaLLMBasePath, validDockerizedUrl],
  },
  OllamaLLMModelPref: {
    envKey: "OLLAMA_MODEL_PREF",
    checks: [],
  },
  OllamaLLMTokenLimit: {
    envKey: "OLLAMA_MODEL_TOKEN_LIMIT",
    checks: [nonZero],
  },

  // Mistral AI API Settings
  MistralApiKey: {
    envKey: "MISTRAL_API_KEY",
    checks: [isNotEmpty],
  },
  MistralModelPref: {
    envKey: "MISTRAL_MODEL_PREF",
    checks: [isNotEmpty],
  },

  // Hugging Face LLM Inference Settings
  HuggingFaceLLMEndpoint: {
    envKey: "HUGGING_FACE_LLM_ENDPOINT",
    checks: [isNotEmpty, isValidURL, validHuggingFaceEndpoint],
  },
  HuggingFaceLLMAccessToken: {
    envKey: "HUGGING_FACE_LLM_API_KEY",
    checks: [isNotEmpty],
  },
  HuggingFaceLLMTokenLimit: {
    envKey: "HUGGING_FACE_LLM_TOKEN_LIMIT",
    checks: [nonZero],
  },

  // AnythingLLM x Ollama embedded:
  AnythingLLMOllamaModelPref: {
    envKey: "ANYTHINGLLM_MODEL_PREF",
    checks: [],
  },

  EmbeddingEngine: {
    envKey: "EMBEDDING_ENGINE",
    checks: [supportedEmbeddingModel],
  },
  EmbeddingBasePath: {
    envKey: "EMBEDDING_BASE_PATH",
    checks: [isNotEmpty, validDockerizedUrl],
  },
  EmbeddingModelPref: {
    envKey: "EMBEDDING_MODEL_PREF",
    checks: [isNotEmpty],
  },
  EmbeddingModelMaxChunkLength: {
    envKey: "EMBEDDING_MODEL_MAX_CHUNK_LENGTH",
    checks: [nonZero],
  },

  // Vector Database Selection Settings
  VectorDB: {
    envKey: "VECTOR_DB",
    checks: [isNotEmpty, supportedVectorDB],
  },

  // Chroma Options
  ChromaEndpoint: {
    envKey: "CHROMA_ENDPOINT",
    checks: [isValidURL, validChromaURL, validDockerizedUrl],
  },
  ChromaApiHeader: {
    envKey: "CHROMA_API_HEADER",
    checks: [],
  },
  ChromaApiKey: {
    envKey: "CHROMA_API_KEY",
    checks: [],
  },

  // Weaviate Options
  WeaviateEndpoint: {
    envKey: "WEAVIATE_ENDPOINT",
    checks: [isValidURL, validDockerizedUrl],
  },
  WeaviateApiKey: {
    envKey: "WEAVIATE_API_KEY",
    checks: [],
  },

  // QDrant Options
  QdrantEndpoint: {
    envKey: "QDRANT_ENDPOINT",
    checks: [isValidURL, validDockerizedUrl],
  },
  QdrantApiKey: {
    envKey: "QDRANT_API_KEY",
    checks: [],
  },
  PineConeKey: {
    envKey: "PINECONE_API_KEY",
    checks: [],
  },
  PineConeIndex: {
    envKey: "PINECONE_INDEX",
    checks: [],
  },

  // Milvus Options
  MilvusAddress: {
    envKey: "MILVUS_ADDRESS",
    checks: [isValidURL, validDockerizedUrl],
  },
  MilvusUsername: {
    envKey: "MILVUS_USERNAME",
    checks: [isNotEmpty],
  },
  MilvusPassword: {
    envKey: "MILVUS_PASSWORD",
    checks: [isNotEmpty],
  },

  // Zilliz Cloud Options
  ZillizEndpoint: {
    envKey: "ZILLIZ_ENDPOINT",
    checks: [isValidURL],
  },
  ZillizApiToken: {
    envKey: "ZILLIZ_API_TOKEN",
    checks: [isNotEmpty],
  },

  // Astra DB Options

  AstraDBApplicationToken: {
    envKey: "ASTRA_DB_APPLICATION_TOKEN",
    checks: [isNotEmpty],
  },
  AstraDBEndpoint: {
    envKey: "ASTRA_DB_ENDPOINT",
    checks: [isNotEmpty],
  },

  // Together Ai Options
  TogetherAiApiKey: {
    envKey: "TOGETHER_AI_API_KEY",
    checks: [isNotEmpty],
  },
  TogetherAiModelPref: {
    envKey: "TOGETHER_AI_MODEL_PREF",
    checks: [isNotEmpty],
  },

  // Perplexity Options
  PerplexityApiKey: {
    envKey: "PERPLEXITY_API_KEY",
    checks: [isNotEmpty],
  },
  PerplexityModelPref: {
    envKey: "PERPLEXITY_MODEL_PREF",
    checks: [isNotEmpty],
  },

  // OpenRouter Options
  OpenRouterApiKey: {
    envKey: "OPENROUTER_API_KEY",
    checks: [isNotEmpty],
  },
  OpenRouterModelPref: {
    envKey: "OPENROUTER_MODEL_PREF",
    checks: [isNotEmpty],
  },

  // Groq Options
  GroqApiKey: {
    envKey: "GROQ_API_KEY",
    checks: [isNotEmpty],
  },
  GroqModelPref: {
    envKey: "GROQ_MODEL_PREF",
    checks: [isNotEmpty],
  },

  // Whisper (transcription) providers
  WhisperProvider: {
    envKey: "WHISPER_PROVIDER",
    checks: [isNotEmpty, supportedTranscriptionProvider],
    postUpdate: [],
  },

  // System Settings
  AuthToken: {
    envKey: "AUTH_TOKEN",
    checks: [requiresForceMode],
  },
  JWTSecret: {
    envKey: "JWT_SECRET",
    checks: [requiresForceMode],
  },
  DisableTelemetry: {
    envKey: "DISABLE_TELEMETRY",
    checks: [],
  },
};

function isNotEmpty(input = "") {
  return !input || input.length === 0 ? "Value cannot be empty" : null;
}

function nonZero(input = "") {
  if (isNaN(Number(input))) return "Value must be a number";
  return Number(input) <= 0 ? "Value must be greater than zero" : null;
}

function isValidURL(input = "") {
  try {
    new URL(input);
    return null;
  } catch (e) {
    return "URL is not a valid URL.";
  }
}

function validOpenAIKey(input = "") {
  return input.startsWith("sk-") ? null : "OpenAI Key must start with sk-";
}

function validAnthropicApiKey(input = "") {
  return input.startsWith("sk-ant-")
    ? null
    : "Anthropic Key must start with sk-ant-";
}

function validLLMExternalBasePath(input = "") {
  try {
    new URL(input);
    if (!input.includes("v1")) return "URL must include /v1";
    if (input.split("").slice(-1)?.[0] === "/")
      return "URL cannot end with a slash";
    return null;
  } catch {
    return "Not a valid URL";
  }
}

function validOllamaLLMBasePath(input = "") {
  try {
    new URL(input);
    if (input.split("").slice(-1)?.[0] === "/")
      return "URL cannot end with a slash";
    return null;
  } catch {
    return "Not a valid URL";
  }
}

function supportedLLM(input = "") {
  const validSelection = [
    "anythingllm_ollama",
    "openai",
    "azure",
    "anthropic",
    "gemini",
    "lmstudio",
    "localai",
    "ollama",
    "togetherai",
    "mistral",
    "huggingface",
    "perplexity",
    "openrouter",
    "groq",
  ].includes(input);
  return validSelection ? null : `${input} is not a valid LLM provider.`;
}

function supportedTranscriptionProvider(input = "") {
  const validSelection = ["openai", "local"].includes(input);
  return validSelection
    ? null
    : `${input} is not a valid transcription model provider.`;
}

function validGeminiModel(input = "") {
  const validModels = ["gemini-pro"];
  return validModels.includes(input)
    ? null
    : `Invalid Model type. Must be one of ${validModels.join(", ")}.`;
}

function validAnthropicModel(input = "") {
  const validModels = [
    "claude-instant-1.2",
    "claude-2.0",
    "claude-2.1",
    "claude-3-opus-20240229",
    "claude-3-sonnet-20240229",
    "claude-3-haiku-20240307",
  ];
  return validModels.includes(input)
    ? null
    : `Invalid Model type. Must be one of ${validModels.join(", ")}.`;
}

function supportedEmbeddingModel(input = "") {
  const supported = ["openai", "azure", "localai", "native", "ollama"];
  return supported.includes(input)
    ? null
    : `Invalid Embedding model type. Must be one of ${supported.join(", ")}.`;
}

function supportedVectorDB(input = "") {
  const supported = [
    "chroma",
    "pinecone",
    "lancedb",
    "weaviate",
    "qdrant",
    "milvus",
    "zilliz",
    "astra",
  ];
  return supported.includes(input)
    ? null
    : `Invalid VectorDB type. Must be one of ${supported.join(", ")}.`;
}

function validChromaURL(input = "") {
  return input.slice(-1) === "/"
    ? `Chroma Instance URL should not end in a trailing slash.`
    : null;
}

function validAzureURL(input = "") {
  try {
    new URL(input);
    if (!input.includes("openai.azure.com"))
      return "URL must include openai.azure.com";
    return null;
  } catch {
    return "Not a valid URL";
  }
}

function validOpenAiTokenLimit(input = "") {
  const tokenLimit = Number(input);
  if (isNaN(tokenLimit)) return "Token limit is not a number";
  if (![4_096, 16_384, 8_192, 32_768, 128_000].includes(tokenLimit))
    return "Invalid OpenAI token limit.";
  return null;
}

function requiresForceMode(_, forceModeEnabled = false) {
  return forceModeEnabled === true ? null : "Cannot set this setting.";
}

async function validDockerizedUrl(input = "") {
  if (process.env.ANYTHING_LLM_RUNTIME !== "docker") return null;

  try {
    const { isPortInUse, getLocalHosts } = require("./portAvailabilityChecker");
    const localInterfaces = getLocalHosts();
    const url = new URL(input);
    const hostname = url.hostname.toLowerCase();
    const port = parseInt(url.port, 10);

    // If not a loopback, skip this check.
    if (!localInterfaces.includes(hostname)) return null;
    if (isNaN(port)) return "Invalid URL: Port is not specified or invalid";

    const isPortAvailableFromDocker = await isPortInUse(port, hostname);
    if (isPortAvailableFromDocker)
      return "Port is not running a reachable service on loopback address from inside the AnythingLLM container. Please use host.docker.internal (for linux use 172.17.0.1), a real machine ip, or domain to connect to your service.";
  } catch (error) {
    console.error(error.message);
    return "An error occurred while validating the URL";
  }

  return null;
}

function validHuggingFaceEndpoint(input = "") {
  return input.slice(-6) !== ".cloud"
    ? `Your HF Endpoint should end in ".cloud"`
    : null;
}

<<<<<<< HEAD
// If the LLMProvider has changed we need to reset all workspace model preferences to
// null since the provider<>model name combination will be invalid for whatever the new
// provider is.
async function wipeWorkspaceModelPreference(_key, prev, next) {
  if (prev === next) return;
  const { Workspace } = require("../../models/workspace");
  await Workspace.resetWorkspaceChatModels();
}

// When toggling between model providers there is no reason to have the Background AnythingLLMOllama
// service running since its just extra overhead for nothing. So we can send a pkill or boot
// to the main thread.
async function manageOllamaService(_key, prev, next) {
  if (prev === next) return;
  if (prev !== "anythingllm_ollama" && next !== "anythingllm_ollama") return;

  const { AnythingLLMOllama } = require("../AiProviders/anythingLLM");
  const anythingLLMOllama = new AnythingLLMOllama();
  if (next !== "anythingllm_ollama") {
    await anythingLLMOllama.kill();
    return;
  }

  if (next === "anythingllm_ollama") {
    await anythingLLMOllama.bootOrContinue();
    return;
  }
}

=======
>>>>>>> 94b58249
// This will force update .env variables which for any which reason were not able to be parsed or
// read from an ENV file as this seems to be a complicating step for many so allowing people to write
// to the process will at least alleviate that issue. It does not perform comprehensive validity checks or sanity checks
// and is simply for debugging when the .env not found issue many come across.
async function updateENV(newENVs = {}, force = false, userId = null) {
  let error = "";
  const validKeys = Object.keys(KEY_MAPPING);
  const ENV_KEYS = Object.keys(newENVs).filter(
    (key) => validKeys.includes(key) && !newENVs[key].includes("******") // strip out answers where the value is all asterisks
  );
  const newValues = {};

  for (const key of ENV_KEYS) {
    const { envKey, checks, postUpdate = [] } = KEY_MAPPING[key];
    const prevValue = process.env[envKey];
    const nextValue = newENVs[key];

    const errors = await executeValidationChecks(checks, nextValue, force);
    if (errors.length > 0) {
      error += errors.join("\n");
      break;
    }

    newValues[key] = nextValue;
    process.env[envKey] = nextValue;

    for (const postUpdateFunc of postUpdate)
      await postUpdateFunc(key, prevValue, nextValue);
  }

  await logChangesToEventLog(newValues, userId);
  return { newValues, error: error?.length > 0 ? error : false };
}

async function executeValidationChecks(checks, value, force) {
  const results = await Promise.all(
    checks.map((validator) => validator(value, force))
  );
  return results.filter((err) => typeof err === "string");
}

async function logChangesToEventLog(newValues = {}, userId = null) {
  const { EventLogs } = require("../../models/eventLogs");
  const eventMapping = {
    LLMProvider: "update_llm_provider",
    EmbeddingEngine: "update_embedding_engine",
    VectorDB: "update_vector_db",
  };

  for (const [key, eventName] of Object.entries(eventMapping)) {
    if (!newValues.hasOwnProperty(key)) continue;
    await EventLogs.logEvent(eventName, {}, userId);
  }
  return;
}

async function dumpENV() {
  const fs = require("fs");
  const path = require("path");

  const frozenEnvs = {};
  const protectedKeys = [
    ...Object.values(KEY_MAPPING).map((values) => values.envKey),
    "STORAGE_DIR",
    "SERVER_PORT",
    "COLLECTOR_PORT",
    // Password Schema Keys if present.
    "PASSWORDMINCHAR",
    "PASSWORDMAXCHAR",
    "PASSWORDLOWERCASE",
    "PASSWORDUPPERCASE",
    "PASSWORDNUMERIC",
    "PASSWORDSYMBOL",
    "PASSWORDREQUIREMENTS",
    // HTTPS SETUP KEYS
    "ENABLE_HTTPS",
    "HTTPS_CERT_PATH",
    "HTTPS_KEY_PATH",
    // DISABLED TELEMETRY
    "DISABLE_TELEMETRY",
  ];

  // Simple sanitization of each value to prevent ENV injection via newline or quote escaping.
  function sanitizeValue(value) {
    const offendingChars =
      /[\n\r\t\v\f\u0085\u00a0\u1680\u180e\u2000-\u200a\u2028\u2029\u202f\u205f\u3000"'`#]/;
    const firstOffendingCharIndex = value.search(offendingChars);
    if (firstOffendingCharIndex === -1) return value;

    return value.substring(0, firstOffendingCharIndex);
  }

  for (const key of protectedKeys) {
    const envValue = process.env?.[key] || null;
    if (!envValue) continue;
    frozenEnvs[key] = process.env?.[key] || null;
  }

  var envResult = `# Auto-dump ENV from system call on ${new Date().toTimeString()}\n`;
  envResult += Object.entries(frozenEnvs)
    .map(([key, value]) => `${key}='${sanitizeValue(value)}'`)
    .join("\n");

  const envPath = process.env.STORAGE_DIR
    ? path.join(process.env.STORAGE_DIR, ".env")
    : path.join(__dirname, "../../.env");
  fs.writeFileSync(envPath, envResult, { encoding: "utf8", flag: "w" });
  return true;
}

module.exports = {
  dumpENV,
  updateENV,
};<|MERGE_RESOLUTION|>--- conflicted
+++ resolved
@@ -2,10 +2,7 @@
   LLMProvider: {
     envKey: "LLM_PROVIDER",
     checks: [isNotEmpty, supportedLLM],
-<<<<<<< HEAD
-    postUpdate: [wipeWorkspaceModelPreference, manageOllamaService],
-=======
->>>>>>> 94b58249
+    postUpdate: [manageOllamaService],
   },
   // OpenAI Settings
   OpenAiKey: {
@@ -476,16 +473,6 @@
     : null;
 }
 
-<<<<<<< HEAD
-// If the LLMProvider has changed we need to reset all workspace model preferences to
-// null since the provider<>model name combination will be invalid for whatever the new
-// provider is.
-async function wipeWorkspaceModelPreference(_key, prev, next) {
-  if (prev === next) return;
-  const { Workspace } = require("../../models/workspace");
-  await Workspace.resetWorkspaceChatModels();
-}
-
 // When toggling between model providers there is no reason to have the Background AnythingLLMOllama
 // service running since its just extra overhead for nothing. So we can send a pkill or boot
 // to the main thread.
@@ -506,8 +493,6 @@
   }
 }
 
-=======
->>>>>>> 94b58249
 // This will force update .env variables which for any which reason were not able to be parsed or
 // read from an ENV file as this seems to be a complicating step for many so allowing people to write
 // to the process will at least alleviate that issue. It does not perform comprehensive validity checks or sanity checks
