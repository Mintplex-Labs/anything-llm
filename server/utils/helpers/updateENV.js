const KEY_MAPPING = {
  LLMProvider: {
    envKey: "LLM_PROVIDER",
    checks: [isNotEmpty, supportedLLM],
  },
  // OpenAI Settings
  OpenAiKey: {
    envKey: "OPEN_AI_KEY",
    checks: [isNotEmpty, validOpenAIKey],
  },
  OpenAiModelPref: {
    envKey: "OPEN_MODEL_PREF",
    checks: [isNotEmpty],
  },
  // Azure OpenAI Settings
  AzureOpenAiEndpoint: {
    envKey: "AZURE_OPENAI_ENDPOINT",
    checks: [isNotEmpty],
  },
  AzureOpenAiTokenLimit: {
    envKey: "AZURE_OPENAI_TOKEN_LIMIT",
    checks: [validOpenAiTokenLimit],
  },
  AzureOpenAiKey: {
    envKey: "AZURE_OPENAI_KEY",
    checks: [isNotEmpty],
  },
  AzureOpenAiModelPref: {
    envKey: "OPEN_MODEL_PREF",
    checks: [isNotEmpty],
  },
  AzureOpenAiEmbeddingModelPref: {
    envKey: "EMBEDDING_MODEL_PREF",
    checks: [isNotEmpty],
  },

  // Anthropic Settings
  AnthropicApiKey: {
    envKey: "ANTHROPIC_API_KEY",
    checks: [isNotEmpty, validAnthropicApiKey],
  },
  AnthropicModelPref: {
    envKey: "ANTHROPIC_MODEL_PREF",
    checks: [isNotEmpty, validAnthropicModel],
  },

  GeminiLLMApiKey: {
    envKey: "GEMINI_API_KEY",
    checks: [isNotEmpty],
  },
  GeminiLLMModelPref: {
    envKey: "GEMINI_LLM_MODEL_PREF",
    checks: [isNotEmpty, validGeminiModel],
  },
  GeminiSafetySetting: {
    envKey: "GEMINI_SAFETY_SETTING",
    checks: [validGeminiSafetySetting],
  },

  // LMStudio Settings
  LMStudioBasePath: {
    envKey: "LMSTUDIO_BASE_PATH",
    checks: [isNotEmpty, validLLMExternalBasePath, validDockerizedUrl],
  },
  LMStudioModelPref: {
    envKey: "LMSTUDIO_MODEL_PREF",
    checks: [],
  },
  LMStudioTokenLimit: {
    envKey: "LMSTUDIO_MODEL_TOKEN_LIMIT",
    checks: [nonZero],
  },

  // LocalAI Settings
  LocalAiBasePath: {
    envKey: "LOCAL_AI_BASE_PATH",
    checks: [isNotEmpty, validLLMExternalBasePath, validDockerizedUrl],
  },
  LocalAiModelPref: {
    envKey: "LOCAL_AI_MODEL_PREF",
    checks: [],
  },
  LocalAiTokenLimit: {
    envKey: "LOCAL_AI_MODEL_TOKEN_LIMIT",
    checks: [nonZero],
  },
  LocalAiApiKey: {
    envKey: "LOCAL_AI_API_KEY",
    checks: [],
  },

  OllamaLLMBasePath: {
    envKey: "OLLAMA_BASE_PATH",
    checks: [isNotEmpty, validOllamaLLMBasePath, validDockerizedUrl],
  },
  OllamaLLMModelPref: {
    envKey: "OLLAMA_MODEL_PREF",
    checks: [],
  },
  OllamaLLMTokenLimit: {
    envKey: "OLLAMA_MODEL_TOKEN_LIMIT",
    checks: [nonZero],
  },
  OllamaLLMPerformanceMode: {
    envKey: "OLLAMA_PERFORMANCE_MODE",
    checks: [],
  },
  OllamaLLMKeepAliveSeconds: {
    envKey: "OLLAMA_KEEP_ALIVE_TIMEOUT",
    checks: [isInteger],
  },

  // Mistral AI API Settings
  MistralApiKey: {
    envKey: "MISTRAL_API_KEY",
    checks: [isNotEmpty],
  },
  MistralModelPref: {
    envKey: "MISTRAL_MODEL_PREF",
    checks: [isNotEmpty],
  },

  // Native LLM Settings
  NativeLLMModelPref: {
    envKey: "NATIVE_LLM_MODEL_PREF",
    checks: [isDownloadedModel],
  },
  NativeLLMTokenLimit: {
    envKey: "NATIVE_LLM_MODEL_TOKEN_LIMIT",
    checks: [nonZero],
  },

  // Hugging Face LLM Inference Settings
  HuggingFaceLLMEndpoint: {
    envKey: "HUGGING_FACE_LLM_ENDPOINT",
    checks: [isNotEmpty, isValidURL, validHuggingFaceEndpoint],
  },
  HuggingFaceLLMAccessToken: {
    envKey: "HUGGING_FACE_LLM_API_KEY",
    checks: [isNotEmpty],
  },
  HuggingFaceLLMTokenLimit: {
    envKey: "HUGGING_FACE_LLM_TOKEN_LIMIT",
    checks: [nonZero],
  },

  // KoboldCPP Settings
  KoboldCPPBasePath: {
    envKey: "KOBOLD_CPP_BASE_PATH",
    checks: [isNotEmpty, isValidURL],
  },
  KoboldCPPModelPref: {
    envKey: "KOBOLD_CPP_MODEL_PREF",
    checks: [isNotEmpty],
  },
  KoboldCPPTokenLimit: {
    envKey: "KOBOLD_CPP_MODEL_TOKEN_LIMIT",
    checks: [nonZero],
  },

  // Text Generation Web UI Settings
  TextGenWebUIBasePath: {
    envKey: "TEXT_GEN_WEB_UI_BASE_PATH",
    checks: [isValidURL],
  },
  TextGenWebUITokenLimit: {
    envKey: "TEXT_GEN_WEB_UI_MODEL_TOKEN_LIMIT",
    checks: [nonZero],
  },
  TextGenWebUIAPIKey: {
    envKey: "TEXT_GEN_WEB_UI_API_KEY",
    checks: [],
  },

  // LiteLLM Settings
  LiteLLMModelPref: {
    envKey: "LITE_LLM_MODEL_PREF",
    checks: [isNotEmpty],
  },
  LiteLLMTokenLimit: {
    envKey: "LITE_LLM_MODEL_TOKEN_LIMIT",
    checks: [nonZero],
  },
  LiteLLMBasePath: {
    envKey: "LITE_LLM_BASE_PATH",
    checks: [isValidURL],
  },
  LiteLLMApiKey: {
    envKey: "LITE_LLM_API_KEY",
    checks: [],
  },

  // Generic OpenAI InferenceSettings
  GenericOpenAiBasePath: {
    envKey: "GENERIC_OPEN_AI_BASE_PATH",
    checks: [isValidURL],
  },
  GenericOpenAiModelPref: {
    envKey: "GENERIC_OPEN_AI_MODEL_PREF",
    checks: [isNotEmpty],
  },
  GenericOpenAiTokenLimit: {
    envKey: "GENERIC_OPEN_AI_MODEL_TOKEN_LIMIT",
    checks: [nonZero],
  },
  GenericOpenAiKey: {
    envKey: "GENERIC_OPEN_AI_API_KEY",
    checks: [],
  },
  GenericOpenAiMaxTokens: {
    envKey: "GENERIC_OPEN_AI_MAX_TOKENS",
    checks: [nonZero],
  },

  // AWS Bedrock LLM InferenceSettings
  AwsBedrockLLMAccessKeyId: {
    envKey: "AWS_BEDROCK_LLM_ACCESS_KEY_ID",
    checks: [isNotEmpty],
  },
  AwsBedrockLLMAccessKey: {
    envKey: "AWS_BEDROCK_LLM_ACCESS_KEY",
    checks: [isNotEmpty],
  },
  AwsBedrockLLMRegion: {
    envKey: "AWS_BEDROCK_LLM_REGION",
    checks: [isNotEmpty],
  },
  AwsBedrockLLMModel: {
    envKey: "AWS_BEDROCK_LLM_MODEL_PREFERENCE",
    checks: [isNotEmpty],
  },
  AwsBedrockLLMTokenLimit: {
    envKey: "AWS_BEDROCK_LLM_MODEL_TOKEN_LIMIT",
    checks: [nonZero],
  },

  EmbeddingEngine: {
    envKey: "EMBEDDING_ENGINE",
    checks: [supportedEmbeddingModel],
  },
  EmbeddingBasePath: {
    envKey: "EMBEDDING_BASE_PATH",
    checks: [isNotEmpty, validDockerizedUrl],
  },
  EmbeddingModelPref: {
    envKey: "EMBEDDING_MODEL_PREF",
    checks: [isNotEmpty],
  },
  EmbeddingModelMaxChunkLength: {
    envKey: "EMBEDDING_MODEL_MAX_CHUNK_LENGTH",
    checks: [nonZero],
  },

  // Generic OpenAI Embedding Settings
  GenericOpenAiEmbeddingApiKey: {
    envKey: "GENERIC_OPEN_AI_EMBEDDING_API_KEY",
    checks: [],
  },

  // Vector Database Selection Settings
  VectorDB: {
    envKey: "VECTOR_DB",
    checks: [isNotEmpty, supportedVectorDB],
  },

  // Chroma Options
  ChromaEndpoint: {
    envKey: "CHROMA_ENDPOINT",
    checks: [isValidURL, validChromaURL, validDockerizedUrl],
  },
  ChromaApiHeader: {
    envKey: "CHROMA_API_HEADER",
    checks: [],
  },
  ChromaApiKey: {
    envKey: "CHROMA_API_KEY",
    checks: [],
  },

  // Weaviate Options
  WeaviateEndpoint: {
    envKey: "WEAVIATE_ENDPOINT",
    checks: [isValidURL, validDockerizedUrl],
  },
  WeaviateApiKey: {
    envKey: "WEAVIATE_API_KEY",
    checks: [],
  },

  // QDrant Options
  QdrantEndpoint: {
    envKey: "QDRANT_ENDPOINT",
    checks: [isValidURL, validDockerizedUrl],
  },
  QdrantApiKey: {
    envKey: "QDRANT_API_KEY",
    checks: [],
  },
  PineConeKey: {
    envKey: "PINECONE_API_KEY",
    checks: [],
  },
  PineConeIndex: {
    envKey: "PINECONE_INDEX",
    checks: [],
  },

  // Milvus Options
  MilvusAddress: {
    envKey: "MILVUS_ADDRESS",
    checks: [isValidURL, validDockerizedUrl],
  },
  MilvusUsername: {
    envKey: "MILVUS_USERNAME",
    checks: [isNotEmpty],
  },
  MilvusPassword: {
    envKey: "MILVUS_PASSWORD",
    checks: [isNotEmpty],
  },

  // Zilliz Cloud Options
  ZillizEndpoint: {
    envKey: "ZILLIZ_ENDPOINT",
    checks: [isValidURL],
  },
  ZillizApiToken: {
    envKey: "ZILLIZ_API_TOKEN",
    checks: [isNotEmpty],
  },

  // Astra DB Options

  AstraDBApplicationToken: {
    envKey: "ASTRA_DB_APPLICATION_TOKEN",
    checks: [isNotEmpty],
  },
  AstraDBEndpoint: {
    envKey: "ASTRA_DB_ENDPOINT",
    checks: [isNotEmpty],
  },

  // Together Ai Options
  TogetherAiApiKey: {
    envKey: "TOGETHER_AI_API_KEY",
    checks: [isNotEmpty],
  },
  TogetherAiModelPref: {
    envKey: "TOGETHER_AI_MODEL_PREF",
    checks: [isNotEmpty],
  },

  // Fireworks AI Options
  FireworksAiLLMApiKey: {
    envKey: "FIREWORKS_AI_LLM_API_KEY",
    checks: [isNotEmpty],
  },
  FireworksAiLLMModelPref: {
    envKey: "FIREWORKS_AI_LLM_MODEL_PREF",
    checks: [isNotEmpty],
  },

  // Perplexity Options
  PerplexityApiKey: {
    envKey: "PERPLEXITY_API_KEY",
    checks: [isNotEmpty],
  },
  PerplexityModelPref: {
    envKey: "PERPLEXITY_MODEL_PREF",
    checks: [isNotEmpty],
  },

  // OpenRouter Options
  OpenRouterApiKey: {
    envKey: "OPENROUTER_API_KEY",
    checks: [isNotEmpty],
  },
  OpenRouterModelPref: {
    envKey: "OPENROUTER_MODEL_PREF",
    checks: [isNotEmpty],
  },
  OpenRouterTimeout: {
    envKey: "OPENROUTER_TIMEOUT_MS",
    checks: [],
  },

  // Groq Options
  GroqApiKey: {
    envKey: "GROQ_API_KEY",
    checks: [isNotEmpty],
  },
  GroqModelPref: {
    envKey: "GROQ_MODEL_PREF",
    checks: [isNotEmpty],
  },

  // Cohere Options
  CohereApiKey: {
    envKey: "COHERE_API_KEY",
    checks: [isNotEmpty],
  },
  CohereModelPref: {
    envKey: "COHERE_MODEL_PREF",
    checks: [isNotEmpty],
  },

  // VoyageAi Options
  VoyageAiApiKey: {
    envKey: "VOYAGEAI_API_KEY",
    checks: [isNotEmpty],
  },

  // Whisper (transcription) providers
  WhisperProvider: {
    envKey: "WHISPER_PROVIDER",
    checks: [isNotEmpty, supportedTranscriptionProvider],
    postUpdate: [],
  },
  WhisperModelPref: {
    envKey: "WHISPER_MODEL_PREF",
    checks: [validLocalWhisper],
    postUpdate: [],
  },

  // System Settings
  AuthToken: {
    envKey: "AUTH_TOKEN",
    checks: [requiresForceMode, noRestrictedChars],
  },
  JWTSecret: {
    envKey: "JWT_SECRET",
    checks: [requiresForceMode],
  },
  DisableTelemetry: {
    envKey: "DISABLE_TELEMETRY",
    checks: [],
  },

  // Agent Integration ENVs
  AgentGoogleSearchEngineId: {
    envKey: "AGENT_GSE_CTX",
    checks: [],
  },
  AgentGoogleSearchEngineKey: {
    envKey: "AGENT_GSE_KEY",
    checks: [],
  },
  AgentSearchApiKey: {
    envKey: "AGENT_SEARCHAPI_API_KEY",
    checks: [],
  },
  AgentSearchApiEngine: {
    envKey: "AGENT_SEARCHAPI_ENGINE",
    checks: [],
  },
  AgentSerperApiKey: {
    envKey: "AGENT_SERPER_DEV_KEY",
    checks: [],
  },
  AgentBingSearchApiKey: {
    envKey: "AGENT_BING_SEARCH_API_KEY",
    checks: [],
  },
  AgentSerplyApiKey: {
    envKey: "AGENT_SERPLY_API_KEY",
    checks: [],
  },
  AgentSearXNGApiUrl: {
    envKey: "AGENT_SEARXNG_API_URL",
    checks: [],
  },
<<<<<<< HEAD
  
  // Azure Login Providers
  AzureADClientId: {
    envKey: "AZURE_AD_CLIENT_ID",
    checks: [isNotEmpty],
  },
  AzureADRedirectUri: {
    envKey: "AZURE_AD_REDIRECT_URI",
    checks: [isNotEmpty],
  },
  AzureADTenantId: {
    envKey: "AZURE_AD_TENANT_ID",
    checks: [isNotEmpty],
  },
  AzureADGroups: {
    envKey: "AZURE_AD_GROUPS",
    checks: [isNotEmpty],
=======
  AgentTavilyApiKey: {
    envKey: "AGENT_TAVILY_API_KEY",
    checks: [],
>>>>>>> b658f501
  },

  // TTS/STT Integration ENVS
  TextToSpeechProvider: {
    envKey: "TTS_PROVIDER",
    checks: [supportedTTSProvider],
  },

  // TTS OpenAI
  TTSOpenAIKey: {
    envKey: "TTS_OPEN_AI_KEY",
    checks: [validOpenAIKey],
  },
  TTSOpenAIVoiceModel: {
    envKey: "TTS_OPEN_AI_VOICE_MODEL",
    checks: [],
  },

  // TTS ElevenLabs
  TTSElevenLabsKey: {
    envKey: "TTS_ELEVEN_LABS_KEY",
    checks: [isNotEmpty],
  },
  TTSElevenLabsVoiceModel: {
    envKey: "TTS_ELEVEN_LABS_VOICE_MODEL",
    checks: [],
  },

  // PiperTTS Local
  TTSPiperTTSVoiceModel: {
    envKey: "TTS_PIPER_VOICE_MODEL",
    checks: [],
  },

  // DeepSeek Options
  DeepSeekApiKey: {
    envKey: "DEEPSEEK_API_KEY",
    checks: [isNotEmpty],
  },
  DeepSeekModelPref: {
    envKey: "DEEPSEEK_MODEL_PREF",
    checks: [isNotEmpty],
  },
};

function isNotEmpty(input = "") {
  return !input || input.length === 0 ? "Value cannot be empty" : null;
}

function nonZero(input = "") {
  if (isNaN(Number(input))) return "Value must be a number";
  return Number(input) <= 0 ? "Value must be greater than zero" : null;
}

function isInteger(input = "") {
  if (isNaN(Number(input))) return "Value must be a number";
  return Number(input);
}

function isValidURL(input = "") {
  try {
    new URL(input);
    return null;
  } catch (e) {
    return "URL is not a valid URL.";
  }
}

function validOpenAIKey(input = "") {
  return input.startsWith("sk-") ? null : "OpenAI Key must start with sk-";
}

function validAnthropicApiKey(input = "") {
  return input.startsWith("sk-ant-")
    ? null
    : "Anthropic Key must start with sk-ant-";
}

function validLLMExternalBasePath(input = "") {
  try {
    new URL(input);
    if (!input.includes("v1")) return "URL must include /v1";
    if (input.split("").slice(-1)?.[0] === "/")
      return "URL cannot end with a slash";
    return null;
  } catch {
    return "Not a valid URL";
  }
}

function validOllamaLLMBasePath(input = "") {
  try {
    new URL(input);
    if (input.split("").slice(-1)?.[0] === "/")
      return "URL cannot end with a slash";
    return null;
  } catch {
    return "Not a valid URL";
  }
}

function supportedTTSProvider(input = "") {
  const validSelection = [
    "native",
    "openai",
    "elevenlabs",
    "piper_local",
  ].includes(input);
  return validSelection ? null : `${input} is not a valid TTS provider.`;
}

function validLocalWhisper(input = "") {
  const validSelection = [
    "Xenova/whisper-small",
    "Xenova/whisper-large",
  ].includes(input);
  return validSelection
    ? null
    : `${input} is not a valid Whisper model selection.`;
}

function supportedLLM(input = "") {
  const validSelection = [
    "openai",
    "azure",
    "anthropic",
    "gemini",
    "lmstudio",
    "localai",
    "ollama",
    "native",
    "togetherai",
    "fireworksai",
    "mistral",
    "huggingface",
    "perplexity",
    "openrouter",
    "groq",
    "koboldcpp",
    "textgenwebui",
    "cohere",
    "litellm",
    "generic-openai",
    "bedrock",
    "deepseek",
  ].includes(input);
  return validSelection ? null : `${input} is not a valid LLM provider.`;
}

function supportedTranscriptionProvider(input = "") {
  const validSelection = ["openai", "local"].includes(input);
  return validSelection
    ? null
    : `${input} is not a valid transcription model provider.`;
}

function validGeminiModel(input = "") {
  const validModels = [
    "gemini-pro",
    "gemini-1.0-pro",
    "gemini-1.5-pro-latest",
    "gemini-1.5-flash-latest",
    "gemini-1.5-pro-exp-0801",
    "gemini-1.5-pro-exp-0827",
    "gemini-1.5-flash-exp-0827",
    "gemini-1.5-flash-8b-exp-0827",
  ];
  return validModels.includes(input)
    ? null
    : `Invalid Model type. Must be one of ${validModels.join(", ")}.`;
}

function validGeminiSafetySetting(input = "") {
  const validModes = [
    "BLOCK_NONE",
    "BLOCK_ONLY_HIGH",
    "BLOCK_MEDIUM_AND_ABOVE",
    "BLOCK_LOW_AND_ABOVE",
  ];
  return validModes.includes(input)
    ? null
    : `Invalid Safety setting. Must be one of ${validModes.join(", ")}.`;
}

function validAnthropicModel(input = "") {
  const validModels = [
    "claude-instant-1.2",
    "claude-2.0",
    "claude-2.1",
    "claude-3-opus-20240229",
    "claude-3-sonnet-20240229",
    "claude-3-haiku-20240307",
    "claude-3-5-sonnet-20240620",
  ];
  return validModels.includes(input)
    ? null
    : `Invalid Model type. Must be one of ${validModels.join(", ")}.`;
}

function supportedEmbeddingModel(input = "") {
  const supported = [
    "openai",
    "azure",
    "localai",
    "native",
    "ollama",
    "lmstudio",
    "cohere",
    "voyageai",
    "litellm",
    "generic-openai",
  ];
  return supported.includes(input)
    ? null
    : `Invalid Embedding model type. Must be one of ${supported.join(", ")}.`;
}

function supportedVectorDB(input = "") {
  const supported = [
    "chroma",
    "pinecone",
    "lancedb",
    "weaviate",
    "qdrant",
    "milvus",
    "zilliz",
    "astra",
  ];
  return supported.includes(input)
    ? null
    : `Invalid VectorDB type. Must be one of ${supported.join(", ")}.`;
}

function validChromaURL(input = "") {
  return input.slice(-1) === "/"
    ? `Chroma Instance URL should not end in a trailing slash.`
    : null;
}

function validOpenAiTokenLimit(input = "") {
  const tokenLimit = Number(input);
  if (isNaN(tokenLimit)) return "Token limit is not a number";
  if (![4_096, 16_384, 8_192, 32_768, 128_000].includes(tokenLimit))
    return "Invalid OpenAI token limit.";
  return null;
}

function requiresForceMode(_, forceModeEnabled = false) {
  return forceModeEnabled === true ? null : "Cannot set this setting.";
}

function isDownloadedModel(input = "") {
  const fs = require("fs");
  const path = require("path");
  const storageDir = path.resolve(
    process.env.STORAGE_DIR
      ? path.resolve(process.env.STORAGE_DIR, "models", "downloaded")
      : path.resolve(__dirname, `../../storage/models/downloaded`)
  );
  if (!fs.existsSync(storageDir)) return false;

  const files = fs
    .readdirSync(storageDir)
    .filter((file) => file.includes(".gguf"));
  return files.includes(input);
}

async function validDockerizedUrl(input = "") {
  if (process.env.ANYTHING_LLM_RUNTIME !== "docker") return null;

  try {
    const { isPortInUse, getLocalHosts } = require("./portAvailabilityChecker");
    const localInterfaces = getLocalHosts();
    const url = new URL(input);
    const hostname = url.hostname.toLowerCase();
    const port = parseInt(url.port, 10);

    // If not a loopback, skip this check.
    if (!localInterfaces.includes(hostname)) return null;
    if (isNaN(port)) return "Invalid URL: Port is not specified or invalid";

    const isPortAvailableFromDocker = await isPortInUse(port, hostname);
    if (isPortAvailableFromDocker)
      return "Port is not running a reachable service on loopback address from inside the AnythingLLM container. Please use host.docker.internal (for linux use 172.17.0.1), a real machine ip, or domain to connect to your service.";
  } catch (error) {
    console.error(error.message);
    return "An error occurred while validating the URL";
  }

  return null;
}

function validHuggingFaceEndpoint(input = "") {
  return input.slice(-6) !== ".cloud"
    ? `Your HF Endpoint should end in ".cloud"`
    : null;
}

function noRestrictedChars(input = "") {
  const regExp = new RegExp(/^[a-zA-Z0-9_\-!@$%^&*();]+$/);
  return !regExp.test(input)
    ? `Your password has restricted characters in it. Allowed symbols are _,-,!,@,$,%,^,&,*,(,),;`
    : null;
}

// This will force update .env variables which for any which reason were not able to be parsed or
// read from an ENV file as this seems to be a complicating step for many so allowing people to write
// to the process will at least alleviate that issue. It does not perform comprehensive validity checks or sanity checks
// and is simply for debugging when the .env not found issue many come across.
async function updateENV(newENVs = {}, force = false, userId = null) {
  let error = "";
  const validKeys = Object.keys(KEY_MAPPING);
  const ENV_KEYS = Object.keys(newENVs).filter(
    (key) => validKeys.includes(key) && !newENVs[key].includes("******") // strip out answers where the value is all asterisks
  );
  const newValues = {};

  for (const key of ENV_KEYS) {
    const { envKey, checks, postUpdate = [] } = KEY_MAPPING[key];
    const prevValue = process.env[envKey];
    const nextValue = newENVs[key];

    const errors = await executeValidationChecks(checks, nextValue, force);
    if (errors.length > 0) {
      error += errors.join("\n");
      break;
    }

    newValues[key] = nextValue;
    process.env[envKey] = nextValue;

    for (const postUpdateFunc of postUpdate)
      await postUpdateFunc(key, prevValue, nextValue);
  }

  await logChangesToEventLog(newValues, userId);
  if (process.env.NODE_ENV === "production") dumpENV();
  return { newValues, error: error?.length > 0 ? error : false };
}

async function executeValidationChecks(checks, value, force) {
  const results = await Promise.all(
    checks.map((validator) => validator(value, force))
  );
  return results.filter((err) => typeof err === "string");
}

async function logChangesToEventLog(newValues = {}, userId = null) {
  const { EventLogs } = require("../../models/eventLogs");
  const eventMapping = {
    LLMProvider: "update_llm_provider",
    EmbeddingEngine: "update_embedding_engine",
    VectorDB: "update_vector_db",
  };

  for (const [key, eventName] of Object.entries(eventMapping)) {
    if (!newValues.hasOwnProperty(key)) continue;
    await EventLogs.logEvent(eventName, {}, userId);
  }
  return;
}

function dumpENV() {
  const fs = require("fs");
  const path = require("path");

  const frozenEnvs = {};
  const protectedKeys = [
    ...Object.values(KEY_MAPPING).map((values) => values.envKey),
    // Manually Add Keys here which are not already defined in KEY_MAPPING
    // and are either managed or manually set ENV key:values.
    "STORAGE_DIR",
    "SERVER_PORT",
    // For persistent data encryption
    "SIG_KEY",
    "SIG_SALT",
    // Password Schema Keys if present.
    "PASSWORDMINCHAR",
    "PASSWORDMAXCHAR",
    "PASSWORDLOWERCASE",
    "PASSWORDUPPERCASE",
    "PASSWORDNUMERIC",
    "PASSWORDSYMBOL",
    "PASSWORDREQUIREMENTS",
    // HTTPS SETUP KEYS
    "ENABLE_HTTPS",
    "HTTPS_CERT_PATH",
    "HTTPS_KEY_PATH",
  ];

  // Simple sanitization of each value to prevent ENV injection via newline or quote escaping.
  function sanitizeValue(value) {
    const offendingChars =
      /[\n\r\t\v\f\u0085\u00a0\u1680\u180e\u2000-\u200a\u2028\u2029\u202f\u205f\u3000"'`#]/;
    const firstOffendingCharIndex = value.search(offendingChars);
    if (firstOffendingCharIndex === -1) return value;

    return value.substring(0, firstOffendingCharIndex);
  }

  for (const key of protectedKeys) {
    const envValue = process.env?.[key] || null;
    if (!envValue) continue;
    frozenEnvs[key] = process.env?.[key] || null;
  }

  var envResult = `# Auto-dump ENV from system call on ${new Date().toTimeString()}\n`;
  envResult += Object.entries(frozenEnvs)
    .map(([key, value]) => `${key}='${sanitizeValue(value)}'`)
    .join("\n");

  const envPath = path.join(__dirname, "../../.env");
  fs.writeFileSync(envPath, envResult, { encoding: "utf8", flag: "w" });
  return true;
}

module.exports = {
  dumpENV,
  updateENV,
};<|MERGE_RESOLUTION|>--- conflicted
+++ resolved
@@ -469,7 +469,10 @@
     envKey: "AGENT_SEARXNG_API_URL",
     checks: [],
   },
-<<<<<<< HEAD
+  AgentTavilyApiKey: {
+    envKey: "AGENT_TAVILY_API_KEY",
+    checks: [],
+  },
   
   // Azure Login Providers
   AzureADClientId: {
@@ -487,12 +490,6 @@
   AzureADGroups: {
     envKey: "AZURE_AD_GROUPS",
     checks: [isNotEmpty],
-=======
-  AgentTavilyApiKey: {
-    envKey: "AGENT_TAVILY_API_KEY",
-    checks: [],
->>>>>>> b658f501
-  },
 
   // TTS/STT Integration ENVS
   TextToSpeechProvider: {
