--- conflicted
+++ resolved
@@ -417,11 +417,8 @@
     "perplexity",
     "openrouter",
     "groq",
-<<<<<<< HEAD
     "koboldcpp",
-=======
     "cohere",
->>>>>>> 3caebc47
     "generic-openai",
   ].includes(input);
   return validSelection ? null : `${input} is not a valid LLM provider.`;
