--- conflicted
+++ resolved
@@ -719,14 +719,6 @@
     envKey: "PPIO_MODEL_PREF",
     checks: [isNotEmpty],
   },
-<<<<<<< HEAD
-  GiteeAIApiKey: {
-    envKey: "GITEE_AI_API_KEY",
-    checks: [isNotEmpty],
-  },
-  GiteeAIModelPref: {
-    envKey: "GITEE_AI_MODEL_PREF",
-=======
 
   // Moonshot AI Options
   MoonshotAiApiKey: {
@@ -781,7 +773,16 @@
   },
   ZAiModelPref: {
     envKey: "ZAI_MODEL_PREF",
->>>>>>> 66e44f65
+    checks: [isNotEmpty],
+  },
+
+  // GiteeAI Options
+  GiteeAIApiKey: {
+    envKey: "GITEE_AI_API_KEY",
+    checks: [isNotEmpty],
+  },
+  GiteeAIModelPref: {
+    envKey: "GITEE_AI_MODEL_PREF",
     checks: [isNotEmpty],
   },
 };
@@ -892,14 +893,11 @@
     "nvidia-nim",
     "ppio",
     "dpais",
-<<<<<<< HEAD
-    "giteeai",
-=======
     "moonshotai",
     "cometapi",
     "foundry",
     "zai",
->>>>>>> 66e44f65
+    "giteeai",
   ].includes(input);
   return validSelection ? null : `${input} is not a valid LLM provider.`;
 }
