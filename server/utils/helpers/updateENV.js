--- conflicted
+++ resolved
@@ -914,14 +914,11 @@
     "ppio",
     "dpais",
     "moonshotai",
-<<<<<<< HEAD
-    "flowiseai",
-=======
     "cometapi",
     "foundry",
     "zai",
     "giteeai",
->>>>>>> 43006390
+     "flowiseai",
   ].includes(input);
   return validSelection ? null : `${input} is not a valid LLM provider.`;
 }
