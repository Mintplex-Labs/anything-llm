--- conflicted
+++ resolved
@@ -507,7 +507,6 @@
     envKey: "AGENT_TAVILY_API_KEY",
     checks: [],
   },
-<<<<<<< HEAD
   
   // Azure Login Providers
   AzureADClientId: {
@@ -526,8 +525,6 @@
     envKey: "AZURE_AD_GROUPS",
     checks: [isNotEmpty],
   },
-=======
->>>>>>> dca27e72
 
   // TTS/STT Integration ENVS
   TextToSpeechProvider: {
@@ -561,8 +558,6 @@
     checks: [],
   },
 
-<<<<<<< HEAD
-=======
   // OpenAI Generic TTS
   TTSOpenAICompatibleKey: {
     envKey: "TTS_OPEN_AI_COMPATIBLE_KEY",
@@ -577,7 +572,6 @@
     checks: [isValidURL],
   },
 
->>>>>>> dca27e72
   // DeepSeek Options
   DeepSeekApiKey: {
     envKey: "DEEPSEEK_API_KEY",
@@ -587,8 +581,6 @@
     envKey: "DEEPSEEK_MODEL_PREF",
     checks: [isNotEmpty],
   },
-<<<<<<< HEAD
-=======
 
   // APIPie Options
   ApipieLLMApiKey: {
@@ -632,7 +624,6 @@
       },
     ],
   },
->>>>>>> dca27e72
 };
 
 function isNotEmpty(input = "") {
@@ -737,12 +728,9 @@
     "generic-openai",
     "bedrock",
     "deepseek",
-<<<<<<< HEAD
-=======
     "apipie",
     "xai",
     "nvidia-nim",
->>>>>>> dca27e72
   ].includes(input);
   return validSelection ? null : `${input} is not a valid LLM provider.`;
 }
@@ -754,25 +742,6 @@
     : `${input} is not a valid transcription model provider.`;
 }
 
-<<<<<<< HEAD
-function validGeminiModel(input = "") {
-  const validModels = [
-    "gemini-pro",
-    "gemini-1.0-pro",
-    "gemini-1.5-pro-latest",
-    "gemini-1.5-flash-latest",
-    "gemini-1.5-pro-exp-0801",
-    "gemini-1.5-pro-exp-0827",
-    "gemini-1.5-flash-exp-0827",
-    "gemini-1.5-flash-8b-exp-0827",
-  ];
-  return validModels.includes(input)
-    ? null
-    : `Invalid Model type. Must be one of ${validModels.join(", ")}.`;
-}
-
-=======
->>>>>>> dca27e72
 function validGeminiSafetySetting(input = "") {
   const validModes = [
     "BLOCK_NONE",
