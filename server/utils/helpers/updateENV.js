const { Telemetry } = require("../../models/telemetry");
const {
  SUPPORTED_CONNECTION_METHODS,
} = require("../AiProviders/bedrock/utils");
const { resetAllVectorStores } = require("../vectorStore/resetAllVectorStores");

const KEY_MAPPING = {
  LLMProvider: {
    envKey: "LLM_PROVIDER",
    checks: [isNotEmpty, supportedLLM],
  },
  // OpenAI Settings
  OpenAiKey: {
    envKey: "OPEN_AI_KEY",
    checks: [isNotEmpty, validOpenAIKey],
  },
  OpenAiModelPref: {
    envKey: "OPEN_MODEL_PREF",
    checks: [isNotEmpty],
  },
  // Azure OpenAI Settings
  AzureOpenAiEndpoint: {
    envKey: "AZURE_OPENAI_ENDPOINT",
    checks: [isNotEmpty],
  },
  AzureOpenAiTokenLimit: {
    envKey: "AZURE_OPENAI_TOKEN_LIMIT",
    checks: [validOpenAiTokenLimit],
  },
  AzureOpenAiKey: {
    envKey: "AZURE_OPENAI_KEY",
    checks: [isNotEmpty],
  },
  AzureOpenAiModelPref: {
    envKey: "OPEN_MODEL_PREF",
    checks: [isNotEmpty],
  },
  AzureOpenAiEmbeddingModelPref: {
    envKey: "EMBEDDING_MODEL_PREF",
    checks: [isNotEmpty],
  },
  AzureOpenAiModelType: {
    envKey: "AZURE_OPENAI_MODEL_TYPE",
    checks: [
      (input) =>
        ["default", "reasoning"].includes(input)
          ? null
          : "Invalid model type. Must be one of: default, reasoning.",
    ],
  },

  // Anthropic Settings
  AnthropicApiKey: {
    envKey: "ANTHROPIC_API_KEY",
    checks: [isNotEmpty, validAnthropicApiKey],
  },
  AnthropicModelPref: {
    envKey: "ANTHROPIC_MODEL_PREF",
    checks: [isNotEmpty],
  },

  GeminiLLMApiKey: {
    envKey: "GEMINI_API_KEY",
    checks: [isNotEmpty],
  },
  GeminiLLMModelPref: {
    envKey: "GEMINI_LLM_MODEL_PREF",
    checks: [isNotEmpty],
  },
  GeminiSafetySetting: {
    envKey: "GEMINI_SAFETY_SETTING",
    checks: [validGeminiSafetySetting],
  },

  // LMStudio Settings
  LMStudioBasePath: {
    envKey: "LMSTUDIO_BASE_PATH",
    checks: [isNotEmpty, validLLMExternalBasePath, validDockerizedUrl],
  },
  LMStudioModelPref: {
    envKey: "LMSTUDIO_MODEL_PREF",
    checks: [],
  },
  LMStudioTokenLimit: {
    envKey: "LMSTUDIO_MODEL_TOKEN_LIMIT",
    checks: [nonZero],
  },

  // LocalAI Settings
  LocalAiBasePath: {
    envKey: "LOCAL_AI_BASE_PATH",
    checks: [isNotEmpty, validLLMExternalBasePath, validDockerizedUrl],
  },
  LocalAiModelPref: {
    envKey: "LOCAL_AI_MODEL_PREF",
    checks: [],
  },
  LocalAiTokenLimit: {
    envKey: "LOCAL_AI_MODEL_TOKEN_LIMIT",
    checks: [nonZero],
  },
  LocalAiApiKey: {
    envKey: "LOCAL_AI_API_KEY",
    checks: [],
  },

  OllamaLLMBasePath: {
    envKey: "OLLAMA_BASE_PATH",
    checks: [isNotEmpty, validOllamaLLMBasePath, validDockerizedUrl],
  },
  OllamaLLMModelPref: {
    envKey: "OLLAMA_MODEL_PREF",
    checks: [],
  },
  OllamaLLMTokenLimit: {
    envKey: "OLLAMA_MODEL_TOKEN_LIMIT",
    checks: [nonZero],
  },
  OllamaLLMPerformanceMode: {
    envKey: "OLLAMA_PERFORMANCE_MODE",
    checks: [],
  },
  OllamaLLMKeepAliveSeconds: {
    envKey: "OLLAMA_KEEP_ALIVE_TIMEOUT",
    checks: [isInteger],
  },
  OllamaLLMAuthToken: {
    envKey: "OLLAMA_AUTH_TOKEN",
    checks: [],
  },

  // Mistral AI API Settings
  MistralApiKey: {
    envKey: "MISTRAL_API_KEY",
    checks: [isNotEmpty],
  },
  MistralModelPref: {
    envKey: "MISTRAL_MODEL_PREF",
    checks: [isNotEmpty],
  },

  // Hugging Face LLM Inference Settings
  HuggingFaceLLMEndpoint: {
    envKey: "HUGGING_FACE_LLM_ENDPOINT",
    checks: [isNotEmpty, isValidURL, validHuggingFaceEndpoint],
  },
  HuggingFaceLLMAccessToken: {
    envKey: "HUGGING_FACE_LLM_API_KEY",
    checks: [isNotEmpty],
  },
  HuggingFaceLLMTokenLimit: {
    envKey: "HUGGING_FACE_LLM_TOKEN_LIMIT",
    checks: [nonZero],
  },

  // KoboldCPP Settings
  KoboldCPPBasePath: {
    envKey: "KOBOLD_CPP_BASE_PATH",
    checks: [isNotEmpty, isValidURL],
  },
  KoboldCPPModelPref: {
    envKey: "KOBOLD_CPP_MODEL_PREF",
    checks: [isNotEmpty],
  },
  KoboldCPPTokenLimit: {
    envKey: "KOBOLD_CPP_MODEL_TOKEN_LIMIT",
    checks: [nonZero],
  },
  KoboldCPPMaxTokens: {
    envKey: "KOBOLD_CPP_MAX_TOKENS",
    checks: [nonZero],
  },

  // Text Generation Web UI Settings
  TextGenWebUIBasePath: {
    envKey: "TEXT_GEN_WEB_UI_BASE_PATH",
    checks: [isValidURL],
  },
  TextGenWebUITokenLimit: {
    envKey: "TEXT_GEN_WEB_UI_MODEL_TOKEN_LIMIT",
    checks: [nonZero],
  },
  TextGenWebUIAPIKey: {
    envKey: "TEXT_GEN_WEB_UI_API_KEY",
    checks: [],
  },

  // LiteLLM Settings
  LiteLLMModelPref: {
    envKey: "LITE_LLM_MODEL_PREF",
    checks: [isNotEmpty],
  },
  LiteLLMTokenLimit: {
    envKey: "LITE_LLM_MODEL_TOKEN_LIMIT",
    checks: [nonZero],
  },
  LiteLLMBasePath: {
    envKey: "LITE_LLM_BASE_PATH",
    checks: [isValidURL],
  },
  LiteLLMApiKey: {
    envKey: "LITE_LLM_API_KEY",
    checks: [],
  },

  // Generic OpenAI InferenceSettings
  GenericOpenAiBasePath: {
    envKey: "GENERIC_OPEN_AI_BASE_PATH",
    checks: [isValidURL],
  },
  GenericOpenAiModelPref: {
    envKey: "GENERIC_OPEN_AI_MODEL_PREF",
    checks: [isNotEmpty],
  },
  GenericOpenAiTokenLimit: {
    envKey: "GENERIC_OPEN_AI_MODEL_TOKEN_LIMIT",
    checks: [nonZero],
  },
  GenericOpenAiKey: {
    envKey: "GENERIC_OPEN_AI_API_KEY",
    checks: [],
  },
  GenericOpenAiMaxTokens: {
    envKey: "GENERIC_OPEN_AI_MAX_TOKENS",
    checks: [nonZero],
  },

  // AWS Bedrock LLM InferenceSettings
  AwsBedrockLLMConnectionMethod: {
    envKey: "AWS_BEDROCK_LLM_CONNECTION_METHOD",
    checks: [
      (input) =>
        SUPPORTED_CONNECTION_METHODS.includes(input) ? null : "invalid Value",
    ],
  },
  AwsBedrockLLMAccessKeyId: {
    envKey: "AWS_BEDROCK_LLM_ACCESS_KEY_ID",
    checks: [isNotEmpty],
  },
  AwsBedrockLLMAccessKey: {
    envKey: "AWS_BEDROCK_LLM_ACCESS_KEY",
    checks: [isNotEmpty],
  },
  AwsBedrockLLMSessionToken: {
    envKey: "AWS_BEDROCK_LLM_SESSION_TOKEN",
    checks: [],
  },
  AwsBedrockLLMRegion: {
    envKey: "AWS_BEDROCK_LLM_REGION",
    checks: [isNotEmpty],
  },
  AwsBedrockLLMModel: {
    envKey: "AWS_BEDROCK_LLM_MODEL_PREFERENCE",
    checks: [isNotEmpty],
  },
  AwsBedrockLLMTokenLimit: {
    envKey: "AWS_BEDROCK_LLM_MODEL_TOKEN_LIMIT",
    checks: [nonZero],
  },
  AwsBedrockLLMMaxOutputTokens: {
    envKey: "AWS_BEDROCK_LLM_MAX_OUTPUT_TOKENS",
    checks: [nonZero],
  },

  // Dell Pro AI Studio Settings
  DellProAiStudioBasePath: {
    envKey: "DPAIS_LLM_BASE_PATH",
    checks: [isNotEmpty, validDockerizedUrl],
  },
  DellProAiStudioModelPref: {
    envKey: "DPAIS_LLM_MODEL_PREF",
    checks: [isNotEmpty],
  },
  DellProAiStudioTokenLimit: {
    envKey: "DPAIS_LLM_MODEL_TOKEN_LIMIT",
    checks: [nonZero],
  },

  EmbeddingEngine: {
    envKey: "EMBEDDING_ENGINE",
    checks: [supportedEmbeddingModel],
    postUpdate: [handleVectorStoreReset],
  },
  EmbeddingBasePath: {
    envKey: "EMBEDDING_BASE_PATH",
    checks: [isNotEmpty, validDockerizedUrl],
  },
  EmbeddingModelPref: {
    envKey: "EMBEDDING_MODEL_PREF",
    checks: [isNotEmpty],
    postUpdate: [handleVectorStoreReset],
  },
  EmbeddingModelMaxChunkLength: {
    envKey: "EMBEDDING_MODEL_MAX_CHUNK_LENGTH",
    checks: [nonZero],
  },

  // Gemini Embedding Settings
  GeminiEmbeddingApiKey: {
    envKey: "GEMINI_EMBEDDING_API_KEY",
    checks: [isNotEmpty],
  },

  // Generic OpenAI Embedding Settings
  GenericOpenAiEmbeddingApiKey: {
    envKey: "GENERIC_OPEN_AI_EMBEDDING_API_KEY",
    checks: [],
  },
  GenericOpenAiEmbeddingMaxConcurrentChunks: {
    envKey: "GENERIC_OPEN_AI_EMBEDDING_MAX_CONCURRENT_CHUNKS",
    checks: [nonZero],
  },

  // Vector Database Selection Settings
  VectorDB: {
    envKey: "VECTOR_DB",
    checks: [isNotEmpty, supportedVectorDB],
    postUpdate: [handleVectorStoreReset],
  },

  // Chroma Options
  ChromaEndpoint: {
    envKey: "CHROMA_ENDPOINT",
    checks: [isValidURL, validChromaURL, validDockerizedUrl],
  },
  ChromaApiHeader: {
    envKey: "CHROMA_API_HEADER",
    checks: [],
  },
  ChromaApiKey: {
    envKey: "CHROMA_API_KEY",
    checks: [],
  },

  // Weaviate Options
  WeaviateEndpoint: {
    envKey: "WEAVIATE_ENDPOINT",
    checks: [isValidURL, validDockerizedUrl],
  },
  WeaviateApiKey: {
    envKey: "WEAVIATE_API_KEY",
    checks: [],
  },

  // QDrant Options
  QdrantEndpoint: {
    envKey: "QDRANT_ENDPOINT",
    checks: [isValidURL, validDockerizedUrl],
  },
  QdrantApiKey: {
    envKey: "QDRANT_API_KEY",
    checks: [],
  },
  PineConeKey: {
    envKey: "PINECONE_API_KEY",
    checks: [],
  },
  PineConeIndex: {
    envKey: "PINECONE_INDEX",
    checks: [],
  },

  // Milvus Options
  MilvusAddress: {
    envKey: "MILVUS_ADDRESS",
    checks: [isValidURL, validDockerizedUrl],
  },
  MilvusUsername: {
    envKey: "MILVUS_USERNAME",
    checks: [isNotEmpty],
  },
  MilvusPassword: {
    envKey: "MILVUS_PASSWORD",
    checks: [isNotEmpty],
  },

  // Zilliz Cloud Options
  ZillizEndpoint: {
    envKey: "ZILLIZ_ENDPOINT",
    checks: [isValidURL],
  },
  ZillizApiToken: {
    envKey: "ZILLIZ_API_TOKEN",
    checks: [isNotEmpty],
  },

  // Astra DB Options
  AstraDBApplicationToken: {
    envKey: "ASTRA_DB_APPLICATION_TOKEN",
    checks: [isNotEmpty],
  },
  AstraDBEndpoint: {
    envKey: "ASTRA_DB_ENDPOINT",
    checks: [isNotEmpty],
  },

  /*
  PGVector Options
  - Does very simple validations - we should expand this in the future
  - to ensure the connection string is valid and the table name is valid
  - via direct query
  */
  PGVectorConnectionString: {
    envKey: "PGVECTOR_CONNECTION_STRING",
    checks: [isNotEmpty, looksLikePostgresConnectionString],
    preUpdate: [validatePGVectorConnectionString],
  },
  PGVectorTableName: {
    envKey: "PGVECTOR_TABLE_NAME",
    checks: [isNotEmpty],
    preUpdate: [validatePGVectorTableName],
  },

  // Together Ai Options
  TogetherAiApiKey: {
    envKey: "TOGETHER_AI_API_KEY",
    checks: [isNotEmpty],
  },
  TogetherAiModelPref: {
    envKey: "TOGETHER_AI_MODEL_PREF",
    checks: [isNotEmpty],
  },

  // Fireworks AI Options
  FireworksAiLLMApiKey: {
    envKey: "FIREWORKS_AI_LLM_API_KEY",
    checks: [isNotEmpty],
  },
  FireworksAiLLMModelPref: {
    envKey: "FIREWORKS_AI_LLM_MODEL_PREF",
    checks: [isNotEmpty],
  },

  // Perplexity Options
  PerplexityApiKey: {
    envKey: "PERPLEXITY_API_KEY",
    checks: [isNotEmpty],
  },
  PerplexityModelPref: {
    envKey: "PERPLEXITY_MODEL_PREF",
    checks: [isNotEmpty],
  },

  // OpenRouter Options
  OpenRouterApiKey: {
    envKey: "OPENROUTER_API_KEY",
    checks: [isNotEmpty],
  },
  OpenRouterModelPref: {
    envKey: "OPENROUTER_MODEL_PREF",
    checks: [isNotEmpty],
  },
  OpenRouterTimeout: {
    envKey: "OPENROUTER_TIMEOUT_MS",
    checks: [],
  },

  // Novita Options
  NovitaLLMApiKey: {
    envKey: "NOVITA_LLM_API_KEY",
    checks: [isNotEmpty],
  },
  NovitaLLMModelPref: {
    envKey: "NOVITA_LLM_MODEL_PREF",
    checks: [isNotEmpty],
  },
  NovitaLLMTimeout: {
    envKey: "NOVITA_LLM_TIMEOUT_MS",
    checks: [],
  },

  // Groq Options
  GroqApiKey: {
    envKey: "GROQ_API_KEY",
    checks: [isNotEmpty],
  },
  GroqModelPref: {
    envKey: "GROQ_MODEL_PREF",
    checks: [isNotEmpty],
  },

  // Cohere Options
  CohereApiKey: {
    envKey: "COHERE_API_KEY",
    checks: [isNotEmpty],
  },
  CohereModelPref: {
    envKey: "COHERE_MODEL_PREF",
    checks: [isNotEmpty],
  },

  // VoyageAi Options
  VoyageAiApiKey: {
    envKey: "VOYAGEAI_API_KEY",
    checks: [isNotEmpty],
  },

  // Whisper (transcription) providers
  WhisperProvider: {
    envKey: "WHISPER_PROVIDER",
    checks: [isNotEmpty, supportedTranscriptionProvider],
    postUpdate: [],
  },
  WhisperModelPref: {
    envKey: "WHISPER_MODEL_PREF",
    checks: [validLocalWhisper],
    postUpdate: [],
  },

  // System Settings
  AuthToken: {
    envKey: "AUTH_TOKEN",
    checks: [requiresForceMode, noRestrictedChars],
  },
  JWTSecret: {
    envKey: "JWT_SECRET",
    checks: [requiresForceMode],
  },
  DisableTelemetry: {
    envKey: "DISABLE_TELEMETRY",
    checks: [],
    preUpdate: [
      (_, __, nextValue) => {
        if (nextValue === "true") Telemetry.sendTelemetry("telemetry_disabled");
      },
    ],
  },

  // Agent Integration ENVs
  AgentGoogleSearchEngineId: {
    envKey: "AGENT_GSE_CTX",
    checks: [],
  },
  AgentGoogleSearchEngineKey: {
    envKey: "AGENT_GSE_KEY",
    checks: [],
  },
  AgentSearchApiKey: {
    envKey: "AGENT_SEARCHAPI_API_KEY",
    checks: [],
  },
  AgentSearchApiEngine: {
    envKey: "AGENT_SEARCHAPI_ENGINE",
    checks: [],
  },
  AgentSerperApiKey: {
    envKey: "AGENT_SERPER_DEV_KEY",
    checks: [],
  },
  AgentBingSearchApiKey: {
    envKey: "AGENT_BING_SEARCH_API_KEY",
    checks: [],
  },
  AgentSerplyApiKey: {
    envKey: "AGENT_SERPLY_API_KEY",
    checks: [],
  },
  AgentSearXNGApiUrl: {
    envKey: "AGENT_SEARXNG_API_URL",
    checks: [],
  },
  AgentTavilyApiKey: {
    envKey: "AGENT_TAVILY_API_KEY",
    checks: [],
  },

  // TTS/STT Integration ENVS
  TextToSpeechProvider: {
    envKey: "TTS_PROVIDER",
    checks: [supportedTTSProvider],
  },

  // TTS OpenAI
  TTSOpenAIKey: {
    envKey: "TTS_OPEN_AI_KEY",
    checks: [validOpenAIKey],
  },
  TTSOpenAIVoiceModel: {
    envKey: "TTS_OPEN_AI_VOICE_MODEL",
    checks: [],
  },

  // TTS ElevenLabs
  TTSElevenLabsKey: {
    envKey: "TTS_ELEVEN_LABS_KEY",
    checks: [isNotEmpty],
  },
  TTSElevenLabsVoiceModel: {
    envKey: "TTS_ELEVEN_LABS_VOICE_MODEL",
    checks: [],
  },

  // PiperTTS Local
  TTSPiperTTSVoiceModel: {
    envKey: "TTS_PIPER_VOICE_MODEL",
    checks: [],
  },

  // OpenAI Generic TTS
  TTSOpenAICompatibleKey: {
    envKey: "TTS_OPEN_AI_COMPATIBLE_KEY",
    checks: [],
  },
  TTSOpenAICompatibleVoiceModel: {
    envKey: "TTS_OPEN_AI_COMPATIBLE_VOICE_MODEL",
    checks: [isNotEmpty],
  },
  TTSOpenAICompatibleEndpoint: {
    envKey: "TTS_OPEN_AI_COMPATIBLE_ENDPOINT",
    checks: [isValidURL],
  },

  // DeepSeek Options
  DeepSeekApiKey: {
    envKey: "DEEPSEEK_API_KEY",
    checks: [isNotEmpty],
  },
  DeepSeekModelPref: {
    envKey: "DEEPSEEK_MODEL_PREF",
    checks: [isNotEmpty],
  },

  // APIPie Options
  ApipieLLMApiKey: {
    envKey: "APIPIE_LLM_API_KEY",
    checks: [isNotEmpty],
  },
  ApipieLLMModelPref: {
    envKey: "APIPIE_LLM_MODEL_PREF",
    checks: [isNotEmpty],
  },

  // xAI Options
  XAIApiKey: {
    envKey: "XAI_LLM_API_KEY",
    checks: [isNotEmpty],
  },
  XAIModelPref: {
    envKey: "XAI_LLM_MODEL_PREF",
    checks: [isNotEmpty],
  },

  // Nvidia NIM Options
  NvidiaNimLLMBasePath: {
    envKey: "NVIDIA_NIM_LLM_BASE_PATH",
    checks: [isValidURL],
    postUpdate: [
      (_, __, nextValue) => {
        const { parseNvidiaNimBasePath } = require("../AiProviders/nvidiaNim");
        process.env.NVIDIA_NIM_LLM_BASE_PATH =
          parseNvidiaNimBasePath(nextValue);
      },
    ],
  },
  NvidiaNimLLMModelPref: {
    envKey: "NVIDIA_NIM_LLM_MODEL_PREF",
    checks: [],
    postUpdate: [
      async (_, __, nextValue) => {
        const { NvidiaNimLLM } = require("../AiProviders/nvidiaNim");
        await NvidiaNimLLM.setModelTokenLimit(nextValue);
      },
    ],
  },
<<<<<<< HEAD
  GiteeAIApiKey: {
    envKey: "GITEE_AI_API_KEY",
    checks: [isNotEmpty],
  },
  GiteeAIModelPref: {
    envKey: "GITEE_AI_MODEL_PREF",
=======

  // PPIO Options
  PPIOApiKey: {
    envKey: "PPIO_API_KEY",
    checks: [isNotEmpty],
  },
  PPIOModelPref: {
    envKey: "PPIO_MODEL_PREF",
>>>>>>> feadf1f0
    checks: [isNotEmpty],
  },
};

function isNotEmpty(input = "") {
  return !input || input.length === 0 ? "Value cannot be empty" : null;
}

function nonZero(input = "") {
  if (isNaN(Number(input))) return "Value must be a number";
  return Number(input) <= 0 ? "Value must be greater than zero" : null;
}

function isInteger(input = "") {
  if (isNaN(Number(input))) return "Value must be a number";
  return Number(input);
}

function isValidURL(input = "") {
  try {
    new URL(input);
    return null;
  } catch (e) {
    return "URL is not a valid URL.";
  }
}

function validOpenAIKey(input = "") {
  return input.startsWith("sk-") ? null : "OpenAI Key must start with sk-";
}

function validAnthropicApiKey(input = "") {
  return input.startsWith("sk-ant-")
    ? null
    : "Anthropic Key must start with sk-ant-";
}

function validLLMExternalBasePath(input = "") {
  try {
    new URL(input);
    if (!input.includes("v1")) return "URL must include /v1";
    if (input.split("").slice(-1)?.[0] === "/")
      return "URL cannot end with a slash";
    return null;
  } catch {
    return "Not a valid URL";
  }
}

function validOllamaLLMBasePath(input = "") {
  try {
    new URL(input);
    if (input.split("").slice(-1)?.[0] === "/")
      return "URL cannot end with a slash";
    return null;
  } catch {
    return "Not a valid URL";
  }
}

function supportedTTSProvider(input = "") {
  const validSelection = [
    "native",
    "openai",
    "elevenlabs",
    "piper_local",
    "generic-openai",
  ].includes(input);
  return validSelection ? null : `${input} is not a valid TTS provider.`;
}

function validLocalWhisper(input = "") {
  const validSelection = [
    "Xenova/whisper-small",
    "Xenova/whisper-large",
  ].includes(input);
  return validSelection
    ? null
    : `${input} is not a valid Whisper model selection.`;
}

function supportedLLM(input = "") {
  const validSelection = [
    "openai",
    "azure",
    "anthropic",
    "gemini",
    "lmstudio",
    "localai",
    "ollama",
    "togetherai",
    "fireworksai",
    "mistral",
    "huggingface",
    "perplexity",
    "openrouter",
    "novita",
    "groq",
    "koboldcpp",
    "textgenwebui",
    "cohere",
    "litellm",
    "generic-openai",
    "bedrock",
    "deepseek",
    "apipie",
    "xai",
    "nvidia-nim",
<<<<<<< HEAD
    "giteeai",
=======
    "ppio",
    "dpais",
>>>>>>> feadf1f0
  ].includes(input);
  return validSelection ? null : `${input} is not a valid LLM provider.`;
}

function supportedTranscriptionProvider(input = "") {
  const validSelection = ["openai", "local"].includes(input);
  return validSelection
    ? null
    : `${input} is not a valid transcription model provider.`;
}

function validGeminiSafetySetting(input = "") {
  const validModes = [
    "BLOCK_NONE",
    "BLOCK_ONLY_HIGH",
    "BLOCK_MEDIUM_AND_ABOVE",
    "BLOCK_LOW_AND_ABOVE",
  ];
  return validModes.includes(input)
    ? null
    : `Invalid Safety setting. Must be one of ${validModes.join(", ")}.`;
}

function supportedEmbeddingModel(input = "") {
  const supported = [
    "openai",
    "azure",
    "gemini",
    "localai",
    "native",
    "ollama",
    "lmstudio",
    "cohere",
    "voyageai",
    "litellm",
    "generic-openai",
    "mistral",
  ];
  return supported.includes(input)
    ? null
    : `Invalid Embedding model type. Must be one of ${supported.join(", ")}.`;
}

function supportedVectorDB(input = "") {
  const supported = [
    "chroma",
    "pinecone",
    "lancedb",
    "weaviate",
    "qdrant",
    "milvus",
    "zilliz",
    "astra",
    "pgvector",
  ];
  return supported.includes(input)
    ? null
    : `Invalid VectorDB type. Must be one of ${supported.join(", ")}.`;
}

function validChromaURL(input = "") {
  return input.slice(-1) === "/"
    ? `Chroma Instance URL should not end in a trailing slash.`
    : null;
}

function validOpenAiTokenLimit(input = "") {
  const tokenLimit = Number(input);
  if (isNaN(tokenLimit)) return "Token limit is not a number";
  return null;
}

function requiresForceMode(_, forceModeEnabled = false) {
  return forceModeEnabled === true ? null : "Cannot set this setting.";
}

async function validDockerizedUrl(input = "") {
  if (process.env.ANYTHING_LLM_RUNTIME !== "docker") return null;

  try {
    const { isPortInUse, getLocalHosts } = require("./portAvailabilityChecker");
    const localInterfaces = getLocalHosts();
    const url = new URL(input);
    const hostname = url.hostname.toLowerCase();
    const port = parseInt(url.port, 10);

    // If not a loopback, skip this check.
    if (!localInterfaces.includes(hostname)) return null;
    if (isNaN(port)) return "Invalid URL: Port is not specified or invalid";

    const isPortAvailableFromDocker = await isPortInUse(port, hostname);
    if (isPortAvailableFromDocker)
      return "Port is not running a reachable service on loopback address from inside the AnythingLLM container. Please use host.docker.internal (for linux use 172.17.0.1), a real machine ip, or domain to connect to your service.";
  } catch (error) {
    console.error(error.message);
    return "An error occurred while validating the URL";
  }

  return null;
}

function validHuggingFaceEndpoint(input = "") {
  return input.slice(-6) !== ".cloud"
    ? `Your HF Endpoint should end in ".cloud"`
    : null;
}

function noRestrictedChars(input = "") {
  const regExp = new RegExp(/^[a-zA-Z0-9_\-!@$%^&*();]+$/);
  return !regExp.test(input)
    ? `Your password has restricted characters in it. Allowed symbols are _,-,!,@,$,%,^,&,*,(,),;`
    : null;
}

async function handleVectorStoreReset(key, prevValue, nextValue) {
  if (prevValue === nextValue) return;
  if (key === "VectorDB") {
    console.log(
      `Vector configuration changed from ${prevValue} to ${nextValue} - resetting ${prevValue} namespaces`
    );
    return await resetAllVectorStores({ vectorDbKey: prevValue });
  }

  if (key === "EmbeddingEngine" || key === "EmbeddingModelPref") {
    console.log(
      `${key} changed from ${prevValue} to ${nextValue} - resetting ${process.env.VECTOR_DB} namespaces`
    );
    return await resetAllVectorStores({ vectorDbKey: process.env.VECTOR_DB });
  }
  return false;
}

/**
 * Validates the Postgres connection string for the PGVector options.
 * @param {string} input - The Postgres connection string to validate.
 * @returns {string} - An error message if the connection string is invalid, otherwise null.
 */
async function looksLikePostgresConnectionString(connectionString = null) {
  if (!connectionString || !connectionString.startsWith("postgresql://"))
    return "Invalid Postgres connection string. Must start with postgresql://";
  if (connectionString.includes(" "))
    return "Invalid Postgres connection string. Must not contain spaces.";
  return null;
}

/**
 * Validates the Postgres connection string for the PGVector options.
 * @param {string} key - The ENV key we are validating.
 * @param {string} prevValue - The previous value of the key.
 * @param {string} nextValue - The next value of the key.
 * @returns {string} - An error message if the connection string is invalid, otherwise null.
 */
async function validatePGVectorConnectionString(key, prevValue, nextValue) {
  const envKey = KEY_MAPPING[key].envKey;

  if (prevValue === nextValue) return; // If the value is the same as the previous value, don't validate it.
  if (!nextValue) return; // If the value is not set, don't validate it.
  if (nextValue === process.env[envKey]) return; // If the value is the same as the current connection string, don't validate it.

  const { PGVector } = require("../vectorDbProviders/pgvector");
  const { error, success } = await PGVector.validateConnection({
    connectionString: nextValue,
  });
  if (!success) return error;

  // Set the ENV variable for the PGVector connection string early so we can use it in the table check.
  process.env[envKey] = nextValue;
  return null;
}

/**
 * Validates the Postgres table name for the PGVector options.
 * - Table should not already exist in the database.
 * @param {string} key - The ENV key we are validating.
 * @param {string} prevValue - The previous value of the key.
 * @param {string} nextValue - The next value of the key.
 * @returns {string} - An error message if the table name is invalid, otherwise null.
 */
async function validatePGVectorTableName(key, prevValue, nextValue) {
  const envKey = KEY_MAPPING[key].envKey;

  if (prevValue === nextValue) return; // If the value is the same as the previous value, don't validate it.
  if (!nextValue) return; // If the value is not set, don't validate it.
  if (nextValue === process.env[envKey]) return; // If the value is the same as the current table name, don't validate it.
  if (!process.env.PGVECTOR_CONNECTION_STRING) return; // if connection string is not set, don't validate it since it will fail.

  const { PGVector } = require("../vectorDbProviders/pgvector");
  const { error, success } = await PGVector.validateConnection({
    connectionString: process.env.PGVECTOR_CONNECTION_STRING,
    tableName: nextValue,
  });
  if (!success) return error;

  return null;
}

// This will force update .env variables which for any which reason were not able to be parsed or
// read from an ENV file as this seems to be a complicating step for many so allowing people to write
// to the process will at least alleviate that issue. It does not perform comprehensive validity checks or sanity checks
// and is simply for debugging when the .env not found issue many come across.
async function updateENV(newENVs = {}, force = false, userId = null) {
  let error = "";
  const validKeys = Object.keys(KEY_MAPPING);
  const ENV_KEYS = Object.keys(newENVs).filter(
    (key) => validKeys.includes(key) && !newENVs[key].includes("******") // strip out answers where the value is all asterisks
  );
  const newValues = {};

  for (const key of ENV_KEYS) {
    const {
      envKey,
      checks,
      preUpdate = [],
      postUpdate = [],
    } = KEY_MAPPING[key];
    const prevValue = process.env[envKey];
    const nextValue = newENVs[key];
    let errors = await executeValidationChecks(checks, nextValue, force);

    // If there are any errors from regular simple validation checks
    // exit early.
    if (errors.length > 0) {
      error += errors.join("\n");
      break;
    }

    // Accumulate errors from preUpdate functions
    errors = [];
    for (const preUpdateFunc of preUpdate) {
      const errorMsg = await preUpdateFunc(key, prevValue, nextValue);
      if (!!errorMsg && typeof errorMsg === "string") errors.push(errorMsg);
    }

    // If there are any errors from preUpdate functions
    // exit early.
    if (errors.length > 0) {
      error += errors.join("\n");
      break;
    }

    newValues[key] = nextValue;
    process.env[envKey] = nextValue;

    for (const postUpdateFunc of postUpdate)
      await postUpdateFunc(key, prevValue, nextValue);
  }

  await logChangesToEventLog(newValues, userId);
  if (process.env.NODE_ENV === "production") dumpENV();
  return { newValues, error: error?.length > 0 ? error : false };
}

async function executeValidationChecks(checks, value, force) {
  const results = await Promise.all(
    checks.map((validator) => validator(value, force))
  );
  return results.filter((err) => typeof err === "string");
}

async function logChangesToEventLog(newValues = {}, userId = null) {
  const { EventLogs } = require("../../models/eventLogs");
  const eventMapping = {
    LLMProvider: "update_llm_provider",
    EmbeddingEngine: "update_embedding_engine",
    VectorDB: "update_vector_db",
  };

  for (const [key, eventName] of Object.entries(eventMapping)) {
    if (!newValues.hasOwnProperty(key)) continue;
    await EventLogs.logEvent(eventName, {}, userId);
  }
  return;
}

function dumpENV() {
  const fs = require("fs");
  const path = require("path");

  const frozenEnvs = {};
  const protectedKeys = [
    ...Object.values(KEY_MAPPING).map((values) => values.envKey),
    // Manually Add Keys here which are not already defined in KEY_MAPPING
    // and are either managed or manually set ENV key:values.
    "STORAGE_DIR",
    "SERVER_PORT",
    // For persistent data encryption
    "SIG_KEY",
    "SIG_SALT",
    // Password Schema Keys if present.
    "PASSWORDMINCHAR",
    "PASSWORDMAXCHAR",
    "PASSWORDLOWERCASE",
    "PASSWORDUPPERCASE",
    "PASSWORDNUMERIC",
    "PASSWORDSYMBOL",
    "PASSWORDREQUIREMENTS",
    // HTTPS SETUP KEYS
    "ENABLE_HTTPS",
    "HTTPS_CERT_PATH",
    "HTTPS_KEY_PATH",
    // Other Configuration Keys
    "DISABLE_VIEW_CHAT_HISTORY",
    // Simple SSO
    "SIMPLE_SSO_ENABLED",
    // Community Hub
    "COMMUNITY_HUB_BUNDLE_DOWNLOADS_ENABLED",

    // Nvidia NIM Keys that are automatically managed
    "NVIDIA_NIM_LLM_MODEL_TOKEN_LIMIT",

    // OCR Language Support
    "TARGET_OCR_LANG",

    // Collector API common ENV - allows bypassing URL validation checks
    "COLLECTOR_ALLOW_ANY_IP",
  ];

  // Simple sanitization of each value to prevent ENV injection via newline or quote escaping.
  function sanitizeValue(value) {
    const offendingChars =
      /[\n\r\t\v\f\u0085\u00a0\u1680\u180e\u2000-\u200a\u2028\u2029\u202f\u205f\u3000"'`#]/;
    const firstOffendingCharIndex = value.search(offendingChars);
    if (firstOffendingCharIndex === -1) return value;

    return value.substring(0, firstOffendingCharIndex);
  }

  for (const key of protectedKeys) {
    const envValue = process.env?.[key] || null;
    if (!envValue) continue;
    frozenEnvs[key] = process.env?.[key] || null;
  }

  var envResult = `# Auto-dump ENV from system call on ${new Date().toTimeString()}\n`;
  envResult += Object.entries(frozenEnvs)
    .map(([key, value]) => `${key}='${sanitizeValue(value)}'`)
    .join("\n");

  const envPath = path.join(__dirname, "../../.env");
  fs.writeFileSync(envPath, envResult, { encoding: "utf8", flag: "w" });
  return true;
}

module.exports = {
  dumpENV,
  updateENV,
};<|MERGE_RESOLUTION|>--- conflicted
+++ resolved
@@ -662,14 +662,6 @@
       },
     ],
   },
-<<<<<<< HEAD
-  GiteeAIApiKey: {
-    envKey: "GITEE_AI_API_KEY",
-    checks: [isNotEmpty],
-  },
-  GiteeAIModelPref: {
-    envKey: "GITEE_AI_MODEL_PREF",
-=======
 
   // PPIO Options
   PPIOApiKey: {
@@ -678,7 +670,14 @@
   },
   PPIOModelPref: {
     envKey: "PPIO_MODEL_PREF",
->>>>>>> feadf1f0
+    checks: [isNotEmpty],
+  },
+  GiteeAIApiKey: {
+    envKey: "GITEE_AI_API_KEY",
+    checks: [isNotEmpty],
+  },
+  GiteeAIModelPref: {
+    envKey: "GITEE_AI_MODEL_PREF",
     checks: [isNotEmpty],
   },
 };
@@ -787,12 +786,9 @@
     "apipie",
     "xai",
     "nvidia-nim",
-<<<<<<< HEAD
-    "giteeai",
-=======
     "ppio",
     "dpais",
->>>>>>> feadf1f0
+    "giteeai",
   ].includes(input);
   return validSelection ? null : `${input} is not a valid LLM provider.`;
 }
