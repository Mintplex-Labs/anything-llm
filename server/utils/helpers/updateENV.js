--- conflicted
+++ resolved
@@ -705,7 +705,6 @@
     checks: [isNotEmpty],
   },
 
-<<<<<<< HEAD
   // Foundry Options
   FoundryBasePath: {
     envKey: "FOUNDRY_BASE_PATH",
@@ -715,7 +714,7 @@
     envKey: "FOUNDRY_MODEL_PREF",
     checks: [isNotEmpty],
   },
-=======
+
   // CometAPI Options
   CometApiLLMApiKey: {
     envKey: "COMETAPI_LLM_API_KEY",
@@ -729,7 +728,6 @@
     envKey: "COMETAPI_LLM_TIMEOUT_MS",
     checks: [],
   },
->>>>>>> 95557ee1
 };
 
 function isNotEmpty(input = "") {
@@ -839,11 +837,8 @@
     "ppio",
     "dpais",
     "moonshotai",
-<<<<<<< HEAD
     "foundry",
-=======
     "cometapi",
->>>>>>> 95557ee1
   ].includes(input);
   return validSelection ? null : `${input} is not a valid LLM provider.`;
 }
