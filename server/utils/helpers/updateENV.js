const KEY_MAPPING = {
  LLMProvider: {
    envKey: "LLM_PROVIDER",
    checks: [isNotEmpty, supportedLLM],
    postUpdate: [wipeWorkspaceModelPreference, manageOllamaService],
  },
  // OpenAI Settings
  OpenAiKey: {
    envKey: "OPEN_AI_KEY",
    checks: [isNotEmpty, validOpenAIKey],
  },
  OpenAiModelPref: {
    envKey: "OPEN_MODEL_PREF",
    checks: [isNotEmpty],
  },
  // Azure OpenAI Settings
  AzureOpenAiEndpoint: {
    envKey: "AZURE_OPENAI_ENDPOINT",
    checks: [isNotEmpty, validAzureURL],
  },
  AzureOpenAiTokenLimit: {
    envKey: "AZURE_OPENAI_TOKEN_LIMIT",
    checks: [validOpenAiTokenLimit],
  },
  AzureOpenAiKey: {
    envKey: "AZURE_OPENAI_KEY",
    checks: [isNotEmpty],
  },
  AzureOpenAiModelPref: {
    envKey: "OPEN_MODEL_PREF",
    checks: [isNotEmpty],
  },
  AzureOpenAiEmbeddingModelPref: {
    envKey: "EMBEDDING_MODEL_PREF",
    checks: [isNotEmpty],
  },

  // Anthropic Settings
  AnthropicApiKey: {
    envKey: "ANTHROPIC_API_KEY",
    checks: [isNotEmpty, validAnthropicApiKey],
  },
  AnthropicModelPref: {
    envKey: "ANTHROPIC_MODEL_PREF",
    checks: [isNotEmpty, validAnthropicModel],
  },

  GeminiLLMApiKey: {
    envKey: "GEMINI_API_KEY",
    checks: [isNotEmpty],
  },
  GeminiLLMModelPref: {
    envKey: "GEMINI_LLM_MODEL_PREF",
    checks: [isNotEmpty, validGeminiModel],
  },

  // LMStudio Settings
  LMStudioBasePath: {
    envKey: "LMSTUDIO_BASE_PATH",
    checks: [isNotEmpty, validLLMExternalBasePath, validDockerizedUrl],
  },
  LMStudioModelPref: {
    envKey: "LMSTUDIO_MODEL_PREF",
    checks: [],
  },
  LMStudioTokenLimit: {
    envKey: "LMSTUDIO_MODEL_TOKEN_LIMIT",
    checks: [nonZero],
  },

  // LocalAI Settings
  LocalAiBasePath: {
    envKey: "LOCAL_AI_BASE_PATH",
    checks: [isNotEmpty, validLLMExternalBasePath, validDockerizedUrl],
  },
  LocalAiModelPref: {
    envKey: "LOCAL_AI_MODEL_PREF",
    checks: [],
  },
  LocalAiTokenLimit: {
    envKey: "LOCAL_AI_MODEL_TOKEN_LIMIT",
    checks: [nonZero],
  },
  LocalAiApiKey: {
    envKey: "LOCAL_AI_API_KEY",
    checks: [],
  },

  OllamaLLMBasePath: {
    envKey: "OLLAMA_BASE_PATH",
    checks: [isNotEmpty, validOllamaLLMBasePath, validDockerizedUrl],
  },
  OllamaLLMModelPref: {
    envKey: "OLLAMA_MODEL_PREF",
    checks: [],
  },
  OllamaLLMTokenLimit: {
    envKey: "OLLAMA_MODEL_TOKEN_LIMIT",
    checks: [nonZero],
  },

  // Mistral AI API Settings
  MistralApiKey: {
    envKey: "MISTRAL_API_KEY",
    checks: [isNotEmpty],
  },
  MistralModelPref: {
    envKey: "MISTRAL_MODEL_PREF",
    checks: [isNotEmpty],
  },

  // Hugging Face LLM Inference Settings
  HuggingFaceLLMEndpoint: {
    envKey: "HUGGING_FACE_LLM_ENDPOINT",
    checks: [isNotEmpty, isValidURL, validHuggingFaceEndpoint],
  },
  HuggingFaceLLMAccessToken: {
    envKey: "HUGGING_FACE_LLM_API_KEY",
    checks: [isNotEmpty],
  },
  HuggingFaceLLMTokenLimit: {
    envKey: "HUGGING_FACE_LLM_TOKEN_LIMIT",
    checks: [nonZero],
  },

  // AnythingLLM x Ollama embedded:
  AnythingLLMOllamaModelPref: {
    envKey: "ANYTHINGLLM_MODEL_PREF",
    checks: [],
  },

  EmbeddingEngine: {
    envKey: "EMBEDDING_ENGINE",
    checks: [supportedEmbeddingModel],
  },
  EmbeddingBasePath: {
    envKey: "EMBEDDING_BASE_PATH",
    checks: [isNotEmpty, validDockerizedUrl],
  },
  EmbeddingModelPref: {
    envKey: "EMBEDDING_MODEL_PREF",
    checks: [isNotEmpty],
  },
  EmbeddingModelMaxChunkLength: {
    envKey: "EMBEDDING_MODEL_MAX_CHUNK_LENGTH",
    checks: [nonZero],
  },

  // Vector Database Selection Settings
  VectorDB: {
    envKey: "VECTOR_DB",
    checks: [isNotEmpty, supportedVectorDB],
  },

  // Chroma Options
  ChromaEndpoint: {
    envKey: "CHROMA_ENDPOINT",
    checks: [isValidURL, validChromaURL, validDockerizedUrl],
  },
  ChromaApiHeader: {
    envKey: "CHROMA_API_HEADER",
    checks: [],
  },
  ChromaApiKey: {
    envKey: "CHROMA_API_KEY",
    checks: [],
  },

  // Weaviate Options
  WeaviateEndpoint: {
    envKey: "WEAVIATE_ENDPOINT",
    checks: [isValidURL, validDockerizedUrl],
  },
  WeaviateApiKey: {
    envKey: "WEAVIATE_API_KEY",
    checks: [],
  },

  // QDrant Options
  QdrantEndpoint: {
    envKey: "QDRANT_ENDPOINT",
    checks: [isValidURL, validDockerizedUrl],
  },
  QdrantApiKey: {
    envKey: "QDRANT_API_KEY",
    checks: [],
  },
  PineConeKey: {
    envKey: "PINECONE_API_KEY",
    checks: [],
  },
  PineConeIndex: {
    envKey: "PINECONE_INDEX",
    checks: [],
  },

  // Milvus Options
  MilvusAddress: {
    envKey: "MILVUS_ADDRESS",
    checks: [isValidURL, validDockerizedUrl],
  },
  MilvusUsername: {
    envKey: "MILVUS_USERNAME",
    checks: [isNotEmpty],
  },
  MilvusPassword: {
    envKey: "MILVUS_PASSWORD",
    checks: [isNotEmpty],
  },

  // Zilliz Cloud Options
  ZillizEndpoint: {
    envKey: "ZILLIZ_ENDPOINT",
    checks: [isValidURL],
  },
  ZillizApiToken: {
    envKey: "ZILLIZ_API_TOKEN",
    checks: [isNotEmpty],
  },

  // Astra DB Options

  AstraDBApplicationToken: {
    envKey: "ASTRA_DB_APPLICATION_TOKEN",
    checks: [isNotEmpty],
  },
  AstraDBEndpoint: {
    envKey: "ASTRA_DB_ENDPOINT",
    checks: [isNotEmpty],
  },

  // Together Ai Options
  TogetherAiApiKey: {
    envKey: "TOGETHER_AI_API_KEY",
    checks: [isNotEmpty],
  },
  TogetherAiModelPref: {
    envKey: "TOGETHER_AI_MODEL_PREF",
    checks: [isNotEmpty],
  },

  // Perplexity Options
  PerplexityApiKey: {
    envKey: "PERPLEXITY_API_KEY",
    checks: [isNotEmpty],
  },
  PerplexityModelPref: {
    envKey: "PERPLEXITY_MODEL_PREF",
    checks: [isNotEmpty],
  },

  // OpenRouter Options
  OpenRouterApiKey: {
    envKey: "OPENROUTER_API_KEY",
    checks: [isNotEmpty],
  },
  OpenRouterModelPref: {
    envKey: "OPENROUTER_MODEL_PREF",
    checks: [isNotEmpty],
  },

  // Groq Options
  GroqApiKey: {
    envKey: "GROQ_API_KEY",
    checks: [isNotEmpty],
  },
  GroqModelPref: {
    envKey: "GROQ_MODEL_PREF",
    checks: [isNotEmpty],
  },

  // Whisper (transcription) providers
  WhisperProvider: {
    envKey: "WHISPER_PROVIDER",
    checks: [isNotEmpty, supportedTranscriptionProvider],
    postUpdate: [],
  },

  // System Settings
  AuthToken: {
    envKey: "AUTH_TOKEN",
    checks: [requiresForceMode],
  },
  JWTSecret: {
    envKey: "JWT_SECRET",
    checks: [requiresForceMode],
  },
  DisableTelemetry: {
    envKey: "DISABLE_TELEMETRY",
    checks: [],
  },
};

function isNotEmpty(input = "") {
  return !input || input.length === 0 ? "Value cannot be empty" : null;
}

function nonZero(input = "") {
  if (isNaN(Number(input))) return "Value must be a number";
  return Number(input) <= 0 ? "Value must be greater than zero" : null;
}

function isValidURL(input = "") {
  try {
    new URL(input);
    return null;
  } catch (e) {
    return "URL is not a valid URL.";
  }
}

function validOpenAIKey(input = "") {
  return input.startsWith("sk-") ? null : "OpenAI Key must start with sk-";
}

function validAnthropicApiKey(input = "") {
  return input.startsWith("sk-ant-")
    ? null
    : "Anthropic Key must start with sk-ant-";
}

function validLLMExternalBasePath(input = "") {
  try {
    new URL(input);
    if (!input.includes("v1")) return "URL must include /v1";
    if (input.split("").slice(-1)?.[0] === "/")
      return "URL cannot end with a slash";
    return null;
  } catch {
    return "Not a valid URL";
  }
}

function validOllamaLLMBasePath(input = "") {
  try {
    new URL(input);
    if (input.split("").slice(-1)?.[0] === "/")
      return "URL cannot end with a slash";
    return null;
  } catch {
    return "Not a valid URL";
  }
}

function supportedLLM(input = "") {
  const validSelection = [
    "anythingllm_ollama",
    "openai",
    "azure",
    "anthropic",
    "gemini",
    "lmstudio",
    "localai",
    "ollama",
    "togetherai",
    "mistral",
    "huggingface",
    "perplexity",
    "openrouter",
    "groq",
  ].includes(input);
  return validSelection ? null : `${input} is not a valid LLM provider.`;
}

function supportedTranscriptionProvider(input = "") {
  const validSelection = ["openai", "local"].includes(input);
  return validSelection
    ? null
    : `${input} is not a valid transcription model provider.`;
}

function validGeminiModel(input = "") {
  const validModels = ["gemini-pro"];
  return validModels.includes(input)
    ? null
    : `Invalid Model type. Must be one of ${validModels.join(", ")}.`;
}

function validAnthropicModel(input = "") {
  const validModels = [
    "claude-instant-1.2",
    "claude-2.0",
    "claude-2.1",
    "claude-3-opus-20240229",
    "claude-3-sonnet-20240229",
    "claude-3-haiku-20240307",
  ];
  return validModels.includes(input)
    ? null
    : `Invalid Model type. Must be one of ${validModels.join(", ")}.`;
}

function supportedEmbeddingModel(input = "") {
  const supported = ["openai", "azure", "localai", "native", "ollama"];
  return supported.includes(input)
    ? null
    : `Invalid Embedding model type. Must be one of ${supported.join(", ")}.`;
}

function supportedVectorDB(input = "") {
  const supported = [
    "chroma",
    "pinecone",
    "lancedb",
    "weaviate",
    "qdrant",
    "milvus",
    "zilliz",
    "astra",
  ];
  return supported.includes(input)
    ? null
    : `Invalid VectorDB type. Must be one of ${supported.join(", ")}.`;
}

function validChromaURL(input = "") {
  return input.slice(-1) === "/"
    ? `Chroma Instance URL should not end in a trailing slash.`
    : null;
}

function validAzureURL(input = "") {
  try {
    new URL(input);
    if (!input.includes("openai.azure.com"))
      return "URL must include openai.azure.com";
    return null;
  } catch {
    return "Not a valid URL";
  }
}

function validOpenAiTokenLimit(input = "") {
  const tokenLimit = Number(input);
  if (isNaN(tokenLimit)) return "Token limit is not a number";
  if (![4_096, 16_384, 8_192, 32_768, 128_000].includes(tokenLimit))
    return "Invalid OpenAI token limit.";
  return null;
}

function requiresForceMode(_, forceModeEnabled = false) {
  return forceModeEnabled === true ? null : "Cannot set this setting.";
}

<<<<<<< HEAD
function validDockerizedUrl(input = "") {
=======
function isDownloadedModel(input = "") {
  const fs = require("fs");
  const path = require("path");
  const storageDir = path.resolve(
    process.env.STORAGE_DIR
      ? path.resolve(process.env.STORAGE_DIR, "models", "downloaded")
      : path.resolve(__dirname, `../../storage/models/downloaded`)
  );
  if (!fs.existsSync(storageDir)) return false;

  const files = fs
    .readdirSync(storageDir)
    .filter((file) => file.includes(".gguf"));
  return files.includes(input);
}

async function validDockerizedUrl(input = "") {
>>>>>>> 41fe20f2
  if (process.env.ANYTHING_LLM_RUNTIME !== "docker") return null;

  try {
    const { isPortInUse, getLocalHosts } = require("./portAvailabilityChecker");
    const localInterfaces = getLocalHosts();
    const url = new URL(input);
    const hostname = url.hostname.toLowerCase();
    const port = parseInt(url.port, 10);

    // If not a loopback, skip this check.
    if (!localInterfaces.includes(hostname)) return null;
    if (isNaN(port)) return "Invalid URL: Port is not specified or invalid";

    const isPortAvailableFromDocker = await isPortInUse(port, hostname);
    if (isPortAvailableFromDocker)
      return "Port is not running a reachable service on loopback address from inside the AnythingLLM container. Please use host.docker.internal (for linux use 172.17.0.1), a real machine ip, or domain to connect to your service.";
  } catch (error) {
    console.error(error.message);
    return "An error occurred while validating the URL";
  }

  return null;
}

function validHuggingFaceEndpoint(input = "") {
  return input.slice(-6) !== ".cloud"
    ? `Your HF Endpoint should end in ".cloud"`
    : null;
}

// If the LLMProvider has changed we need to reset all workspace model preferences to
// null since the provider<>model name combination will be invalid for whatever the new
// provider is.
async function wipeWorkspaceModelPreference(_key, prev, next) {
  if (prev === next) return;
  const { Workspace } = require("../../models/workspace");
  await Workspace.resetWorkspaceChatModels();
}

// When toggling between model providers there is no reason to have the Background AnythingLLMOllama
// service running since its just extra overhead for nothing. So we can send a pkill or boot
// to the main thread.
async function manageOllamaService(_key, prev, next) {
  if (prev === next) return;
  if (prev !== "anythingllm_ollama" && next !== "anythingllm_ollama") return;

  const { AnythingLLMOllama } = require("../AiProviders/anythingLLM");
  const anythingLLMOllama = new AnythingLLMOllama();
  if (next !== "anythingllm_ollama") {
    await anythingLLMOllama.kill();
    return;
  }

  if (next === "anythingllm_ollama") {
    await anythingLLMOllama.bootOrContinue();
    return;
  }
}

// This will force update .env variables which for any which reason were not able to be parsed or
// read from an ENV file as this seems to be a complicating step for many so allowing people to write
// to the process will at least alleviate that issue. It does not perform comprehensive validity checks or sanity checks
// and is simply for debugging when the .env not found issue many come across.
async function updateENV(newENVs = {}, force = false, userId = null) {
  let error = "";
  const validKeys = Object.keys(KEY_MAPPING);
  const ENV_KEYS = Object.keys(newENVs).filter(
    (key) => validKeys.includes(key) && !newENVs[key].includes("******") // strip out answers where the value is all asterisks
  );
  const newValues = {};

  for (const key of ENV_KEYS) {
    const { envKey, checks, postUpdate = [] } = KEY_MAPPING[key];
    const prevValue = process.env[envKey];
    const nextValue = newENVs[key];

    const errors = await executeValidationChecks(checks, nextValue, force);
    if (errors.length > 0) {
      error += errors.join("\n");
      break;
    }

    newValues[key] = nextValue;
    process.env[envKey] = nextValue;

    for (const postUpdateFunc of postUpdate)
      await postUpdateFunc(key, prevValue, nextValue);
  }

  await logChangesToEventLog(newValues, userId);
  return { newValues, error: error?.length > 0 ? error : false };
}

async function executeValidationChecks(checks, value, force) {
  const results = await Promise.all(
    checks.map((validator) => validator(value, force))
  );
  return results.filter((err) => typeof err === "string");
}

async function logChangesToEventLog(newValues = {}, userId = null) {
  const { EventLogs } = require("../../models/eventLogs");
  const eventMapping = {
    LLMProvider: "update_llm_provider",
    EmbeddingEngine: "update_embedding_engine",
    VectorDB: "update_vector_db",
  };

  for (const [key, eventName] of Object.entries(eventMapping)) {
    if (!newValues.hasOwnProperty(key)) continue;
    await EventLogs.logEvent(eventName, {}, userId);
  }
  return;
}

async function dumpENV() {
  const fs = require("fs");
  const path = require("path");

  const frozenEnvs = {};
  const protectedKeys = [
    ...Object.values(KEY_MAPPING).map((values) => values.envKey),
    "STORAGE_DIR",
    "SERVER_PORT",
    "COLLECTOR_PORT",
    // Password Schema Keys if present.
    "PASSWORDMINCHAR",
    "PASSWORDMAXCHAR",
    "PASSWORDLOWERCASE",
    "PASSWORDUPPERCASE",
    "PASSWORDNUMERIC",
    "PASSWORDSYMBOL",
    "PASSWORDREQUIREMENTS",
    // HTTPS SETUP KEYS
    "ENABLE_HTTPS",
    "HTTPS_CERT_PATH",
    "HTTPS_KEY_PATH",
    // DISABLED TELEMETRY
    "DISABLE_TELEMETRY",
  ];

  // Simple sanitization of each value to prevent ENV injection via newline or quote escaping.
  function sanitizeValue(value) {
    const offendingChars =
      /[\n\r\t\v\f\u0085\u00a0\u1680\u180e\u2000-\u200a\u2028\u2029\u202f\u205f\u3000"'`#]/;
    const firstOffendingCharIndex = value.search(offendingChars);
    if (firstOffendingCharIndex === -1) return value;

    return value.substring(0, firstOffendingCharIndex);
  }

  for (const key of protectedKeys) {
    const envValue = process.env?.[key] || null;
    if (!envValue) continue;
    frozenEnvs[key] = process.env?.[key] || null;
  }

  var envResult = `# Auto-dump ENV from system call on ${new Date().toTimeString()}\n`;
  envResult += Object.entries(frozenEnvs)
    .map(([key, value]) => `${key}='${sanitizeValue(value)}'`)
    .join("\n");

  const envPath = process.env.STORAGE_DIR
    ? path.join(process.env.STORAGE_DIR, ".env")
    : path.join(__dirname, "../../.env");
  fs.writeFileSync(envPath, envResult, { encoding: "utf8", flag: "w" });
  return true;
}

module.exports = {
  dumpENV,
  updateENV,
};<|MERGE_RESOLUTION|>--- conflicted
+++ resolved
@@ -442,27 +442,7 @@
   return forceModeEnabled === true ? null : "Cannot set this setting.";
 }
 
-<<<<<<< HEAD
-function validDockerizedUrl(input = "") {
-=======
-function isDownloadedModel(input = "") {
-  const fs = require("fs");
-  const path = require("path");
-  const storageDir = path.resolve(
-    process.env.STORAGE_DIR
-      ? path.resolve(process.env.STORAGE_DIR, "models", "downloaded")
-      : path.resolve(__dirname, `../../storage/models/downloaded`)
-  );
-  if (!fs.existsSync(storageDir)) return false;
-
-  const files = fs
-    .readdirSync(storageDir)
-    .filter((file) => file.includes(".gguf"));
-  return files.includes(input);
-}
-
 async function validDockerizedUrl(input = "") {
->>>>>>> 41fe20f2
   if (process.env.ANYTHING_LLM_RUNTIME !== "docker") return null;
 
   try {
