--- conflicted
+++ resolved
@@ -54,9 +54,6 @@
     checks: [nonZero],
   },
 
-<<<<<<< HEAD
-  // Embedding Settings
-=======
   // LocalAI Settings
   LocalAiBasePath: {
     envKey: "LOCAL_AI_BASE_PATH",
@@ -71,7 +68,6 @@
     checks: [nonZero],
   },
 
->>>>>>> 4bb99ab4
   EmbeddingEngine: {
     envKey: "EMBEDDING_ENGINE",
     checks: [supportedEmbeddingModel],
