--- conflicted
+++ resolved
@@ -704,7 +704,21 @@
     envKey: "MOONSHOT_AI_MODEL_PREF",
     checks: [isNotEmpty],
   },
-<<<<<<< HEAD
+  
+  // CometAPI Options
+  CometApiLLMApiKey: {
+    envKey: "COMETAPI_LLM_API_KEY",
+    checks: [isNotEmpty],
+  },
+  CometApiLLMModelPref: {
+    envKey: "COMETAPI_LLM_MODEL_PREF",
+    checks: [isNotEmpty],
+  },
+  CometApiLLMTimeout: {
+    envKey: "COMETAPI_LLM_TIMEOUT_MS",
+    checks: [],
+  },
+  
   // SubModel Options
   SubModelKey: {
     envKey: "SUBMODEL_INSTAGEN_ACCESS_KEY",
@@ -714,22 +728,6 @@
     envKey: "SUBMODEL_MODEL_PREF",
     checks: [isNotEmpty],
   },
-=======
-
-  // CometAPI Options
-  CometApiLLMApiKey: {
-    envKey: "COMETAPI_LLM_API_KEY",
-    checks: [isNotEmpty],
-  },
-  CometApiLLMModelPref: {
-    envKey: "COMETAPI_LLM_MODEL_PREF",
-    checks: [isNotEmpty],
-  },
-  CometApiLLMTimeout: {
-    envKey: "COMETAPI_LLM_TIMEOUT_MS",
-    checks: [],
-  },
->>>>>>> 9841deb5
 };
 
 function isNotEmpty(input = "") {
@@ -839,11 +837,8 @@
     "ppio",
     "dpais",
     "moonshotai",
-<<<<<<< HEAD
+    "cometapi",
     "submodel",
-=======
-    "cometapi",
->>>>>>> 9841deb5
   ].includes(input);
   return validSelection ? null : `${input} is not a valid LLM provider.`;
 }
