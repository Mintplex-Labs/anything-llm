--- conflicted
+++ resolved
@@ -123,11 +123,12 @@
     checks: [nonZero],
   },
 
-<<<<<<< HEAD
   // AnythingLLM x Ollama embedded:
   AnythingLLMOllamaModelPref: {
     envKey: "ANYTHINGLLM_MODEL_PREF",
-=======
+    checks: [],
+  },
+
   // Generic OpenAI InferenceSettings
   GenericOpenAiBasePath: {
     envKey: "GENERIC_OPEN_AI_BASE_PATH",
@@ -143,7 +144,6 @@
   },
   GenericOpenAiKey: {
     envKey: "GENERIC_OPEN_AI_API_KEY",
->>>>>>> ff5d7d83
     checks: [],
   },
 
