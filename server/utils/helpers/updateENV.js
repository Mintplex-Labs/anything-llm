--- conflicted
+++ resolved
@@ -757,13 +757,10 @@
     // and are either managed or manually set ENV key:values.
     "STORAGE_DIR",
     "SERVER_PORT",
-<<<<<<< HEAD
     "COLLECTOR_PORT",
-=======
     // For persistent data encryption
     "SIG_KEY",
     "SIG_SALT",
->>>>>>> 77916d92
     // Password Schema Keys if present.
     "PASSWORDMINCHAR",
     "PASSWORDMAXCHAR",
