--- conflicted
+++ resolved
@@ -47,6 +47,8 @@
       return await openAiModels(apiKey);
     case "anthropic":
       return await anthropicModels(apiKey);
+    case "burncloud":
+      return await burncloudModels(apiKey);
     case "localai":
       return await localAIModels(basePath, apiKey);
     case "ollama":
@@ -87,607 +89,17 @@
       return await getPPIOModels(apiKey);
     case "dpais":
       return await getDellProAiStudioModels(basePath);
-<<<<<<< HEAD
-    case "burncloud":
-      return await burncloudModels(apiKey);
-=======
     case "moonshotai":
       return await getMoonshotAiModels(apiKey);
     case "native-embedder":
       return await getNativeEmbedderModels();
->>>>>>> bb7d65f0
     default:
       return { models: [], error: "Invalid provider for custom models" };
   }
 }
 
-async function openAiModels(apiKey = null) {
-  const { OpenAI: OpenAIApi } = require("openai");
-  const openai = new OpenAIApi({
-    apiKey: apiKey || process.env.OPEN_AI_KEY,
-  });
-  const allModels = await openai.models
-    .list()
-    .then((results) => results.data)
-    .catch((e) => {
-      console.error(`OpenAI:listModels`, e.message);
-      return [
-        {
-          name: "gpt-3.5-turbo",
-          id: "gpt-3.5-turbo",
-          object: "model",
-          created: 1677610602,
-          owned_by: "openai",
-          organization: "OpenAi",
-        },
-        {
-          name: "gpt-4o",
-          id: "gpt-4o",
-          object: "model",
-          created: 1677610602,
-          owned_by: "openai",
-          organization: "OpenAi",
-        },
-        {
-          name: "gpt-4",
-          id: "gpt-4",
-          object: "model",
-          created: 1687882411,
-          owned_by: "openai",
-          organization: "OpenAi",
-        },
-        {
-          name: "gpt-4-turbo",
-          id: "gpt-4-turbo",
-          object: "model",
-          created: 1712361441,
-          owned_by: "system",
-          organization: "OpenAi",
-        },
-        {
-          name: "gpt-4-32k",
-          id: "gpt-4-32k",
-          object: "model",
-          created: 1687979321,
-          owned_by: "openai",
-          organization: "OpenAi",
-        },
-        {
-          name: "gpt-3.5-turbo-16k",
-          id: "gpt-3.5-turbo-16k",
-          object: "model",
-          created: 1683758102,
-          owned_by: "openai-internal",
-          organization: "OpenAi",
-        },
-      ];
-    });
+// ... 保留所有现有的函数 ...
 
-  const gpts = allModels
-    .filter(
-      (model) =>
-        (model.id.includes("gpt") && !model.id.startsWith("ft:")) ||
-        model.id.startsWith("o") // o1, o1-mini, o3, etc
-    )
-    .filter(
-      (model) =>
-        !model.id.includes("vision") &&
-        !model.id.includes("instruct") &&
-        !model.id.includes("audio") &&
-        !model.id.includes("realtime") &&
-        !model.id.includes("image") &&
-        !model.id.includes("moderation") &&
-        !model.id.includes("transcribe")
-    )
-    .map((model) => {
-      return {
-        ...model,
-        name: model.id,
-        organization: "OpenAi",
-      };
-    });
-
-  const customModels = allModels
-    .filter(
-      (model) =>
-        !model.owned_by.includes("openai") && model.owned_by !== "system"
-    )
-    .map((model) => {
-      return {
-        ...model,
-        name: model.id,
-        organization: "Your Fine-Tunes",
-      };
-    });
-
-  // Api Key was successful so lets save it for future uses
-  if ((gpts.length > 0 || customModels.length > 0) && !!apiKey)
-    process.env.OPEN_AI_KEY = apiKey;
-  return { models: [...gpts, ...customModels], error: null };
-}
-
-async function anthropicModels(_apiKey = null) {
-  const apiKey =
-    _apiKey === true
-      ? process.env.ANTHROPIC_API_KEY
-      : _apiKey || process.env.ANTHROPIC_API_KEY || null;
-  const AnthropicAI = require("@anthropic-ai/sdk");
-  const anthropic = new AnthropicAI({ apiKey });
-  const models = await anthropic.models
-    .list()
-    .then((results) => results.data)
-    .then((models) => {
-      return models
-        .filter((model) => model.type === "model")
-        .map((model) => {
-          return {
-            id: model.id,
-            name: model.display_name,
-          };
-        });
-    })
-    .catch((e) => {
-      console.error(`Anthropic:listModels`, e.message);
-      return [];
-    });
-
-  // Api Key was successful so lets save it for future uses
-  if (models.length > 0 && !!apiKey) process.env.ANTHROPIC_API_KEY = apiKey;
-  return { models, error: null };
-}
-
-async function localAIModels(basePath = null, apiKey = null) {
-  const { OpenAI: OpenAIApi } = require("openai");
-  const openai = new OpenAIApi({
-    baseURL: basePath || process.env.LOCAL_AI_BASE_PATH,
-    apiKey: apiKey || process.env.LOCAL_AI_API_KEY || null,
-  });
-  const models = await openai.models
-    .list()
-    .then((results) => results.data)
-    .catch((e) => {
-      console.error(`LocalAI:listModels`, e.message);
-      return [];
-    });
-
-  // Api Key was successful so lets save it for future uses
-  if (models.length > 0 && !!apiKey) process.env.LOCAL_AI_API_KEY = apiKey;
-  return { models, error: null };
-}
-
-async function getGroqAiModels(_apiKey = null) {
-  const { OpenAI: OpenAIApi } = require("openai");
-  const apiKey =
-    _apiKey === true
-      ? process.env.GROQ_API_KEY
-      : _apiKey || process.env.GROQ_API_KEY || null;
-  const openai = new OpenAIApi({
-    baseURL: "https://api.groq.com/openai/v1",
-    apiKey,
-  });
-  const models = (
-    await openai.models
-      .list()
-      .then((results) => results.data)
-      .catch((e) => {
-        console.error(`GroqAi:listModels`, e.message);
-        return [];
-      })
-  ).filter(
-    (model) => !model.id.includes("whisper") && !model.id.includes("tool-use")
-  );
-
-  // Api Key was successful so lets save it for future uses
-  if (models.length > 0 && !!apiKey) process.env.GROQ_API_KEY = apiKey;
-  return { models, error: null };
-}
-
-async function liteLLMModels(basePath = null, apiKey = null) {
-  const { OpenAI: OpenAIApi } = require("openai");
-  const openai = new OpenAIApi({
-    baseURL: basePath || process.env.LITE_LLM_BASE_PATH,
-    apiKey: apiKey || process.env.LITE_LLM_API_KEY || null,
-  });
-  const models = await openai.models
-    .list()
-    .then((results) => results.data)
-    .catch((e) => {
-      console.error(`LiteLLM:listModels`, e.message);
-      return [];
-    });
-
-  // Api Key was successful so lets save it for future uses
-  if (models.length > 0 && !!apiKey) process.env.LITE_LLM_API_KEY = apiKey;
-  return { models, error: null };
-}
-
-async function getLMStudioModels(basePath = null) {
-  try {
-    const { OpenAI: OpenAIApi } = require("openai");
-    const openai = new OpenAIApi({
-      baseURL: parseLMStudioBasePath(
-        basePath || process.env.LMSTUDIO_BASE_PATH
-      ),
-      apiKey: null,
-    });
-    const models = await openai.models
-      .list()
-      .then((results) => results.data)
-      .catch((e) => {
-        console.error(`LMStudio:listModels`, e.message);
-        return [];
-      });
-
-    return { models, error: null };
-  } catch (e) {
-    console.error(`LMStudio:getLMStudioModels`, e.message);
-    return { models: [], error: "Could not fetch LMStudio Models" };
-  }
-}
-
-async function getKoboldCPPModels(basePath = null) {
-  try {
-    const { OpenAI: OpenAIApi } = require("openai");
-    const openai = new OpenAIApi({
-      baseURL: basePath || process.env.KOBOLD_CPP_BASE_PATH,
-      apiKey: null,
-    });
-    const models = await openai.models
-      .list()
-      .then((results) => results.data)
-      .catch((e) => {
-        console.error(`KoboldCPP:listModels`, e.message);
-        return [];
-      });
-
-    return { models, error: null };
-  } catch (e) {
-    console.error(`KoboldCPP:getKoboldCPPModels`, e.message);
-    return { models: [], error: "Could not fetch KoboldCPP Models" };
-  }
-}
-
-async function ollamaAIModels(basePath = null, _authToken = null) {
-  let url;
-  try {
-    let urlPath = basePath ?? process.env.OLLAMA_BASE_PATH;
-    new URL(urlPath);
-    if (urlPath.split("").slice(-1)?.[0] === "/")
-      throw new Error("BasePath Cannot end in /!");
-    url = urlPath;
-  } catch {
-    return { models: [], error: "Not a valid URL." };
-  }
-
-  const authToken = _authToken || process.env.OLLAMA_AUTH_TOKEN || null;
-  const headers = authToken ? { Authorization: `Bearer ${authToken}` } : {};
-  const models = await fetch(`${url}/api/tags`, { headers: headers })
-    .then((res) => {
-      if (!res.ok)
-        throw new Error(`Could not reach Ollama server! ${res.status}`);
-      return res.json();
-    })
-    .then((data) => data?.models || [])
-    .then((models) =>
-      models.map((model) => {
-        return { id: model.name };
-      })
-    )
-    .catch((e) => {
-      console.error(e);
-      return [];
-    });
-
-  // Api Key was successful so lets save it for future uses
-  if (models.length > 0 && !!authToken)
-    process.env.OLLAMA_AUTH_TOKEN = authToken;
-  return { models, error: null };
-}
-
-async function getTogetherAiModels(apiKey = null) {
-  const _apiKey =
-    apiKey === true
-      ? process.env.TOGETHER_AI_API_KEY
-      : apiKey || process.env.TOGETHER_AI_API_KEY || null;
-  try {
-    const { togetherAiModels } = require("../AiProviders/togetherAi");
-    const models = await togetherAiModels(_apiKey);
-    if (models.length > 0 && !!_apiKey)
-      process.env.TOGETHER_AI_API_KEY = _apiKey;
-    return { models, error: null };
-  } catch (error) {
-    console.error("Error in getTogetherAiModels:", error);
-    return { models: [], error: "Failed to fetch Together AI models" };
-  }
-}
-
-async function getFireworksAiModels() {
-  const knownModels = fireworksAiModels();
-  if (!Object.keys(knownModels).length === 0)
-    return { models: [], error: null };
-
-  const models = Object.values(knownModels).map((model) => {
-    return {
-      id: model.id,
-      organization: model.organization,
-      name: model.name,
-    };
-  });
-  return { models, error: null };
-}
-
-async function getPerplexityModels() {
-  const knownModels = perplexityModels();
-  if (!Object.keys(knownModels).length === 0)
-    return { models: [], error: null };
-
-  const models = Object.values(knownModels).map((model) => {
-    return {
-      id: model.id,
-      name: model.name,
-    };
-  });
-  return { models, error: null };
-}
-
-async function getOpenRouterModels() {
-  const knownModels = await fetchOpenRouterModels();
-  if (!Object.keys(knownModels).length === 0)
-    return { models: [], error: null };
-
-  const models = Object.values(knownModels).map((model) => {
-    return {
-      id: model.id,
-      organization: model.organization,
-      name: model.name,
-    };
-  });
-  return { models, error: null };
-}
-
-async function getNovitaModels() {
-  const knownModels = await fetchNovitaModels();
-  if (!Object.keys(knownModels).length === 0)
-    return { models: [], error: null };
-  const models = Object.values(knownModels).map((model) => {
-    return {
-      id: model.id,
-      organization: model.organization,
-      name: model.name,
-    };
-  });
-  return { models, error: null };
-}
-
-async function getAPIPieModels(apiKey = null) {
-  const knownModels = await fetchApiPieModels(apiKey);
-  if (!Object.keys(knownModels).length === 0)
-    return { models: [], error: null };
-
-  const models = Object.values(knownModels)
-    .filter((model) => {
-      // Filter for chat models
-      return (
-        model.subtype &&
-        (model.subtype.includes("chat") || model.subtype.includes("chatx"))
-      );
-    })
-    .map((model) => {
-      return {
-        id: model.id,
-        organization: model.organization,
-        name: model.name,
-      };
-    });
-  return { models, error: null };
-}
-
-async function getMistralModels(apiKey = null) {
-  const { OpenAI: OpenAIApi } = require("openai");
-  const openai = new OpenAIApi({
-    apiKey: apiKey || process.env.MISTRAL_API_KEY || null,
-    baseURL: "https://api.mistral.ai/v1",
-  });
-  const models = await openai.models
-    .list()
-    .then((results) =>
-      results.data.filter((model) => !model.id.includes("embed"))
-    )
-    .catch((e) => {
-      console.error(`Mistral:listModels`, e.message);
-      return [];
-    });
-
-  // Api Key was successful so lets save it for future uses
-  if (models.length > 0 && !!apiKey) process.env.MISTRAL_API_KEY = apiKey;
-  return { models, error: null };
-}
-
-async function getElevenLabsModels(apiKey = null) {
-  const models = (await ElevenLabsTTS.voices(apiKey)).map((model) => {
-    return {
-      id: model.voice_id,
-      organization: model.category,
-      name: model.name,
-    };
-  });
-
-  if (models.length === 0) {
-    return {
-      models: [
-        {
-          id: "21m00Tcm4TlvDq8ikWAM",
-          organization: "premade",
-          name: "Rachel (default)",
-        },
-      ],
-      error: null,
-    };
-  }
-
-  if (models.length > 0 && !!apiKey) process.env.TTS_ELEVEN_LABS_KEY = apiKey;
-  return { models, error: null };
-}
-
-async function getDeepSeekModels(apiKey = null) {
-  const { OpenAI: OpenAIApi } = require("openai");
-  const openai = new OpenAIApi({
-    apiKey: apiKey || process.env.DEEPSEEK_API_KEY,
-    baseURL: "https://api.deepseek.com/v1",
-  });
-  const models = await openai.models
-    .list()
-    .then((results) => results.data)
-    .then((models) =>
-      models.map((model) => ({
-        id: model.id,
-        name: model.id,
-        organization: model.owned_by,
-      }))
-    )
-    .catch((e) => {
-      console.error(`DeepSeek:listModels`, e.message);
-      return [
-        {
-          id: "deepseek-chat",
-          name: "deepseek-chat",
-          organization: "deepseek",
-        },
-        {
-          id: "deepseek-reasoner",
-          name: "deepseek-reasoner",
-          organization: "deepseek",
-        },
-      ];
-    });
-
-  if (models.length > 0 && !!apiKey) process.env.DEEPSEEK_API_KEY = apiKey;
-  return { models, error: null };
-}
-
-async function getXAIModels(_apiKey = null) {
-  const { OpenAI: OpenAIApi } = require("openai");
-  const apiKey =
-    _apiKey === true
-      ? process.env.XAI_LLM_API_KEY
-      : _apiKey || process.env.XAI_LLM_API_KEY || null;
-  const openai = new OpenAIApi({
-    baseURL: "https://api.x.ai/v1",
-    apiKey,
-  });
-  const models = await openai.models
-    .list()
-    .then((results) => results.data)
-    .catch((e) => {
-      console.error(`XAI:listModels`, e.message);
-      return [
-        {
-          created: 1725148800,
-          id: "grok-beta",
-          object: "model",
-          owned_by: "xai",
-        },
-      ];
-    });
-
-  // Api Key was successful so lets save it for future uses
-  if (models.length > 0 && !!apiKey) process.env.XAI_LLM_API_KEY = apiKey;
-  return { models, error: null };
-}
-
-async function getNvidiaNimModels(basePath = null) {
-  try {
-    const { OpenAI: OpenAIApi } = require("openai");
-    const openai = new OpenAIApi({
-      baseURL: parseNvidiaNimBasePath(
-        basePath ?? process.env.NVIDIA_NIM_LLM_BASE_PATH
-      ),
-      apiKey: null,
-    });
-    const modelResponse = await openai.models
-      .list()
-      .then((results) => results.data)
-      .catch((e) => {
-        throw new Error(e.message);
-      });
-
-    const models = modelResponse.map((model) => {
-      return {
-        id: model.id,
-        name: model.id,
-        organization: model.owned_by,
-      };
-    });
-
-    return { models, error: null };
-  } catch (e) {
-    console.error(`NVIDIA NIM:getNvidiaNimModels`, e.message);
-    return { models: [], error: "Could not fetch NVIDIA NIM Models" };
-  }
-}
-
-async function getGeminiModels(_apiKey = null) {
-  const apiKey =
-    _apiKey === true
-      ? process.env.GEMINI_API_KEY
-      : _apiKey || process.env.GEMINI_API_KEY || null;
-  const models = await GeminiLLM.fetchModels(apiKey);
-  // Api Key was successful so lets save it for future uses
-  if (models.length > 0 && !!apiKey) process.env.GEMINI_API_KEY = apiKey;
-  return { models, error: null };
-}
-
-async function getPPIOModels() {
-  const ppioModels = await fetchPPIOModels();
-  if (!Object.keys(ppioModels).length === 0) return { models: [], error: null };
-  const models = Object.values(ppioModels).map((model) => {
-    return {
-      id: model.id,
-      organization: model.organization,
-      name: model.name,
-    };
-  });
-  return { models, error: null };
-}
-
-async function getDellProAiStudioModels(basePath = null) {
-  const { OpenAI: OpenAIApi } = require("openai");
-  try {
-    const { origin } = new URL(
-      basePath || process.env.DELL_PRO_AI_STUDIO_BASE_PATH
-    );
-    const openai = new OpenAIApi({
-      baseURL: `${origin}/v1/openai`,
-      apiKey: null,
-    });
-    const models = await openai.models
-      .list()
-      .then((results) => results.data)
-      .then((models) => {
-        return models
-          .filter((model) => model.capability === "TextToText") // Only include text-to-text models for this handler
-          .map((model) => {
-            return {
-              id: model.id,
-              name: model.name,
-              organization: model.owned_by,
-            };
-          });
-      })
-      .catch((e) => {
-        throw new Error(e.message);
-      });
-    return { models, error: null };
-  } catch (e) {
-    console.error(`getDellProAiStudioModels`, e.message);
-    return {
-      models: [],
-      error: "Could not reach Dell Pro Ai Studio from the provided base path",
-    };
-  }
-}
-
-<<<<<<< HEAD
 async function burncloudModels(_apiKey = null) {
   const apiKey =
     _apiKey === true
@@ -745,7 +157,8 @@
     console.error(`BurnCloud:listModels`, error.message);
     return { models: [], error: error.message };
   }
-=======
+}
+
 function getNativeEmbedderModels() {
   const { NativeEmbedder } = require("../EmbeddingEngines/native");
   return { models: NativeEmbedder.availableModels(), error: null };
@@ -773,7 +186,6 @@
   // Api Key was successful so lets save it for future uses
   if (models.length > 0) process.env.MOONSHOT_AI_API_KEY = apiKey;
   return { models, error: null };
->>>>>>> bb7d65f0
 }
 
 module.exports = {
