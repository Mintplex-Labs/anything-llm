--- conflicted
+++ resolved
@@ -7,10 +7,7 @@
 const { fetchNovitaModels } = require("../AiProviders/novita");
 const { parseLMStudioBasePath } = require("../AiProviders/lmStudio");
 const { parseNvidiaNimBasePath } = require("../AiProviders/nvidiaNim");
-<<<<<<< HEAD
-=======
 const { fetchPPIOModels } = require("../AiProviders/ppio");
->>>>>>> 010eb6b1
 const { GeminiLLM } = require("../AiProviders/gemini");
 
 const SUPPORT_CUSTOM_MODELS = [
@@ -34,10 +31,7 @@
   "novita",
   "xai",
   "gemini",
-<<<<<<< HEAD
-=======
   "ppio",
->>>>>>> 010eb6b1
 ];
 
 async function getCustomModels(provider = "", apiKey = null, basePath = null) {
@@ -85,11 +79,8 @@
       return await getNvidiaNimModels(basePath);
     case "gemini":
       return await getGeminiModels(apiKey);
-<<<<<<< HEAD
-=======
     case "ppio":
       return await getPPIOModels(apiKey);
->>>>>>> 010eb6b1
     default:
       return { models: [], error: "Invalid provider for custom models" };
   }
@@ -394,24 +385,6 @@
 
 async function getFireworksAiModels() {
   const knownModels = fireworksAiModels();
-<<<<<<< HEAD
-  if (!Object.keys(knownModels).length === 0)
-    return { models: [], error: null };
-
-  const models = Object.values(knownModels).map((model) => {
-    return {
-      id: model.id,
-      organization: model.organization,
-      name: model.name,
-    };
-  });
-  return { models, error: null };
-}
-
-async function getFireworksAiModels() {
-  const knownModels = fireworksAiModels();
-=======
->>>>>>> 010eb6b1
   if (!Object.keys(knownModels).length === 0)
     return { models: [], error: null };
 
@@ -556,9 +529,6 @@
     )
     .catch((e) => {
       console.error(`DeepSeek:listModels`, e.message);
-<<<<<<< HEAD
-      return [];
-=======
       return [
         {
           id: "deepseek-chat",
@@ -571,7 +541,6 @@
           organization: "deepseek",
         },
       ];
->>>>>>> 010eb6b1
     });
 
   if (models.length > 0 && !!apiKey) process.env.DEEPSEEK_API_KEY = apiKey;
@@ -650,8 +619,6 @@
   return { models, error: null };
 }
 
-<<<<<<< HEAD
-=======
 async function getPPIOModels() {
   const ppioModels = await fetchPPIOModels();
   if (!Object.keys(ppioModels).length === 0) return { models: [], error: null };
@@ -665,7 +632,6 @@
   return { models, error: null };
 }
 
->>>>>>> 010eb6b1
 module.exports = {
   getCustomModels,
 };