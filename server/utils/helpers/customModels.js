const { fetchOpenRouterModels } = require("../AiProviders/openRouter");
const { fetchApiPieModels } = require("../AiProviders/apipie");
const { perplexityModels } = require("../AiProviders/perplexity");
const { fireworksAiModels } = require("../AiProviders/fireworksAi");
const { ElevenLabsTTS } = require("../TextToSpeech/elevenLabs");
const { fetchNovitaModels } = require("../AiProviders/novita");
const { parseLMStudioBasePath } = require("../AiProviders/lmStudio");
const { parseNvidiaNimBasePath } = require("../AiProviders/nvidiaNim");
const { fetchPPIOModels } = require("../AiProviders/ppio");
const { GeminiLLM } = require("../AiProviders/gemini");
const {
  fetchAimlApiModels,
  fetchAimlApiEmbeddingModels,
} = require("../AiProviders/aimlapi");

const SUPPORT_CUSTOM_MODELS = [
  "openai",
  "anthropic",
  "localai",
  "ollama",
  "togetherai",
  "fireworksai",
  "nvidia-nim",
  "mistral",
  "perplexity",
  "openrouter",
  "lmstudio",
  "koboldcpp",
  "litellm",
  "elevenlabs-tts",
  "groq",
  "deepseek",
  "apipie",
  "novita",
  "xai",
  "gemini",
  "ppio",
  "dpais",
<<<<<<< HEAD
  "aimlapi",
  "aimlapi-embed",
=======
  "moonshotai",
  // Embedding Engines
  "native-embedder",
>>>>>>> a230a44f
];

async function getCustomModels(provider = "", apiKey = null, basePath = null) {
  if (!SUPPORT_CUSTOM_MODELS.includes(provider))
    return { models: [], error: "Invalid provider for custom models" };

  switch (provider) {
    case "openai":
      return await openAiModels(apiKey);
    case "anthropic":
      return await anthropicModels(apiKey);
    case "localai":
      return await localAIModels(basePath, apiKey);
    case "ollama":
      return await ollamaAIModels(basePath, apiKey);
    case "togetherai":
      return await getTogetherAiModels(apiKey);
    case "fireworksai":
      return await getFireworksAiModels(apiKey);
    case "mistral":
      return await getMistralModels(apiKey);
    case "perplexity":
      return await getPerplexityModels();
    case "openrouter":
      return await getOpenRouterModels();
    case "lmstudio":
      return await getLMStudioModels(basePath);
    case "koboldcpp":
      return await getKoboldCPPModels(basePath);
    case "litellm":
      return await liteLLMModels(basePath, apiKey);
    case "elevenlabs-tts":
      return await getElevenLabsModels(apiKey);
    case "groq":
      return await getGroqAiModels(apiKey);
    case "deepseek":
      return await getDeepSeekModels(apiKey);
    case "apipie":
      return await getAPIPieModels(apiKey);
    case "novita":
      return await getNovitaModels();
    case "xai":
      return await getXAIModels(apiKey);
    case "nvidia-nim":
      return await getNvidiaNimModels(basePath);
    case "gemini":
      return await getGeminiModels(apiKey);
    case "ppio":
      return await getPPIOModels(apiKey);
    case "dpais":
      return await getDellProAiStudioModels(basePath);
<<<<<<< HEAD
    case "aimlapi":
      return await getAimlApiModels(apiKey);
    case "aimlapi-embed":
      return await getAimlApiEmbeddingModels(apiKey);
=======
    case "moonshotai":
      return await getMoonshotAiModels(apiKey);
    case "native-embedder":
      return await getNativeEmbedderModels();
>>>>>>> a230a44f
    default:
      return { models: [], error: "Invalid provider for custom models" };
  }
}

async function openAiModels(apiKey = null) {
  const { OpenAI: OpenAIApi } = require("openai");
  const openai = new OpenAIApi({
    apiKey: apiKey || process.env.OPEN_AI_KEY,
  });
  const allModels = await openai.models
    .list()
    .then((results) => results.data)
    .catch((e) => {
      console.error(`OpenAI:listModels`, e.message);
      return [
        {
          name: "gpt-3.5-turbo",
          id: "gpt-3.5-turbo",
          object: "model",
          created: 1677610602,
          owned_by: "openai",
          organization: "OpenAi",
        },
        {
          name: "gpt-4o",
          id: "gpt-4o",
          object: "model",
          created: 1677610602,
          owned_by: "openai",
          organization: "OpenAi",
        },
        {
          name: "gpt-4",
          id: "gpt-4",
          object: "model",
          created: 1687882411,
          owned_by: "openai",
          organization: "OpenAi",
        },
        {
          name: "gpt-4-turbo",
          id: "gpt-4-turbo",
          object: "model",
          created: 1712361441,
          owned_by: "system",
          organization: "OpenAi",
        },
        {
          name: "gpt-4-32k",
          id: "gpt-4-32k",
          object: "model",
          created: 1687979321,
          owned_by: "openai",
          organization: "OpenAi",
        },
        {
          name: "gpt-3.5-turbo-16k",
          id: "gpt-3.5-turbo-16k",
          object: "model",
          created: 1683758102,
          owned_by: "openai-internal",
          organization: "OpenAi",
        },
      ];
    });

  const gpts = allModels
    .filter(
      (model) =>
        (model.id.includes("gpt") && !model.id.startsWith("ft:")) ||
        model.id.startsWith("o") // o1, o1-mini, o3, etc
    )
    .filter(
      (model) =>
        !model.id.includes("vision") &&
        !model.id.includes("instruct") &&
        !model.id.includes("audio") &&
        !model.id.includes("realtime") &&
        !model.id.includes("image") &&
        !model.id.includes("moderation") &&
        !model.id.includes("transcribe")
    )
    .map((model) => {
      return {
        ...model,
        name: model.id,
        organization: "OpenAi",
      };
    });

  const customModels = allModels
    .filter(
      (model) =>
        !model.owned_by.includes("openai") && model.owned_by !== "system"
    )
    .map((model) => {
      return {
        ...model,
        name: model.id,
        organization: "Your Fine-Tunes",
      };
    });

  // Api Key was successful so lets save it for future uses
  if ((gpts.length > 0 || customModels.length > 0) && !!apiKey)
    process.env.OPEN_AI_KEY = apiKey;
  return { models: [...gpts, ...customModels], error: null };
}

async function anthropicModels(_apiKey = null) {
  const apiKey =
    _apiKey === true
      ? process.env.ANTHROPIC_API_KEY
      : _apiKey || process.env.ANTHROPIC_API_KEY || null;
  const AnthropicAI = require("@anthropic-ai/sdk");
  const anthropic = new AnthropicAI({ apiKey });
  const models = await anthropic.models
    .list()
    .then((results) => results.data)
    .then((models) => {
      return models
        .filter((model) => model.type === "model")
        .map((model) => {
          return {
            id: model.id,
            name: model.display_name,
          };
        });
    })
    .catch((e) => {
      console.error(`Anthropic:listModels`, e.message);
      return [];
    });

  // Api Key was successful so lets save it for future uses
  if (models.length > 0 && !!apiKey) process.env.ANTHROPIC_API_KEY = apiKey;
  return { models, error: null };
}

async function localAIModels(basePath = null, apiKey = null) {
  const { OpenAI: OpenAIApi } = require("openai");
  const openai = new OpenAIApi({
    baseURL: basePath || process.env.LOCAL_AI_BASE_PATH,
    apiKey: apiKey || process.env.LOCAL_AI_API_KEY || null,
  });
  const models = await openai.models
    .list()
    .then((results) => results.data)
    .catch((e) => {
      console.error(`LocalAI:listModels`, e.message);
      return [];
    });

  // Api Key was successful so lets save it for future uses
  if (models.length > 0 && !!apiKey) process.env.LOCAL_AI_API_KEY = apiKey;
  return { models, error: null };
}

async function getGroqAiModels(_apiKey = null) {
  const { OpenAI: OpenAIApi } = require("openai");
  const apiKey =
    _apiKey === true
      ? process.env.GROQ_API_KEY
      : _apiKey || process.env.GROQ_API_KEY || null;
  const openai = new OpenAIApi({
    baseURL: "https://api.groq.com/openai/v1",
    apiKey,
  });
  const models = (
    await openai.models
      .list()
      .then((results) => results.data)
      .catch((e) => {
        console.error(`GroqAi:listModels`, e.message);
        return [];
      })
  ).filter(
    (model) => !model.id.includes("whisper") && !model.id.includes("tool-use")
  );

  // Api Key was successful so lets save it for future uses
  if (models.length > 0 && !!apiKey) process.env.GROQ_API_KEY = apiKey;
  return { models, error: null };
}

async function liteLLMModels(basePath = null, apiKey = null) {
  const { OpenAI: OpenAIApi } = require("openai");
  const openai = new OpenAIApi({
    baseURL: basePath || process.env.LITE_LLM_BASE_PATH,
    apiKey: apiKey || process.env.LITE_LLM_API_KEY || null,
  });
  const models = await openai.models
    .list()
    .then((results) => results.data)
    .catch((e) => {
      console.error(`LiteLLM:listModels`, e.message);
      return [];
    });

  // Api Key was successful so lets save it for future uses
  if (models.length > 0 && !!apiKey) process.env.LITE_LLM_API_KEY = apiKey;
  return { models, error: null };
}

async function getLMStudioModels(basePath = null) {
  try {
    const { OpenAI: OpenAIApi } = require("openai");
    const openai = new OpenAIApi({
      baseURL: parseLMStudioBasePath(
        basePath || process.env.LMSTUDIO_BASE_PATH
      ),
      apiKey: null,
    });
    const models = await openai.models
      .list()
      .then((results) => results.data)
      .catch((e) => {
        console.error(`LMStudio:listModels`, e.message);
        return [];
      });

    return { models, error: null };
  } catch (e) {
    console.error(`LMStudio:getLMStudioModels`, e.message);
    return { models: [], error: "Could not fetch LMStudio Models" };
  }
}

async function getKoboldCPPModels(basePath = null) {
  try {
    const { OpenAI: OpenAIApi } = require("openai");
    const openai = new OpenAIApi({
      baseURL: basePath || process.env.KOBOLD_CPP_BASE_PATH,
      apiKey: null,
    });
    const models = await openai.models
      .list()
      .then((results) => results.data)
      .catch((e) => {
        console.error(`KoboldCPP:listModels`, e.message);
        return [];
      });

    return { models, error: null };
  } catch (e) {
    console.error(`KoboldCPP:getKoboldCPPModels`, e.message);
    return { models: [], error: "Could not fetch KoboldCPP Models" };
  }
}

async function ollamaAIModels(basePath = null, _authToken = null) {
  let url;
  try {
    let urlPath = basePath ?? process.env.OLLAMA_BASE_PATH;
    new URL(urlPath);
    if (urlPath.split("").slice(-1)?.[0] === "/")
      throw new Error("BasePath Cannot end in /!");
    url = urlPath;
  } catch {
    return { models: [], error: "Not a valid URL." };
  }

  const authToken = _authToken || process.env.OLLAMA_AUTH_TOKEN || null;
  const headers = authToken ? { Authorization: `Bearer ${authToken}` } : {};
  const models = await fetch(`${url}/api/tags`, { headers: headers })
    .then((res) => {
      if (!res.ok)
        throw new Error(`Could not reach Ollama server! ${res.status}`);
      return res.json();
    })
    .then((data) => data?.models || [])
    .then((models) =>
      models.map((model) => {
        return { id: model.name };
      })
    )
    .catch((e) => {
      console.error(e);
      return [];
    });

  // Api Key was successful so lets save it for future uses
  if (models.length > 0 && !!authToken)
    process.env.OLLAMA_AUTH_TOKEN = authToken;
  return { models, error: null };
}

async function getTogetherAiModels(apiKey = null) {
  const _apiKey =
    apiKey === true
      ? process.env.TOGETHER_AI_API_KEY
      : apiKey || process.env.TOGETHER_AI_API_KEY || null;
  try {
    const { togetherAiModels } = require("../AiProviders/togetherAi");
    const models = await togetherAiModels(_apiKey);
    if (models.length > 0 && !!_apiKey)
      process.env.TOGETHER_AI_API_KEY = _apiKey;
    return { models, error: null };
  } catch (error) {
    console.error("Error in getTogetherAiModels:", error);
    return { models: [], error: "Failed to fetch Together AI models" };
  }
}

async function getFireworksAiModels() {
  const knownModels = fireworksAiModels();
  if (!Object.keys(knownModels).length === 0)
    return { models: [], error: null };

  const models = Object.values(knownModels).map((model) => {
    return {
      id: model.id,
      organization: model.organization,
      name: model.name,
    };
  });
  return { models, error: null };
}

async function getPerplexityModels() {
  const knownModels = perplexityModels();
  if (!Object.keys(knownModels).length === 0)
    return { models: [], error: null };

  const models = Object.values(knownModels).map((model) => {
    return {
      id: model.id,
      name: model.name,
    };
  });
  return { models, error: null };
}

async function getOpenRouterModels() {
  const knownModels = await fetchOpenRouterModels();
  if (!Object.keys(knownModels).length === 0)
    return { models: [], error: null };

  const models = Object.values(knownModels).map((model) => {
    return {
      id: model.id,
      organization: model.organization,
      name: model.name,
    };
  });
  return { models, error: null };
}

async function getNovitaModels() {
  const knownModels = await fetchNovitaModels();
  if (!Object.keys(knownModels).length === 0)
    return { models: [], error: null };
  const models = Object.values(knownModels).map((model) => {
    return {
      id: model.id,
      organization: model.organization,
      name: model.name,
    };
  });
  return { models, error: null };
}

async function getAPIPieModels(apiKey = null) {
  const knownModels = await fetchApiPieModels(apiKey);
  if (!Object.keys(knownModels).length === 0)
    return { models: [], error: null };

  const models = Object.values(knownModels)
    .filter((model) => {
      // Filter for chat models
      return (
        model.subtype &&
        (model.subtype.includes("chat") || model.subtype.includes("chatx"))
      );
    })
    .map((model) => {
      return {
        id: model.id,
        organization: model.organization,
        name: model.name,
      };
    });
  return { models, error: null };
}

async function getMistralModels(apiKey = null) {
  const { OpenAI: OpenAIApi } = require("openai");
  const openai = new OpenAIApi({
    apiKey: apiKey || process.env.MISTRAL_API_KEY || null,
    baseURL: "https://api.mistral.ai/v1",
  });
  const models = await openai.models
    .list()
    .then((results) =>
      results.data.filter((model) => !model.id.includes("embed"))
    )
    .catch((e) => {
      console.error(`Mistral:listModels`, e.message);
      return [];
    });

  // Api Key was successful so lets save it for future uses
  if (models.length > 0 && !!apiKey) process.env.MISTRAL_API_KEY = apiKey;
  return { models, error: null };
}

async function getElevenLabsModels(apiKey = null) {
  const models = (await ElevenLabsTTS.voices(apiKey)).map((model) => {
    return {
      id: model.voice_id,
      organization: model.category,
      name: model.name,
    };
  });

  if (models.length === 0) {
    return {
      models: [
        {
          id: "21m00Tcm4TlvDq8ikWAM",
          organization: "premade",
          name: "Rachel (default)",
        },
      ],
      error: null,
    };
  }

  if (models.length > 0 && !!apiKey) process.env.TTS_ELEVEN_LABS_KEY = apiKey;
  return { models, error: null };
}

async function getDeepSeekModels(apiKey = null) {
  const { OpenAI: OpenAIApi } = require("openai");
  const openai = new OpenAIApi({
    apiKey: apiKey || process.env.DEEPSEEK_API_KEY,
    baseURL: "https://api.deepseek.com/v1",
  });
  const models = await openai.models
    .list()
    .then((results) => results.data)
    .then((models) =>
      models.map((model) => ({
        id: model.id,
        name: model.id,
        organization: model.owned_by,
      }))
    )
    .catch((e) => {
      console.error(`DeepSeek:listModels`, e.message);
      return [
        {
          id: "deepseek-chat",
          name: "deepseek-chat",
          organization: "deepseek",
        },
        {
          id: "deepseek-reasoner",
          name: "deepseek-reasoner",
          organization: "deepseek",
        },
      ];
    });

  if (models.length > 0 && !!apiKey) process.env.DEEPSEEK_API_KEY = apiKey;
  return { models, error: null };
}

async function getXAIModels(_apiKey = null) {
  const { OpenAI: OpenAIApi } = require("openai");
  const apiKey =
    _apiKey === true
      ? process.env.XAI_LLM_API_KEY
      : _apiKey || process.env.XAI_LLM_API_KEY || null;
  const openai = new OpenAIApi({
    baseURL: "https://api.x.ai/v1",
    apiKey,
  });
  const models = await openai.models
    .list()
    .then((results) => results.data)
    .catch((e) => {
      console.error(`XAI:listModels`, e.message);
      return [
        {
          created: 1725148800,
          id: "grok-beta",
          object: "model",
          owned_by: "xai",
        },
      ];
    });

  // Api Key was successful so lets save it for future uses
  if (models.length > 0 && !!apiKey) process.env.XAI_LLM_API_KEY = apiKey;
  return { models, error: null };
}

async function getNvidiaNimModels(basePath = null) {
  try {
    const { OpenAI: OpenAIApi } = require("openai");
    const openai = new OpenAIApi({
      baseURL: parseNvidiaNimBasePath(
        basePath ?? process.env.NVIDIA_NIM_LLM_BASE_PATH
      ),
      apiKey: null,
    });
    const modelResponse = await openai.models
      .list()
      .then((results) => results.data)
      .catch((e) => {
        throw new Error(e.message);
      });

    const models = modelResponse.map((model) => {
      return {
        id: model.id,
        name: model.id,
        organization: model.owned_by,
      };
    });

    return { models, error: null };
  } catch (e) {
    console.error(`NVIDIA NIM:getNvidiaNimModels`, e.message);
    return { models: [], error: "Could not fetch NVIDIA NIM Models" };
  }
}

async function getGeminiModels(_apiKey = null) {
  const apiKey =
    _apiKey === true
      ? process.env.GEMINI_API_KEY
      : _apiKey || process.env.GEMINI_API_KEY || null;
  const models = await GeminiLLM.fetchModels(apiKey);
  // Api Key was successful so lets save it for future uses
  if (models.length > 0 && !!apiKey) process.env.GEMINI_API_KEY = apiKey;
  return { models, error: null };
}

async function getPPIOModels() {
  const ppioModels = await fetchPPIOModels();
  if (!Object.keys(ppioModels).length === 0) return { models: [], error: null };
  const models = Object.values(ppioModels).map((model) => {
    return {
      id: model.id,
      organization: model.organization,
      name: model.name,
    };
  });
  return { models, error: null };
}

async function getDellProAiStudioModels(basePath = null) {
  const { OpenAI: OpenAIApi } = require("openai");
  try {
    const { origin } = new URL(
      basePath || process.env.DELL_PRO_AI_STUDIO_BASE_PATH
    );
    const openai = new OpenAIApi({
      baseURL: `${origin}/v1/openai`,
      apiKey: null,
    });
    const models = await openai.models
      .list()
      .then((results) => results.data)
      .then((models) => {
        return models
          .filter((model) => model.capability === "TextToText") // Only include text-to-text models for this handler
          .map((model) => {
            return {
              id: model.id,
              name: model.name,
              organization: model.owned_by,
            };
          });
      })
      .catch((e) => {
        throw new Error(e.message);
      });
    return { models, error: null };
  } catch (e) {
    console.error(`getDellProAiStudioModels`, e.message);
    return {
      models: [],
      error: "Could not reach Dell Pro Ai Studio from the provided base path",
    };
  }
}

<<<<<<< HEAD
async function getAimlApiModels(apiKey = null) {
  const knownModels = await fetchAimlApiModels(apiKey);
  if (!Object.keys(knownModels).length === 0)
    return { models: [], error: null };

  if (Object.keys(knownModels).length > 0 && !!apiKey)
    process.env.AIML_LLM_API_KEY = apiKey;

  const models = Object.values(knownModels).map((model) => {
    return {
      id: model.id,
      organization: model.developer,
      name: model.name,
    };
  });
  return { models, error: null };
}

async function getAimlApiEmbeddingModels(apiKey = null) {
  const knownModels = await fetchAimlApiEmbeddingModels(apiKey);
  if (!Object.keys(knownModels).length === 0)
    return { models: [], error: null };

  if (Object.keys(knownModels).length > 0 && !!apiKey)
    process.env.AIML_EMBEDDER_API_KEY = apiKey;

  const models = Object.values(knownModels).map((model) => {
    return {
      id: model.id,
      organization: model.developer,
      name: model.name,
    };
  });
=======
function getNativeEmbedderModels() {
  const { NativeEmbedder } = require("../EmbeddingEngines/native");
  return { models: NativeEmbedder.availableModels(), error: null };
}

async function getMoonshotAiModels(_apiKey = null) {
  const apiKey =
    _apiKey === true
      ? process.env.MOONSHOT_AI_API_KEY
      : _apiKey || process.env.MOONSHOT_AI_API_KEY || null;

  const { OpenAI: OpenAIApi } = require("openai");
  const openai = new OpenAIApi({
    baseURL: "https://api.moonshot.ai/v1",
    apiKey,
  });
  const models = await openai.models
    .list()
    .then((results) => results.data)
    .catch((e) => {
      console.error(`MoonshotAi:listModels`, e.message);
      return [];
    });

  // Api Key was successful so lets save it for future uses
  if (models.length > 0) process.env.MOONSHOT_AI_API_KEY = apiKey;
>>>>>>> a230a44f
  return { models, error: null };
}

module.exports = {
  getCustomModels,
<<<<<<< HEAD
  getAimlApiModels,
  getAimlApiEmbeddingModels,
=======
  SUPPORT_CUSTOM_MODELS,
>>>>>>> a230a44f
};<|MERGE_RESOLUTION|>--- conflicted
+++ resolved
@@ -12,6 +12,7 @@
   fetchAimlApiModels,
   fetchAimlApiEmbeddingModels,
 } = require("../AiProviders/aimlapi");
+const { NativeEmbedder } = require("../EmbeddingEngines/native");
 
 const SUPPORT_CUSTOM_MODELS = [
   "openai",
@@ -36,14 +37,11 @@
   "gemini",
   "ppio",
   "dpais",
-<<<<<<< HEAD
   "aimlapi",
-  "aimlapi-embed",
-=======
   "moonshotai",
   // Embedding Engines
+  "aimlapi-embed",
   "native-embedder",
->>>>>>> a230a44f
 ];
 
 async function getCustomModels(provider = "", apiKey = null, basePath = null) {
@@ -95,17 +93,14 @@
       return await getPPIOModels(apiKey);
     case "dpais":
       return await getDellProAiStudioModels(basePath);
-<<<<<<< HEAD
     case "aimlapi":
       return await getAimlApiModels(apiKey);
     case "aimlapi-embed":
       return await getAimlApiEmbeddingModels(apiKey);
-=======
     case "moonshotai":
       return await getMoonshotAiModels(apiKey);
     case "native-embedder":
       return await getNativeEmbedderModels();
->>>>>>> a230a44f
     default:
       return { models: [], error: "Invalid provider for custom models" };
   }
@@ -697,7 +692,6 @@
   }
 }
 
-<<<<<<< HEAD
 async function getAimlApiModels(apiKey = null) {
   const knownModels = await fetchAimlApiModels(apiKey);
   if (!Object.keys(knownModels).length === 0)
@@ -731,7 +725,9 @@
       name: model.name,
     };
   });
-=======
+  return { models, error: null };
+}
+
 function getNativeEmbedderModels() {
   const { NativeEmbedder } = require("../EmbeddingEngines/native");
   return { models: NativeEmbedder.availableModels(), error: null };
@@ -758,16 +754,9 @@
 
   // Api Key was successful so lets save it for future uses
   if (models.length > 0) process.env.MOONSHOT_AI_API_KEY = apiKey;
->>>>>>> a230a44f
-  return { models, error: null };
 }
 
 module.exports = {
   getCustomModels,
-<<<<<<< HEAD
-  getAimlApiModels,
-  getAimlApiEmbeddingModels,
-=======
   SUPPORT_CUSTOM_MODELS,
->>>>>>> a230a44f
 };