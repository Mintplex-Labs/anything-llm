<<<<<<< HEAD
const { AnythingLLMOllama } = require("../AiProviders/anythingLLM");
const { openRouterModels } = require("../AiProviders/openRouter");
=======
const { OpenRouterLLM } = require("../AiProviders/openRouter");
>>>>>>> ff5d7d83
const { perplexityModels } = require("../AiProviders/perplexity");
const { togetherAiModels } = require("../AiProviders/togetherAi");
const SUPPORT_CUSTOM_MODELS = [
  "openai",
  "localai",
  "ollama",
  "togetherai",
  "mistral",
  "perplexity",
  "openrouter",
  "anythingllm_ollama",
  "lmstudio",
];

async function getCustomModels(provider = "", apiKey = null, basePath = null) {
  if (!SUPPORT_CUSTOM_MODELS.includes(provider))
    return { models: [], error: "Invalid provider for custom models" };

  switch (provider) {
    case "openai":
      return await openAiModels(apiKey);
    case "localai":
      return await localAIModels(basePath, apiKey);
    case "ollama":
      return await ollamaAIModels(basePath);
    case "togetherai":
      return await getTogetherAiModels();
    case "mistral":
      return await getMistralModels(apiKey);
    // case "native-llm":
    //   return nativeLLMModels();
    case "perplexity":
      return await getPerplexityModels();
    case "openrouter":
      return await getOpenRouterModels();
    case "anythingllm_ollama":
      return await getAnythingOllamaModels();
    case "lmstudio":
      return await getLMStudioModels(basePath);
    default:
      return { models: [], error: "Invalid provider for custom models" };
  }
}

async function openAiModels(apiKey = null) {
  const { Configuration, OpenAIApi } = require("openai");
  const config = new Configuration({
    apiKey: apiKey || process.env.OPEN_AI_KEY,
  });
  const openai = new OpenAIApi(config);
  const allModels = await openai
    .listModels()
    .then((res) => res.data.data)
    .catch((e) => {
      console.error(`OpenAI:listModels`, e.message);
      return [
        {
          name: "gpt-3.5-turbo",
          id: "gpt-3.5-turbo",
          object: "model",
          created: 1677610602,
          owned_by: "openai",
          organization: "OpenAi",
        },
        {
          name: "gpt-4",
          id: "gpt-4",
          object: "model",
          created: 1687882411,
          owned_by: "openai",
          organization: "OpenAi",
        },
        {
          name: "gpt-4-turbo",
          id: "gpt-4-turbo",
          object: "model",
          created: 1712361441,
          owned_by: "system",
          organization: "OpenAi",
        },
        {
          name: "gpt-4-32k",
          id: "gpt-4-32k",
          object: "model",
          created: 1687979321,
          owned_by: "openai",
          organization: "OpenAi",
        },
        {
          name: "gpt-3.5-turbo-16k",
          id: "gpt-3.5-turbo-16k",
          object: "model",
          created: 1683758102,
          owned_by: "openai-internal",
          organization: "OpenAi",
        },
      ];
    });

  const gpts = allModels
    .filter((model) => model.id.startsWith("gpt"))
    .filter(
      (model) => !model.id.includes("vision") && !model.id.includes("instruct")
    )
    .map((model) => {
      return {
        ...model,
        name: model.id,
        organization: "OpenAi",
      };
    });

  const customModels = allModels
    .filter(
      (model) =>
        !model.owned_by.includes("openai") && model.owned_by !== "system"
    )
    .map((model) => {
      return {
        ...model,
        name: model.id,
        organization: "Your Fine-Tunes",
      };
    });

  // Api Key was successful so lets save it for future uses
  if ((gpts.length > 0 || customModels.length > 0) && !!apiKey)
    process.env.OPEN_AI_KEY = apiKey;
  return { models: [...gpts, ...customModels], error: null };
}

async function localAIModels(basePath = null, apiKey = null) {
  const { Configuration, OpenAIApi } = require("openai");
  const config = new Configuration({
    basePath: basePath || process.env.LOCAL_AI_BASE_PATH,
    apiKey: apiKey || process.env.LOCAL_AI_API_KEY,
  });
  const openai = new OpenAIApi(config);
  const models = await openai
    .listModels()
    .then((res) => res.data.data)
    .catch((e) => {
      console.error(`LocalAI:listModels`, e.message);
      return [];
    });

  // Api Key was successful so lets save it for future uses
  if (models.length > 0 && !!apiKey) process.env.LOCAL_AI_API_KEY = apiKey;
  return { models, error: null };
}

async function getLMStudioModels(basePath = null) {
  try {
    const { Configuration, OpenAIApi } = require("openai");
    const config = new Configuration({
      basePath: basePath || process.env.LMSTUDIO_BASE_PATH,
    });
    const openai = new OpenAIApi(config);
    const models = await openai
      .listModels()
      .then((res) => res.data.data)
      .catch((e) => {
        console.error(`LMStudio:listModels`, e.message);
        return [];
      });

    return { models, error: null };
  } catch (e) {
    console.error(`LMStudio:getLMStudioModels`, e.message);
    return { models: [], error: "Could not fetch LMStudio Models" };
  }
}

async function ollamaAIModels(basePath = null) {
  let url;
  try {
    let urlPath = basePath ?? process.env.OLLAMA_BASE_PATH;
    new URL(urlPath);
    if (urlPath.split("").slice(-1)?.[0] === "/")
      throw new Error("BasePath Cannot end in /!");
    url = urlPath;
  } catch {
    return { models: [], error: "Not a valid URL." };
  }

  const models = await fetch(`${url}/api/tags`)
    .then((res) => {
      if (!res.ok)
        throw new Error(`Could not reach Ollama server! ${res.status}`);
      return res.json();
    })
    .then((data) => data?.models || [])
    .then((models) =>
      models.map((model) => {
        return { id: model.name };
      })
    )
    .catch((e) => {
      console.error(e);
      return [];
    });

  return { models, error: null };
}

async function getTogetherAiModels() {
  const knownModels = togetherAiModels();
  if (!Object.keys(knownModels).length === 0)
    return { models: [], error: null };

  const models = Object.values(knownModels).map((model) => {
    return {
      id: model.id,
      organization: model.organization,
      name: model.name,
    };
  });
  return { models, error: null };
}

async function getPerplexityModels() {
  const knownModels = perplexityModels();
  if (!Object.keys(knownModels).length === 0)
    return { models: [], error: null };

  const models = Object.values(knownModels).map((model) => {
    return {
      id: model.id,
      name: model.name,
    };
  });
  return { models, error: null };
}

async function getOpenRouterModels() {
<<<<<<< HEAD
  const knownModels = openRouterModels();
=======
  const openrouter = await new OpenRouterLLM().init();
  const knownModels = openrouter.models();
>>>>>>> ff5d7d83
  if (!Object.keys(knownModels).length === 0)
    return { models: [], error: null };

  const models = Object.values(knownModels).map((model) => {
    return {
      id: model.id,
      organization: model.organization,
      name: model.name,
    };
  });
  return { models, error: null };
}

async function getAnythingOllamaModels() {
  const downloadedModels = await new AnythingLLMOllama().availableModels();
  const models = Object.values(downloadedModels).map((model) => {
    return {
      id: model.model,
      organization: model.details.family,
      name: `${model.name} (${model.details?.parameter_size}) ${model.details?.quantization_level}`,
    };
  });
  return { models, error: null };
}

async function getMistralModels(apiKey = null) {
  const { Configuration, OpenAIApi } = require("openai");
  const config = new Configuration({
    apiKey: apiKey || process.env.MISTRAL_API_KEY,
    basePath: "https://api.mistral.ai/v1",
  });
  const openai = new OpenAIApi(config);
  const models = await openai
    .listModels()
    .then((res) => res.data.data.filter((model) => !model.id.includes("embed")))
    .catch((e) => {
      console.error(`Mistral:listModels`, e.message);
      return [];
    });

  // Api Key was successful so lets save it for future uses
  if (models.length > 0 && !!apiKey) process.env.MISTRAL_API_KEY = apiKey;
  return { models, error: null };
}

module.exports = {
  getCustomModels,
};<|MERGE_RESOLUTION|>--- conflicted
+++ resolved
@@ -1,9 +1,5 @@
-<<<<<<< HEAD
 const { AnythingLLMOllama } = require("../AiProviders/anythingLLM");
-const { openRouterModels } = require("../AiProviders/openRouter");
-=======
 const { OpenRouterLLM } = require("../AiProviders/openRouter");
->>>>>>> ff5d7d83
 const { perplexityModels } = require("../AiProviders/perplexity");
 const { togetherAiModels } = require("../AiProviders/togetherAi");
 const SUPPORT_CUSTOM_MODELS = [
@@ -239,12 +235,8 @@
 }
 
 async function getOpenRouterModels() {
-<<<<<<< HEAD
-  const knownModels = openRouterModels();
-=======
   const openrouter = await new OpenRouterLLM().init();
   const knownModels = openrouter.models();
->>>>>>> ff5d7d83
   if (!Object.keys(knownModels).length === 0)
     return { models: [], error: null };
 
