<<<<<<< HEAD
const SUPPORT_CUSTOM_MODELS = ["openai", "localai"];
=======
const { AnythingLLMOllama } = require("../AiProviders/anythingLLM");
const { openRouterModels } = require("../AiProviders/openRouter");
const { perplexityModels } = require("../AiProviders/perplexity");
const { togetherAiModels } = require("../AiProviders/togetherAi");
const SUPPORT_CUSTOM_MODELS = [
  "openai",
  "localai",
  "ollama",
  "togetherai",
  "mistral",
  "perplexity",
  "openrouter",
  "anythingllm_ollama",
  "lmstudio",
];
>>>>>>> bf165f2a

async function getCustomModels(provider = "", apiKey = null, basePath = null) {
  if (!SUPPORT_CUSTOM_MODELS.includes(provider))
    return { models: [], error: "Invalid provider for custom models" };

  switch (provider) {
    case "openai":
      return await openAiModels(apiKey);
    case "localai":
<<<<<<< HEAD
      return await localAIModels(basePath);
=======
      return await localAIModels(basePath, apiKey);
    case "ollama":
      return await ollamaAIModels(basePath);
    case "togetherai":
      return await getTogetherAiModels();
    case "mistral":
      return await getMistralModels(apiKey);
    // case "native-llm":
    //   return nativeLLMModels();
    case "perplexity":
      return await getPerplexityModels();
    case "openrouter":
      return await getOpenRouterModels();
    case "anythingllm_ollama":
      return await getAnythingOllamaModels();
    case "lmstudio":
      return await getLMStudioModels(basePath);
>>>>>>> bf165f2a
    default:
      return { models: [], error: "Invalid provider for custom models" };
  }
}

async function openAiModels(apiKey = null) {
  const { Configuration, OpenAIApi } = require("openai");
  const config = new Configuration({
    apiKey: apiKey || process.env.OPEN_AI_KEY,
  });
  const openai = new OpenAIApi(config);
  const allModels = await openai
    .listModels()
    .then((res) => res.data.data)
    .catch((e) => {
      console.error(`OpenAI:listModels`, e.message);
      return [
        {
          name: "gpt-3.5-turbo",
          id: "gpt-3.5-turbo",
          object: "model",
          created: 1677610602,
          owned_by: "openai",
          organization: "OpenAi",
        },
        {
          name: "gpt-4",
          id: "gpt-4",
          object: "model",
          created: 1687882411,
          owned_by: "openai",
          organization: "OpenAi",
        },
        {
          name: "gpt-4-turbo",
          id: "gpt-4-turbo",
          object: "model",
          created: 1712361441,
          owned_by: "system",
          organization: "OpenAi",
        },
        {
          name: "gpt-4-32k",
          id: "gpt-4-32k",
          object: "model",
          created: 1687979321,
          owned_by: "openai",
          organization: "OpenAi",
        },
        {
          name: "gpt-3.5-turbo-16k",
          id: "gpt-3.5-turbo-16k",
          object: "model",
          created: 1683758102,
          owned_by: "openai-internal",
          organization: "OpenAi",
        },
      ];
    });

  const gpts = allModels
    .filter((model) => model.id.startsWith("gpt"))
    .filter(
      (model) => !model.id.includes("vision") && !model.id.includes("instruct")
    )
    .map((model) => {
      return {
        ...model,
        name: model.id,
        organization: "OpenAi",
      };
    });

  const customModels = allModels
    .filter(
      (model) =>
        !model.owned_by.includes("openai") && model.owned_by !== "system"
    )
    .map((model) => {
      return {
        ...model,
        name: model.id,
        organization: "Your Fine-Tunes",
      };
    });

<<<<<<< HEAD
  return { models, error: null };
=======
  // Api Key was successful so lets save it for future uses
  if ((gpts.length > 0 || customModels.length > 0) && !!apiKey)
    process.env.OPEN_AI_KEY = apiKey;
  return { models: [...gpts, ...customModels], error: null };
>>>>>>> bf165f2a
}

async function localAIModels(basePath = null) {
  const { Configuration, OpenAIApi } = require("openai");
  const config = new Configuration({
<<<<<<< HEAD
    basePath,
=======
    basePath: basePath || process.env.LOCAL_AI_BASE_PATH,
    apiKey: apiKey || process.env.LOCAL_AI_API_KEY,
>>>>>>> bf165f2a
  });
  const openai = new OpenAIApi(config);
  const models = await openai
    .listModels()
    .then((res) => res.data.data)
    .catch((e) => {
      console.error(`LocalAI:listModels`, e.message);
      return [];
    });

  return { models, error: null };
}

<<<<<<< HEAD
=======
async function getLMStudioModels(basePath = null) {
  try {
    const { Configuration, OpenAIApi } = require("openai");
    const config = new Configuration({
      basePath: basePath || process.env.LMSTUDIO_BASE_PATH,
    });
    const openai = new OpenAIApi(config);
    const models = await openai
      .listModels()
      .then((res) => res.data.data)
      .catch((e) => {
        console.error(`LMStudio:listModels`, e.message);
        return [];
      });

    return { models, error: null };
  } catch (e) {
    console.error(`LMStudio:getLMStudioModels`, e.message);
    return { models: [], error: "Could not fetch LMStudio Models" };
  }
}

async function ollamaAIModels(basePath = null) {
  let url;
  try {
    let urlPath = basePath ?? process.env.OLLAMA_BASE_PATH;
    new URL(urlPath);
    if (urlPath.split("").slice(-1)?.[0] === "/")
      throw new Error("BasePath Cannot end in /!");
    url = urlPath;
  } catch {
    return { models: [], error: "Not a valid URL." };
  }

  const models = await fetch(`${url}/api/tags`)
    .then((res) => {
      if (!res.ok)
        throw new Error(`Could not reach Ollama server! ${res.status}`);
      return res.json();
    })
    .then((data) => data?.models || [])
    .then((models) =>
      models.map((model) => {
        return { id: model.name };
      })
    )
    .catch((e) => {
      console.error(e);
      return [];
    });

  return { models, error: null };
}

async function getTogetherAiModels() {
  const knownModels = togetherAiModels();
  if (!Object.keys(knownModels).length === 0)
    return { models: [], error: null };

  const models = Object.values(knownModels).map((model) => {
    return {
      id: model.id,
      organization: model.organization,
      name: model.name,
    };
  });
  return { models, error: null };
}

async function getPerplexityModels() {
  const knownModels = perplexityModels();
  if (!Object.keys(knownModels).length === 0)
    return { models: [], error: null };

  const models = Object.values(knownModels).map((model) => {
    return {
      id: model.id,
      name: model.name,
    };
  });
  return { models, error: null };
}

async function getOpenRouterModels() {
  const knownModels = openRouterModels();
  if (!Object.keys(knownModels).length === 0)
    return { models: [], error: null };

  const models = Object.values(knownModels).map((model) => {
    return {
      id: model.id,
      organization: model.organization,
      name: model.name,
    };
  });
  return { models, error: null };
}

async function getAnythingOllamaModels() {
  const downloadedModels = await new AnythingLLMOllama().availableModels();
  const models = Object.values(downloadedModels).map((model) => {
    return {
      id: model.model,
      organization: model.details.family,
      name: `${model.name} (${model.details?.parameter_size}) ${model.details?.quantization_level}`,
    };
  });
  return { models, error: null };
}

async function getMistralModels(apiKey = null) {
  const { Configuration, OpenAIApi } = require("openai");
  const config = new Configuration({
    apiKey: apiKey || process.env.MISTRAL_API_KEY,
    basePath: "https://api.mistral.ai/v1",
  });
  const openai = new OpenAIApi(config);
  const models = await openai
    .listModels()
    .then((res) => res.data.data.filter((model) => !model.id.includes("embed")))
    .catch((e) => {
      console.error(`Mistral:listModels`, e.message);
      return [];
    });

  // Api Key was successful so lets save it for future uses
  if (models.length > 0 && !!apiKey) process.env.MISTRAL_API_KEY = apiKey;
  return { models, error: null };
}

>>>>>>> bf165f2a
module.exports = {
  getCustomModels,
};<|MERGE_RESOLUTION|>--- conflicted
+++ resolved
@@ -1,6 +1,3 @@
-<<<<<<< HEAD
-const SUPPORT_CUSTOM_MODELS = ["openai", "localai"];
-=======
 const { AnythingLLMOllama } = require("../AiProviders/anythingLLM");
 const { openRouterModels } = require("../AiProviders/openRouter");
 const { perplexityModels } = require("../AiProviders/perplexity");
@@ -16,7 +13,6 @@
   "anythingllm_ollama",
   "lmstudio",
 ];
->>>>>>> bf165f2a
 
 async function getCustomModels(provider = "", apiKey = null, basePath = null) {
   if (!SUPPORT_CUSTOM_MODELS.includes(provider))
@@ -26,9 +22,6 @@
     case "openai":
       return await openAiModels(apiKey);
     case "localai":
-<<<<<<< HEAD
-      return await localAIModels(basePath);
-=======
       return await localAIModels(basePath, apiKey);
     case "ollama":
       return await ollamaAIModels(basePath);
@@ -46,7 +39,6 @@
       return await getAnythingOllamaModels();
     case "lmstudio":
       return await getLMStudioModels(basePath);
->>>>>>> bf165f2a
     default:
       return { models: [], error: "Invalid provider for custom models" };
   }
@@ -133,25 +125,17 @@
       };
     });
 
-<<<<<<< HEAD
-  return { models, error: null };
-=======
   // Api Key was successful so lets save it for future uses
   if ((gpts.length > 0 || customModels.length > 0) && !!apiKey)
     process.env.OPEN_AI_KEY = apiKey;
   return { models: [...gpts, ...customModels], error: null };
->>>>>>> bf165f2a
-}
-
-async function localAIModels(basePath = null) {
+}
+
+async function localAIModels(basePath = null, apiKey = null) {
   const { Configuration, OpenAIApi } = require("openai");
   const config = new Configuration({
-<<<<<<< HEAD
-    basePath,
-=======
     basePath: basePath || process.env.LOCAL_AI_BASE_PATH,
     apiKey: apiKey || process.env.LOCAL_AI_API_KEY,
->>>>>>> bf165f2a
   });
   const openai = new OpenAIApi(config);
   const models = await openai
@@ -162,11 +146,11 @@
       return [];
     });
 
-  return { models, error: null };
-}
-
-<<<<<<< HEAD
-=======
+  // Api Key was successful so lets save it for future uses
+  if (models.length > 0 && !!apiKey) process.env.LOCAL_AI_API_KEY = apiKey;
+  return { models, error: null };
+}
+
 async function getLMStudioModels(basePath = null) {
   try {
     const { Configuration, OpenAIApi } = require("openai");
@@ -297,7 +281,6 @@
   return { models, error: null };
 }
 
->>>>>>> bf165f2a
 module.exports = {
   getCustomModels,
 };