const { fetchOpenRouterModels } = require("../AiProviders/openRouter");
const { fetchApiPieModels } = require("../AiProviders/apipie");
const { perplexityModels } = require("../AiProviders/perplexity");
const { togetherAiModels } = require("../AiProviders/togetherAi");
const { fireworksAiModels } = require("../AiProviders/fireworksAi");
const { ElevenLabsTTS } = require("../TextToSpeech/elevenLabs");
const { fetchNovitaModels } = require("../AiProviders/novita");
const { parseLMStudioBasePath } = require("../AiProviders/lmStudio");
const { parseNvidiaNimBasePath } = require("../AiProviders/nvidiaNim");
const { fetchPPIOModels } = require("../AiProviders/ppio");
const { GeminiLLM } = require("../AiProviders/gemini");

const SUPPORT_CUSTOM_MODELS = [
  "openai",
  "anthropic",
  "localai",
  "ollama",
  "togetherai",
  "fireworksai",
  "nvidia-nim",
  "mistral",
  "perplexity",
  "openrouter",
  "lmstudio",
  "koboldcpp",
  "litellm",
  "elevenlabs-tts",
  "groq",
  "deepseek",
  "apipie",
  "novita",
  "xai",
  "gemini",
<<<<<<< HEAD
  "giteeai",
=======
  "ppio",
  "dpais",
>>>>>>> feadf1f0
];

async function getCustomModels(provider = "", apiKey = null, basePath = null) {
  if (!SUPPORT_CUSTOM_MODELS.includes(provider))
    return { models: [], error: "Invalid provider for custom models" };

  switch (provider) {
    case "openai":
      return await openAiModels(apiKey);
    case "anthropic":
      return await anthropicModels(apiKey);
    case "localai":
      return await localAIModels(basePath, apiKey);
    case "ollama":
      return await ollamaAIModels(basePath, apiKey);
    case "togetherai":
      return await getTogetherAiModels(apiKey);
    case "fireworksai":
      return await getFireworksAiModels(apiKey);
    case "mistral":
      return await getMistralModels(apiKey);
    case "perplexity":
      return await getPerplexityModels();
    case "openrouter":
      return await getOpenRouterModels();
    case "lmstudio":
      return await getLMStudioModels(basePath);
    case "koboldcpp":
      return await getKoboldCPPModels(basePath);
    case "litellm":
      return await liteLLMModels(basePath, apiKey);
    case "elevenlabs-tts":
      return await getElevenLabsModels(apiKey);
    case "groq":
      return await getGroqAiModels(apiKey);
    case "deepseek":
      return await getDeepSeekModels(apiKey);
    case "apipie":
      return await getAPIPieModels(apiKey);
    case "novita":
      return await getNovitaModels();
    case "xai":
      return await getXAIModels(apiKey);
    case "nvidia-nim":
      return await getNvidiaNimModels(basePath);
    case "gemini":
      return await getGeminiModels(apiKey);
<<<<<<< HEAD
    case "giteeai":
      return await getGiteeAIModels(apiKey);
=======
    case "ppio":
      return await getPPIOModels(apiKey);
    case "dpais":
      return await getDellProAiStudioModels(basePath);
>>>>>>> feadf1f0
    default:
      return { models: [], error: "Invalid provider for custom models" };
  }
}

async function openAiModels(apiKey = null) {
  const { OpenAI: OpenAIApi } = require("openai");
  const openai = new OpenAIApi({
    apiKey: apiKey || process.env.OPEN_AI_KEY,
  });
  const allModels = await openai.models
    .list()
    .then((results) => results.data)
    .catch((e) => {
      console.error(`OpenAI:listModels`, e.message);
      return [
        {
          name: "gpt-3.5-turbo",
          id: "gpt-3.5-turbo",
          object: "model",
          created: 1677610602,
          owned_by: "openai",
          organization: "OpenAi",
        },
        {
          name: "gpt-4o",
          id: "gpt-4o",
          object: "model",
          created: 1677610602,
          owned_by: "openai",
          organization: "OpenAi",
        },
        {
          name: "gpt-4",
          id: "gpt-4",
          object: "model",
          created: 1687882411,
          owned_by: "openai",
          organization: "OpenAi",
        },
        {
          name: "gpt-4-turbo",
          id: "gpt-4-turbo",
          object: "model",
          created: 1712361441,
          owned_by: "system",
          organization: "OpenAi",
        },
        {
          name: "gpt-4-32k",
          id: "gpt-4-32k",
          object: "model",
          created: 1687979321,
          owned_by: "openai",
          organization: "OpenAi",
        },
        {
          name: "gpt-3.5-turbo-16k",
          id: "gpt-3.5-turbo-16k",
          object: "model",
          created: 1683758102,
          owned_by: "openai-internal",
          organization: "OpenAi",
        },
      ];
    });

  const gpts = allModels
    .filter(
      (model) =>
        (model.id.includes("gpt") && !model.id.startsWith("ft:")) ||
        model.id.startsWith("o") // o1, o1-mini, o3, etc
    )
    .filter(
      (model) =>
        !model.id.includes("vision") &&
        !model.id.includes("instruct") &&
        !model.id.includes("audio") &&
        !model.id.includes("realtime") &&
        !model.id.includes("image") &&
        !model.id.includes("moderation") &&
        !model.id.includes("transcribe")
    )
    .map((model) => {
      return {
        ...model,
        name: model.id,
        organization: "OpenAi",
      };
    });

  const customModels = allModels
    .filter(
      (model) =>
        !model.owned_by.includes("openai") && model.owned_by !== "system"
    )
    .map((model) => {
      return {
        ...model,
        name: model.id,
        organization: "Your Fine-Tunes",
      };
    });

  // Api Key was successful so lets save it for future uses
  if ((gpts.length > 0 || customModels.length > 0) && !!apiKey)
    process.env.OPEN_AI_KEY = apiKey;
  return { models: [...gpts, ...customModels], error: null };
}

async function anthropicModels(_apiKey = null) {
  const apiKey =
    _apiKey === true
      ? process.env.ANTHROPIC_API_KEY
      : _apiKey || process.env.ANTHROPIC_API_KEY || null;
  const AnthropicAI = require("@anthropic-ai/sdk");
  const anthropic = new AnthropicAI({ apiKey });
  const models = await anthropic.models
    .list()
    .then((results) => results.data)
    .then((models) => {
      return models
        .filter((model) => model.type === "model")
        .map((model) => {
          return {
            id: model.id,
            name: model.display_name,
          };
        });
    })
    .catch((e) => {
      console.error(`Anthropic:listModels`, e.message);
      return [];
    });

  // Api Key was successful so lets save it for future uses
  if (models.length > 0 && !!apiKey) process.env.ANTHROPIC_API_KEY = apiKey;
  return { models, error: null };
}

async function localAIModels(basePath = null, apiKey = null) {
  const { OpenAI: OpenAIApi } = require("openai");
  const openai = new OpenAIApi({
    baseURL: basePath || process.env.LOCAL_AI_BASE_PATH,
    apiKey: apiKey || process.env.LOCAL_AI_API_KEY || null,
  });
  const models = await openai.models
    .list()
    .then((results) => results.data)
    .catch((e) => {
      console.error(`LocalAI:listModels`, e.message);
      return [];
    });

  // Api Key was successful so lets save it for future uses
  if (models.length > 0 && !!apiKey) process.env.LOCAL_AI_API_KEY = apiKey;
  return { models, error: null };
}

async function getGroqAiModels(_apiKey = null) {
  const { OpenAI: OpenAIApi } = require("openai");
  const apiKey =
    _apiKey === true
      ? process.env.GROQ_API_KEY
      : _apiKey || process.env.GROQ_API_KEY || null;
  const openai = new OpenAIApi({
    baseURL: "https://api.groq.com/openai/v1",
    apiKey,
  });
  const models = (
    await openai.models
      .list()
      .then((results) => results.data)
      .catch((e) => {
        console.error(`GroqAi:listModels`, e.message);
        return [];
      })
  ).filter(
    (model) => !model.id.includes("whisper") && !model.id.includes("tool-use")
  );

  // Api Key was successful so lets save it for future uses
  if (models.length > 0 && !!apiKey) process.env.GROQ_API_KEY = apiKey;
  return { models, error: null };
}

async function liteLLMModels(basePath = null, apiKey = null) {
  const { OpenAI: OpenAIApi } = require("openai");
  const openai = new OpenAIApi({
    baseURL: basePath || process.env.LITE_LLM_BASE_PATH,
    apiKey: apiKey || process.env.LITE_LLM_API_KEY || null,
  });
  const models = await openai.models
    .list()
    .then((results) => results.data)
    .catch((e) => {
      console.error(`LiteLLM:listModels`, e.message);
      return [];
    });

  // Api Key was successful so lets save it for future uses
  if (models.length > 0 && !!apiKey) process.env.LITE_LLM_API_KEY = apiKey;
  return { models, error: null };
}

async function getLMStudioModels(basePath = null) {
  try {
    const { OpenAI: OpenAIApi } = require("openai");
    const openai = new OpenAIApi({
      baseURL: parseLMStudioBasePath(
        basePath || process.env.LMSTUDIO_BASE_PATH
      ),
      apiKey: null,
    });
    const models = await openai.models
      .list()
      .then((results) => results.data)
      .catch((e) => {
        console.error(`LMStudio:listModels`, e.message);
        return [];
      });

    return { models, error: null };
  } catch (e) {
    console.error(`LMStudio:getLMStudioModels`, e.message);
    return { models: [], error: "Could not fetch LMStudio Models" };
  }
}

async function getKoboldCPPModels(basePath = null) {
  try {
    const { OpenAI: OpenAIApi } = require("openai");
    const openai = new OpenAIApi({
      baseURL: basePath || process.env.KOBOLD_CPP_BASE_PATH,
      apiKey: null,
    });
    const models = await openai.models
      .list()
      .then((results) => results.data)
      .catch((e) => {
        console.error(`KoboldCPP:listModels`, e.message);
        return [];
      });

    return { models, error: null };
  } catch (e) {
    console.error(`KoboldCPP:getKoboldCPPModels`, e.message);
    return { models: [], error: "Could not fetch KoboldCPP Models" };
  }
}

async function ollamaAIModels(basePath = null, _authToken = null) {
  let url;
  try {
    let urlPath = basePath ?? process.env.OLLAMA_BASE_PATH;
    new URL(urlPath);
    if (urlPath.split("").slice(-1)?.[0] === "/")
      throw new Error("BasePath Cannot end in /!");
    url = urlPath;
  } catch {
    return { models: [], error: "Not a valid URL." };
  }

  const authToken = _authToken || process.env.OLLAMA_AUTH_TOKEN || null;
  const headers = authToken ? { Authorization: `Bearer ${authToken}` } : {};
  const models = await fetch(`${url}/api/tags`, { headers: headers })
    .then((res) => {
      if (!res.ok)
        throw new Error(`Could not reach Ollama server! ${res.status}`);
      return res.json();
    })
    .then((data) => data?.models || [])
    .then((models) =>
      models.map((model) => {
        return { id: model.name };
      })
    )
    .catch((e) => {
      console.error(e);
      return [];
    });

  // Api Key was successful so lets save it for future uses
  if (models.length > 0 && !!authToken)
    process.env.OLLAMA_AUTH_TOKEN = authToken;
  return { models, error: null };
}

async function getTogetherAiModels(apiKey = null) {
  const _apiKey =
    apiKey === true
      ? process.env.TOGETHER_AI_API_KEY
      : apiKey || process.env.TOGETHER_AI_API_KEY || null;
  try {
    const { togetherAiModels } = require("../AiProviders/togetherAi");
    const models = await togetherAiModels(_apiKey);
    if (models.length > 0 && !!_apiKey)
      process.env.TOGETHER_AI_API_KEY = _apiKey;
    return { models, error: null };
  } catch (error) {
    console.error("Error in getTogetherAiModels:", error);
    return { models: [], error: "Failed to fetch Together AI models" };
  }
}

async function getFireworksAiModels() {
  const knownModels = fireworksAiModels();
  if (!Object.keys(knownModels).length === 0)
    return { models: [], error: null };

  const models = Object.values(knownModels).map((model) => {
    return {
      id: model.id,
      organization: model.organization,
      name: model.name,
    };
  });
  return { models, error: null };
}

async function getPerplexityModels() {
  const knownModels = perplexityModels();
  if (!Object.keys(knownModels).length === 0)
    return { models: [], error: null };

  const models = Object.values(knownModels).map((model) => {
    return {
      id: model.id,
      name: model.name,
    };
  });
  return { models, error: null };
}

async function getOpenRouterModels() {
  const knownModels = await fetchOpenRouterModels();
  if (!Object.keys(knownModels).length === 0)
    return { models: [], error: null };

  const models = Object.values(knownModels).map((model) => {
    return {
      id: model.id,
      organization: model.organization,
      name: model.name,
    };
  });
  return { models, error: null };
}

async function getNovitaModels() {
  const knownModels = await fetchNovitaModels();
  if (!Object.keys(knownModels).length === 0)
    return { models: [], error: null };
  const models = Object.values(knownModels).map((model) => {
    return {
      id: model.id,
      organization: model.organization,
      name: model.name,
    };
  });
  return { models, error: null };
}

async function getAPIPieModels(apiKey = null) {
  const knownModels = await fetchApiPieModels(apiKey);
  if (!Object.keys(knownModels).length === 0)
    return { models: [], error: null };

  const models = Object.values(knownModels)
    .filter((model) => {
      // Filter for chat models
      return (
        model.subtype &&
        (model.subtype.includes("chat") || model.subtype.includes("chatx"))
      );
    })
    .map((model) => {
      return {
        id: model.id,
        organization: model.organization,
        name: model.name,
      };
    });
  return { models, error: null };
}

async function getMistralModels(apiKey = null) {
  const { OpenAI: OpenAIApi } = require("openai");
  const openai = new OpenAIApi({
    apiKey: apiKey || process.env.MISTRAL_API_KEY || null,
    baseURL: "https://api.mistral.ai/v1",
  });
  const models = await openai.models
    .list()
    .then((results) =>
      results.data.filter((model) => !model.id.includes("embed"))
    )
    .catch((e) => {
      console.error(`Mistral:listModels`, e.message);
      return [];
    });

  // Api Key was successful so lets save it for future uses
  if (models.length > 0 && !!apiKey) process.env.MISTRAL_API_KEY = apiKey;
  return { models, error: null };
}

async function getElevenLabsModels(apiKey = null) {
  const models = (await ElevenLabsTTS.voices(apiKey)).map((model) => {
    return {
      id: model.voice_id,
      organization: model.category,
      name: model.name,
    };
  });

  if (models.length === 0) {
    return {
      models: [
        {
          id: "21m00Tcm4TlvDq8ikWAM",
          organization: "premade",
          name: "Rachel (default)",
        },
      ],
      error: null,
    };
  }

  if (models.length > 0 && !!apiKey) process.env.TTS_ELEVEN_LABS_KEY = apiKey;
  return { models, error: null };
}

async function getDeepSeekModels(apiKey = null) {
  const { OpenAI: OpenAIApi } = require("openai");
  const openai = new OpenAIApi({
    apiKey: apiKey || process.env.DEEPSEEK_API_KEY,
    baseURL: "https://api.deepseek.com/v1",
  });
  const models = await openai.models
    .list()
    .then((results) => results.data)
    .then((models) =>
      models.map((model) => ({
        id: model.id,
        name: model.id,
        organization: model.owned_by,
      }))
    )
    .catch((e) => {
      console.error(`DeepSeek:listModels`, e.message);
      return [
        {
          id: "deepseek-chat",
          name: "deepseek-chat",
          organization: "deepseek",
        },
        {
          id: "deepseek-reasoner",
          name: "deepseek-reasoner",
          organization: "deepseek",
        },
      ];
    });

  if (models.length > 0 && !!apiKey) process.env.DEEPSEEK_API_KEY = apiKey;
  return { models, error: null };
}

async function getGiteeAIModels(apiKey = null) {
  const { OpenAI: OpenAIApi } = require("openai");
  const openai = new OpenAIApi({
    apiKey: apiKey || process.env.DEEPSEEK_API_KEY,
    baseURL: "https://ai.gitee.com/v1",
  });
  const models = await openai.models
    .list()
    .then((results) => results.data)
    .then((models) =>
      models.map((model) => ({
        id: model.id,
        name: model.id,
        organization: model.owned_by,
      }))
    )
    .catch((e) => {
      console.error(`GiteeAI:listModels`, e.message);
      return [];
    });

  if (models.length > 0 && !!apiKey) process.env.DEEPSEEK_API_KEY = apiKey;
  return { models, error: null };
}

async function getXAIModels(_apiKey = null) {
  const { OpenAI: OpenAIApi } = require("openai");
  const apiKey =
    _apiKey === true
      ? process.env.XAI_LLM_API_KEY
      : _apiKey || process.env.XAI_LLM_API_KEY || null;
  const openai = new OpenAIApi({
    baseURL: "https://api.x.ai/v1",
    apiKey,
  });
  const models = await openai.models
    .list()
    .then((results) => results.data)
    .catch((e) => {
      console.error(`XAI:listModels`, e.message);
      return [
        {
          created: 1725148800,
          id: "grok-beta",
          object: "model",
          owned_by: "xai",
        },
      ];
    });

  // Api Key was successful so lets save it for future uses
  if (models.length > 0 && !!apiKey) process.env.XAI_LLM_API_KEY = apiKey;
  return { models, error: null };
}

async function getNvidiaNimModels(basePath = null) {
  try {
    const { OpenAI: OpenAIApi } = require("openai");
    const openai = new OpenAIApi({
      baseURL: parseNvidiaNimBasePath(
        basePath ?? process.env.NVIDIA_NIM_LLM_BASE_PATH
      ),
      apiKey: null,
    });
    const modelResponse = await openai.models
      .list()
      .then((results) => results.data)
      .catch((e) => {
        throw new Error(e.message);
      });

    const models = modelResponse.map((model) => {
      return {
        id: model.id,
        name: model.id,
        organization: model.owned_by,
      };
    });

    return { models, error: null };
  } catch (e) {
    console.error(`NVIDIA NIM:getNvidiaNimModels`, e.message);
    return { models: [], error: "Could not fetch NVIDIA NIM Models" };
  }
}

async function getGeminiModels(_apiKey = null) {
  const apiKey =
    _apiKey === true
      ? process.env.GEMINI_API_KEY
      : _apiKey || process.env.GEMINI_API_KEY || null;
  const models = await GeminiLLM.fetchModels(apiKey);
  // Api Key was successful so lets save it for future uses
  if (models.length > 0 && !!apiKey) process.env.GEMINI_API_KEY = apiKey;
  return { models, error: null };
}

async function getPPIOModels() {
  const ppioModels = await fetchPPIOModels();
  if (!Object.keys(ppioModels).length === 0) return { models: [], error: null };
  const models = Object.values(ppioModels).map((model) => {
    return {
      id: model.id,
      organization: model.organization,
      name: model.name,
    };
  });
  return { models, error: null };
}

async function getDellProAiStudioModels(basePath = null) {
  const { OpenAI: OpenAIApi } = require("openai");
  try {
    const { origin } = new URL(
      basePath || process.env.DELL_PRO_AI_STUDIO_BASE_PATH
    );
    const openai = new OpenAIApi({
      baseURL: `${origin}/v1/openai`,
      apiKey: null,
    });
    const models = await openai.models
      .list()
      .then((results) => results.data)
      .then((models) => {
        return models
          .filter((model) => model.capability === "TextToText") // Only include text-to-text models for this handler
          .map((model) => {
            return {
              id: model.id,
              name: model.name,
              organization: model.owned_by,
            };
          });
      })
      .catch((e) => {
        throw new Error(e.message);
      });
    return { models, error: null };
  } catch (e) {
    console.error(`getDellProAiStudioModels`, e.message);
    return {
      models: [],
      error: "Could not reach Dell Pro Ai Studio from the provided base path",
    };
  }
}

module.exports = {
  getCustomModels,
};<|MERGE_RESOLUTION|>--- conflicted
+++ resolved
@@ -31,12 +31,9 @@
   "novita",
   "xai",
   "gemini",
-<<<<<<< HEAD
-  "giteeai",
-=======
   "ppio",
   "dpais",
->>>>>>> feadf1f0
+  "giteeai",
 ];
 
 async function getCustomModels(provider = "", apiKey = null, basePath = null) {
@@ -84,15 +81,12 @@
       return await getNvidiaNimModels(basePath);
     case "gemini":
       return await getGeminiModels(apiKey);
-<<<<<<< HEAD
-    case "giteeai":
-      return await getGiteeAIModels(apiKey);
-=======
     case "ppio":
       return await getPPIOModels(apiKey);
     case "dpais":
       return await getDellProAiStudioModels(basePath);
->>>>>>> feadf1f0
+    case "giteeai":
+      return await getGiteeAIModels(apiKey);
     default:
       return { models: [], error: "Invalid provider for custom models" };
   }
