const { togetherAiModels } = require("../AiProviders/togetherAi");
const SUPPORT_CUSTOM_MODELS = [
  "openai",
  "localai",
  "ollama",
  "native-llm",
  "togetherai",
  "mistral",
];

async function getCustomModels(provider = "", apiKey = null, basePath = null) {
  if (!SUPPORT_CUSTOM_MODELS.includes(provider))
    return { models: [], error: "Invalid provider for custom models" };

  switch (provider) {
    case "openai":
      return await openAiModels(apiKey);
    case "localai":
      return await localAIModels(basePath, apiKey);
    case "ollama":
      return await ollamaAIModels(basePath);
    case "togetherai":
      return await getTogetherAiModels();
    case "mistral":
      return await getMistralModels(apiKey);
    case "native-llm":
      return nativeLLMModels();
    default:
      return { models: [], error: "Invalid provider for custom models" };
  }
}

async function openAiModels(apiKey = null) {
  const { Configuration, OpenAIApi } = require("openai");
  const config = new Configuration({
    apiKey: apiKey || process.env.OPEN_AI_KEY,
  });
  const openai = new OpenAIApi(config);
  const models = (
    await openai
      .listModels()
      .then((res) => res.data.data)
      .catch((e) => {
        console.error(`OpenAI:listModels`, e.message);
        return [];
      })
  ).filter(
    (model) => !model.owned_by.includes("openai") && model.owned_by !== "system"
  );

  return { models, error: null };
}

async function localAIModels(basePath = null) {
  const { Configuration, OpenAIApi } = require("openai");
  const config = new Configuration({
<<<<<<< HEAD
    basePath,
=======
    basePath: basePath || process.env.LOCAL_AI_BASE_PATH,
    apiKey: apiKey || process.env.LOCAL_AI_API_KEY,
>>>>>>> 2f3db0e6
  });
  const openai = new OpenAIApi(config);
  const models = await openai
    .listModels()
    .then((res) => res.data.data)
    .catch((e) => {
      console.error(`LocalAI:listModels`, e.message);
      return [];
    });

  return { models, error: null };
}

async function ollamaAIModels(basePath = null) {
  let url;
  try {
    let urlPath = basePath ?? process.env.OLLAMA_BASE_PATH;
    new URL(urlPath);
    if (urlPath.split("").slice(-1)?.[0] === "/")
      throw new Error("BasePath Cannot end in /!");
    url = urlPath;
  } catch {
    return { models: [], error: "Not a valid URL." };
  }

  const models = await fetch(`${url}/api/tags`)
    .then((res) => {
      if (!res.ok)
        throw new Error(`Could not reach Ollama server! ${res.status}`);
      return res.json();
    })
    .then((data) => data?.models || [])
    .then((models) =>
      models.map((model) => {
        return { id: model.name };
      })
    )
    .catch((e) => {
      console.error(e);
      return [];
    });

  return { models, error: null };
}

async function getTogetherAiModels() {
  const knownModels = togetherAiModels();
  if (!Object.keys(knownModels).length === 0)
    return { models: [], error: null };

  const models = Object.values(knownModels).map((model) => {
    return {
      id: model.id,
      organization: model.organization,
      name: model.name,
    };
  });
  return { models, error: null };
}

async function getMistralModels(apiKey = null) {
  const { Configuration, OpenAIApi } = require("openai");
  const config = new Configuration({
    apiKey: apiKey || process.env.MISTRAL_API_KEY,
    basePath: "https://api.mistral.ai/v1",
  });
  const openai = new OpenAIApi(config);
  const models = await openai
    .listModels()
    .then((res) => res.data.data.filter((model) => !model.id.includes("embed")))
    .catch((e) => {
      console.error(`Mistral:listModels`, e.message);
      return [];
    });

  // Api Key was successful so lets save it for future uses
  if (models.length > 0 && !!apiKey) process.env.MISTRAL_API_KEY = apiKey;
  return { models, error: null };
}

function nativeLLMModels() {
  const fs = require("fs");
  const path = require("path");
  const storageDir = path.resolve(
    process.env.STORAGE_DIR
      ? path.resolve(process.env.STORAGE_DIR, "models", "downloaded")
      : path.resolve(__dirname, `../../storage/models/downloaded`)
  );
  if (!fs.existsSync(storageDir))
    return { models: [], error: "No model/downloaded storage folder found." };

  const files = fs
    .readdirSync(storageDir)
    .filter((file) => file.toLowerCase().includes(".gguf"))
    .map((file) => {
      return { id: file, name: file };
    });
  return { models: files, error: null };
}

module.exports = {
  getCustomModels,
};<|MERGE_RESOLUTION|>--- conflicted
+++ resolved
@@ -54,12 +54,8 @@
 async function localAIModels(basePath = null) {
   const { Configuration, OpenAIApi } = require("openai");
   const config = new Configuration({
-<<<<<<< HEAD
-    basePath,
-=======
     basePath: basePath || process.env.LOCAL_AI_BASE_PATH,
     apiKey: apiKey || process.env.LOCAL_AI_API_KEY,
->>>>>>> 2f3db0e6
   });
   const openai = new OpenAIApi(config);
   const models = await openai
