--- conflicted
+++ resolved
@@ -10,11 +10,8 @@
   "mistral",
   "perplexity",
   "openrouter",
-<<<<<<< HEAD
   "anythingllm_ollama",
-=======
   "lmstudio",
->>>>>>> f4088d93
 ];
 
 async function getCustomModels(provider = "", apiKey = null, basePath = null) {
@@ -38,13 +35,10 @@
       return await getPerplexityModels();
     case "openrouter":
       return await getOpenRouterModels();
-<<<<<<< HEAD
     case "anythingllm_ollama":
       return await getAnythingOllamaModels();
-=======
     case "lmstudio":
       return await getLMStudioModels(basePath);
->>>>>>> f4088d93
     default:
       return { models: [], error: "Invalid provider for custom models" };
   }
