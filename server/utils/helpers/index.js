/**
 * File Attachment for automatic upload on the chat container page.
 * @typedef Attachment
 * @property {string} name - the given file name
 * @property {string} mime - the given file mime
 * @property {string} contentString - full base64 encoded string of file
 */

/**
 * @typedef {Object} ResponseMetrics
 * @property {number} prompt_tokens - The number of prompt tokens used
 * @property {number} completion_tokens - The number of completion tokens used
 * @property {number} total_tokens - The total number of tokens used
 * @property {number} outputTps - The output tokens per second
 * @property {number} duration - The duration of the request in seconds
 *
 * @typedef {Object} ChatMessage
 * @property {string} role - The role of the message sender (e.g. 'user', 'assistant', 'system')
 * @property {string} content - The content of the message
 *
 * @typedef {Object} ChatCompletionResponse
 * @property {string} textResponse - The text response from the LLM
 * @property {ResponseMetrics} metrics - The response metrics
 *
 * @typedef {Object} ChatCompletionOptions
 * @property {number} temperature - The sampling temperature for the LLM response
 *
 * @typedef {function(Array<ChatMessage>, ChatCompletionOptions): Promise<ChatCompletionResponse>} getChatCompletionFunction
 *
 * @typedef {function(Array<ChatMessage>, ChatCompletionOptions): Promise<import("./chat/LLMPerformanceMonitor").MonitoredStream>} streamGetChatCompletionFunction
 */

/**
 * @typedef {Object} BaseLLMProvider - A basic llm provider object
 * @property {Function} streamingEnabled - Checks if streaming is enabled for chat completions.
 * @property {Function} promptWindowLimit - Returns the token limit for the current model.
 * @property {Function} isValidChatCompletionModel - Validates if the provided model is suitable for chat completion.
 * @property {Function} constructPrompt - Constructs a formatted prompt for the chat completion request.
 * @property {getChatCompletionFunction} getChatCompletion - Gets a chat completion response from OpenAI.
 * @property {streamGetChatCompletionFunction} streamGetChatCompletion - Streams a chat completion response from OpenAI.
 * @property {Function} handleStream - Handles the streaming response.
 * @property {Function} embedTextInput - Embeds the provided text input using the specified embedder.
 * @property {Function} embedChunks - Embeds multiple chunks of text using the specified embedder.
 * @property {Function} compressMessages - Compresses chat messages to fit within the token limit.
 */

/**
 * @typedef {Object} BaseLLMProviderClass - Class method of provider - not instantiated
 * @property {function(string): number} promptWindowLimit - Returns the token limit for the provided model.
 */

/**
 * @typedef {Object} BaseVectorDatabaseProvider
 * @property {string} name - The name of the Vector Database instance.
 * @property {Function} connect - Connects to the Vector Database client.
 * @property {Function} totalVectors - Returns the total number of vectors in the database.
 * @property {Function} namespaceCount - Returns the count of vectors in a given namespace.
 * @property {Function} similarityResponse - Performs a similarity search on a given namespace.
 * @property {Function} namespace - Retrieves the specified namespace collection.
 * @property {Function} hasNamespace - Checks if a namespace exists.
 * @property {Function} namespaceExists - Verifies if a namespace exists in the client.
 * @property {Function} deleteVectorsInNamespace - Deletes all vectors in a specified namespace.
 * @property {Function} deleteDocumentFromNamespace - Deletes a document from a specified namespace.
 * @property {Function} addDocumentToNamespace - Adds a document to a specified namespace.
 * @property {Function} performSimilaritySearch - Performs a similarity search in the namespace.
 */

/**
 * @typedef {Object} BaseEmbedderProvider
 * @property {string} model - The model used for embedding.
 * @property {number} maxConcurrentChunks - The maximum number of chunks processed concurrently.
 * @property {number} embeddingMaxChunkLength - The maximum length of each chunk for embedding.
 * @property {Function} embedTextInput - Embeds a single text input.
 * @property {Function} embedChunks - Embeds multiple chunks of text.
 */

/**
 * Gets the systems current vector database provider.
 * @param {('pinecone' | 'chroma' | 'lancedb' | 'weaviate' | 'qdrant' | 'milvus' | 'zilliz' | 'astra') | null} getExactly - If provided, this will return an explit provider.
 * @returns { BaseVectorDatabaseProvider}
 */
function getVectorDbClass(getExactly = null) {
  const vectorSelection = getExactly ?? process.env.VECTOR_DB ?? "lancedb";
  switch (vectorSelection) {
    case "pinecone":
      const { Pinecone } = require("../vectorDbProviders/pinecone");
      return Pinecone;
    case "chroma":
      const { Chroma } = require("../vectorDbProviders/chroma");
      return Chroma;
    case "lancedb":
      const { LanceDb } = require("../vectorDbProviders/lance");
      return LanceDb;
    case "weaviate":
      const { Weaviate } = require("../vectorDbProviders/weaviate");
      return Weaviate;
    case "qdrant":
      const { QDrant } = require("../vectorDbProviders/qdrant");
      return QDrant;
    case "milvus":
      const { Milvus } = require("../vectorDbProviders/milvus");
      return Milvus;
    case "zilliz":
      const { Zilliz } = require("../vectorDbProviders/zilliz");
      return Zilliz;
    case "astra":
      const { AstraDB } = require("../vectorDbProviders/astra");
      return AstraDB;
    default:
      throw new Error("ENV: No VECTOR_DB value found in environment!");
  }
}

/**
 * Returns the LLMProvider with its embedder attached via system or via defined provider.
 * @param {{provider: string | null, model: string | null} | null} params - Initialize params for LLMs provider
 * @returns {BaseLLMProvider}
 */
function getLLMProvider({ provider = null, model = null } = {}) {
  const LLMSelection = provider ?? process.env.LLM_PROVIDER ?? "openai";
  const embedder = getEmbeddingEngineSelection();

  switch (LLMSelection) {
    case "openai":
      const { OpenAiLLM } = require("../AiProviders/openAi");
      return new OpenAiLLM(embedder, model);
    case "azure":
      const { AzureOpenAiLLM } = require("../AiProviders/azureOpenAi");
      return new AzureOpenAiLLM(embedder, model);
    case "anthropic":
      const { AnthropicLLM } = require("../AiProviders/anthropic");
      return new AnthropicLLM(embedder, model);
    case "gemini":
      const { GeminiLLM } = require("../AiProviders/gemini");
      return new GeminiLLM(embedder, model);
    case "lmstudio":
      const { LMStudioLLM } = require("../AiProviders/lmStudio");
      return new LMStudioLLM(embedder, model);
    case "localai":
      const { LocalAiLLM } = require("../AiProviders/localAi");
      return new LocalAiLLM(embedder, model);
    case "ollama":
      const { OllamaAILLM } = require("../AiProviders/ollama");
      return new OllamaAILLM(embedder, model);
    case "togetherai":
      const { TogetherAiLLM } = require("../AiProviders/togetherAi");
      return new TogetherAiLLM(embedder, model);
    case "fireworksai":
      const { FireworksAiLLM } = require("../AiProviders/fireworksAi");
      return new FireworksAiLLM(embedder, model);
    case "perplexity":
      const { PerplexityLLM } = require("../AiProviders/perplexity");
      return new PerplexityLLM(embedder, model);
    case "openrouter":
      const { OpenRouterLLM } = require("../AiProviders/openRouter");
      return new OpenRouterLLM(embedder, model);
    case "mistral":
      const { MistralLLM } = require("../AiProviders/mistral");
      return new MistralLLM(embedder, model);
    case "native":
      const { NativeLLM } = require("../AiProviders/native");
      return new NativeLLM(embedder, model);
    case "huggingface":
      const { HuggingFaceLLM } = require("../AiProviders/huggingface");
      return new HuggingFaceLLM(embedder, model);
    case "groq":
      const { GroqLLM } = require("../AiProviders/groq");
      return new GroqLLM(embedder, model);
    case "koboldcpp":
      const { KoboldCPPLLM } = require("../AiProviders/koboldCPP");
      return new KoboldCPPLLM(embedder, model);
    case "textgenwebui":
      const { TextGenWebUILLM } = require("../AiProviders/textGenWebUI");
      return new TextGenWebUILLM(embedder, model);
    case "cohere":
      const { CohereLLM } = require("../AiProviders/cohere");
      return new CohereLLM(embedder, model);
    case "litellm":
      const { LiteLLM } = require("../AiProviders/liteLLM");
      return new LiteLLM(embedder, model);
    case "generic-openai":
      const { GenericOpenAiLLM } = require("../AiProviders/genericOpenAi");
      return new GenericOpenAiLLM(embedder, model);
    case "bedrock":
      const { AWSBedrockLLM } = require("../AiProviders/bedrock");
      return new AWSBedrockLLM(embedder, model);
    case "deepseek":
      const { DeepSeekLLM } = require("../AiProviders/deepseek");
      return new DeepSeekLLM(embedder, model);
<<<<<<< HEAD
=======
    case "apipie":
      const { ApiPieLLM } = require("../AiProviders/apipie");
      return new ApiPieLLM(embedder, model);
    case "novita":
      const { NovitaLLM } = require("../AiProviders/novita");
      return new NovitaLLM(embedder, model);
    case "xai":
      const { XAiLLM } = require("../AiProviders/xai");
      return new XAiLLM(embedder, model);
    case "nvidia-nim":
      const { NvidiaNimLLM } = require("../AiProviders/nvidiaNim");
      return new NvidiaNimLLM(embedder, model);
>>>>>>> dca27e72
    default:
      throw new Error(
        `ENV: No valid LLM_PROVIDER value found in environment! Using ${process.env.LLM_PROVIDER}`
      );
  }
}

/**
 * Returns the EmbedderProvider by itself to whatever is currently in the system settings.
 * @returns {BaseEmbedderProvider}
 */
function getEmbeddingEngineSelection() {
  const { NativeEmbedder } = require("../EmbeddingEngines/native");
  const engineSelection = process.env.EMBEDDING_ENGINE;
  switch (engineSelection) {
    case "openai":
      const { OpenAiEmbedder } = require("../EmbeddingEngines/openAi");
      return new OpenAiEmbedder();
    case "azure":
      const {
        AzureOpenAiEmbedder,
      } = require("../EmbeddingEngines/azureOpenAi");
      return new AzureOpenAiEmbedder();
    case "localai":
      const { LocalAiEmbedder } = require("../EmbeddingEngines/localAi");
      return new LocalAiEmbedder();
    case "ollama":
      const { OllamaEmbedder } = require("../EmbeddingEngines/ollama");
      return new OllamaEmbedder();
    case "native":
      return new NativeEmbedder();
    case "lmstudio":
      const { LMStudioEmbedder } = require("../EmbeddingEngines/lmstudio");
      return new LMStudioEmbedder();
    case "cohere":
      const { CohereEmbedder } = require("../EmbeddingEngines/cohere");
      return new CohereEmbedder();
    case "voyageai":
      const { VoyageAiEmbedder } = require("../EmbeddingEngines/voyageAi");
      return new VoyageAiEmbedder();
    case "litellm":
      const { LiteLLMEmbedder } = require("../EmbeddingEngines/liteLLM");
      return new LiteLLMEmbedder();
    case "mistral":
      const { MistralEmbedder } = require("../EmbeddingEngines/mistral");
      return new MistralEmbedder();
    case "generic-openai":
      const {
        GenericOpenAiEmbedder,
      } = require("../EmbeddingEngines/genericOpenAi");
      return new GenericOpenAiEmbedder();
    default:
      return new NativeEmbedder();
  }
}

/**
 * Returns the LLMProviderClass - this is a helper method to access static methods on a class
 * @param {{provider: string | null} | null} params - Initialize params for LLMs provider
 * @returns {BaseLLMProviderClass}
 */
function getLLMProviderClass({ provider = null } = {}) {
  switch (provider) {
    case "openai":
      const { OpenAiLLM } = require("../AiProviders/openAi");
      return OpenAiLLM;
    case "azure":
      const { AzureOpenAiLLM } = require("../AiProviders/azureOpenAi");
      return AzureOpenAiLLM;
    case "anthropic":
      const { AnthropicLLM } = require("../AiProviders/anthropic");
      return AnthropicLLM;
    case "gemini":
      const { GeminiLLM } = require("../AiProviders/gemini");
      return GeminiLLM;
    case "lmstudio":
      const { LMStudioLLM } = require("../AiProviders/lmStudio");
      return LMStudioLLM;
    case "localai":
      const { LocalAiLLM } = require("../AiProviders/localAi");
      return LocalAiLLM;
    case "ollama":
      const { OllamaAILLM } = require("../AiProviders/ollama");
      return OllamaAILLM;
    case "togetherai":
      const { TogetherAiLLM } = require("../AiProviders/togetherAi");
      return TogetherAiLLM;
    case "fireworksai":
      const { FireworksAiLLM } = require("../AiProviders/fireworksAi");
      return FireworksAiLLM;
    case "perplexity":
      const { PerplexityLLM } = require("../AiProviders/perplexity");
      return PerplexityLLM;
    case "openrouter":
      const { OpenRouterLLM } = require("../AiProviders/openRouter");
      return OpenRouterLLM;
    case "mistral":
      const { MistralLLM } = require("../AiProviders/mistral");
      return MistralLLM;
    case "native":
      const { NativeLLM } = require("../AiProviders/native");
      return NativeLLM;
    case "huggingface":
      const { HuggingFaceLLM } = require("../AiProviders/huggingface");
      return HuggingFaceLLM;
    case "groq":
      const { GroqLLM } = require("../AiProviders/groq");
      return GroqLLM;
    case "koboldcpp":
      const { KoboldCPPLLM } = require("../AiProviders/koboldCPP");
      return KoboldCPPLLM;
    case "textgenwebui":
      const { TextGenWebUILLM } = require("../AiProviders/textGenWebUI");
      return TextGenWebUILLM;
    case "cohere":
      const { CohereLLM } = require("../AiProviders/cohere");
      return CohereLLM;
    case "litellm":
      const { LiteLLM } = require("../AiProviders/liteLLM");
      return LiteLLM;
    case "generic-openai":
      const { GenericOpenAiLLM } = require("../AiProviders/genericOpenAi");
      return GenericOpenAiLLM;
    case "bedrock":
      const { AWSBedrockLLM } = require("../AiProviders/bedrock");
      return AWSBedrockLLM;
    case "deepseek":
      const { DeepSeekLLM } = require("../AiProviders/deepseek");
      return DeepSeekLLM;
    case "apipie":
      const { ApiPieLLM } = require("../AiProviders/apipie");
      return ApiPieLLM;
    case "novita":
      const { NovitaLLM } = require("../AiProviders/novita");
      return NovitaLLM;
    case "xai":
      const { XAiLLM } = require("../AiProviders/xai");
      return XAiLLM;
    case "nvidia-nim":
      const { NvidiaNimLLM } = require("../AiProviders/nvidiaNim");
      return NvidiaNimLLM;
    default:
      return null;
  }
}

// Some models have lower restrictions on chars that can be encoded in a single pass
// and by default we assume it can handle 1,000 chars, but some models use work with smaller
// chars so here we can override that value when embedding information.
function maximumChunkLength() {
  if (
    !!process.env.EMBEDDING_MODEL_MAX_CHUNK_LENGTH &&
    !isNaN(process.env.EMBEDDING_MODEL_MAX_CHUNK_LENGTH) &&
    Number(process.env.EMBEDDING_MODEL_MAX_CHUNK_LENGTH) > 1
  )
    return Number(process.env.EMBEDDING_MODEL_MAX_CHUNK_LENGTH);

  return 1_000;
}

function toChunks(arr, size) {
  return Array.from({ length: Math.ceil(arr.length / size) }, (_v, i) =>
    arr.slice(i * size, i * size + size)
  );
}

module.exports = {
  getEmbeddingEngineSelection,
  maximumChunkLength,
  getVectorDbClass,
  getLLMProviderClass,
  getLLMProvider,
  toChunks,
};<|MERGE_RESOLUTION|>--- conflicted
+++ resolved
@@ -187,8 +187,6 @@
     case "deepseek":
       const { DeepSeekLLM } = require("../AiProviders/deepseek");
       return new DeepSeekLLM(embedder, model);
-<<<<<<< HEAD
-=======
     case "apipie":
       const { ApiPieLLM } = require("../AiProviders/apipie");
       return new ApiPieLLM(embedder, model);
@@ -201,7 +199,6 @@
     case "nvidia-nim":
       const { NvidiaNimLLM } = require("../AiProviders/nvidiaNim");
       return new NvidiaNimLLM(embedder, model);
->>>>>>> dca27e72
     default:
       throw new Error(
         `ENV: No valid LLM_PROVIDER value found in environment! Using ${process.env.LLM_PROVIDER}`
