/**
 * File Attachment for automatic upload on the chat container page.
 * @typedef Attachment
 * @property {string} name - the given file name
 * @property {string} mime - the given file mime
 * @property {string} contentString - full base64 encoded string of file
 */

/**
 * @typedef {Object} ResponseMetrics
 * @property {number} prompt_tokens - The number of prompt tokens used
 * @property {number} completion_tokens - The number of completion tokens used
 * @property {number} total_tokens - The total number of tokens used
 * @property {number} outputTps - The output tokens per second
 * @property {number} duration - The duration of the request in seconds
 *
 * @typedef {Object} ChatMessage
 * @property {string} role - The role of the message sender (e.g. 'user', 'assistant', 'system')
 * @property {string} content - The content of the message
 *
 * @typedef {Object} ChatCompletionResponse
 * @property {string} textResponse - The text response from the LLM
 * @property {ResponseMetrics} metrics - The response metrics
 *
 * @typedef {Object} ChatCompletionOptions
 * @property {number} temperature - The sampling temperature for the LLM response
 * @property {import("@prisma/client").users} user - The user object for the chat completion to send to the LLM provider for user tracking (optional)
 *
 * @typedef {function(Array<ChatMessage>, ChatCompletionOptions): Promise<ChatCompletionResponse>} getChatCompletionFunction
 *
 * @typedef {function(Array<ChatMessage>, ChatCompletionOptions): Promise<import("./chat/LLMPerformanceMonitor").MonitoredStream>} streamGetChatCompletionFunction
 */

/**
 * @typedef {Object} BaseLLMProvider - A basic llm provider object
 * @property {Function} streamingEnabled - Checks if streaming is enabled for chat completions.
 * @property {Function} promptWindowLimit - Returns the token limit for the current model.
 * @property {Function} isValidChatCompletionModel - Validates if the provided model is suitable for chat completion.
 * @property {Function} constructPrompt - Constructs a formatted prompt for the chat completion request.
 * @property {getChatCompletionFunction} getChatCompletion - Gets a chat completion response from OpenAI.
 * @property {streamGetChatCompletionFunction} streamGetChatCompletion - Streams a chat completion response from OpenAI.
 * @property {Function} handleStream - Handles the streaming response.
 * @property {Function} embedTextInput - Embeds the provided text input using the specified embedder.
 * @property {Function} embedChunks - Embeds multiple chunks of text using the specified embedder.
 * @property {Function} compressMessages - Compresses chat messages to fit within the token limit.
 */

/**
 * @typedef {Object} BaseLLMProviderClass - Class method of provider - not instantiated
 * @property {function(string): number} promptWindowLimit - Returns the token limit for the provided model.
 */

/**
 * @typedef {Object} BaseVectorDatabaseProvider
 * @property {string} name - The name of the Vector Database instance.
 * @property {Function} connect - Connects to the Vector Database client.
 * @property {Function} totalVectors - Returns the total number of vectors in the database.
 * @property {Function} namespaceCount - Returns the count of vectors in a given namespace.
 * @property {Function} similarityResponse - Performs a similarity search on a given namespace.
 * @property {Function} rerankedSimilarityResponse - Performs a similarity search on a given namespace with reranking (if supported by provider).
 * @property {Function} namespace - Retrieves the specified namespace collection.
 * @property {Function} hasNamespace - Checks if a namespace exists.
 * @property {Function} namespaceExists - Verifies if a namespace exists in the client.
 * @property {Function} deleteVectorsInNamespace - Deletes all vectors in a specified namespace.
 * @property {Function} deleteDocumentFromNamespace - Deletes a document from a specified namespace.
 * @property {Function} addDocumentToNamespace - Adds a document to a specified namespace.
 * @property {Function} performSimilaritySearch - Performs a similarity search in the namespace.
 */

/**
 * @typedef {Object} BaseEmbedderProvider
 * @property {string} model - The model used for embedding.
 * @property {number} maxConcurrentChunks - The maximum number of chunks processed concurrently.
 * @property {number} embeddingMaxChunkLength - The maximum length of each chunk for embedding.
 * @property {Function} embedTextInput - Embeds a single text input.
 * @property {Function} embedChunks - Embeds multiple chunks of text.
 */

/**
 * Gets the systems current vector database provider.
 * @param {('pinecone' | 'chroma' | 'chromacloud' | 'lancedb' | 'weaviate' | 'qdrant' | 'milvus' | 'zilliz' | 'astra') | null} getExactly - If provided, this will return an explit provider.
 * @returns { BaseVectorDatabaseProvider}
 */
function getVectorDbClass(getExactly = null) {
<<<<<<< HEAD
  const vectorSelection = getExactly ?? process.env.VECTOR_DB ?? "pgvector";
=======
  const { LanceDb } = require("../vectorDbProviders/lance");
  const vectorSelection = getExactly ?? process.env.VECTOR_DB ?? "lancedb";
>>>>>>> 5efaeab8
  switch (vectorSelection) {
    case "pinecone":
      const { Pinecone } = require("../vectorDbProviders/pinecone");
      return Pinecone;
    case "chroma":
      const { Chroma } = require("../vectorDbProviders/chroma");
      return Chroma;
    case "chromacloud":
      const { ChromaCloud } = require("../vectorDbProviders/chromacloud");
      return ChromaCloud;
    case "lancedb":
      return LanceDb;
    case "weaviate":
      const { Weaviate } = require("../vectorDbProviders/weaviate");
      return Weaviate;
    case "qdrant":
      const { QDrant } = require("../vectorDbProviders/qdrant");
      return QDrant;
    case "milvus":
      const { Milvus } = require("../vectorDbProviders/milvus");
      return Milvus;
    case "zilliz":
      const { Zilliz } = require("../vectorDbProviders/zilliz");
      return Zilliz;
    case "astra":
      const { AstraDB } = require("../vectorDbProviders/astra");
      return AstraDB;
    case "pgvector":
      const { PGVector } = require("../vectorDbProviders/pgvector");
      return PGVector;
    default:
      console.error(
        `\x1b[31m[ENV ERROR]\x1b[0m No VECTOR_DB value found in environment! Falling back to LanceDB`
      );
      return LanceDb;
  }
}

/**
 * Returns the LLMProvider with its embedder attached via system or via defined provider.
 * @param {{provider: string | null, model: string | null} | null} params - Initialize params for LLMs provider
 * @returns {BaseLLMProvider}
 */
function getLLMProvider({ provider = null, model = null } = {}) {
  const LLMSelection = provider ?? process.env.LLM_PROVIDER ?? "openai";
  const embedder = getEmbeddingEngineSelection();

  switch (LLMSelection) {
    case "openai":
      const { OpenAiLLM } = require("../AiProviders/openAi");
      return new OpenAiLLM(embedder, model);
    case "azure":
      const { AzureOpenAiLLM } = require("../AiProviders/azureOpenAi");
      return new AzureOpenAiLLM(embedder, model);
    case "anthropic":
      const { AnthropicLLM } = require("../AiProviders/anthropic");
      return new AnthropicLLM(embedder, model);
    case "gemini":
      const { GeminiLLM } = require("../AiProviders/gemini");
      return new GeminiLLM(embedder, model);
    case "lmstudio":
      const { LMStudioLLM } = require("../AiProviders/lmStudio");
      return new LMStudioLLM(embedder, model);
    case "localai":
      const { LocalAiLLM } = require("../AiProviders/localAi");
      return new LocalAiLLM(embedder, model);
    case "ollama":
      const { OllamaAILLM } = require("../AiProviders/ollama");
      return new OllamaAILLM(embedder, model);
    case "togetherai":
      const { TogetherAiLLM } = require("../AiProviders/togetherAi");
      return new TogetherAiLLM(embedder, model);
    case "fireworksai":
      const { FireworksAiLLM } = require("../AiProviders/fireworksAi");
      return new FireworksAiLLM(embedder, model);
    case "perplexity":
      const { PerplexityLLM } = require("../AiProviders/perplexity");
      return new PerplexityLLM(embedder, model);
    case "openrouter":
      const { OpenRouterLLM } = require("../AiProviders/openRouter");
      return new OpenRouterLLM(embedder, model);
    case "mistral":
      const { MistralLLM } = require("../AiProviders/mistral");
      return new MistralLLM(embedder, model);
    case "huggingface":
      const { HuggingFaceLLM } = require("../AiProviders/huggingface");
      return new HuggingFaceLLM(embedder, model);
    case "groq":
      const { GroqLLM } = require("../AiProviders/groq");
      return new GroqLLM(embedder, model);
    case "koboldcpp":
      const { KoboldCPPLLM } = require("../AiProviders/koboldCPP");
      return new KoboldCPPLLM(embedder, model);
    case "textgenwebui":
      const { TextGenWebUILLM } = require("../AiProviders/textGenWebUI");
      return new TextGenWebUILLM(embedder, model);
    case "cohere":
      const { CohereLLM } = require("../AiProviders/cohere");
      return new CohereLLM(embedder, model);
    case "litellm":
      const { LiteLLM } = require("../AiProviders/liteLLM");
      return new LiteLLM(embedder, model);
    case "generic-openai":
      const { GenericOpenAiLLM } = require("../AiProviders/genericOpenAi");
      return new GenericOpenAiLLM(embedder, model);
    case "bedrock":
      const { AWSBedrockLLM } = require("../AiProviders/bedrock");
      return new AWSBedrockLLM(embedder, model);
    case "deepseek":
      const { DeepSeekLLM } = require("../AiProviders/deepseek");
      return new DeepSeekLLM(embedder, model);
    case "apipie":
      const { ApiPieLLM } = require("../AiProviders/apipie");
      return new ApiPieLLM(embedder, model);
    case "novita":
      const { NovitaLLM } = require("../AiProviders/novita");
      return new NovitaLLM(embedder, model);
    case "xai":
      const { XAiLLM } = require("../AiProviders/xai");
      return new XAiLLM(embedder, model);
    case "nvidia-nim":
      const { NvidiaNimLLM } = require("../AiProviders/nvidiaNim");
      return new NvidiaNimLLM(embedder, model);
    case "ppio":
      const { PPIOLLM } = require("../AiProviders/ppio");
      return new PPIOLLM(embedder, model);
    case "moonshotai":
      const { MoonshotAiLLM } = require("../AiProviders/moonshotAi");
      return new MoonshotAiLLM(embedder, model);
    case "dpais":
      const { DellProAiStudioLLM } = require("../AiProviders/dellProAiStudio");
      return new DellProAiStudioLLM(embedder, model);
    case "cometapi":
      const { CometApiLLM } = require("../AiProviders/cometapi");
      return new CometApiLLM(embedder, model);
    case "foundry":
      const { FoundryLLM } = require("../AiProviders/foundry");
      return new FoundryLLM(embedder, model);
    case "zai":
      const { ZAiLLM } = require("../AiProviders/zai");
      return new ZAiLLM(embedder, model);
    case "giteeai":
      const { GiteeAILLM } = require("../AiProviders/giteeai");
      return new GiteeAILLM(embedder, model);
    default:
      throw new Error(
        `ENV: No valid LLM_PROVIDER value found in environment! Using ${process.env.LLM_PROVIDER}`
      );
  }
}

/**
 * Returns the EmbedderProvider by itself to whatever is currently in the system settings.
 * @returns {BaseEmbedderProvider}
 */
function getEmbeddingEngineSelection() {
  const { NativeEmbedder } = require("../EmbeddingEngines/native");
  const engineSelection = process.env.EMBEDDING_ENGINE;
  switch (engineSelection) {
    case "openai":
      const { OpenAiEmbedder } = require("../EmbeddingEngines/openAi");
      return new OpenAiEmbedder();
    case "azure":
      const {
        AzureOpenAiEmbedder,
      } = require("../EmbeddingEngines/azureOpenAi");
      return new AzureOpenAiEmbedder();
    case "localai":
      const { LocalAiEmbedder } = require("../EmbeddingEngines/localAi");
      return new LocalAiEmbedder();
    case "ollama":
      const { OllamaEmbedder } = require("../EmbeddingEngines/ollama");
      return new OllamaEmbedder();
    case "native":
      return new NativeEmbedder();
    case "lmstudio":
      const { LMStudioEmbedder } = require("../EmbeddingEngines/lmstudio");
      return new LMStudioEmbedder();
    case "cohere":
      const { CohereEmbedder } = require("../EmbeddingEngines/cohere");
      return new CohereEmbedder();
    case "voyageai":
      const { VoyageAiEmbedder } = require("../EmbeddingEngines/voyageAi");
      return new VoyageAiEmbedder();
    case "litellm":
      const { LiteLLMEmbedder } = require("../EmbeddingEngines/liteLLM");
      return new LiteLLMEmbedder();
    case "mistral":
      const { MistralEmbedder } = require("../EmbeddingEngines/mistral");
      return new MistralEmbedder();
    case "generic-openai":
      const {
        GenericOpenAiEmbedder,
      } = require("../EmbeddingEngines/genericOpenAi");
      return new GenericOpenAiEmbedder();
    case "gemini":
      const { GeminiEmbedder } = require("../EmbeddingEngines/gemini");
      return new GeminiEmbedder();
    case "openrouter":
      const { OpenRouterEmbedder } = require("../EmbeddingEngines/openRouter");
      return new OpenRouterEmbedder();
    default:
      return new NativeEmbedder();
  }
}

/**
 * Returns the LLMProviderClass - this is a helper method to access static methods on a class
 * @param {{provider: string | null} | null} params - Initialize params for LLMs provider
 * @returns {BaseLLMProviderClass}
 */
function getLLMProviderClass({ provider = null } = {}) {
  switch (provider) {
    case "openai":
      const { OpenAiLLM } = require("../AiProviders/openAi");
      return OpenAiLLM;
    case "azure":
      const { AzureOpenAiLLM } = require("../AiProviders/azureOpenAi");
      return AzureOpenAiLLM;
    case "anthropic":
      const { AnthropicLLM } = require("../AiProviders/anthropic");
      return AnthropicLLM;
    case "gemini":
      const { GeminiLLM } = require("../AiProviders/gemini");
      return GeminiLLM;
    case "lmstudio":
      const { LMStudioLLM } = require("../AiProviders/lmStudio");
      return LMStudioLLM;
    case "localai":
      const { LocalAiLLM } = require("../AiProviders/localAi");
      return LocalAiLLM;
    case "ollama":
      const { OllamaAILLM } = require("../AiProviders/ollama");
      return OllamaAILLM;
    case "togetherai":
      const { TogetherAiLLM } = require("../AiProviders/togetherAi");
      return TogetherAiLLM;
    case "fireworksai":
      const { FireworksAiLLM } = require("../AiProviders/fireworksAi");
      return FireworksAiLLM;
    case "perplexity":
      const { PerplexityLLM } = require("../AiProviders/perplexity");
      return PerplexityLLM;
    case "openrouter":
      const { OpenRouterLLM } = require("../AiProviders/openRouter");
      return OpenRouterLLM;
    case "mistral":
      const { MistralLLM } = require("../AiProviders/mistral");
      return MistralLLM;
    case "huggingface":
      const { HuggingFaceLLM } = require("../AiProviders/huggingface");
      return HuggingFaceLLM;
    case "groq":
      const { GroqLLM } = require("../AiProviders/groq");
      return GroqLLM;
    case "koboldcpp":
      const { KoboldCPPLLM } = require("../AiProviders/koboldCPP");
      return KoboldCPPLLM;
    case "textgenwebui":
      const { TextGenWebUILLM } = require("../AiProviders/textGenWebUI");
      return TextGenWebUILLM;
    case "cohere":
      const { CohereLLM } = require("../AiProviders/cohere");
      return CohereLLM;
    case "litellm":
      const { LiteLLM } = require("../AiProviders/liteLLM");
      return LiteLLM;
    case "generic-openai":
      const { GenericOpenAiLLM } = require("../AiProviders/genericOpenAi");
      return GenericOpenAiLLM;
    case "bedrock":
      const { AWSBedrockLLM } = require("../AiProviders/bedrock");
      return AWSBedrockLLM;
    case "deepseek":
      const { DeepSeekLLM } = require("../AiProviders/deepseek");
      return DeepSeekLLM;
    case "apipie":
      const { ApiPieLLM } = require("../AiProviders/apipie");
      return ApiPieLLM;
    case "novita":
      const { NovitaLLM } = require("../AiProviders/novita");
      return NovitaLLM;
    case "xai":
      const { XAiLLM } = require("../AiProviders/xai");
      return XAiLLM;
    case "nvidia-nim":
      const { NvidiaNimLLM } = require("../AiProviders/nvidiaNim");
      return NvidiaNimLLM;
    case "ppio":
      const { PPIOLLM } = require("../AiProviders/ppio");
      return PPIOLLM;
    case "dpais":
      const { DellProAiStudioLLM } = require("../AiProviders/dellProAiStudio");
      return DellProAiStudioLLM;
    case "moonshotai":
      const { MoonshotAiLLM } = require("../AiProviders/moonshotAi");
      return MoonshotAiLLM;
    case "cometapi":
      const { CometApiLLM } = require("../AiProviders/cometapi");
      return CometApiLLM;
    case "foundry":
      const { FoundryLLM } = require("../AiProviders/foundry");
      return FoundryLLM;
    case "zai":
      const { ZAiLLM } = require("../AiProviders/zai");
      return ZAiLLM;
    case "giteeai":
      const { GiteeAILLM } = require("../AiProviders/giteeai");
      return GiteeAILLM;
    default:
      return null;
  }
}

/**
 * Returns the defined model (if available) for the given provider.
 * @param {{provider: string | null} | null} params - Initialize params for LLMs provider
 * @returns {string | null}
 */
function getBaseLLMProviderModel({ provider = null } = {}) {
  switch (provider) {
    case "openai":
      return process.env.OPEN_MODEL_PREF;
    case "azure":
      return process.env.OPEN_MODEL_PREF;
    case "anthropic":
      return process.env.ANTHROPIC_MODEL_PREF;
    case "gemini":
      return process.env.GEMINI_LLM_MODEL_PREF;
    case "lmstudio":
      return process.env.LMSTUDIO_MODEL_PREF;
    case "localai":
      return process.env.LOCAL_AI_MODEL_PREF;
    case "ollama":
      return process.env.OLLAMA_MODEL_PREF;
    case "togetherai":
      return process.env.TOGETHER_AI_MODEL_PREF;
    case "fireworksai":
      return process.env.FIREWORKS_AI_LLM_MODEL_PREF;
    case "perplexity":
      return process.env.PERPLEXITY_MODEL_PREF;
    case "openrouter":
      return process.env.OPENROUTER_MODEL_PREF;
    case "mistral":
      return process.env.MISTRAL_MODEL_PREF;
    case "huggingface":
      return null;
    case "groq":
      return process.env.GROQ_MODEL_PREF;
    case "koboldcpp":
      return process.env.KOBOLD_CPP_MODEL_PREF;
    case "textgenwebui":
      return null;
    case "cohere":
      return process.env.COHERE_MODEL_PREF;
    case "litellm":
      return process.env.LITE_LLM_MODEL_PREF;
    case "generic-openai":
      return process.env.GENERIC_OPEN_AI_MODEL_PREF;
    case "bedrock":
      return process.env.AWS_BEDROCK_LLM_MODEL_PREFERENCE;
    case "deepseek":
      return process.env.DEEPSEEK_MODEL_PREF;
    case "apipie":
      return process.env.APIPIE_LLM_MODEL_PREF;
    case "novita":
      return process.env.NOVITA_LLM_MODEL_PREF;
    case "xai":
      return process.env.XAI_LLM_MODEL_PREF;
    case "nvidia-nim":
      return process.env.NVIDIA_NIM_LLM_MODEL_PREF;
    case "ppio":
      return process.env.PPIO_MODEL_PREF;
    case "dpais":
      return process.env.DPAIS_LLM_MODEL_PREF;
    case "moonshotai":
      return process.env.MOONSHOT_AI_MODEL_PREF;
    case "cometapi":
      return process.env.COMETAPI_LLM_MODEL_PREF;
    case "foundry":
      return process.env.FOUNDRY_MODEL_PREF;
    case "zai":
      return process.env.ZAI_MODEL_PREF;
    case "giteeai":
      return process.env.GITEE_AI_MODEL_PREF;
    default:
      return null;
  }
}

// Some models have lower restrictions on chars that can be encoded in a single pass
// and by default we assume it can handle 1,000 chars, but some models use work with smaller
// chars so here we can override that value when embedding information.
function maximumChunkLength() {
  if (
    !!process.env.EMBEDDING_MODEL_MAX_CHUNK_LENGTH &&
    !isNaN(process.env.EMBEDDING_MODEL_MAX_CHUNK_LENGTH) &&
    Number(process.env.EMBEDDING_MODEL_MAX_CHUNK_LENGTH) > 1
  )
    return Number(process.env.EMBEDDING_MODEL_MAX_CHUNK_LENGTH);

  return 1_000;
}

function toChunks(arr, size) {
  return Array.from({ length: Math.ceil(arr.length / size) }, (_v, i) =>
    arr.slice(i * size, i * size + size)
  );
}

module.exports = {
  getEmbeddingEngineSelection,
  maximumChunkLength,
  getVectorDbClass,
  getLLMProviderClass,
  getBaseLLMProviderModel,
  getLLMProvider,
  toChunks,
};<|MERGE_RESOLUTION|>--- conflicted
+++ resolved
@@ -82,12 +82,8 @@
  * @returns { BaseVectorDatabaseProvider}
  */
 function getVectorDbClass(getExactly = null) {
-<<<<<<< HEAD
+  const { PGVector } = require("../vectorDbProviders/pgvector");
   const vectorSelection = getExactly ?? process.env.VECTOR_DB ?? "pgvector";
-=======
-  const { LanceDb } = require("../vectorDbProviders/lance");
-  const vectorSelection = getExactly ?? process.env.VECTOR_DB ?? "lancedb";
->>>>>>> 5efaeab8
   switch (vectorSelection) {
     case "pinecone":
       const { Pinecone } = require("../vectorDbProviders/pinecone");
@@ -99,6 +95,7 @@
       const { ChromaCloud } = require("../vectorDbProviders/chromacloud");
       return ChromaCloud;
     case "lancedb":
+      const { LanceDb } = require("../vectorDbProviders/lance");
       return LanceDb;
     case "weaviate":
       const { Weaviate } = require("../vectorDbProviders/weaviate");
@@ -116,13 +113,12 @@
       const { AstraDB } = require("../vectorDbProviders/astra");
       return AstraDB;
     case "pgvector":
-      const { PGVector } = require("../vectorDbProviders/pgvector");
       return PGVector;
     default:
       console.error(
-        `\x1b[31m[ENV ERROR]\x1b[0m No VECTOR_DB value found in environment! Falling back to LanceDB`
+        `\x1b[31m[ENV ERROR]\x1b[0m No VECTOR_DB value found in environment! Falling back to PGVector`
       );
-      return LanceDb;
+      return PGVector;
   }
 }
 
