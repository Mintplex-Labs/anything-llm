/**
 * File Attachment for automatic upload on the chat container page.
 * @typedef Attachment
 * @property {string} name - the given file name
 * @property {string} mime - the given file mime
 * @property {string} contentString - full base64 encoded string of file
 */

/**
 * @typedef {Object} ResponseMetrics
 * @property {number} prompt_tokens - The number of prompt tokens used
 * @property {number} completion_tokens - The number of completion tokens used
 * @property {number} total_tokens - The total number of tokens used
 * @property {number} outputTps - The output tokens per second
 * @property {number} duration - The duration of the request in seconds
 *
 * @typedef {Object} ChatMessage
 * @property {string} role - The role of the message sender (e.g. 'user', 'assistant', 'system')
 * @property {string} content - The content of the message
 *
 * @typedef {Object} ChatCompletionResponse
 * @property {string} textResponse - The text response from the LLM
 * @property {ResponseMetrics} metrics - The response metrics
 *
 * @typedef {Object} ChatCompletionOptions
 * @property {number} temperature - The sampling temperature for the LLM response
 *
 * @typedef {function(Array<ChatMessage>, ChatCompletionOptions): Promise<ChatCompletionResponse>} getChatCompletionFunction
 *
 * @typedef {function(Array<ChatMessage>, ChatCompletionOptions): Promise<import("./chat/LLMPerformanceMonitor").MonitoredStream>} streamGetChatCompletionFunction
 */

/**
 * @typedef {Object} BaseLLMProvider - A basic llm provider object
 * @property {Function} streamingEnabled - Checks if streaming is enabled for chat completions.
 * @property {Function} promptWindowLimit - Returns the token limit for the current model.
 * @property {Function} isValidChatCompletionModel - Validates if the provided model is suitable for chat completion.
 * @property {Function} constructPrompt - Constructs a formatted prompt for the chat completion request.
 * @property {getChatCompletionFunction} getChatCompletion - Gets a chat completion response from OpenAI.
 * @property {streamGetChatCompletionFunction} streamGetChatCompletion - Streams a chat completion response from OpenAI.
 * @property {Function} handleStream - Handles the streaming response.
 * @property {Function} embedTextInput - Embeds the provided text input using the specified embedder.
 * @property {Function} embedChunks - Embeds multiple chunks of text using the specified embedder.
 * @property {Function} compressMessages - Compresses chat messages to fit within the token limit.
 */

/**
 * @typedef {Object} BaseLLMProviderClass - Class method of provider - not instantiated
 * @property {function(string): number} promptWindowLimit - Returns the token limit for the provided model.
 */

/**
 * @typedef {Object} BaseVectorDatabaseProvider
 * @property {string} name - The name of the Vector Database instance.
 * @property {Function} connect - Connects to the Vector Database client.
 * @property {Function} totalVectors - Returns the total number of vectors in the database.
 * @property {Function} namespaceCount - Returns the count of vectors in a given namespace.
 * @property {Function} similarityResponse - Performs a similarity search on a given namespace.
 * @property {Function} rerankedSimilarityResponse - Performs a similarity search on a given namespace with reranking (if supported by provider).
 * @property {Function} namespace - Retrieves the specified namespace collection.
 * @property {Function} hasNamespace - Checks if a namespace exists.
 * @property {Function} namespaceExists - Verifies if a namespace exists in the client.
 * @property {Function} deleteVectorsInNamespace - Deletes all vectors in a specified namespace.
 * @property {Function} deleteDocumentFromNamespace - Deletes a document from a specified namespace.
 * @property {Function} addDocumentToNamespace - Adds a document to a specified namespace.
 * @property {Function} performSimilaritySearch - Performs a similarity search in the namespace.
 */

/**
 * @typedef {Object} BaseEmbedderProvider
 * @property {string} model - The model used for embedding.
 * @property {number} maxConcurrentChunks - The maximum number of chunks processed concurrently.
 * @property {number} embeddingMaxChunkLength - The maximum length of each chunk for embedding.
 * @property {Function} embedTextInput - Embeds a single text input.
 * @property {Function} embedChunks - Embeds multiple chunks of text.
 */

/**
 * Gets the systems current vector database provider.
 * @param {('pinecone' | 'chroma' | 'lancedb' | 'weaviate' | 'qdrant' | 'milvus' | 'zilliz' | 'astra') | null} getExactly - If provided, this will return an explit provider.
 * @returns { BaseVectorDatabaseProvider}
 */
function getVectorDbClass(getExactly = null) {
  const vectorSelection = getExactly ?? process.env.VECTOR_DB ?? "lancedb";
  switch (vectorSelection) {
    case "pinecone":
      const { Pinecone } = require("../vectorDbProviders/pinecone");
      return Pinecone;
    case "chroma":
      const { Chroma } = require("../vectorDbProviders/chroma");
      return Chroma;
    case "lancedb":
      const { LanceDb } = require("../vectorDbProviders/lance");
      return LanceDb;
    case "weaviate":
      const { Weaviate } = require("../vectorDbProviders/weaviate");
      return Weaviate;
    case "qdrant":
      const { QDrant } = require("../vectorDbProviders/qdrant");
      return QDrant;
    case "milvus":
      const { Milvus } = require("../vectorDbProviders/milvus");
      return Milvus;
    case "zilliz":
      const { Zilliz } = require("../vectorDbProviders/zilliz");
      return Zilliz;
    case "astra":
      const { AstraDB } = require("../vectorDbProviders/astra");
      return AstraDB;
    case "pgvector":
      const { PGVector } = require("../vectorDbProviders/pgvector");
      return PGVector;
    default:
      throw new Error("ENV: No VECTOR_DB value found in environment!");
  }
}

/**
 * Returns the LLMProvider with its embedder attached via system or via defined provider.
 * @param {{provider: string | null, model: string | null} | null} params - Initialize params for LLMs provider
 * @returns {BaseLLMProvider}
 */
function getLLMProvider({ provider = null, model = null } = {}) {
  const LLMSelection = provider ?? process.env.LLM_PROVIDER ?? "openai";
  const embedder = getEmbeddingEngineSelection();

  switch (LLMSelection) {
    case "openai":
      const { OpenAiLLM } = require("../AiProviders/openAi");
      return new OpenAiLLM(embedder, model);
    case "azure":
      const { AzureOpenAiLLM } = require("../AiProviders/azureOpenAi");
      return new AzureOpenAiLLM(embedder, model);
    case "anthropic":
      const { AnthropicLLM } = require("../AiProviders/anthropic");
      return new AnthropicLLM(embedder, model);
    case "gemini":
      const { GeminiLLM } = require("../AiProviders/gemini");
      return new GeminiLLM(embedder, model);
    case "lmstudio":
      const { LMStudioLLM } = require("../AiProviders/lmStudio");
      return new LMStudioLLM(embedder, model);
    case "localai":
      const { LocalAiLLM } = require("../AiProviders/localAi");
      return new LocalAiLLM(embedder, model);
    case "ollama":
      const { OllamaAILLM } = require("../AiProviders/ollama");
      return new OllamaAILLM(embedder, model);
    case "togetherai":
      const { TogetherAiLLM } = require("../AiProviders/togetherAi");
      return new TogetherAiLLM(embedder, model);
    case "fireworksai":
      const { FireworksAiLLM } = require("../AiProviders/fireworksAi");
      return new FireworksAiLLM(embedder, model);
    case "perplexity":
      const { PerplexityLLM } = require("../AiProviders/perplexity");
      return new PerplexityLLM(embedder, model);
    case "openrouter":
      const { OpenRouterLLM } = require("../AiProviders/openRouter");
      return new OpenRouterLLM(embedder, model);
    case "mistral":
      const { MistralLLM } = require("../AiProviders/mistral");
      return new MistralLLM(embedder, model);
    case "huggingface":
      const { HuggingFaceLLM } = require("../AiProviders/huggingface");
      return new HuggingFaceLLM(embedder, model);
    case "groq":
      const { GroqLLM } = require("../AiProviders/groq");
      return new GroqLLM(embedder, model);
    case "koboldcpp":
      const { KoboldCPPLLM } = require("../AiProviders/koboldCPP");
      return new KoboldCPPLLM(embedder, model);
    case "textgenwebui":
      const { TextGenWebUILLM } = require("../AiProviders/textGenWebUI");
      return new TextGenWebUILLM(embedder, model);
    case "cohere":
      const { CohereLLM } = require("../AiProviders/cohere");
      return new CohereLLM(embedder, model);
    case "litellm":
      const { LiteLLM } = require("../AiProviders/liteLLM");
      return new LiteLLM(embedder, model);
    case "generic-openai":
      const { GenericOpenAiLLM } = require("../AiProviders/genericOpenAi");
      return new GenericOpenAiLLM(embedder, model);
    case "bedrock":
      const { AWSBedrockLLM } = require("../AiProviders/bedrock");
      return new AWSBedrockLLM(embedder, model);
    case "deepseek":
      const { DeepSeekLLM } = require("../AiProviders/deepseek");
      return new DeepSeekLLM(embedder, model);
    case "apipie":
      const { ApiPieLLM } = require("../AiProviders/apipie");
      return new ApiPieLLM(embedder, model);
    case "novita":
      const { NovitaLLM } = require("../AiProviders/novita");
      return new NovitaLLM(embedder, model);
    case "xai":
      const { XAiLLM } = require("../AiProviders/xai");
      return new XAiLLM(embedder, model);
    case "nvidia-nim":
      const { NvidiaNimLLM } = require("../AiProviders/nvidiaNim");
      return new NvidiaNimLLM(embedder, model);
    case "ppio":
      const { PPIOLLM } = require("../AiProviders/ppio");
      return new PPIOLLM(embedder, model);
    case "moonshotai":
      const { MoonshotAiLLM } = require("../AiProviders/moonshotAi");
      return new MoonshotAiLLM(embedder, model);
    case "dpais":
      const { DellProAiStudioLLM } = require("../AiProviders/dellProAiStudio");
      return new DellProAiStudioLLM(embedder, model);
    case "janai":
      const { JanAiLLM } = require("../AiProviders/janAi");
      return new JanAiLLM(embedder, model);
    default:
      throw new Error(
        `ENV: No valid LLM_PROVIDER value found in environment! Using ${process.env.LLM_PROVIDER}`
      );
  }
}

/**
 * Returns the EmbedderProvider by itself to whatever is currently in the system settings.
 * @returns {BaseEmbedderProvider}
 */
function getEmbeddingEngineSelection() {
  const { NativeEmbedder } = require("../EmbeddingEngines/native");
  const engineSelection = process.env.EMBEDDING_ENGINE;
  switch (engineSelection) {
    case "openai":
      const { OpenAiEmbedder } = require("../EmbeddingEngines/openAi");
      return new OpenAiEmbedder();
    case "azure":
      const {
        AzureOpenAiEmbedder,
      } = require("../EmbeddingEngines/azureOpenAi");
      return new AzureOpenAiEmbedder();
    case "localai":
      const { LocalAiEmbedder } = require("../EmbeddingEngines/localAi");
      return new LocalAiEmbedder();
    case "ollama":
      const { OllamaEmbedder } = require("../EmbeddingEngines/ollama");
      return new OllamaEmbedder();
    case "native":
      return new NativeEmbedder();
    case "lmstudio":
      const { LMStudioEmbedder } = require("../EmbeddingEngines/lmstudio");
      return new LMStudioEmbedder();
    case "cohere":
      const { CohereEmbedder } = require("../EmbeddingEngines/cohere");
      return new CohereEmbedder();
    case "voyageai":
      const { VoyageAiEmbedder } = require("../EmbeddingEngines/voyageAi");
      return new VoyageAiEmbedder();
    case "litellm":
      const { LiteLLMEmbedder } = require("../EmbeddingEngines/liteLLM");
      return new LiteLLMEmbedder();
    case "mistral":
      const { MistralEmbedder } = require("../EmbeddingEngines/mistral");
      return new MistralEmbedder();
    case "generic-openai":
      const {
        GenericOpenAiEmbedder,
      } = require("../EmbeddingEngines/genericOpenAi");
      return new GenericOpenAiEmbedder();
    case "gemini":
      const { GeminiEmbedder } = require("../EmbeddingEngines/gemini");
      return new GeminiEmbedder();
    default:
      return new NativeEmbedder();
  }
}

/**
 * Returns the LLMProviderClass - this is a helper method to access static methods on a class
 * @param {{provider: string | null} | null} params - Initialize params for LLMs provider
 * @returns {BaseLLMProviderClass}
 */
function getLLMProviderClass({ provider = null } = {}) {
  switch (provider) {
    case "openai":
      const { OpenAiLLM } = require("../AiProviders/openAi");
      return OpenAiLLM;
    case "azure":
      const { AzureOpenAiLLM } = require("../AiProviders/azureOpenAi");
      return AzureOpenAiLLM;
    case "anthropic":
      const { AnthropicLLM } = require("../AiProviders/anthropic");
      return AnthropicLLM;
    case "gemini":
      const { GeminiLLM } = require("../AiProviders/gemini");
      return GeminiLLM;
    case "lmstudio":
      const { LMStudioLLM } = require("../AiProviders/lmStudio");
      return LMStudioLLM;
    case "localai":
      const { LocalAiLLM } = require("../AiProviders/localAi");
      return LocalAiLLM;
    case "ollama":
      const { OllamaAILLM } = require("../AiProviders/ollama");
      return OllamaAILLM;
    case "togetherai":
      const { TogetherAiLLM } = require("../AiProviders/togetherAi");
      return TogetherAiLLM;
    case "fireworksai":
      const { FireworksAiLLM } = require("../AiProviders/fireworksAi");
      return FireworksAiLLM;
    case "perplexity":
      const { PerplexityLLM } = require("../AiProviders/perplexity");
      return PerplexityLLM;
    case "openrouter":
      const { OpenRouterLLM } = require("../AiProviders/openRouter");
      return OpenRouterLLM;
    case "mistral":
      const { MistralLLM } = require("../AiProviders/mistral");
      return MistralLLM;
    case "huggingface":
      const { HuggingFaceLLM } = require("../AiProviders/huggingface");
      return HuggingFaceLLM;
    case "groq":
      const { GroqLLM } = require("../AiProviders/groq");
      return GroqLLM;
    case "koboldcpp":
      const { KoboldCPPLLM } = require("../AiProviders/koboldCPP");
      return KoboldCPPLLM;
    case "textgenwebui":
      const { TextGenWebUILLM } = require("../AiProviders/textGenWebUI");
      return TextGenWebUILLM;
    case "cohere":
      const { CohereLLM } = require("../AiProviders/cohere");
      return CohereLLM;
    case "litellm":
      const { LiteLLM } = require("../AiProviders/liteLLM");
      return LiteLLM;
    case "generic-openai":
      const { GenericOpenAiLLM } = require("../AiProviders/genericOpenAi");
      return GenericOpenAiLLM;
    case "bedrock":
      const { AWSBedrockLLM } = require("../AiProviders/bedrock");
      return AWSBedrockLLM;
    case "deepseek":
      const { DeepSeekLLM } = require("../AiProviders/deepseek");
      return DeepSeekLLM;
    case "apipie":
      const { ApiPieLLM } = require("../AiProviders/apipie");
      return ApiPieLLM;
    case "novita":
      const { NovitaLLM } = require("../AiProviders/novita");
      return NovitaLLM;
    case "xai":
      const { XAiLLM } = require("../AiProviders/xai");
      return XAiLLM;
    case "nvidia-nim":
      const { NvidiaNimLLM } = require("../AiProviders/nvidiaNim");
      return NvidiaNimLLM;
    case "ppio":
      const { PPIOLLM } = require("../AiProviders/ppio");
      return PPIOLLM;
    case "dpais":
      const { DellProAiStudioLLM } = require("../AiProviders/dellProAiStudio");
      return DellProAiStudioLLM;
<<<<<<< HEAD
    case "janai":
      const { JanAiLLM } = require("../AiProviders/janAi");
      return JanAiLLM;
=======
    case "moonshotai":
      const { MoonshotAiLLM } = require("../AiProviders/moonshotAi");
      return MoonshotAiLLM;
>>>>>>> 89724169
    default:
      return null;
  }
}

/**
 * Returns the defined model (if available) for the given provider.
 * @param {{provider: string | null} | null} params - Initialize params for LLMs provider
 * @returns {string | null}
 */
function getBaseLLMProviderModel({ provider = null } = {}) {
  switch (provider) {
    case "openai":
      return process.env.OPEN_MODEL_PREF;
    case "azure":
      return process.env.OPEN_MODEL_PREF;
    case "anthropic":
      return process.env.ANTHROPIC_MODEL_PREF;
    case "gemini":
      return process.env.GEMINI_LLM_MODEL_PREF;
    case "lmstudio":
      return process.env.LMSTUDIO_MODEL_PREF;
    case "localai":
      return process.env.LOCAL_AI_MODEL_PREF;
    case "ollama":
      return process.env.OLLAMA_MODEL_PREF;
    case "togetherai":
      return process.env.TOGETHER_AI_MODEL_PREF;
    case "fireworksai":
      return process.env.FIREWORKS_AI_LLM_MODEL_PREF;
    case "perplexity":
      return process.env.PERPLEXITY_MODEL_PREF;
    case "openrouter":
      return process.env.OPENROUTER_MODEL_PREF;
    case "mistral":
      return process.env.MISTRAL_MODEL_PREF;
    case "huggingface":
      return null;
    case "groq":
      return process.env.GROQ_MODEL_PREF;
    case "koboldcpp":
      return process.env.KOBOLD_CPP_MODEL_PREF;
    case "textgenwebui":
      return process.env.TEXT_GEN_WEB_UI_API_KEY;
    case "cohere":
      return process.env.COHERE_MODEL_PREF;
    case "litellm":
      return process.env.LITE_LLM_MODEL_PREF;
    case "generic-openai":
      return process.env.GENERIC_OPEN_AI_EMBEDDING_API_KEY;
    case "bedrock":
      return process.env.AWS_BEDROCK_LLM_MODEL_PREFERENCE;
    case "deepseek":
      return process.env.DEEPSEEK_MODEL_PREF;
    case "apipie":
      return process.env.APIPIE_LLM_API_KEY;
    case "novita":
      return process.env.NOVITA_LLM_MODEL_PREF;
    case "xai":
      return process.env.XAI_LLM_MODEL_PREF;
    case "nvidia-nim":
      return process.env.NVIDIA_NIM_LLM_MODEL_PREF;
    case "ppio":
      return process.env.PPIO_API_KEY;
    case "dpais":
      return process.env.DPAIS_LLM_MODEL_PREF;
<<<<<<< HEAD
    case "janai":
      return process.env.JAN_AI_MODEL_PREF;
=======
    case "moonshotai":
      return process.env.MOONSHOT_AI_MODEL_PREF;
>>>>>>> 89724169
    default:
      return null;
  }
}

// Some models have lower restrictions on chars that can be encoded in a single pass
// and by default we assume it can handle 1,000 chars, but some models use work with smaller
// chars so here we can override that value when embedding information.
function maximumChunkLength() {
  if (
    !!process.env.EMBEDDING_MODEL_MAX_CHUNK_LENGTH &&
    !isNaN(process.env.EMBEDDING_MODEL_MAX_CHUNK_LENGTH) &&
    Number(process.env.EMBEDDING_MODEL_MAX_CHUNK_LENGTH) > 1
  )
    return Number(process.env.EMBEDDING_MODEL_MAX_CHUNK_LENGTH);

  return 1_000;
}

function toChunks(arr, size) {
  return Array.from({ length: Math.ceil(arr.length / size) }, (_v, i) =>
    arr.slice(i * size, i * size + size)
  );
}

module.exports = {
  getEmbeddingEngineSelection,
  maximumChunkLength,
  getVectorDbClass,
  getLLMProviderClass,
  getBaseLLMProviderModel,
  getLLMProvider,
  toChunks,
};<|MERGE_RESOLUTION|>--- conflicted
+++ resolved
@@ -359,15 +359,12 @@
     case "dpais":
       const { DellProAiStudioLLM } = require("../AiProviders/dellProAiStudio");
       return DellProAiStudioLLM;
-<<<<<<< HEAD
     case "janai":
       const { JanAiLLM } = require("../AiProviders/janAi");
       return JanAiLLM;
-=======
     case "moonshotai":
       const { MoonshotAiLLM } = require("../AiProviders/moonshotAi");
       return MoonshotAiLLM;
->>>>>>> 89724169
     default:
       return null;
   }
@@ -434,13 +431,10 @@
       return process.env.PPIO_API_KEY;
     case "dpais":
       return process.env.DPAIS_LLM_MODEL_PREF;
-<<<<<<< HEAD
     case "janai":
       return process.env.JAN_AI_MODEL_PREF;
-=======
     case "moonshotai":
       return process.env.MOONSHOT_AI_MODEL_PREF;
->>>>>>> 89724169
     default:
       return null;
   }
