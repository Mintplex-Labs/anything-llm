/**
 * File Attachment for automatic upload on the chat container page.
 * @typedef Attachment
 * @property {string} name - the given file name
 * @property {string} mime - the given file mime
 * @property {string} contentString - full base64 encoded string of file
 */

/**
 * @typedef {Object} ResponseMetrics
 * @property {number} prompt_tokens - The number of prompt tokens used
 * @property {number} completion_tokens - The number of completion tokens used
 * @property {number} total_tokens - The total number of tokens used
 * @property {number} outputTps - The output tokens per second
 * @property {number} duration - The duration of the request in seconds
 *
 * @typedef {Object} ChatMessage
 * @property {string} role - The role of the message sender (e.g. 'user', 'assistant', 'system')
 * @property {string} content - The content of the message
 *
 * @typedef {Object} ChatCompletionResponse
 * @property {string} textResponse - The text response from the LLM
 * @property {ResponseMetrics} metrics - The response metrics
 *
 * @typedef {Object} ChatCompletionOptions
 * @property {number} temperature - The sampling temperature for the LLM response
 *
 * @typedef {function(Array<ChatMessage>, ChatCompletionOptions): Promise<ChatCompletionResponse>} getChatCompletionFunction
 *
 * @typedef {function(Array<ChatMessage>, ChatCompletionOptions): Promise<import("./chat/LLMPerformanceMonitor").MonitoredStream>} streamGetChatCompletionFunction
 */

/**
 * @typedef {Object} BaseLLMProvider - A basic llm provider object
 * @property {Function} streamingEnabled - Checks if streaming is enabled for chat completions.
 * @property {Function} promptWindowLimit - Returns the token limit for the current model.
 * @property {Function} isValidChatCompletionModel - Validates if the provided model is suitable for chat completion.
 * @property {Function} constructPrompt - Constructs a formatted prompt for the chat completion request.
 * @property {getChatCompletionFunction} getChatCompletion - Gets a chat completion response from OpenAI.
 * @property {streamGetChatCompletionFunction} streamGetChatCompletion - Streams a chat completion response from OpenAI.
 * @property {Function} handleStream - Handles the streaming response.
 * @property {Function} embedTextInput - Embeds the provided text input using the specified embedder.
 * @property {Function} embedChunks - Embeds multiple chunks of text using the specified embedder.
 * @property {Function} compressMessages - Compresses chat messages to fit within the token limit.
 */

/**
 * @typedef {Object} BaseLLMProviderClass - Class method of provider - not instantiated
 * @property {function(string): number} promptWindowLimit - Returns the token limit for the provided model.
 */

/**
 * @typedef {Object} BaseVectorDatabaseProvider
 * @property {string} name - The name of the Vector Database instance.
 * @property {Function} connect - Connects to the Vector Database client.
 * @property {Function} totalVectors - Returns the total number of vectors in the database.
 * @property {Function} namespaceCount - Returns the count of vectors in a given namespace.
 * @property {Function} similarityResponse - Performs a similarity search on a given namespace.
 * @property {Function} rerankedSimilarityResponse - Performs a similarity search on a given namespace with reranking (if supported by provider).
 * @property {Function} namespace - Retrieves the specified namespace collection.
 * @property {Function} hasNamespace - Checks if a namespace exists.
 * @property {Function} namespaceExists - Verifies if a namespace exists in the client.
 * @property {Function} deleteVectorsInNamespace - Deletes all vectors in a specified namespace.
 * @property {Function} deleteDocumentFromNamespace - Deletes a document from a specified namespace.
 * @property {Function} addDocumentToNamespace - Adds a document to a specified namespace.
 * @property {Function} performSimilaritySearch - Performs a similarity search in the namespace.
 */

/**
 * @typedef {Object} BaseEmbedderProvider
 * @property {string} model - The model used for embedding.
 * @property {number} maxConcurrentChunks - The maximum number of chunks processed concurrently.
 * @property {number} embeddingMaxChunkLength - The maximum length of each chunk for embedding.
 * @property {Function} embedTextInput - Embeds a single text input.
 * @property {Function} embedChunks - Embeds multiple chunks of text.
 */

/**
 * Gets the systems current vector database provider.
 * @param {('pinecone' | 'chroma' | 'lancedb' | 'weaviate' | 'qdrant' | 'milvus' | 'zilliz' | 'astra') | null} getExactly - If provided, this will return an explit provider.
 * @returns { BaseVectorDatabaseProvider}
 */
function getVectorDbClass(getExactly = null) {
  const vectorSelection = getExactly ?? process.env.VECTOR_DB ?? "lancedb";
  switch (vectorSelection) {
    case "pinecone":
      const { Pinecone } = require("../vectorDbProviders/pinecone");
      return Pinecone;
    case "chroma":
      const { Chroma } = require("../vectorDbProviders/chroma");
      return Chroma;
    case "lancedb":
      const { LanceDb } = require("../vectorDbProviders/lance");
      return LanceDb;
    case "weaviate":
      const { Weaviate } = require("../vectorDbProviders/weaviate");
      return Weaviate;
    case "qdrant":
      const { QDrant } = require("../vectorDbProviders/qdrant");
      return QDrant;
    case "milvus":
      const { Milvus } = require("../vectorDbProviders/milvus");
      return Milvus;
    case "zilliz":
      const { Zilliz } = require("../vectorDbProviders/zilliz");
      return Zilliz;
    case "astra":
      const { AstraDB } = require("../vectorDbProviders/astra");
      return AstraDB;
    case "pgvector":
      const { PGVector } = require("../vectorDbProviders/pgvector");
      return PGVector;
    default:
      throw new Error("ENV: No VECTOR_DB value found in environment!");
  }
}

/**
 * Returns the LLMProvider with its embedder attached via system or via defined provider.
 * @param {{provider: string | null, model: string | null} | null} params - Initialize params for LLMs provider
 * @returns {BaseLLMProvider}
 */
function getLLMProvider({ provider = null, model = null } = {}) {
  const LLMSelection = provider ?? process.env.LLM_PROVIDER ?? "openai";
  const embedder = getEmbeddingEngineSelection();

  switch (LLMSelection) {
    case "openai":
      const { OpenAiLLM } = require("../AiProviders/openAi");
      return new OpenAiLLM(embedder, model);
    case "azure":
      const { AzureOpenAiLLM } = require("../AiProviders/azureOpenAi");
      return new AzureOpenAiLLM(embedder, model);
    case "anthropic":
      const { AnthropicLLM } = require("../AiProviders/anthropic");
      return new AnthropicLLM(embedder, model);
    case "gemini":
      const { GeminiLLM } = require("../AiProviders/gemini");
      return new GeminiLLM(embedder, model);
    case "lmstudio":
      const { LMStudioLLM } = require("../AiProviders/lmStudio");
      return new LMStudioLLM(embedder, model);
    case "localai":
      const { LocalAiLLM } = require("../AiProviders/localAi");
      return new LocalAiLLM(embedder, model);
    case "ollama":
      const { OllamaAILLM } = require("../AiProviders/ollama");
      return new OllamaAILLM(embedder, model);
    case "togetherai":
      const { TogetherAiLLM } = require("../AiProviders/togetherAi");
      return new TogetherAiLLM(embedder, model);
    case "fireworksai":
      const { FireworksAiLLM } = require("../AiProviders/fireworksAi");
      return new FireworksAiLLM(embedder, model);
    case "perplexity":
      const { PerplexityLLM } = require("../AiProviders/perplexity");
      return new PerplexityLLM(embedder, model);
    case "openrouter":
      const { OpenRouterLLM } = require("../AiProviders/openRouter");
      return new OpenRouterLLM(embedder, model);
    case "mistral":
      const { MistralLLM } = require("../AiProviders/mistral");
      return new MistralLLM(embedder, model);
    case "huggingface":
      const { HuggingFaceLLM } = require("../AiProviders/huggingface");
      return new HuggingFaceLLM(embedder, model);
    case "groq":
      const { GroqLLM } = require("../AiProviders/groq");
      return new GroqLLM(embedder, model);
    case "koboldcpp":
      const { KoboldCPPLLM } = require("../AiProviders/koboldCPP");
      return new KoboldCPPLLM(embedder, model);
    case "textgenwebui":
      const { TextGenWebUILLM } = require("../AiProviders/textGenWebUI");
      return new TextGenWebUILLM(embedder, model);
    case "cohere":
      const { CohereLLM } = require("../AiProviders/cohere");
      return new CohereLLM(embedder, model);
    case "litellm":
      const { LiteLLM } = require("../AiProviders/liteLLM");
      return new LiteLLM(embedder, model);
    case "generic-openai":
      const { GenericOpenAiLLM } = require("../AiProviders/genericOpenAi");
      return new GenericOpenAiLLM(embedder, model);
    case "bedrock":
      const { AWSBedrockLLM } = require("../AiProviders/bedrock");
      return new AWSBedrockLLM(embedder, model);
    case "deepseek":
      const { DeepSeekLLM } = require("../AiProviders/deepseek");
      return new DeepSeekLLM(embedder, model);
    case "apipie":
      const { ApiPieLLM } = require("../AiProviders/apipie");
      return new ApiPieLLM(embedder, model);
    case "novita":
      const { NovitaLLM } = require("../AiProviders/novita");
      return new NovitaLLM(embedder, model);
    case "xai":
      const { XAiLLM } = require("../AiProviders/xai");
      return new XAiLLM(embedder, model);
    case "nvidia-nim":
      const { NvidiaNimLLM } = require("../AiProviders/nvidiaNim");
      return new NvidiaNimLLM(embedder, model);
    case "ppio":
      const { PPIOLLM } = require("../AiProviders/ppio");
      return new PPIOLLM(embedder, model);
<<<<<<< HEAD
    case "flowiseai":
      const { FlowiseLLM } = require("../AiProviders/flowise");
      return new FlowiseLLM(embedder, model);
=======
    case "dpais":
      const { DellProAiStudioLLM } = require("../AiProviders/dellProAiStudio");
      return new DellProAiStudioLLM(embedder, model);
>>>>>>> 3bbceb82
    default:
      throw new Error(
        `ENV: No valid LLM_PROVIDER value found in environment! Using ${process.env.LLM_PROVIDER}`
      );
  }
}

/**
 * Returns the EmbedderProvider by itself to whatever is currently in the system settings.
 * @returns {BaseEmbedderProvider}
 */
function getEmbeddingEngineSelection() {
  const { NativeEmbedder } = require("../EmbeddingEngines/native");
  const engineSelection = process.env.EMBEDDING_ENGINE;
  switch (engineSelection) {
    case "openai":
      const { OpenAiEmbedder } = require("../EmbeddingEngines/openAi");
      return new OpenAiEmbedder();
    case "azure":
      const {
        AzureOpenAiEmbedder,
      } = require("../EmbeddingEngines/azureOpenAi");
      return new AzureOpenAiEmbedder();
    case "localai":
      const { LocalAiEmbedder } = require("../EmbeddingEngines/localAi");
      return new LocalAiEmbedder();
    case "ollama":
      const { OllamaEmbedder } = require("../EmbeddingEngines/ollama");
      return new OllamaEmbedder();
    case "native":
      return new NativeEmbedder();
    case "lmstudio":
      const { LMStudioEmbedder } = require("../EmbeddingEngines/lmstudio");
      return new LMStudioEmbedder();
    case "cohere":
      const { CohereEmbedder } = require("../EmbeddingEngines/cohere");
      return new CohereEmbedder();
    case "voyageai":
      const { VoyageAiEmbedder } = require("../EmbeddingEngines/voyageAi");
      return new VoyageAiEmbedder();
    case "litellm":
      const { LiteLLMEmbedder } = require("../EmbeddingEngines/liteLLM");
      return new LiteLLMEmbedder();
    case "mistral":
      const { MistralEmbedder } = require("../EmbeddingEngines/mistral");
      return new MistralEmbedder();
    case "generic-openai":
      const {
        GenericOpenAiEmbedder,
      } = require("../EmbeddingEngines/genericOpenAi");
      return new GenericOpenAiEmbedder();
    case "gemini":
      const { GeminiEmbedder } = require("../EmbeddingEngines/gemini");
      return new GeminiEmbedder();
    default:
      return new NativeEmbedder();
  }
}

/**
 * Returns the LLMProviderClass - this is a helper method to access static methods on a class
 * @param {{provider: string | null} | null} params - Initialize params for LLMs provider
 * @returns {BaseLLMProviderClass}
 */
function getLLMProviderClass({ provider = null } = {}) {
  switch (provider) {
    case "openai":
      const { OpenAiLLM } = require("../AiProviders/openAi");
      return OpenAiLLM;
    case "azure":
      const { AzureOpenAiLLM } = require("../AiProviders/azureOpenAi");
      return AzureOpenAiLLM;
    case "anthropic":
      const { AnthropicLLM } = require("../AiProviders/anthropic");
      return AnthropicLLM;
    case "gemini":
      const { GeminiLLM } = require("../AiProviders/gemini");
      return GeminiLLM;
    case "lmstudio":
      const { LMStudioLLM } = require("../AiProviders/lmStudio");
      return LMStudioLLM;
    case "localai":
      const { LocalAiLLM } = require("../AiProviders/localAi");
      return LocalAiLLM;
    case "ollama":
      const { OllamaAILLM } = require("../AiProviders/ollama");
      return OllamaAILLM;
    case "togetherai":
      const { TogetherAiLLM } = require("../AiProviders/togetherAi");
      return TogetherAiLLM;
    case "fireworksai":
      const { FireworksAiLLM } = require("../AiProviders/fireworksAi");
      return FireworksAiLLM;
    case "perplexity":
      const { PerplexityLLM } = require("../AiProviders/perplexity");
      return PerplexityLLM;
    case "openrouter":
      const { OpenRouterLLM } = require("../AiProviders/openRouter");
      return OpenRouterLLM;
    case "mistral":
      const { MistralLLM } = require("../AiProviders/mistral");
      return MistralLLM;
    case "huggingface":
      const { HuggingFaceLLM } = require("../AiProviders/huggingface");
      return HuggingFaceLLM;
    case "groq":
      const { GroqLLM } = require("../AiProviders/groq");
      return GroqLLM;
    case "koboldcpp":
      const { KoboldCPPLLM } = require("../AiProviders/koboldCPP");
      return KoboldCPPLLM;
    case "textgenwebui":
      const { TextGenWebUILLM } = require("../AiProviders/textGenWebUI");
      return TextGenWebUILLM;
    case "cohere":
      const { CohereLLM } = require("../AiProviders/cohere");
      return CohereLLM;
    case "litellm":
      const { LiteLLM } = require("../AiProviders/liteLLM");
      return LiteLLM;
    case "generic-openai":
      const { GenericOpenAiLLM } = require("../AiProviders/genericOpenAi");
      return GenericOpenAiLLM;
    case "bedrock":
      const { AWSBedrockLLM } = require("../AiProviders/bedrock");
      return AWSBedrockLLM;
    case "deepseek":
      const { DeepSeekLLM } = require("../AiProviders/deepseek");
      return DeepSeekLLM;
    case "apipie":
      const { ApiPieLLM } = require("../AiProviders/apipie");
      return ApiPieLLM;
    case "novita":
      const { NovitaLLM } = require("../AiProviders/novita");
      return NovitaLLM;
    case "xai":
      const { XAiLLM } = require("../AiProviders/xai");
      return XAiLLM;
    case "nvidia-nim":
      const { NvidiaNimLLM } = require("../AiProviders/nvidiaNim");
      return NvidiaNimLLM;
    case "ppio":
      const { PPIOLLM } = require("../AiProviders/ppio");
      return PPIOLLM;
    case "dpais":
      const { DellProAiStudioLLM } = require("../AiProviders/dellProAiStudio");
      return DellProAiStudioLLM;
    default:
      return null;
  }
}

// Some models have lower restrictions on chars that can be encoded in a single pass
// and by default we assume it can handle 1,000 chars, but some models use work with smaller
// chars so here we can override that value when embedding information.
function maximumChunkLength() {
  if (
    !!process.env.EMBEDDING_MODEL_MAX_CHUNK_LENGTH &&
    !isNaN(process.env.EMBEDDING_MODEL_MAX_CHUNK_LENGTH) &&
    Number(process.env.EMBEDDING_MODEL_MAX_CHUNK_LENGTH) > 1
  )
    return Number(process.env.EMBEDDING_MODEL_MAX_CHUNK_LENGTH);

  return 1_000;
}

function toChunks(arr, size) {
  return Array.from({ length: Math.ceil(arr.length / size) }, (_v, i) =>
    arr.slice(i * size, i * size + size)
  );
}

module.exports = {
  getEmbeddingEngineSelection,
  maximumChunkLength,
  getVectorDbClass,
  getLLMProviderClass,
  getLLMProvider,
  toChunks,
};<|MERGE_RESOLUTION|>--- conflicted
+++ resolved
@@ -203,15 +203,12 @@
     case "ppio":
       const { PPIOLLM } = require("../AiProviders/ppio");
       return new PPIOLLM(embedder, model);
-<<<<<<< HEAD
+    case "dpais":
+      const { DellProAiStudioLLM } = require("../AiProviders/dellProAiStudio");
+      return new DellProAiStudioLLM(embedder, model);
     case "flowiseai":
       const { FlowiseLLM } = require("../AiProviders/flowise");
       return new FlowiseLLM(embedder, model);
-=======
-    case "dpais":
-      const { DellProAiStudioLLM } = require("../AiProviders/dellProAiStudio");
-      return new DellProAiStudioLLM(embedder, model);
->>>>>>> 3bbceb82
     default:
       throw new Error(
         `ENV: No valid LLM_PROVIDER value found in environment! Using ${process.env.LLM_PROVIDER}`
