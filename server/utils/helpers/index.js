/**
 * File Attachment for automatic upload on the chat container page.
 * @typedef Attachment
 * @property {string} name - the given file name
 * @property {string} mime - the given file mime
 * @property {string} contentString - full base64 encoded string of file
 */

/**
 * @typedef {Object} ResponseMetrics
 * @property {number} prompt_tokens - The number of prompt tokens used
 * @property {number} completion_tokens - The number of completion tokens used
 * @property {number} total_tokens - The total number of tokens used
 * @property {number} outputTps - The output tokens per second
 * @property {number} duration - The duration of the request in seconds
 *
 * @typedef {Object} ChatMessage
 * @property {string} role - The role of the message sender (e.g. 'user', 'assistant', 'system')
 * @property {string} content - The content of the message
 *
 * @typedef {Object} ChatCompletionResponse
 * @property {string} textResponse - The text response from the LLM
 * @property {ResponseMetrics} metrics - The response metrics
 *
 * @typedef {Object} ChatCompletionOptions
 * @property {number} temperature - The sampling temperature for the LLM response
 *
 * @typedef {function(Array<ChatMessage>, ChatCompletionOptions): Promise<ChatCompletionResponse>} getChatCompletionFunction
 *
 * @typedef {function(Array<ChatMessage>, ChatCompletionOptions): Promise<import("./chat/LLMPerformanceMonitor").MonitoredStream>} streamGetChatCompletionFunction
 */

/**
 * @typedef {Object} BaseLLMProvider - A basic llm provider object
 * @property {Function} streamingEnabled - Checks if streaming is enabled for chat completions.
 * @property {Function} promptWindowLimit - Returns the token limit for the current model.
 * @property {Function} isValidChatCompletionModel - Validates if the provided model is suitable for chat completion.
 * @property {Function} constructPrompt - Constructs a formatted prompt for the chat completion request.
 * @property {getChatCompletionFunction} getChatCompletion - Gets a chat completion response from OpenAI.
 * @property {streamGetChatCompletionFunction} streamGetChatCompletion - Streams a chat completion response from OpenAI.
 * @property {Function} handleStream - Handles the streaming response.
 * @property {Function} embedTextInput - Embeds the provided text input using the specified embedder.
 * @property {Function} embedChunks - Embeds multiple chunks of text using the specified embedder.
 * @property {Function} compressMessages - Compresses chat messages to fit within the token limit.
 */

/**
 * @typedef {Object} BaseLLMProviderClass - Class method of provider - not instantiated
 * @property {function(string): number} promptWindowLimit - Returns the token limit for the provided model.
 */

/**
 * @typedef {Object} BaseVectorDatabaseProvider
 * @property {string} name - The name of the Vector Database instance.
 * @property {Function} connect - Connects to the Vector Database client.
 * @property {Function} totalVectors - Returns the total number of vectors in the database.
 * @property {Function} namespaceCount - Returns the count of vectors in a given namespace.
 * @property {Function} similarityResponse - Performs a similarity search on a given namespace.
 * @property {Function} rerankedSimilarityResponse - Performs a similarity search on a given namespace with reranking (if supported by provider).
 * @property {Function} namespace - Retrieves the specified namespace collection.
 * @property {Function} hasNamespace - Checks if a namespace exists.
 * @property {Function} namespaceExists - Verifies if a namespace exists in the client.
 * @property {Function} deleteVectorsInNamespace - Deletes all vectors in a specified namespace.
 * @property {Function} deleteDocumentFromNamespace - Deletes a document from a specified namespace.
 * @property {Function} addDocumentToNamespace - Adds a document to a specified namespace.
 * @property {Function} performSimilaritySearch - Performs a similarity search in the namespace.
 */

/**
 * @typedef {Object} BaseEmbedderProvider
 * @property {string} model - The model used for embedding.
 * @property {number} maxConcurrentChunks - The maximum number of chunks processed concurrently.
 * @property {number} embeddingMaxChunkLength - The maximum length of each chunk for embedding.
 * @property {Function} embedTextInput - Embeds a single text input.
 * @property {Function} embedChunks - Embeds multiple chunks of text.
 */

/**
 * Gets the systems current vector database provider.
 * @param {('pinecone' | 'chroma' | 'lancedb' | 'weaviate' | 'qdrant' | 'milvus' | 'zilliz' | 'astra') | null} getExactly - If provided, this will return an explit provider.
 * @returns { BaseVectorDatabaseProvider}
 */
function getVectorDbClass(getExactly = null) {
  const vectorSelection = getExactly ?? process.env.VECTOR_DB ?? "lancedb";
  switch (vectorSelection) {
    case "pinecone":
      const { Pinecone } = require("../vectorDbProviders/pinecone");
      return Pinecone;
    case "chroma":
      const { Chroma } = require("../vectorDbProviders/chroma");
      return Chroma;
    case "lancedb":
      const { LanceDb } = require("../vectorDbProviders/lance");
      return LanceDb;
    case "weaviate":
      const { Weaviate } = require("../vectorDbProviders/weaviate");
      return Weaviate;
    case "qdrant":
      const { QDrant } = require("../vectorDbProviders/qdrant");
      return QDrant;
    case "milvus":
      const { Milvus } = require("../vectorDbProviders/milvus");
      return Milvus;
    case "zilliz":
      const { Zilliz } = require("../vectorDbProviders/zilliz");
      return Zilliz;
    case "astra":
      const { AstraDB } = require("../vectorDbProviders/astra");
      return AstraDB;
    case "pgvector":
      const { PGVector } = require("../vectorDbProviders/pgvector");
      return PGVector;
    default:
      throw new Error("ENV: No VECTOR_DB value found in environment!");
  }
}

/**
 * Returns the LLMProvider with its embedder attached via system or via defined provider.
 * @param {{provider: string | null, model: string | null} | null} params - Initialize params for LLMs provider
 * @returns {BaseLLMProvider}
 */
function getLLMProvider({ provider = null, model = null } = {}) {
  const LLMSelection = provider ?? process.env.LLM_PROVIDER ?? "openai";
  const embedder = getEmbeddingEngineSelection();

  switch (LLMSelection) {
    case "openai":
      const { OpenAiLLM } = require("../AiProviders/openAi");
      return new OpenAiLLM(embedder, model);
    case "azure":
      const { AzureOpenAiLLM } = require("../AiProviders/azureOpenAi");
      return new AzureOpenAiLLM(embedder, model);
    case "anthropic":
      const { AnthropicLLM } = require("../AiProviders/anthropic");
      return new AnthropicLLM(embedder, model);
    case "gemini":
      const { GeminiLLM } = require("../AiProviders/gemini");
      return new GeminiLLM(embedder, model);
    case "lmstudio":
      const { LMStudioLLM } = require("../AiProviders/lmStudio");
      return new LMStudioLLM(embedder, model);
    case "localai":
      const { LocalAiLLM } = require("../AiProviders/localAi");
      return new LocalAiLLM(embedder, model);
    case "ollama":
      const { OllamaAILLM } = require("../AiProviders/ollama");
      return new OllamaAILLM(embedder, model);
    case "togetherai":
      const { TogetherAiLLM } = require("../AiProviders/togetherAi");
      return new TogetherAiLLM(embedder, model);
    case "fireworksai":
      const { FireworksAiLLM } = require("../AiProviders/fireworksAi");
      return new FireworksAiLLM(embedder, model);
    case "perplexity":
      const { PerplexityLLM } = require("../AiProviders/perplexity");
      return new PerplexityLLM(embedder, model);
    case "openrouter":
      const { OpenRouterLLM } = require("../AiProviders/openRouter");
      return new OpenRouterLLM(embedder, model);
    case "mistral":
      const { MistralLLM } = require("../AiProviders/mistral");
      return new MistralLLM(embedder, model);
    case "huggingface":
      const { HuggingFaceLLM } = require("../AiProviders/huggingface");
      return new HuggingFaceLLM(embedder, model);
    case "groq":
      const { GroqLLM } = require("../AiProviders/groq");
      return new GroqLLM(embedder, model);
    case "koboldcpp":
      const { KoboldCPPLLM } = require("../AiProviders/koboldCPP");
      return new KoboldCPPLLM(embedder, model);
    case "textgenwebui":
      const { TextGenWebUILLM } = require("../AiProviders/textGenWebUI");
      return new TextGenWebUILLM(embedder, model);
    case "cohere":
      const { CohereLLM } = require("../AiProviders/cohere");
      return new CohereLLM(embedder, model);
    case "litellm":
      const { LiteLLM } = require("../AiProviders/liteLLM");
      return new LiteLLM(embedder, model);
    case "generic-openai":
      const { GenericOpenAiLLM } = require("../AiProviders/genericOpenAi");
      return new GenericOpenAiLLM(embedder, model);
    case "bedrock":
      const { AWSBedrockLLM } = require("../AiProviders/bedrock");
      return new AWSBedrockLLM(embedder, model);
    case "deepseek":
      const { DeepSeekLLM } = require("../AiProviders/deepseek");
      return new DeepSeekLLM(embedder, model);
    case "apipie":
      const { ApiPieLLM } = require("../AiProviders/apipie");
      return new ApiPieLLM(embedder, model);
    case "novita":
      const { NovitaLLM } = require("../AiProviders/novita");
      return new NovitaLLM(embedder, model);
    case "xai":
      const { XAiLLM } = require("../AiProviders/xai");
      return new XAiLLM(embedder, model);
    case "nvidia-nim":
      const { NvidiaNimLLM } = require("../AiProviders/nvidiaNim");
      return new NvidiaNimLLM(embedder, model);
    case "ppio":
      const { PPIOLLM } = require("../AiProviders/ppio");
      return new PPIOLLM(embedder, model);
<<<<<<< HEAD
    case "aimlapi":
      const { AimlApiLLM } = require("../AiProviders/aimlapi");
      return new AimlApiLLM(embedder, model);
=======
    case "moonshotai":
      const { MoonshotAiLLM } = require("../AiProviders/moonshotAi");
      return new MoonshotAiLLM(embedder, model);
>>>>>>> a230a44f
    case "dpais":
      const { DellProAiStudioLLM } = require("../AiProviders/dellProAiStudio");
      return new DellProAiStudioLLM(embedder, model);
    default:
      throw new Error(
        `ENV: No valid LLM_PROVIDER value found in environment! Using ${process.env.LLM_PROVIDER}`
      );
  }
}

/**
 * Returns the EmbedderProvider by itself to whatever is currently in the system settings.
 * @returns {BaseEmbedderProvider}
 */
function getEmbeddingEngineSelection() {
  const { NativeEmbedder } = require("../EmbeddingEngines/native");
  const engineSelection = process.env.EMBEDDING_ENGINE;
  switch (engineSelection) {
    case "openai":
      const { OpenAiEmbedder } = require("../EmbeddingEngines/openAi");
      return new OpenAiEmbedder();
    case "azure":
      const {
        AzureOpenAiEmbedder,
      } = require("../EmbeddingEngines/azureOpenAi");
      return new AzureOpenAiEmbedder();
    case "localai":
      const { LocalAiEmbedder } = require("../EmbeddingEngines/localAi");
      return new LocalAiEmbedder();
    case "ollama":
      const { OllamaEmbedder } = require("../EmbeddingEngines/ollama");
      return new OllamaEmbedder();
    case "native":
      return new NativeEmbedder();
    case "lmstudio":
      const { LMStudioEmbedder } = require("../EmbeddingEngines/lmstudio");
      return new LMStudioEmbedder();
    case "cohere":
      const { CohereEmbedder } = require("../EmbeddingEngines/cohere");
      return new CohereEmbedder();
    case "voyageai":
      const { VoyageAiEmbedder } = require("../EmbeddingEngines/voyageAi");
      return new VoyageAiEmbedder();
    case "litellm":
      const { LiteLLMEmbedder } = require("../EmbeddingEngines/liteLLM");
      return new LiteLLMEmbedder();
    case "mistral":
      const { MistralEmbedder } = require("../EmbeddingEngines/mistral");
      return new MistralEmbedder();
    case "generic-openai":
      const {
        GenericOpenAiEmbedder,
      } = require("../EmbeddingEngines/genericOpenAi");
      return new GenericOpenAiEmbedder();
    case "gemini":
      const { GeminiEmbedder } = require("../EmbeddingEngines/gemini");
      return new GeminiEmbedder();
    case "aimlapi":
      const { AimlApiEmbedder } = require("../EmbeddingEngines/aimlapi");
      return new AimlApiEmbedder();
    default:
      return new NativeEmbedder();
  }
}

/**
 * Returns the LLMProviderClass - this is a helper method to access static methods on a class
 * @param {{provider: string | null} | null} params - Initialize params for LLMs provider
 * @returns {BaseLLMProviderClass}
 */
function getLLMProviderClass({ provider = null } = {}) {
  switch (provider) {
    case "openai":
      const { OpenAiLLM } = require("../AiProviders/openAi");
      return OpenAiLLM;
    case "azure":
      const { AzureOpenAiLLM } = require("../AiProviders/azureOpenAi");
      return AzureOpenAiLLM;
    case "anthropic":
      const { AnthropicLLM } = require("../AiProviders/anthropic");
      return AnthropicLLM;
    case "gemini":
      const { GeminiLLM } = require("../AiProviders/gemini");
      return GeminiLLM;
    case "lmstudio":
      const { LMStudioLLM } = require("../AiProviders/lmStudio");
      return LMStudioLLM;
    case "localai":
      const { LocalAiLLM } = require("../AiProviders/localAi");
      return LocalAiLLM;
    case "ollama":
      const { OllamaAILLM } = require("../AiProviders/ollama");
      return OllamaAILLM;
    case "togetherai":
      const { TogetherAiLLM } = require("../AiProviders/togetherAi");
      return TogetherAiLLM;
    case "fireworksai":
      const { FireworksAiLLM } = require("../AiProviders/fireworksAi");
      return FireworksAiLLM;
    case "perplexity":
      const { PerplexityLLM } = require("../AiProviders/perplexity");
      return PerplexityLLM;
    case "openrouter":
      const { OpenRouterLLM } = require("../AiProviders/openRouter");
      return OpenRouterLLM;
    case "mistral":
      const { MistralLLM } = require("../AiProviders/mistral");
      return MistralLLM;
    case "huggingface":
      const { HuggingFaceLLM } = require("../AiProviders/huggingface");
      return HuggingFaceLLM;
    case "groq":
      const { GroqLLM } = require("../AiProviders/groq");
      return GroqLLM;
    case "koboldcpp":
      const { KoboldCPPLLM } = require("../AiProviders/koboldCPP");
      return KoboldCPPLLM;
    case "textgenwebui":
      const { TextGenWebUILLM } = require("../AiProviders/textGenWebUI");
      return TextGenWebUILLM;
    case "cohere":
      const { CohereLLM } = require("../AiProviders/cohere");
      return CohereLLM;
    case "litellm":
      const { LiteLLM } = require("../AiProviders/liteLLM");
      return LiteLLM;
    case "generic-openai":
      const { GenericOpenAiLLM } = require("../AiProviders/genericOpenAi");
      return GenericOpenAiLLM;
    case "bedrock":
      const { AWSBedrockLLM } = require("../AiProviders/bedrock");
      return AWSBedrockLLM;
    case "deepseek":
      const { DeepSeekLLM } = require("../AiProviders/deepseek");
      return DeepSeekLLM;
    case "apipie":
      const { ApiPieLLM } = require("../AiProviders/apipie");
      return ApiPieLLM;
    case "novita":
      const { NovitaLLM } = require("../AiProviders/novita");
      return NovitaLLM;
    case "xai":
      const { XAiLLM } = require("../AiProviders/xai");
      return XAiLLM;
    case "nvidia-nim":
      const { NvidiaNimLLM } = require("../AiProviders/nvidiaNim");
      return NvidiaNimLLM;
    case "ppio":
      const { PPIOLLM } = require("../AiProviders/ppio");
      return PPIOLLM;
    case "aimlapi":
      const { AimlApiLLM } = require("../AiProviders/aimlapi");
      return AimlApiLLM;
    case "dpais":
      const { DellProAiStudioLLM } = require("../AiProviders/dellProAiStudio");
      return DellProAiStudioLLM;
    case "moonshotai":
      const { MoonshotAiLLM } = require("../AiProviders/moonshotAi");
      return MoonshotAiLLM;
    default:
      return null;
  }
}

/**
 * Returns the defined model (if available) for the given provider.
 * @param {{provider: string | null} | null} params - Initialize params for LLMs provider
 * @returns {string | null}
 */
function getBaseLLMProviderModel({ provider = null } = {}) {
  switch (provider) {
    case "openai":
      return process.env.OPEN_MODEL_PREF;
    case "azure":
      return process.env.OPEN_MODEL_PREF;
    case "anthropic":
      return process.env.ANTHROPIC_MODEL_PREF;
    case "gemini":
      return process.env.GEMINI_LLM_MODEL_PREF;
    case "lmstudio":
      return process.env.LMSTUDIO_MODEL_PREF;
    case "localai":
      return process.env.LOCAL_AI_MODEL_PREF;
    case "ollama":
      return process.env.OLLAMA_MODEL_PREF;
    case "togetherai":
      return process.env.TOGETHER_AI_MODEL_PREF;
    case "fireworksai":
      return process.env.FIREWORKS_AI_LLM_MODEL_PREF;
    case "perplexity":
      return process.env.PERPLEXITY_MODEL_PREF;
    case "openrouter":
      return process.env.OPENROUTER_MODEL_PREF;
    case "mistral":
      return process.env.MISTRAL_MODEL_PREF;
    case "huggingface":
      return null;
    case "groq":
      return process.env.GROQ_MODEL_PREF;
    case "koboldcpp":
      return process.env.KOBOLD_CPP_MODEL_PREF;
    case "textgenwebui":
      return null;
    case "cohere":
      return process.env.COHERE_MODEL_PREF;
    case "litellm":
      return process.env.LITE_LLM_MODEL_PREF;
    case "generic-openai":
      return process.env.GENERIC_OPEN_AI_MODEL_PREF;
    case "bedrock":
      return process.env.AWS_BEDROCK_LLM_MODEL_PREFERENCE;
    case "deepseek":
      return process.env.DEEPSEEK_MODEL_PREF;
    case "apipie":
      return process.env.APIPIE_LLM_MODEL_PREF;
    case "novita":
      return process.env.NOVITA_LLM_MODEL_PREF;
    case "xai":
      return process.env.XAI_LLM_MODEL_PREF;
    case "nvidia-nim":
      return process.env.NVIDIA_NIM_LLM_MODEL_PREF;
    case "ppio":
<<<<<<< HEAD
      return process.env.PPIO_API_KEY;
    case "aimlapi":
      return process.env.AIML_MODEL_PREF;
=======
      return process.env.PPIO_MODEL_PREF;
>>>>>>> a230a44f
    case "dpais":
      return process.env.DPAIS_LLM_MODEL_PREF;
    case "moonshotai":
      return process.env.MOONSHOT_AI_MODEL_PREF;
    default:
      return null;
  }
}

// Some models have lower restrictions on chars that can be encoded in a single pass
// and by default we assume it can handle 1,000 chars, but some models use work with smaller
// chars so here we can override that value when embedding information.
function maximumChunkLength() {
  if (
    !!process.env.EMBEDDING_MODEL_MAX_CHUNK_LENGTH &&
    !isNaN(process.env.EMBEDDING_MODEL_MAX_CHUNK_LENGTH) &&
    Number(process.env.EMBEDDING_MODEL_MAX_CHUNK_LENGTH) > 1
  )
    return Number(process.env.EMBEDDING_MODEL_MAX_CHUNK_LENGTH);

  return 1_000;
}

function toChunks(arr, size) {
  return Array.from({ length: Math.ceil(arr.length / size) }, (_v, i) =>
    arr.slice(i * size, i * size + size)
  );
}

module.exports = {
  getEmbeddingEngineSelection,
  maximumChunkLength,
  getVectorDbClass,
  getLLMProviderClass,
  getBaseLLMProviderModel,
  getLLMProvider,
  toChunks,
};<|MERGE_RESOLUTION|>--- conflicted
+++ resolved
@@ -203,15 +203,12 @@
     case "ppio":
       const { PPIOLLM } = require("../AiProviders/ppio");
       return new PPIOLLM(embedder, model);
-<<<<<<< HEAD
     case "aimlapi":
       const { AimlApiLLM } = require("../AiProviders/aimlapi");
       return new AimlApiLLM(embedder, model);
-=======
     case "moonshotai":
       const { MoonshotAiLLM } = require("../AiProviders/moonshotAi");
       return new MoonshotAiLLM(embedder, model);
->>>>>>> a230a44f
     case "dpais":
       const { DellProAiStudioLLM } = require("../AiProviders/dellProAiStudio");
       return new DellProAiStudioLLM(embedder, model);
@@ -434,13 +431,9 @@
     case "nvidia-nim":
       return process.env.NVIDIA_NIM_LLM_MODEL_PREF;
     case "ppio":
-<<<<<<< HEAD
-      return process.env.PPIO_API_KEY;
+      return process.env.PPIO_MODEL_PREF;
     case "aimlapi":
       return process.env.AIML_MODEL_PREF;
-=======
-      return process.env.PPIO_MODEL_PREF;
->>>>>>> a230a44f
     case "dpais":
       return process.env.DPAIS_LLM_MODEL_PREF;
     case "moonshotai":
