--- conflicted
+++ resolved
@@ -94,12 +94,7 @@
       const { ChromaCloud } = require("../vectorDbProviders/chromacloud");
       return new ChromaCloud();
     case "lancedb":
-<<<<<<< HEAD
       return new LanceDb();
-=======
-      const { LanceDb } = require("../vectorDbProviders/lance");
-      return LanceDb;
->>>>>>> 664f466e
     case "weaviate":
       const { Weaviate } = require("../vectorDbProviders/weaviate");
       return new Weaviate();
@@ -122,12 +117,8 @@
       console.error(
         `\x1b[31m[ENV ERROR]\x1b[0m No VECTOR_DB value found in environment! Falling back to LanceDB`
       );
-<<<<<<< HEAD
-      return new LanceDb();
-=======
       const { LanceDb: DefaultLanceDb } = require("../vectorDbProviders/lance");
-      return DefaultLanceDb;
->>>>>>> 664f466e
+      return new DefaultLanceDb();
   }
 }
 
