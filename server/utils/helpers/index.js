--- conflicted
+++ resolved
@@ -216,11 +216,6 @@
     case "dpais":
       const { DellProAiStudioLLM } = require("../AiProviders/dellProAiStudio");
       return new DellProAiStudioLLM(embedder, model);
-<<<<<<< HEAD
-    case "giteeai":
-      const { GiteeAILLM } = require("../AiProviders/giteeai");
-      return new GiteeAILLM(embedder, model);
-=======
     case "cometapi":
       const { CometApiLLM } = require("../AiProviders/cometapi");
       return new CometApiLLM(embedder, model);
@@ -230,7 +225,9 @@
     case "zai":
       const { ZAiLLM } = require("../AiProviders/zai");
       return new ZAiLLM(embedder, model);
->>>>>>> 66e44f65
+    case "giteeai":
+      const { GiteeAILLM } = require("../AiProviders/giteeai");
+      return new GiteeAILLM(embedder, model);
     default:
       throw new Error(
         `ENV: No valid LLM_PROVIDER value found in environment! Using ${process.env.LLM_PROVIDER}`
