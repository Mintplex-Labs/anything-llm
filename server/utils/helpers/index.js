/**
 * File Attachment for automatic upload on the chat container page.
 * @typedef Attachment
 * @property {string} name - the given file name
 * @property {string} mime - the given file mime
 * @property {string} contentString - full base64 encoded string of file
 */

/**
 * @typedef {Object} BaseLLMProvider - A basic llm provider object
 * @property {Function} streamingEnabled - Checks if streaming is enabled for chat completions.
 * @property {Function} promptWindowLimit - Returns the token limit for the current model.
 * @property {Function} isValidChatCompletionModel - Validates if the provided model is suitable for chat completion.
 * @property {Function} constructPrompt - Constructs a formatted prompt for the chat completion request.
 * @property {Function} getChatCompletion - Gets a chat completion response from OpenAI.
 * @property {Function} streamGetChatCompletion - Streams a chat completion response from OpenAI.
 * @property {Function} handleStream - Handles the streaming response.
 * @property {Function} embedTextInput - Embeds the provided text input using the specified embedder.
 * @property {Function} embedChunks - Embeds multiple chunks of text using the specified embedder.
 * @property {Function} compressMessages - Compresses chat messages to fit within the token limit.
 */

/**
 * @typedef {Object} BaseLLMProviderClass - Class method of provider - not instantiated
 * @property {function(string): number} promptWindowLimit - Returns the token limit for the provided model.
 */

/**
 * @typedef {Object} BaseVectorDatabaseProvider
 * @property {string} name - The name of the Vector Database instance.
 * @property {Function} connect - Connects to the Vector Database client.
 * @property {Function} totalVectors - Returns the total number of vectors in the database.
 * @property {Function} namespaceCount - Returns the count of vectors in a given namespace.
 * @property {Function} similarityResponse - Performs a similarity search on a given namespace.
 * @property {Function} namespace - Retrieves the specified namespace collection.
 * @property {Function} hasNamespace - Checks if a namespace exists.
 * @property {Function} namespaceExists - Verifies if a namespace exists in the client.
 * @property {Function} deleteVectorsInNamespace - Deletes all vectors in a specified namespace.
 * @property {Function} deleteDocumentFromNamespace - Deletes a document from a specified namespace.
 * @property {Function} addDocumentToNamespace - Adds a document to a specified namespace.
 * @property {Function} performSimilaritySearch - Performs a similarity search in the namespace.
 */

/**
 * @typedef {Object} BaseEmbedderProvider
 * @property {string} model - The model used for embedding.
 * @property {number} maxConcurrentChunks - The maximum number of chunks processed concurrently.
 * @property {number} embeddingMaxChunkLength - The maximum length of each chunk for embedding.
 * @property {Function} embedTextInput - Embeds a single text input.
 * @property {Function} embedChunks - Embeds multiple chunks of text.
 */

/**
 * Gets the systems current vector database provider.
 * @returns { BaseVectorDatabaseProvider}
 */
function getVectorDbClass() {
  const vectorSelection = process.env.VECTOR_DB || "lancedb";
  switch (vectorSelection) {
    case "pinecone":
      const { Pinecone } = require("../vectorDbProviders/pinecone");
      return Pinecone;
    case "chroma":
      const { Chroma } = require("../vectorDbProviders/chroma");
      return Chroma;
    case "lancedb":
      const { LanceDb } = require("../vectorDbProviders/lance");
      return LanceDb;
    case "weaviate":
      const { Weaviate } = require("../vectorDbProviders/weaviate");
      return Weaviate;
    case "qdrant":
      const { QDrant } = require("../vectorDbProviders/qdrant");
      return QDrant;
    case "milvus":
      const { Milvus } = require("../vectorDbProviders/milvus");
      return Milvus;
    case "zilliz":
      const { Zilliz } = require("../vectorDbProviders/zilliz");
      return Zilliz;
    case "astra":
      const { AstraDB } = require("../vectorDbProviders/astra");
      return AstraDB;
    default:
      throw new Error("ENV: No VECTOR_DB value found in environment!");
  }
}

/**
 * Returns the LLMProvider with its embedder attached via system or via defined provider.
 * @param {{provider: string | null, model: string | null} | null} params - Initialize params for LLMs provider
 * @returns {BaseLLMProvider}
 */
function getLLMProvider({ provider = null, model = null } = {}) {
  const LLMSelection = provider ?? process.env.LLM_PROVIDER ?? "openai";
  const embedder = getEmbeddingEngineSelection();

  switch (LLMSelection) {
    case "openai":
      const { OpenAiLLM } = require("../AiProviders/openAi");
      return new OpenAiLLM(embedder, model);
    case "azure":
      const { AzureOpenAiLLM } = require("../AiProviders/azureOpenAi");
      return new AzureOpenAiLLM(embedder, model);
    case "anthropic":
      const { AnthropicLLM } = require("../AiProviders/anthropic");
      return new AnthropicLLM(embedder, model);
    case "gemini":
      const { GeminiLLM } = require("../AiProviders/gemini");
      return new GeminiLLM(embedder, model);
    case "lmstudio":
      const { LMStudioLLM } = require("../AiProviders/lmStudio");
      return new LMStudioLLM(embedder, model);
    case "localai":
      const { LocalAiLLM } = require("../AiProviders/localAi");
      return new LocalAiLLM(embedder, model);
    case "ollama":
      const { OllamaAILLM } = require("../AiProviders/ollama");
      return new OllamaAILLM(embedder, model);
    case "togetherai":
      const { TogetherAiLLM } = require("../AiProviders/togetherAi");
      return new TogetherAiLLM(embedder, model);
    case "fireworksai":
      const { FireworksAiLLM } = require("../AiProviders/fireworksAi");
      return new FireworksAiLLM(embedder, model);
    case "perplexity":
      const { PerplexityLLM } = require("../AiProviders/perplexity");
      return new PerplexityLLM(embedder, model);
    case "openrouter":
      const { OpenRouterLLM } = require("../AiProviders/openRouter");
      return new OpenRouterLLM(embedder, model);
    case "mistral":
      const { MistralLLM } = require("../AiProviders/mistral");
      return new MistralLLM(embedder, model);
    case "native":
      const { NativeLLM } = require("../AiProviders/native");
      return new NativeLLM(embedder, model);
    case "huggingface":
      const { HuggingFaceLLM } = require("../AiProviders/huggingface");
      return new HuggingFaceLLM(embedder, model);
    case "groq":
      const { GroqLLM } = require("../AiProviders/groq");
      return new GroqLLM(embedder, model);
    case "koboldcpp":
      const { KoboldCPPLLM } = require("../AiProviders/koboldCPP");
      return new KoboldCPPLLM(embedder, model);
    case "textgenwebui":
      const { TextGenWebUILLM } = require("../AiProviders/textGenWebUI");
      return new TextGenWebUILLM(embedder, model);
    case "cohere":
      const { CohereLLM } = require("../AiProviders/cohere");
      return new CohereLLM(embedder, model);
    case "litellm":
      const { LiteLLM } = require("../AiProviders/liteLLM");
      return new LiteLLM(embedder, model);
    case "generic-openai":
      const { GenericOpenAiLLM } = require("../AiProviders/genericOpenAi");
      return new GenericOpenAiLLM(embedder, model);
    case "bedrock":
      const { AWSBedrockLLM } = require("../AiProviders/bedrock");
      return new AWSBedrockLLM(embedder, model);
    case "deepseek":
      const { DeepSeekLLM } = require("../AiProviders/deepseek");
      return new DeepSeekLLM(embedder, model);
    case "apipie":
      const { ApiPieLLM } = require("../AiProviders/apipie");
      return new ApiPieLLM(embedder, model);
<<<<<<< HEAD
    case "novita":
      const { NovitaLLM } = require("../AiProviders/novita");
      return new NovitaLLM(embedder, model);
=======
    case "xai":
      const { XAiLLM } = require("../AiProviders/xai");
      return new XAiLLM(embedder, model);
>>>>>>> 79ce26de
    default:
      throw new Error(
        `ENV: No valid LLM_PROVIDER value found in environment! Using ${process.env.LLM_PROVIDER}`
      );
  }
}

/**
 * Returns the EmbedderProvider by itself to whatever is currently in the system settings.
 * @returns {BaseEmbedderProvider}
 */
function getEmbeddingEngineSelection() {
  const { NativeEmbedder } = require("../EmbeddingEngines/native");
  const engineSelection = process.env.EMBEDDING_ENGINE;
  switch (engineSelection) {
    case "openai":
      const { OpenAiEmbedder } = require("../EmbeddingEngines/openAi");
      return new OpenAiEmbedder();
    case "azure":
      const {
        AzureOpenAiEmbedder,
      } = require("../EmbeddingEngines/azureOpenAi");
      return new AzureOpenAiEmbedder();
    case "localai":
      const { LocalAiEmbedder } = require("../EmbeddingEngines/localAi");
      return new LocalAiEmbedder();
    case "ollama":
      const { OllamaEmbedder } = require("../EmbeddingEngines/ollama");
      return new OllamaEmbedder();
    case "native":
      return new NativeEmbedder();
    case "lmstudio":
      const { LMStudioEmbedder } = require("../EmbeddingEngines/lmstudio");
      return new LMStudioEmbedder();
    case "cohere":
      const { CohereEmbedder } = require("../EmbeddingEngines/cohere");
      return new CohereEmbedder();
    case "voyageai":
      const { VoyageAiEmbedder } = require("../EmbeddingEngines/voyageAi");
      return new VoyageAiEmbedder();
    case "litellm":
      const { LiteLLMEmbedder } = require("../EmbeddingEngines/liteLLM");
      return new LiteLLMEmbedder();
    case "generic-openai":
      const {
        GenericOpenAiEmbedder,
      } = require("../EmbeddingEngines/genericOpenAi");
      return new GenericOpenAiEmbedder();
    default:
      return new NativeEmbedder();
  }
}

/**
 * Returns the LLMProviderClass - this is a helper method to access static methods on a class
 * @param {{provider: string | null} | null} params - Initialize params for LLMs provider
 * @returns {BaseLLMProviderClass}
 */
function getLLMProviderClass({ provider = null } = {}) {
  switch (provider) {
    case "openai":
      const { OpenAiLLM } = require("../AiProviders/openAi");
      return OpenAiLLM;
    case "azure":
      const { AzureOpenAiLLM } = require("../AiProviders/azureOpenAi");
      return AzureOpenAiLLM;
    case "anthropic":
      const { AnthropicLLM } = require("../AiProviders/anthropic");
      return AnthropicLLM;
    case "gemini":
      const { GeminiLLM } = require("../AiProviders/gemini");
      return GeminiLLM;
    case "lmstudio":
      const { LMStudioLLM } = require("../AiProviders/lmStudio");
      return LMStudioLLM;
    case "localai":
      const { LocalAiLLM } = require("../AiProviders/localAi");
      return LocalAiLLM;
    case "ollama":
      const { OllamaAILLM } = require("../AiProviders/ollama");
      return OllamaAILLM;
    case "togetherai":
      const { TogetherAiLLM } = require("../AiProviders/togetherAi");
      return TogetherAiLLM;
    case "fireworksai":
      const { FireworksAiLLM } = require("../AiProviders/fireworksAi");
      return FireworksAiLLM;
    case "perplexity":
      const { PerplexityLLM } = require("../AiProviders/perplexity");
      return PerplexityLLM;
    case "openrouter":
      const { OpenRouterLLM } = require("../AiProviders/openRouter");
      return OpenRouterLLM;
    case "mistral":
      const { MistralLLM } = require("../AiProviders/mistral");
      return MistralLLM;
    case "native":
      const { NativeLLM } = require("../AiProviders/native");
      return NativeLLM;
    case "huggingface":
      const { HuggingFaceLLM } = require("../AiProviders/huggingface");
      return HuggingFaceLLM;
    case "groq":
      const { GroqLLM } = require("../AiProviders/groq");
      return GroqLLM;
    case "koboldcpp":
      const { KoboldCPPLLM } = require("../AiProviders/koboldCPP");
      return KoboldCPPLLM;
    case "textgenwebui":
      const { TextGenWebUILLM } = require("../AiProviders/textGenWebUI");
      return TextGenWebUILLM;
    case "cohere":
      const { CohereLLM } = require("../AiProviders/cohere");
      return CohereLLM;
    case "litellm":
      const { LiteLLM } = require("../AiProviders/liteLLM");
      return LiteLLM;
    case "generic-openai":
      const { GenericOpenAiLLM } = require("../AiProviders/genericOpenAi");
      return GenericOpenAiLLM;
    case "bedrock":
      const { AWSBedrockLLM } = require("../AiProviders/bedrock");
      return AWSBedrockLLM;
    case "deepseek":
      const { DeepSeekLLM } = require("../AiProviders/deepseek");
      return DeepSeekLLM;
    case "apipie":
      const { ApiPieLLM } = require("../AiProviders/apipie");
      return ApiPieLLM;
    case "xai":
      const { XAiLLM } = require("../AiProviders/xai");
      return XAiLLM;
    default:
      return null;
  }
}

// Some models have lower restrictions on chars that can be encoded in a single pass
// and by default we assume it can handle 1,000 chars, but some models use work with smaller
// chars so here we can override that value when embedding information.
function maximumChunkLength() {
  if (
    !!process.env.EMBEDDING_MODEL_MAX_CHUNK_LENGTH &&
    !isNaN(process.env.EMBEDDING_MODEL_MAX_CHUNK_LENGTH) &&
    Number(process.env.EMBEDDING_MODEL_MAX_CHUNK_LENGTH) > 1
  )
    return Number(process.env.EMBEDDING_MODEL_MAX_CHUNK_LENGTH);

  return 1_000;
}

function toChunks(arr, size) {
  return Array.from({ length: Math.ceil(arr.length / size) }, (_v, i) =>
    arr.slice(i * size, i * size + size)
  );
}

module.exports = {
  getEmbeddingEngineSelection,
  maximumChunkLength,
  getVectorDbClass,
  getLLMProviderClass,
  getLLMProvider,
  toChunks,
};<|MERGE_RESOLUTION|>--- conflicted
+++ resolved
@@ -165,15 +165,12 @@
     case "apipie":
       const { ApiPieLLM } = require("../AiProviders/apipie");
       return new ApiPieLLM(embedder, model);
-<<<<<<< HEAD
     case "novita":
       const { NovitaLLM } = require("../AiProviders/novita");
       return new NovitaLLM(embedder, model);
-=======
     case "xai":
       const { XAiLLM } = require("../AiProviders/xai");
       return new XAiLLM(embedder, model);
->>>>>>> 79ce26de
     default:
       throw new Error(
         `ENV: No valid LLM_PROVIDER value found in environment! Using ${process.env.LLM_PROVIDER}`
