function getVectorDbClass() {
  const vectorSelection = process.env.VECTOR_DB || "pinecone";
  switch (vectorSelection) {
    case "pinecone":
      const { Pinecone } = require("../vectorDbProviders/pinecone");
      return Pinecone;
    case "chroma":
      const { Chroma } = require("../vectorDbProviders/chroma");
      return Chroma;
    case "lancedb":
      const { LanceDb } = require("../vectorDbProviders/lance");
      return LanceDb;
    case "weaviate":
      const { Weaviate } = require("../vectorDbProviders/weaviate");
      return Weaviate;
    case "qdrant":
      const { QDrant } = require("../vectorDbProviders/qdrant");
      return QDrant;
    case "milvus":
      const { Milvus } = require("../vectorDbProviders/milvus");
      return Milvus;
    case "zilliz":
      const { Zilliz } = require("../vectorDbProviders/zilliz");
      return Zilliz;
    case "astra":
      const { AstraDB } = require("../vectorDbProviders/astra");
      return AstraDB;
    default:
      throw new Error("ENV: No VECTOR_DB value found in environment!");
  }
}

function getLLMProvider({ provider = null, model = null } = {}) {
  const LLMSelection = provider ?? process.env.LLM_PROVIDER ?? "openai";
  const embedder = getEmbeddingEngineSelection();

  switch (LLMSelection) {
    case "openai":
      const { OpenAiLLM } = require("../AiProviders/openAi");
      return new OpenAiLLM(embedder, model);
    case "azure":
      const { AzureOpenAiLLM } = require("../AiProviders/azureOpenAi");
      return new AzureOpenAiLLM(embedder, model);
    case "anthropic":
      const { AnthropicLLM } = require("../AiProviders/anthropic");
      return new AnthropicLLM(embedder, model);
    case "gemini":
      const { GeminiLLM } = require("../AiProviders/gemini");
      return new GeminiLLM(embedder, model);
    case "lmstudio":
      const { LMStudioLLM } = require("../AiProviders/lmStudio");
      return new LMStudioLLM(embedder, model);
    case "localai":
      const { LocalAiLLM } = require("../AiProviders/localAi");
      return new LocalAiLLM(embedder, model);
    case "ollama":
      const { OllamaAILLM } = require("../AiProviders/ollama");
      return new OllamaAILLM(embedder, model);
    case "togetherai":
      const { TogetherAiLLM } = require("../AiProviders/togetherAi");
      return new TogetherAiLLM(embedder, model);
    case "perplexity":
      const { PerplexityLLM } = require("../AiProviders/perplexity");
      return new PerplexityLLM(embedder, model);
    case "openrouter":
      const { OpenRouterLLM } = require("../AiProviders/openRouter");
      return new OpenRouterLLM(embedder, model);
    case "mistral":
      const { MistralLLM } = require("../AiProviders/mistral");
      return new MistralLLM(embedder, model);
    case "native":
      const { NativeLLM } = require("../AiProviders/native");
      return new NativeLLM(embedder, model);
    case "huggingface":
      const { HuggingFaceLLM } = require("../AiProviders/huggingface");
      return new HuggingFaceLLM(embedder, model);
    case "groq":
      const { GroqLLM } = require("../AiProviders/groq");
      return new GroqLLM(embedder, model);
<<<<<<< HEAD
    case "koboldcpp":
      const { KoboldCPPLLM } = require("../AiProviders/koboldCPP");
      return new KoboldCPPLLM(embedder, model);
=======
    case "cohere":
      const { CohereLLM } = require("../AiProviders/cohere");
      return new CohereLLM(embedder, model);
>>>>>>> 3caebc47
    case "generic-openai":
      const { GenericOpenAiLLM } = require("../AiProviders/genericOpenAi");
      return new GenericOpenAiLLM(embedder, model);
    default:
      throw new Error(
        `ENV: No valid LLM_PROVIDER value found in environment! Using ${process.env.LLM_PROVIDER}`
      );
  }
}

function getEmbeddingEngineSelection() {
  const engineSelection = process.env.EMBEDDING_ENGINE;
  switch (engineSelection) {
    case "openai":
      const { OpenAiEmbedder } = require("../EmbeddingEngines/openAi");
      return new OpenAiEmbedder();
    case "azure":
      const {
        AzureOpenAiEmbedder,
      } = require("../EmbeddingEngines/azureOpenAi");
      return new AzureOpenAiEmbedder();
    case "localai":
      const { LocalAiEmbedder } = require("../EmbeddingEngines/localAi");
      return new LocalAiEmbedder();
    case "ollama":
      const { OllamaEmbedder } = require("../EmbeddingEngines/ollama");
      return new OllamaEmbedder();
    case "native":
      const { NativeEmbedder } = require("../EmbeddingEngines/native");
      return new NativeEmbedder();
    case "lmstudio":
      const { LMStudioEmbedder } = require("../EmbeddingEngines/lmstudio");
      return new LMStudioEmbedder();
    case "cohere":
      const { CohereEmbedder } = require("../EmbeddingEngines/cohere");
      return new CohereEmbedder();
    default:
      return null;
  }
}

// Some models have lower restrictions on chars that can be encoded in a single pass
// and by default we assume it can handle 1,000 chars, but some models use work with smaller
// chars so here we can override that value when embedding information.
function maximumChunkLength() {
  if (
    !!process.env.EMBEDDING_MODEL_MAX_CHUNK_LENGTH &&
    !isNaN(process.env.EMBEDDING_MODEL_MAX_CHUNK_LENGTH) &&
    Number(process.env.EMBEDDING_MODEL_MAX_CHUNK_LENGTH) > 1
  )
    return Number(process.env.EMBEDDING_MODEL_MAX_CHUNK_LENGTH);

  return 1_000;
}

function toChunks(arr, size) {
  return Array.from({ length: Math.ceil(arr.length / size) }, (_v, i) =>
    arr.slice(i * size, i * size + size)
  );
}

module.exports = {
  getEmbeddingEngineSelection,
  maximumChunkLength,
  getVectorDbClass,
  getLLMProvider,
  toChunks,
};<|MERGE_RESOLUTION|>--- conflicted
+++ resolved
@@ -77,15 +77,12 @@
     case "groq":
       const { GroqLLM } = require("../AiProviders/groq");
       return new GroqLLM(embedder, model);
-<<<<<<< HEAD
     case "koboldcpp":
       const { KoboldCPPLLM } = require("../AiProviders/koboldCPP");
       return new KoboldCPPLLM(embedder, model);
-=======
     case "cohere":
       const { CohereLLM } = require("../AiProviders/cohere");
       return new CohereLLM(embedder, model);
->>>>>>> 3caebc47
     case "generic-openai":
       const { GenericOpenAiLLM } = require("../AiProviders/genericOpenAi");
       return new GenericOpenAiLLM(embedder, model);
