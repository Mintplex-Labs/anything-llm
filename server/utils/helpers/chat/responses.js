--- conflicted
+++ resolved
@@ -51,10 +51,6 @@
         const message = chunk?.choices?.[0];
         const token = message?.delta?.content;
 
-<<<<<<< HEAD
-        if (token) {
-          fullText += token;
-=======
         // If we see usage metrics in the chunk, we can use them directly
         // instead of estimating them, but we only want to assign values if
         // the response object is the exact same key:value pair we expect.
@@ -77,7 +73,6 @@
           fullText += token;
           // If we never saw a usage metric, we can estimate them by number of completion chunks
           if (!hasUsageMetrics) usage.completion_tokens++;
->>>>>>> dca27e72
           writeResponseChunk(response, {
             uuid,
             sources: [],
@@ -104,10 +99,7 @@
             error: false,
           });
           response.removeListener("close", handleAbort);
-<<<<<<< HEAD
-=======
           stream?.endMeasurement(usage);
->>>>>>> dca27e72
           resolve(fullText);
           break; // Break streaming when a valid finish_reason is first encountered
         }
@@ -122,10 +114,7 @@
         close: true,
         error: e.message,
       });
-<<<<<<< HEAD
-=======
       stream?.endMeasurement(usage);
->>>>>>> dca27e72
       resolve(fullText); // Return what we currently have - if anything.
     }
   });
