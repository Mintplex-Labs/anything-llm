--- conflicted
+++ resolved
@@ -54,11 +54,7 @@
     "mime": "^3.0.0",
     "moment": "^2.29.4",
     "multer": "^1.4.5-lts.1",
-<<<<<<< HEAD
-=======
     "node-html-markdown": "^1.3.0",
-    "node-llama-cpp": "^2.8.0",
->>>>>>> a5bb77f9
     "openai": "^3.2.1",
     "openai:latest": "npm:openai@latest",
     "pinecone-client": "^1.1.0",
