--- conflicted
+++ resolved
@@ -62,14 +62,7 @@
     "swagger-ui-express": "^5.0.0",
     "uuid": "^9.0.0",
     "uuid-apikey": "^1.5.3",
-<<<<<<< HEAD
     "vectordb": "0.4.2",
-    "weaviate-ts-client": "^1.4.0"
-  },
-  "devDependencies": {
-    "esbuild": "^0.19.8",
-=======
-    "vectordb": "0.1.19",
     "weaviate-ts-client": "^1.4.0"
   },
   "devDependencies": {
@@ -84,7 +77,6 @@
     "flow-remove-types": "^2.217.1",
     "globals": "^13.21.0",
     "hermes-eslint": "^0.15.0",
->>>>>>> 4e2c0f04
     "nodemon": "^2.0.22",
     "prettier": "^3.0.3"
   }
