--- conflicted
+++ resolved
@@ -59,14 +59,8 @@
     "mime": "^3.0.0",
     "moment": "^2.29.4",
     "multer": "^1.4.5-lts.1",
-<<<<<<< HEAD
-    "openai": "^3.2.1",
-    "openai-latest": "npm:openai@latest",
-=======
     "node-html-markdown": "^1.3.0",
-    "node-llama-cpp": "^2.8.0",
     "openai": "4.38.5",
->>>>>>> 894f7279
     "pinecone-client": "^1.1.0",
     "pluralize": "^8.0.0",
     "posthog-node": "^3.1.1",
