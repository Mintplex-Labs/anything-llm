process.env.NODE_ENV === "development"
  ? require("dotenv").config({ path: `.env.${process.env.NODE_ENV}` })
  : require("dotenv").config();

const express = require("express");
const bodyParser = require("body-parser");
const cors = require("cors");
const path = require("path");
const { reqBody } = require("./utils/http");
const { systemEndpoints } = require("./endpoints/system");
const { workspaceEndpoints } = require("./endpoints/workspaces");
const { chatEndpoints } = require("./endpoints/chat");
const { embeddedEndpoints } = require("./endpoints/embed");
const { embedManagementEndpoints } = require("./endpoints/embedManagement");
const { getVectorDbClass } = require("./utils/helpers");
const { adminEndpoints } = require("./endpoints/admin");
const { inviteEndpoints } = require("./endpoints/invite");
const { utilEndpoints } = require("./endpoints/utils");
const { developerEndpoints } = require("./endpoints/api");
const { extensionEndpoints } = require("./endpoints/extensions");
const { bootHTTP, bootSSL } = require("./utils/boot");
const { workspaceThreadEndpoints } = require("./endpoints/workspaceThreads");
<<<<<<< HEAD
const { workspaceMetaResponse } = require("./endpoints/workspaceMetaResponse");
=======
const { documentEndpoints } = require("./endpoints/document");
>>>>>>> df054eb8
const app = express();
const apiRouter = express.Router();
const FILE_LIMIT = "3GB";

app.use(cors({ origin: true }));
app.use(bodyParser.text({ limit: FILE_LIMIT }));
app.use(bodyParser.json({ limit: FILE_LIMIT }));
app.use(
  bodyParser.urlencoded({
    limit: FILE_LIMIT,
    extended: true,
  })
);

app.use("/api", apiRouter);
systemEndpoints(apiRouter);
extensionEndpoints(apiRouter);
workspaceEndpoints(apiRouter);
workspaceThreadEndpoints(apiRouter);
workspaceMetaResponse(apiRouter);
chatEndpoints(apiRouter);
adminEndpoints(apiRouter);
inviteEndpoints(apiRouter);
embedManagementEndpoints(apiRouter);
utilEndpoints(apiRouter);
documentEndpoints(apiRouter);
developerEndpoints(app, apiRouter);

// Externally facing embedder endpoints
embeddedEndpoints(apiRouter);

if (process.env.NODE_ENV !== "development") {
  app.use(
    express.static(path.resolve(__dirname, "public"), { extensions: ["js"] })
  );

  app.use("/", function (_, response) {
    response.sendFile(path.join(__dirname, "public", "index.html"));
  });

  app.get("/robots.txt", function (_, response) {
    response.type("text/plain");
    response.send("User-agent: *\nDisallow: /").end();
  });
} else {
  // Debug route for development connections to vectorDBs
  apiRouter.post("/v/:command", async (request, response) => {
    try {
      const VectorDb = getVectorDbClass();
      const { command } = request.params;
      if (!Object.getOwnPropertyNames(VectorDb).includes(command)) {
        response.status(500).json({
          message: "invalid interface command",
          commands: Object.getOwnPropertyNames(VectorDb),
        });
        return;
      }

      try {
        const body = reqBody(request);
        const resBody = await VectorDb[command](body);
        response.status(200).json({ ...resBody });
      } catch (e) {
        // console.error(e)
        console.error(JSON.stringify(e));
        response.status(500).json({ error: e.message });
      }
      return;
    } catch (e) {
      console.log(e.message, e);
      response.sendStatus(500).end();
    }
  });
}

app.all("*", function (_, response) {
  response.sendStatus(404);
});

if (!!process.env.ENABLE_HTTPS) {
  bootSSL(app, process.env.SERVER_PORT || 3001);
} else {
  bootHTTP(app, process.env.SERVER_PORT || 3001);
}<|MERGE_RESOLUTION|>--- conflicted
+++ resolved
@@ -20,11 +20,8 @@
 const { extensionEndpoints } = require("./endpoints/extensions");
 const { bootHTTP, bootSSL } = require("./utils/boot");
 const { workspaceThreadEndpoints } = require("./endpoints/workspaceThreads");
-<<<<<<< HEAD
 const { workspaceMetaResponse } = require("./endpoints/workspaceMetaResponse");
-=======
 const { documentEndpoints } = require("./endpoints/document");
->>>>>>> df054eb8
 const app = express();
 const apiRouter = express.Router();
 const FILE_LIMIT = "3GB";
