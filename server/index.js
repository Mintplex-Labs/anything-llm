const path = require("path");
require("dotenv").config({
  path: process.env.STORAGE_DIR
    ? `${path.join(process.env.STORAGE_DIR, ".env")}`
    : `${path.join(__dirname, ".env")}`,
});

const express = require("express");
const bodyParser = require("body-parser");
const cors = require("cors");
const { systemEndpoints } = require("./endpoints/system");
const { workspaceEndpoints } = require("./endpoints/workspaces");
const { chatEndpoints } = require("./endpoints/chat");
const { embeddedEndpoints } = require("./endpoints/embed");
const { embedManagementEndpoints } = require("./endpoints/embedManagement");
const { adminEndpoints } = require("./endpoints/admin");
const { inviteEndpoints } = require("./endpoints/invite");
const { utilEndpoints } = require("./endpoints/utils");
const { developerEndpoints } = require("./endpoints/api");
const { extensionEndpoints } = require("./endpoints/extensions");
const { documentEndpoints } = require("./endpoints/document");
const setupTelemetry = require("./utils/telemetry");
const { Telemetry } = require("./models/telemetry");
const { workspaceThreadEndpoints } = require("./endpoints/workspaceThreads");
const {
  preloadOllamaService,
} = require("./utils/AiProviders/anythingLLM/utils/preload");
const app = express();
const apiRouter = express.Router();
const FILE_LIMIT = "3GB";

app.use(cors({ origin: true }));
app.use(bodyParser.text({ limit: FILE_LIMIT }));
app.use(bodyParser.json({ limit: FILE_LIMIT }));
app.use(
  bodyParser.urlencoded({
    limit: FILE_LIMIT,
    extended: true,
  })
);
app.use("/api", apiRouter);
systemEndpoints(apiRouter);
extensionEndpoints(apiRouter);
workspaceEndpoints(apiRouter);
workspaceThreadEndpoints(apiRouter);
chatEndpoints(apiRouter);
adminEndpoints(apiRouter);
inviteEndpoints(apiRouter);
embedManagementEndpoints(apiRouter);
utilEndpoints(apiRouter);
documentEndpoints(apiRouter);
developerEndpoints(app, apiRouter);

// Externally facing embedder endpoints
embeddedEndpoints(apiRouter);

<<<<<<< HEAD
=======
if (process.env.NODE_ENV !== "development") {
  app.use(
    express.static(path.resolve(__dirname, "public"), { extensions: ["js"] })
  );

  app.use("/", function (_, response) {
    response.sendFile(path.join(__dirname, "public", "index.html"));
  });

  app.get("/robots.txt", function (_, response) {
    response.type("text/plain");
    response.send("User-agent: *\nDisallow: /").end();
  });
} else {
  // Debug route for development connections to vectorDBs
  apiRouter.post("/v/:command", async (request, response) => {
    try {
      const VectorDb = getVectorDbClass();
      const { command } = request.params;
      if (!Object.getOwnPropertyNames(VectorDb).includes(command)) {
        response.status(500).json({
          message: "invalid interface command",
          commands: Object.getOwnPropertyNames(VectorDb),
        });
        return;
      }

      try {
        const body = reqBody(request);
        const resBody = await VectorDb[command](body);
        response.status(200).json({ ...resBody });
      } catch (e) {
        // console.error(e)
        console.error(JSON.stringify(e));
        response.status(500).json({ error: e.message });
      }
      return;
    } catch (e) {
      console.log(e.message, e);
      response.sendStatus(500).end();
    }
  });
}

>>>>>>> f4088d93
app.all("*", function (_, response) {
  response.sendStatus(404);
});

app
  .listen(process.env.SERVER_PORT || 3001, async () => {
    await setupTelemetry();
    await preloadOllamaService();
    console.log(
      `[${
        process.env.NODE_ENV || "development"
      }] AnythingLLM Standalone Backend listening on port ${
        process.env.SERVER_PORT || 3001
      }`
    );
  })
  .on("error", function (err) {
    process.once("SIGUSR2", function () {
      Telemetry.flush();
      console.error(err);
      process.kill(process.pid, "SIGUSR2");
    });
    process.on("SIGINT", function () {
      Telemetry.flush();
      console.log("SIGINT");
      process.kill(process.pid, "SIGINT");
    });
  });<|MERGE_RESOLUTION|>--- conflicted
+++ resolved
@@ -25,6 +25,7 @@
 const {
   preloadOllamaService,
 } = require("./utils/AiProviders/anythingLLM/utils/preload");
+const { CommunicationKey } = require("./utils/comKey");
 const app = express();
 const apiRouter = express.Router();
 const FILE_LIMIT = "3GB";
@@ -54,53 +55,6 @@
 // Externally facing embedder endpoints
 embeddedEndpoints(apiRouter);
 
-<<<<<<< HEAD
-=======
-if (process.env.NODE_ENV !== "development") {
-  app.use(
-    express.static(path.resolve(__dirname, "public"), { extensions: ["js"] })
-  );
-
-  app.use("/", function (_, response) {
-    response.sendFile(path.join(__dirname, "public", "index.html"));
-  });
-
-  app.get("/robots.txt", function (_, response) {
-    response.type("text/plain");
-    response.send("User-agent: *\nDisallow: /").end();
-  });
-} else {
-  // Debug route for development connections to vectorDBs
-  apiRouter.post("/v/:command", async (request, response) => {
-    try {
-      const VectorDb = getVectorDbClass();
-      const { command } = request.params;
-      if (!Object.getOwnPropertyNames(VectorDb).includes(command)) {
-        response.status(500).json({
-          message: "invalid interface command",
-          commands: Object.getOwnPropertyNames(VectorDb),
-        });
-        return;
-      }
-
-      try {
-        const body = reqBody(request);
-        const resBody = await VectorDb[command](body);
-        response.status(200).json({ ...resBody });
-      } catch (e) {
-        // console.error(e)
-        console.error(JSON.stringify(e));
-        response.status(500).json({ error: e.message });
-      }
-      return;
-    } catch (e) {
-      console.log(e.message, e);
-      response.sendStatus(500).end();
-    }
-  });
-}
-
->>>>>>> f4088d93
 app.all("*", function (_, response) {
   response.sendStatus(404);
 });
@@ -109,6 +63,7 @@
   .listen(process.env.SERVER_PORT || 3001, async () => {
     await setupTelemetry();
     await preloadOllamaService();
+    new CommunicationKey(true);
     console.log(
       `[${
         process.env.NODE_ENV || "development"
