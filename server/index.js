const path = require("path");
require("dotenv").config({
  path: process.env.STORAGE_DIR
    ? `${path.join(process.env.STORAGE_DIR, ".env")}`
    : `${path.join(__dirname, ".env")}`,
});

const express = require("express");
const bodyParser = require("body-parser");
const cors = require("cors");
const { systemEndpoints } = require("./endpoints/system");
const { workspaceEndpoints } = require("./endpoints/workspaces");
const { chatEndpoints } = require("./endpoints/chat");
<<<<<<< HEAD
=======
const { embeddedEndpoints } = require("./endpoints/embed");
const { embedManagementEndpoints } = require("./endpoints/embedManagement");
const { getVectorDbClass } = require("./utils/helpers");
>>>>>>> 229757be
const { adminEndpoints } = require("./endpoints/admin");
const { inviteEndpoints } = require("./endpoints/invite");
const { utilEndpoints } = require("./endpoints/utils");
const { developerEndpoints } = require("./endpoints/api");
const { extensionEndpoints } = require("./endpoints/extensions");
<<<<<<< HEAD
const setupTelemetry = require("./utils/telemetry");
const { Telemetry } = require("./models/telemetry");
=======
const { bootHTTP, bootSSL } = require("./utils/boot");
const { workspaceThreadEndpoints } = require("./endpoints/workspaceThreads");
>>>>>>> 229757be
const app = express();
const apiRouter = express.Router();
const FILE_LIMIT = "3GB";

app.use(cors({ origin: true }));
app.use(bodyParser.text({ limit: FILE_LIMIT }));
app.use(bodyParser.json({ limit: FILE_LIMIT }));
app.use(
  bodyParser.urlencoded({
    limit: FILE_LIMIT,
    extended: true,
  })
);
app.use("/api", apiRouter);
systemEndpoints(apiRouter);
extensionEndpoints(apiRouter);
workspaceEndpoints(apiRouter);
workspaceThreadEndpoints(apiRouter);
chatEndpoints(apiRouter);
adminEndpoints(apiRouter);
inviteEndpoints(apiRouter);
embedManagementEndpoints(apiRouter);
utilEndpoints(apiRouter);
developerEndpoints(app, apiRouter);

<<<<<<< HEAD
=======
// Externally facing embedder endpoints
embeddedEndpoints(apiRouter);

apiRouter.post("/v/:command", async (request, response) => {
  try {
    const VectorDb = getVectorDbClass();
    const { command } = request.params;
    if (!Object.getOwnPropertyNames(VectorDb).includes(command)) {
      response.status(500).json({
        message: "invalid interface command",
        commands: Object.getOwnPropertyNames(VectorDb),
      });
      return;
    }

    try {
      const body = reqBody(request);
      const resBody = await VectorDb[command](body);
      response.status(200).json({ ...resBody });
    } catch (e) {
      // console.error(e)
      console.error(JSON.stringify(e));
      response.status(500).json({ error: e.message });
    }
    return;
  } catch (e) {
    console.log(e.message, e);
    response.sendStatus(500).end();
  }
});

if (process.env.NODE_ENV !== "development") {
  app.use(
    express.static(path.resolve(__dirname, "public"), { extensions: ["js"] })
  );

  app.use("/", function (_, response) {
    response.sendFile(path.join(__dirname, "public", "index.html"));
  });

  app.get("/robots.txt", function (_, response) {
    response.type("text/plain");
    response.send("User-agent: *\nDisallow: /").end();
  });
}

>>>>>>> 229757be
app.all("*", function (_, response) {
  response.sendStatus(404);
});

app
  .listen(process.env.SERVER_PORT || 3001, async () => {
    await setupTelemetry();
    console.log(
      `[${
        process.env.NODE_ENV || "development"
      }] AnythingLLM Standalone Backend listening on port ${
        process.env.SERVER_PORT || 3001
      }`
    );
  })
  .on("error", function (err) {
    process.once("SIGUSR2", function () {
      Telemetry.flush();
      console.error(err);
      process.kill(process.pid, "SIGUSR2");
    });
    process.on("SIGINT", function () {
      Telemetry.flush();
      console.log("SIGINT");
      process.kill(process.pid, "SIGINT");
    });
  });<|MERGE_RESOLUTION|>--- conflicted
+++ resolved
@@ -11,24 +11,17 @@
 const { systemEndpoints } = require("./endpoints/system");
 const { workspaceEndpoints } = require("./endpoints/workspaces");
 const { chatEndpoints } = require("./endpoints/chat");
-<<<<<<< HEAD
-=======
 const { embeddedEndpoints } = require("./endpoints/embed");
 const { embedManagementEndpoints } = require("./endpoints/embedManagement");
 const { getVectorDbClass } = require("./utils/helpers");
->>>>>>> 229757be
 const { adminEndpoints } = require("./endpoints/admin");
 const { inviteEndpoints } = require("./endpoints/invite");
 const { utilEndpoints } = require("./endpoints/utils");
 const { developerEndpoints } = require("./endpoints/api");
 const { extensionEndpoints } = require("./endpoints/extensions");
-<<<<<<< HEAD
 const setupTelemetry = require("./utils/telemetry");
 const { Telemetry } = require("./models/telemetry");
-=======
-const { bootHTTP, bootSSL } = require("./utils/boot");
 const { workspaceThreadEndpoints } = require("./endpoints/workspaceThreads");
->>>>>>> 229757be
 const app = express();
 const apiRouter = express.Router();
 const FILE_LIMIT = "3GB";
@@ -54,55 +47,9 @@
 utilEndpoints(apiRouter);
 developerEndpoints(app, apiRouter);
 
-<<<<<<< HEAD
-=======
 // Externally facing embedder endpoints
 embeddedEndpoints(apiRouter);
 
-apiRouter.post("/v/:command", async (request, response) => {
-  try {
-    const VectorDb = getVectorDbClass();
-    const { command } = request.params;
-    if (!Object.getOwnPropertyNames(VectorDb).includes(command)) {
-      response.status(500).json({
-        message: "invalid interface command",
-        commands: Object.getOwnPropertyNames(VectorDb),
-      });
-      return;
-    }
-
-    try {
-      const body = reqBody(request);
-      const resBody = await VectorDb[command](body);
-      response.status(200).json({ ...resBody });
-    } catch (e) {
-      // console.error(e)
-      console.error(JSON.stringify(e));
-      response.status(500).json({ error: e.message });
-    }
-    return;
-  } catch (e) {
-    console.log(e.message, e);
-    response.sendStatus(500).end();
-  }
-});
-
-if (process.env.NODE_ENV !== "development") {
-  app.use(
-    express.static(path.resolve(__dirname, "public"), { extensions: ["js"] })
-  );
-
-  app.use("/", function (_, response) {
-    response.sendFile(path.join(__dirname, "public", "index.html"));
-  });
-
-  app.get("/robots.txt", function (_, response) {
-    response.type("text/plain");
-    response.send("User-agent: *\nDisallow: /").end();
-  });
-}
-
->>>>>>> 229757be
 app.all("*", function (_, response) {
   response.sendStatus(404);
 });
