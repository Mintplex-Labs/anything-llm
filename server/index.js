--- conflicted
+++ resolved
@@ -69,64 +69,6 @@
 // Externally facing embedder endpoints
 embeddedEndpoints(apiRouter);
 
-<<<<<<< HEAD
-=======
-if (process.env.NODE_ENV !== "development") {
-  const { MetaGenerator } = require("./utils/boot/MetaGenerator");
-  const IndexPage = new MetaGenerator();
-
-  app.use(
-    express.static(path.resolve(__dirname, "public"), {
-      extensions: ["js"],
-      setHeaders: (res) => {
-        // Disable I-framing of entire site UI
-        res.removeHeader("X-Powered-By");
-        res.setHeader("X-Frame-Options", "DENY");
-      },
-    })
-  );
-
-  app.use("/", function (_, response) {
-    IndexPage.generate(response);
-    return;
-  });
-
-  app.get("/robots.txt", function (_, response) {
-    response.type("text/plain");
-    response.send("User-agent: *\nDisallow: /").end();
-  });
-} else {
-  // Debug route for development connections to vectorDBs
-  apiRouter.post("/v/:command", async (request, response) => {
-    try {
-      const VectorDb = getVectorDbClass();
-      const { command } = request.params;
-      if (!Object.getOwnPropertyNames(VectorDb).includes(command)) {
-        response.status(500).json({
-          message: "invalid interface command",
-          commands: Object.getOwnPropertyNames(VectorDb),
-        });
-        return;
-      }
-
-      try {
-        const body = reqBody(request);
-        const resBody = await VectorDb[command](body);
-        response.status(200).json({ ...resBody });
-      } catch (e) {
-        // console.error(e)
-        console.error(JSON.stringify(e));
-        response.status(500).json({ error: e.message });
-      }
-      return;
-    } catch (e) {
-      console.error(e.message, e);
-      response.sendStatus(500).end();
-    }
-  });
-}
-
->>>>>>> a7010fd4
 app.all("*", function (_, response) {
   response.sendStatus(404);
 });
