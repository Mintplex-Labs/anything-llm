--- conflicted
+++ resolved
@@ -7,15 +7,12 @@
 
 const { isValidUrl } = require("../utils/http");
 const prisma = require("../utils/prisma");
-<<<<<<< HEAD
-=======
 
 function isNullOrNaN(value) {
   if (value === null) return true;
   return isNaN(value);
 }
 
->>>>>>> ce98ff46
 const SystemSettings = {
   protectedFields: ["multi_user_mode"],
   supportedFields: [
