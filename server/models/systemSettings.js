--- conflicted
+++ resolved
@@ -26,13 +26,10 @@
     "text_splitter_chunk_overlap",
     "agent_search_provider",
     "default_agent_skills",
-<<<<<<< HEAD
     "users_can_login_with_google",
     "allowed_domain",
-=======
     "agent_sql_connections",
     "custom_app_name",
->>>>>>> 4324a8bb
   ],
   validations: {
     footer_data: (updates) => {
@@ -180,7 +177,7 @@
       AgentGoogleSearchEngineId: process.env.AGENT_GSE_CTX || null,
       AgentGoogleSearchEngineKey: process.env.AGENT_GSE_KEY || null,
       AgentSerperApiKey: process.env.AGENT_SERPER_DEV_KEY || null,
-<<<<<<< HEAD
+      AgentBingSearchApiKey: process.env.AGENT_BING_SEARCH_API_KEY || null,
 
       // --------------------------------------------------------
       // Social Providers
@@ -190,9 +187,6 @@
         "true"
           ? process.env.GOOGLE_AUTH_CLIENT_ID
           : null,
-=======
-      AgentBingSearchApiKey: process.env.AGENT_BING_SEARCH_API_KEY || null,
->>>>>>> 4324a8bb
     };
   },
 
