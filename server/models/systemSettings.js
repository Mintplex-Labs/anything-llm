process.env.NODE_ENV === "development"
  ? require("dotenv").config({ path: `.env.${process.env.NODE_ENV}` })
  : require("dotenv").config();

const { default: slugify } = require("slugify");
const { isValidUrl, safeJsonParse } = require("../utils/http");
const prisma = require("../utils/prisma");
const { v4 } = require("uuid");
const { MetaGenerator } = require("../utils/boot/MetaGenerator");
const { PGVector } = require("../utils/vectorDbProviders/pgvector");
<<<<<<< HEAD
const { NativeEmbedder } = require("../utils/EmbeddingEngines/native");
=======
const { getBaseLLMProviderModel } = require("../utils/helpers");
>>>>>>> 0d7a7551

function isNullOrNaN(value) {
  if (value === null) return true;
  return isNaN(value);
}

const SystemSettings = {
  protectedFields: ["multi_user_mode", "hub_api_key"],
  publicFields: [
    "footer_data",
    "support_email",
    "text_splitter_chunk_size",
    "text_splitter_chunk_overlap",
    "max_embed_chunk_size",
    "agent_search_provider",
    "agent_sql_connections",
    "default_agent_skills",
    "disabled_agent_skills",
    "imported_agent_skills",
    "custom_app_name",
    "feature_flags",
    "meta_page_title",
    "meta_page_favicon",
  ],
  supportedFields: [
    "logo_filename",
    "telemetry_id",
    "footer_data",
    "support_email",

    "text_splitter_chunk_size",
    "text_splitter_chunk_overlap",
    "agent_search_provider",
    "default_agent_skills",
    "disabled_agent_skills",
    "agent_sql_connections",
    "custom_app_name",

    // Meta page customization
    "meta_page_title",
    "meta_page_favicon",

    // beta feature flags
    "experimental_live_file_sync",

    // Hub settings
    "hub_api_key",
  ],
  validations: {
    footer_data: (updates) => {
      try {
        const array = JSON.parse(updates)
          .filter((setting) => isValidUrl(setting.url))
          .slice(0, 3); // max of 3 items in footer.
        return JSON.stringify(array);
      } catch (e) {
        console.error(`Failed to run validation function on footer_data`);
        return JSON.stringify([]);
      }
    },
    text_splitter_chunk_size: (update) => {
      try {
        if (isNullOrNaN(update)) throw new Error("Value is not a number.");
        if (Number(update) <= 0) throw new Error("Value must be non-zero.");
        return Number(update);
      } catch (e) {
        console.error(
          `Failed to run validation function on text_splitter_chunk_size`,
          e.message
        );
        return 1000;
      }
    },
    text_splitter_chunk_overlap: (update) => {
      try {
        if (isNullOrNaN(update)) throw new Error("Value is not a number");
        if (Number(update) < 0) throw new Error("Value cannot be less than 0.");
        return Number(update);
      } catch (e) {
        console.error(
          `Failed to run validation function on text_splitter_chunk_overlap`,
          e.message
        );
        return 20;
      }
    },
    agent_search_provider: (update) => {
      try {
        if (update === "none") return null;
        if (
          ![
            "google-search-engine",
            "searchapi",
            "serper-dot-dev",
            "bing-search",
            "serply-engine",
            "searxng-engine",
            "tavily-search",
            "duckduckgo-engine",
          ].includes(update)
        )
          throw new Error("Invalid SERP provider.");
        return String(update);
      } catch (e) {
        console.error(
          `Failed to run validation function on agent_search_provider`,
          e.message
        );
        return null;
      }
    },
    default_agent_skills: (updates) => {
      try {
        const skills = updates.split(",").filter((skill) => !!skill);
        return JSON.stringify(skills);
      } catch (e) {
        console.error(`Could not validate agent skills.`);
        return JSON.stringify([]);
      }
    },
    disabled_agent_skills: (updates) => {
      try {
        const skills = updates.split(",").filter((skill) => !!skill);
        return JSON.stringify(skills);
      } catch (e) {
        console.error(`Could not validate disabled agent skills.`);
        return JSON.stringify([]);
      }
    },
    agent_sql_connections: async (updates) => {
      const existingConnections = safeJsonParse(
        (await SystemSettings.get({ label: "agent_sql_connections" }))?.value,
        []
      );
      try {
        const updatedConnections = mergeConnections(
          existingConnections,
          safeJsonParse(updates, [])
        );
        return JSON.stringify(updatedConnections);
      } catch (e) {
        console.error(`Failed to merge connections`);
        return JSON.stringify(existingConnections ?? []);
      }
    },
    experimental_live_file_sync: (update) => {
      if (typeof update === "boolean")
        return update === true ? "enabled" : "disabled";
      if (!["enabled", "disabled"].includes(update)) return "disabled";
      return String(update);
    },
    meta_page_title: (newTitle) => {
      try {
        if (typeof newTitle !== "string" || !newTitle) return null;
        return String(newTitle);
      } catch {
        return null;
      } finally {
        new MetaGenerator().clearConfig();
      }
    },
    meta_page_favicon: (faviconUrl) => {
      if (!faviconUrl) return null;
      try {
        const url = new URL(faviconUrl);
        return url.toString();
      } catch {
        return null;
      } finally {
        new MetaGenerator().clearConfig();
      }
    },
    hub_api_key: (apiKey) => {
      if (!apiKey) return null;
      return String(apiKey);
    },
  },
  currentSettings: async function () {
    const { hasVectorCachedFiles } = require("../utils/files");
    const llmProvider = process.env.LLM_PROVIDER;
    const vectorDB = process.env.VECTOR_DB;
    const embeddingEngine = process.env.EMBEDDING_ENGINE ?? "native";
    return {
      // --------------------------------------------------------
      // General Settings
      // --------------------------------------------------------
      RequiresAuth: !!process.env.AUTH_TOKEN,
      AuthToken: !!process.env.AUTH_TOKEN,
      JWTSecret: !!process.env.JWT_SECRET,
      StorageDir: process.env.STORAGE_DIR,
      MultiUserMode: await this.isMultiUserMode(),
      DisableTelemetry: process.env.DISABLE_TELEMETRY || "false",

      // --------------------------------------------------------
      // Embedder Provider Selection Settings & Configs
      // --------------------------------------------------------
      EmbeddingEngine: embeddingEngine,
      HasExistingEmbeddings: await this.hasEmbeddings(), // check if they have any currently embedded documents active in workspaces.
      HasCachedEmbeddings: hasVectorCachedFiles(), // check if they any currently cached embedded docs.
      EmbeddingBasePath: process.env.EMBEDDING_BASE_PATH,
      EmbeddingModelPref:
        embeddingEngine === "native"
          ? NativeEmbedder._getEmbeddingModel()
          : process.env.EMBEDDING_MODEL_PREF,
      EmbeddingModelMaxChunkLength:
        process.env.EMBEDDING_MODEL_MAX_CHUNK_LENGTH,
      VoyageAiApiKey: !!process.env.VOYAGEAI_API_KEY,
      GenericOpenAiEmbeddingApiKey:
        !!process.env.GENERIC_OPEN_AI_EMBEDDING_API_KEY,
      GenericOpenAiEmbeddingMaxConcurrentChunks:
        process.env.GENERIC_OPEN_AI_EMBEDDING_MAX_CONCURRENT_CHUNKS || 500,
      GeminiEmbeddingApiKey: !!process.env.GEMINI_EMBEDDING_API_KEY,

      // --------------------------------------------------------
      // VectorDB Provider Selection Settings & Configs
      // --------------------------------------------------------
      VectorDB: vectorDB,
      ...this.vectorDBPreferenceKeys(),

      // --------------------------------------------------------
      // LLM Provider Selection Settings & Configs
      // --------------------------------------------------------
      LLMProvider: llmProvider,
      LLMModel: getBaseLLMProviderModel({ provider: llmProvider }) || null,
      ...this.llmPreferenceKeys(),

      // --------------------------------------------------------
      // Whisper (Audio transcription) Selection Settings & Configs
      // - Currently the only 3rd party is OpenAI, so is OPEN_AI_KEY is set
      // - then it can be shared.
      // --------------------------------------------------------
      WhisperProvider: process.env.WHISPER_PROVIDER || "local",
      WhisperModelPref:
        process.env.WHISPER_MODEL_PREF || "Xenova/whisper-small",

      // --------------------------------------------------------
      // TTS/STT  Selection Settings & Configs
      // - Currently the only 3rd party is OpenAI or the native browser-built in
      // --------------------------------------------------------
      TextToSpeechProvider: process.env.TTS_PROVIDER || "native",
      TTSOpenAIKey: !!process.env.TTS_OPEN_AI_KEY,
      TTSOpenAIVoiceModel: process.env.TTS_OPEN_AI_VOICE_MODEL,

      // Eleven Labs TTS
      TTSElevenLabsKey: !!process.env.TTS_ELEVEN_LABS_KEY,
      TTSElevenLabsVoiceModel: process.env.TTS_ELEVEN_LABS_VOICE_MODEL,
      // Piper TTS
      TTSPiperTTSVoiceModel:
        process.env.TTS_PIPER_VOICE_MODEL ?? "en_US-hfc_female-medium",
      // OpenAI Generic TTS
      TTSOpenAICompatibleKey: !!process.env.TTS_OPEN_AI_COMPATIBLE_KEY,
      TTSOpenAICompatibleVoiceModel:
        process.env.TTS_OPEN_AI_COMPATIBLE_VOICE_MODEL,
      TTSOpenAICompatibleEndpoint: process.env.TTS_OPEN_AI_COMPATIBLE_ENDPOINT,

      // --------------------------------------------------------
      // Agent Settings & Configs
      // --------------------------------------------------------
      AgentGoogleSearchEngineId: process.env.AGENT_GSE_CTX || null,
      AgentGoogleSearchEngineKey: !!process.env.AGENT_GSE_KEY || null,
      AgentSearchApiKey: !!process.env.AGENT_SEARCHAPI_API_KEY || null,
      AgentSearchApiEngine: process.env.AGENT_SEARCHAPI_ENGINE || "google",
      AgentSerperApiKey: !!process.env.AGENT_SERPER_DEV_KEY || null,
      AgentBingSearchApiKey: !!process.env.AGENT_BING_SEARCH_API_KEY || null,
      AgentSerplyApiKey: !!process.env.AGENT_SERPLY_API_KEY || null,
      AgentSearXNGApiUrl: process.env.AGENT_SEARXNG_API_URL || null,
      AgentTavilyApiKey: !!process.env.AGENT_TAVILY_API_KEY || null,

      // --------------------------------------------------------
      // Compliance Settings
      // --------------------------------------------------------
      // Disable View Chat History for the whole instance.
      DisableViewChatHistory:
        "DISABLE_VIEW_CHAT_HISTORY" in process.env || false,

      // --------------------------------------------------------
      // Simple SSO Settings
      // --------------------------------------------------------
      SimpleSSOEnabled: "SIMPLE_SSO_ENABLED" in process.env || false,
      SimpleSSONoLogin: "SIMPLE_SSO_NO_LOGIN" in process.env || false,
    };
  },

  get: async function (clause = {}) {
    try {
      const setting = await prisma.system_settings.findFirst({ where: clause });
      return setting || null;
    } catch (error) {
      console.error(error.message);
      return null;
    }
  },

  getValueOrFallback: async function (clause = {}, fallback = null) {
    try {
      return (await this.get(clause))?.value ?? fallback;
    } catch (error) {
      console.error(error.message);
      return fallback;
    }
  },

  where: async function (clause = {}, limit) {
    try {
      const settings = await prisma.system_settings.findMany({
        where: clause,
        take: limit || undefined,
      });
      return settings;
    } catch (error) {
      console.error(error.message);
      return [];
    }
  },

  // Can take generic keys and will pre-filter invalid keys
  // from the set before sending to the explicit update function
  // that will then enforce validations as well.
  updateSettings: async function (updates = {}) {
    const validFields = Object.keys(updates).filter((key) =>
      this.supportedFields.includes(key)
    );

    Object.entries(updates).forEach(([key]) => {
      if (validFields.includes(key)) return;
      delete updates[key];
    });

    return this._updateSettings(updates);
  },

  // Explicit update of settings + key validations.
  // Only use this method when directly setting a key value
  // that takes no user input for the keys being modified.
  _updateSettings: async function (updates = {}) {
    try {
      const updatePromises = [];
      for (const key of Object.keys(updates)) {
        let validatedValue = updates[key];
        if (this.validations.hasOwnProperty(key)) {
          if (this.validations[key].constructor.name === "AsyncFunction") {
            validatedValue = await this.validations[key](updates[key]);
          } else {
            validatedValue = this.validations[key](updates[key]);
          }
        }

        updatePromises.push(
          prisma.system_settings.upsert({
            where: { label: key },
            update: {
              value: validatedValue === null ? null : String(validatedValue),
            },
            create: {
              label: key,
              value: validatedValue === null ? null : String(validatedValue),
            },
          })
        );
      }

      await Promise.all(updatePromises);
      return { success: true, error: null };
    } catch (error) {
      console.error("FAILED TO UPDATE SYSTEM SETTINGS", error.message);
      return { success: false, error: error.message };
    }
  },

  isMultiUserMode: async function () {
    try {
      const setting = await this.get({ label: "multi_user_mode" });
      return setting?.value === "true";
    } catch (error) {
      console.error(error.message);
      return false;
    }
  },

  currentLogoFilename: async function () {
    try {
      const setting = await this.get({ label: "logo_filename" });
      return setting?.value || null;
    } catch (error) {
      console.error(error.message);
      return null;
    }
  },

  hasEmbeddings: async function () {
    try {
      const { Document } = require("./documents");
      const count = await Document.count({}, 1);
      return count > 0;
    } catch (error) {
      console.error(error.message);
      return false;
    }
  },

  vectorDBPreferenceKeys: function () {
    return {
      // Pinecone DB Keys
      PineConeKey: !!process.env.PINECONE_API_KEY,
      PineConeIndex: process.env.PINECONE_INDEX,

      // Chroma DB Keys
      ChromaEndpoint: process.env.CHROMA_ENDPOINT,
      ChromaApiHeader: process.env.CHROMA_API_HEADER,
      ChromaApiKey: !!process.env.CHROMA_API_KEY,

      // Weaviate DB Keys
      WeaviateEndpoint: process.env.WEAVIATE_ENDPOINT,
      WeaviateApiKey: process.env.WEAVIATE_API_KEY,

      // QDrant DB Keys
      QdrantEndpoint: process.env.QDRANT_ENDPOINT,
      QdrantApiKey: process.env.QDRANT_API_KEY,

      // Milvus DB Keys
      MilvusAddress: process.env.MILVUS_ADDRESS,
      MilvusUsername: process.env.MILVUS_USERNAME,
      MilvusPassword: !!process.env.MILVUS_PASSWORD,

      // Zilliz DB Keys
      ZillizEndpoint: process.env.ZILLIZ_ENDPOINT,
      ZillizApiToken: process.env.ZILLIZ_API_TOKEN,

      // AstraDB Keys
      AstraDBApplicationToken: process?.env?.ASTRA_DB_APPLICATION_TOKEN,
      AstraDBEndpoint: process?.env?.ASTRA_DB_ENDPOINT,

      // PGVector Keys
      PGVectorConnectionString: !!PGVector.connectionString() || false,
      PGVectorTableName: PGVector.tableName(),
    };
  },

  llmPreferenceKeys: function () {
    return {
      // OpenAI Keys
      OpenAiKey: !!process.env.OPEN_AI_KEY,
      OpenAiModelPref: process.env.OPEN_MODEL_PREF || "gpt-4o",

      // Azure + OpenAI Keys
      AzureOpenAiEndpoint: process.env.AZURE_OPENAI_ENDPOINT,
      AzureOpenAiKey: !!process.env.AZURE_OPENAI_KEY,
      AzureOpenAiModelPref: process.env.OPEN_MODEL_PREF,
      AzureOpenAiEmbeddingModelPref: process.env.EMBEDDING_MODEL_PREF,
      AzureOpenAiTokenLimit: process.env.AZURE_OPENAI_TOKEN_LIMIT || 4096,
      AzureOpenAiModelType: process.env.AZURE_OPENAI_MODEL_TYPE || "default",

      // Anthropic Keys
      AnthropicApiKey: !!process.env.ANTHROPIC_API_KEY,
      AnthropicModelPref: process.env.ANTHROPIC_MODEL_PREF || "claude-2",

      // Gemini Keys
      GeminiLLMApiKey: !!process.env.GEMINI_API_KEY,
      GeminiLLMModelPref:
        process.env.GEMINI_LLM_MODEL_PREF || "gemini-2.0-flash-lite",
      GeminiSafetySetting:
        process.env.GEMINI_SAFETY_SETTING || "BLOCK_MEDIUM_AND_ABOVE",

      // LMStudio Keys
      LMStudioBasePath: process.env.LMSTUDIO_BASE_PATH,
      LMStudioTokenLimit: process.env.LMSTUDIO_MODEL_TOKEN_LIMIT,
      LMStudioModelPref: process.env.LMSTUDIO_MODEL_PREF,

      // LocalAI Keys
      LocalAiApiKey: !!process.env.LOCAL_AI_API_KEY,
      LocalAiBasePath: process.env.LOCAL_AI_BASE_PATH,
      LocalAiModelPref: process.env.LOCAL_AI_MODEL_PREF,
      LocalAiTokenLimit: process.env.LOCAL_AI_MODEL_TOKEN_LIMIT,

      // Ollama LLM Keys
      OllamaLLMAuthToken: !!process.env.OLLAMA_AUTH_TOKEN,
      OllamaLLMBasePath: process.env.OLLAMA_BASE_PATH,
      OllamaLLMModelPref: process.env.OLLAMA_MODEL_PREF,
      OllamaLLMTokenLimit: process.env.OLLAMA_MODEL_TOKEN_LIMIT,
      OllamaLLMKeepAliveSeconds: process.env.OLLAMA_KEEP_ALIVE_TIMEOUT ?? 300,
      OllamaLLMPerformanceMode: process.env.OLLAMA_PERFORMANCE_MODE ?? "base",

      // Novita LLM Keys
      NovitaLLMApiKey: !!process.env.NOVITA_LLM_API_KEY,
      NovitaLLMModelPref: process.env.NOVITA_LLM_MODEL_PREF,
      NovitaLLMTimeout: process.env.NOVITA_LLM_TIMEOUT_MS,

      // TogetherAI Keys
      TogetherAiApiKey: !!process.env.TOGETHER_AI_API_KEY,
      TogetherAiModelPref: process.env.TOGETHER_AI_MODEL_PREF,

      // Fireworks AI API Keys
      FireworksAiLLMApiKey: !!process.env.FIREWORKS_AI_LLM_API_KEY,
      FireworksAiLLMModelPref: process.env.FIREWORKS_AI_LLM_MODEL_PREF,

      // Perplexity AI Keys
      PerplexityApiKey: !!process.env.PERPLEXITY_API_KEY,
      PerplexityModelPref: process.env.PERPLEXITY_MODEL_PREF,

      // OpenRouter Keys
      OpenRouterApiKey: !!process.env.OPENROUTER_API_KEY,
      OpenRouterModelPref: process.env.OPENROUTER_MODEL_PREF,
      OpenRouterTimeout: process.env.OPENROUTER_TIMEOUT_MS,

      // Mistral AI (API) Keys
      MistralApiKey: !!process.env.MISTRAL_API_KEY,
      MistralModelPref: process.env.MISTRAL_MODEL_PREF,

      // Groq AI API Keys
      GroqApiKey: !!process.env.GROQ_API_KEY,
      GroqModelPref: process.env.GROQ_MODEL_PREF,

      // HuggingFace Dedicated Inference
      HuggingFaceLLMEndpoint: process.env.HUGGING_FACE_LLM_ENDPOINT,
      HuggingFaceLLMAccessToken: !!process.env.HUGGING_FACE_LLM_API_KEY,
      HuggingFaceLLMTokenLimit: process.env.HUGGING_FACE_LLM_TOKEN_LIMIT,

      // KoboldCPP Keys
      KoboldCPPModelPref: process.env.KOBOLD_CPP_MODEL_PREF,
      KoboldCPPBasePath: process.env.KOBOLD_CPP_BASE_PATH,
      KoboldCPPTokenLimit: process.env.KOBOLD_CPP_MODEL_TOKEN_LIMIT,
      KoboldCPPMaxTokens: process.env.KOBOLD_CPP_MAX_TOKENS,

      // Text Generation Web UI Keys
      TextGenWebUIBasePath: process.env.TEXT_GEN_WEB_UI_BASE_PATH,
      TextGenWebUITokenLimit: process.env.TEXT_GEN_WEB_UI_MODEL_TOKEN_LIMIT,
      TextGenWebUIAPIKey: !!process.env.TEXT_GEN_WEB_UI_API_KEY,

      // LiteLLM Keys
      LiteLLMModelPref: process.env.LITE_LLM_MODEL_PREF,
      LiteLLMTokenLimit: process.env.LITE_LLM_MODEL_TOKEN_LIMIT,
      LiteLLMBasePath: process.env.LITE_LLM_BASE_PATH,
      LiteLLMApiKey: !!process.env.LITE_LLM_API_KEY,

      // Generic OpenAI Keys
      GenericOpenAiBasePath: process.env.GENERIC_OPEN_AI_BASE_PATH,
      GenericOpenAiModelPref: process.env.GENERIC_OPEN_AI_MODEL_PREF,
      GenericOpenAiTokenLimit: process.env.GENERIC_OPEN_AI_MODEL_TOKEN_LIMIT,
      GenericOpenAiKey: !!process.env.GENERIC_OPEN_AI_API_KEY,
      GenericOpenAiMaxTokens: process.env.GENERIC_OPEN_AI_MAX_TOKENS,

      AwsBedrockLLMConnectionMethod:
        process.env.AWS_BEDROCK_LLM_CONNECTION_METHOD || "iam",
      AwsBedrockLLMAccessKeyId: !!process.env.AWS_BEDROCK_LLM_ACCESS_KEY_ID,
      AwsBedrockLLMAccessKey: !!process.env.AWS_BEDROCK_LLM_ACCESS_KEY,
      AwsBedrockLLMSessionToken: !!process.env.AWS_BEDROCK_LLM_SESSION_TOKEN,
      AwsBedrockLLMRegion: process.env.AWS_BEDROCK_LLM_REGION,
      AwsBedrockLLMModel: process.env.AWS_BEDROCK_LLM_MODEL_PREFERENCE,
      AwsBedrockLLMTokenLimit:
        process.env.AWS_BEDROCK_LLM_MODEL_TOKEN_LIMIT || 8192,
      AwsBedrockLLMMaxOutputTokens:
        process.env.AWS_BEDROCK_LLM_MAX_OUTPUT_TOKENS || 4096,

      // Cohere API Keys
      CohereApiKey: !!process.env.COHERE_API_KEY,
      CohereModelPref: process.env.COHERE_MODEL_PREF,

      // DeepSeek API Keys
      DeepSeekApiKey: !!process.env.DEEPSEEK_API_KEY,
      DeepSeekModelPref: process.env.DEEPSEEK_MODEL_PREF,

      // APIPie LLM API Keys
      ApipieLLMApiKey: !!process.env.APIPIE_LLM_API_KEY,
      ApipieLLMModelPref: process.env.APIPIE_LLM_MODEL_PREF,

      // xAI LLM API Keys
      XAIApiKey: !!process.env.XAI_LLM_API_KEY,
      XAIModelPref: process.env.XAI_LLM_MODEL_PREF,

      // NVIDIA NIM Keys
      NvidiaNimLLMBasePath: process.env.NVIDIA_NIM_LLM_BASE_PATH,
      NvidiaNimLLMModelPref: process.env.NVIDIA_NIM_LLM_MODEL_PREF,
      NvidiaNimLLMTokenLimit: process.env.NVIDIA_NIM_LLM_MODEL_TOKEN_LIMIT,

      // PPIO API keys
      PPIOApiKey: !!process.env.PPIO_API_KEY,
      PPIOModelPref: process.env.PPIO_MODEL_PREF,

      // Dell Pro AI Studio Keys
      DellProAiStudioBasePath: process.env.DPAIS_LLM_BASE_PATH,
      DellProAiStudioModelPref: process.env.DPAIS_LLM_MODEL_PREF,
      DellProAiStudioTokenLimit:
        process.env.DPAIS_LLM_MODEL_TOKEN_LIMIT ?? 4096,
    };
  },

  // For special retrieval of a key setting that does not expose any credential information
  brief: {
    agent_sql_connections: async function () {
      const setting = await SystemSettings.get({
        label: "agent_sql_connections",
      });
      if (!setting) return [];
      return safeJsonParse(setting.value, []).map((dbConfig) => {
        const { connectionString, ...rest } = dbConfig;
        return rest;
      });
    },
  },
  getFeatureFlags: async function () {
    return {
      experimental_live_file_sync:
        (await SystemSettings.get({ label: "experimental_live_file_sync" }))
          ?.value === "enabled",
    };
  },

  /**
   * Get user configured Community Hub Settings
   * Connection key is used to authenticate with the Community Hub API
   * for your account.
   * @returns {Promise<{connectionKey: string}>}
   */
  hubSettings: async function () {
    try {
      const hubKey = await this.get({ label: "hub_api_key" });
      return { connectionKey: hubKey?.value || null };
    } catch (error) {
      console.error(error.message);
      return { connectionKey: null };
    }
  },
};

function mergeConnections(existingConnections = [], updates = []) {
  let updatedConnections = [...existingConnections];
  const existingDbIds = existingConnections.map((conn) => conn.database_id);

  // First remove all 'action:remove' candidates from existing connections.
  const toRemove = updates
    .filter((conn) => conn.action === "remove")
    .map((conn) => conn.database_id);
  updatedConnections = updatedConnections.filter(
    (conn) => !toRemove.includes(conn.database_id)
  );

  // Next add all 'action:add' candidates into the updatedConnections; We DO NOT validate the connection strings.
  // but we do validate their database_id is unique.
  updates
    .filter((conn) => conn.action === "add")
    .forEach((update) => {
      if (!update.connectionString) return; // invalid connection string

      // Remap name to be unique to entire set.
      if (existingDbIds.includes(update.database_id)) {
        update.database_id = slugify(
          `${update.database_id}-${v4().slice(0, 4)}`
        );
      } else {
        update.database_id = slugify(update.database_id);
      }

      updatedConnections.push({
        engine: update.engine,
        database_id: update.database_id,
        connectionString: update.connectionString,
      });
    });

  return updatedConnections;
}

module.exports.SystemSettings = SystemSettings;<|MERGE_RESOLUTION|>--- conflicted
+++ resolved
@@ -8,11 +8,8 @@
 const { v4 } = require("uuid");
 const { MetaGenerator } = require("../utils/boot/MetaGenerator");
 const { PGVector } = require("../utils/vectorDbProviders/pgvector");
-<<<<<<< HEAD
 const { NativeEmbedder } = require("../utils/EmbeddingEngines/native");
-=======
 const { getBaseLLMProviderModel } = require("../utils/helpers");
->>>>>>> 0d7a7551
 
 function isNullOrNaN(value) {
   if (value === null) return true;
