--- conflicted
+++ resolved
@@ -215,7 +215,6 @@
       GenericOpenAiEmbeddingMaxConcurrentChunks:
         process.env.GENERIC_OPEN_AI_EMBEDDING_MAX_CONCURRENT_CHUNKS || 500,
       GeminiEmbeddingApiKey: !!process.env.GEMINI_EMBEDDING_API_KEY,
-<<<<<<< HEAD
 
       // --------------------------------------------------------
       // Azure Providers
@@ -224,8 +223,6 @@
       AzureADRedirectUri: process.env.AZURE_AD_REDIRECT_URI,
       AzureADTenantId: process.env.AZURE_AD_TENANT_ID,
       AzureADGroups: JSON.parse(process.env.AZURE_AD_GROUPS),
-=======
->>>>>>> 010eb6b1
 
       // --------------------------------------------------------
       // VectorDB Provider Selection Settings & Configs
@@ -577,13 +574,10 @@
       NvidiaNimLLMBasePath: process.env.NVIDIA_NIM_LLM_BASE_PATH,
       NvidiaNimLLMModelPref: process.env.NVIDIA_NIM_LLM_MODEL_PREF,
       NvidiaNimLLMTokenLimit: process.env.NVIDIA_NIM_LLM_MODEL_TOKEN_LIMIT,
-<<<<<<< HEAD
-=======
 
       // PPIO API keys
       PPIOApiKey: !!process.env.PPIO_API_KEY,
       PPIOModelPref: process.env.PPIO_MODEL_PREF,
->>>>>>> 010eb6b1
     };
   },
 
