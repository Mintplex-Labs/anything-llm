const ImportedPlugin = require("../utils/agents/imported");

/**
 * An interface to the AnythingLLM Community Hub external API.
 */
const CommunityHub = {
  importPrefix: "allm-community-id",
  apiBase:
    process.env.NODE_ENV === "development"
      ? "http://127.0.0.1:5001/anythingllm-hub/us-central1/external/v1"
      : "https://hub.external.anythingllm.com/v1",
<<<<<<< HEAD
  supportedStaticItemTypes: ["system-prompt", "agent-flow", "slash-command"],
=======
  supportedStaticItemTypes: ["system-prompt", "agent-flow"],
>>>>>>> 2d210aa9

  /**
   * Validate an import ID and return the entity type and ID.
   * @param {string} importId - The import ID to validate.
   * @returns {{entityType: string | null, entityId: string | null}}
   */
  validateImportId: function (importId) {
    if (
      !importId ||
      !importId.startsWith(this.importPrefix) ||
      importId.split(":").length !== 3
    )
      return { entityType: null, entityId: null };
    const [_, entityType, entityId] = importId.split(":");
    if (!entityType || !entityId) return { entityType: null, entityId: null };
    return {
      entityType: String(entityType).trim(),
      entityId: String(entityId).trim(),
    };
  },

  /**
   * Fetch the explore items from the community hub that are publicly available.
   * @returns {Promise<{agentSkills: {items: [], hasMore: boolean, totalCount: number}, systemPrompts: {items: [], hasMore: boolean, totalCount: number}, slashCommands: {items: [], hasMore: boolean, totalCount: number}}>}
   */
  fetchExploreItems: async function () {
    return await fetch(`${this.apiBase}/explore`, {
      method: "GET",
    })
      .then((response) => response.json())
      .catch((error) => {
        console.error("Error fetching explore items:", error);
        return {
          agentSkills: {
            items: [],
            hasMore: false,
            totalCount: 0,
          },
          systemPrompts: {
            items: [],
            hasMore: false,
            totalCount: 0,
          },
          slashCommands: {
            items: [],
            hasMore: false,
            totalCount: 0,
          },
        };
      });
  },

  /**
   * Fetch a bundle item from the community hub.
   * Bundle items are entities that require a downloadURL to be fetched from the community hub.
   * so we can unzip and import them to the AnythingLLM instance.
   * @param {string} importId - The import ID of the item.
   * @returns {Promise<{url: string | null, item: object | null, error: string | null}>}
   */
  getBundleItem: async function (importId) {
    const { entityType, entityId } = this.validateImportId(importId);
    if (!entityType || !entityId)
      return { item: null, error: "Invalid import ID" };

    const { SystemSettings } = require("./systemSettings");
    const { connectionKey } = await SystemSettings.hubSettings();
    const { url, item, error } = await fetch(
      `${this.apiBase}/${entityType}/${entityId}/pull`,
      {
        method: "GET",
        headers: {
          "Content-Type": "application/json",
          ...(connectionKey
            ? { Authorization: `Bearer ${connectionKey}` }
            : {}),
        },
      }
    )
      .then((response) => response.json())
      .catch((error) => {
        console.error(
          `Error fetching bundle item for import ID ${importId}:`,
          error
        );
        return { url: null, item: null, error: error.message };
      });
    return { url, item, error };
  },

  /**
   * Apply an item to the AnythingLLM instance. Used for simple items like slash commands and system prompts.
   * @param {object} item - The item to apply.
   * @param {object} options - Additional options for applying the item.
   * @param {object|null} options.currentUser - The current user object.
   * @returns {Promise<{success: boolean, error: string | null}>}
   */
  applyItem: async function (item, options = {}) {
    if (!item) return { success: false, error: "Item is required" };

    if (item.itemType === "system-prompt") {
      if (!options?.workspaceSlug)
        return { success: false, error: "Workspace slug is required" };

      const { Workspace } = require("./workspace");
      const workspace = await Workspace.get({
        slug: String(options.workspaceSlug),
      });
      if (!workspace) return { success: false, error: "Workspace not found" };
      await Workspace.update(workspace.id, { openAiPrompt: item.prompt });
      return { success: true, error: null };
    }

    if (item.itemType === "slash-command") {
      const { SlashCommandPresets } = require("./slashCommandsPresets");
      await SlashCommandPresets.create(options?.currentUser?.id, {
        command: SlashCommandPresets.formatCommand(String(item.command)),
        prompt: String(item.prompt),
        description: String(item.description),
      });
      return { success: true, error: null };
    }

    return {
      success: false,
      error: "Unsupported item type. Nothing to apply.",
    };
  },

  /**
   * Import a bundle item to the AnythingLLM instance by downloading the zip file and importing it.
   * or whatever the item type requires.
   * @param {{url: string, item: object}} params
   * @returns {Promise<{success: boolean, error: string | null}>}
   */
  importBundleItem: async function ({ url, item }) {
    if (item.itemType === "agent-skill") {
      const { success, error } =
        await ImportedPlugin.importCommunityItemFromUrl(url, item);
      return { success, error };
    }

    return {
      success: false,
      error: "Unsupported item type. Nothing to import.",
    };
  },

  fetchUserItems: async function (connectionKey) {
    if (!connectionKey) return { createdByMe: {}, teamItems: [] };

    return await fetch(`${this.apiBase}/items`, {
      method: "GET",
      headers: {
        "Content-Type": "application/json",
        Authorization: `Bearer ${connectionKey}`,
      },
    })
      .then((response) => response.json())
      .catch((error) => {
        console.error("Error fetching user items:", error);
        return { createdByMe: {}, teamItems: [] };
      });
  },

  /**
   * Create a new item in the community hub - Only supports STATIC items for now.
   * @param {string} itemType - The type of item to create
   * @param {object} data - The item data
   * @param {string} connectionKey - The hub connection key
   * @returns {Promise<{success: boolean, error: string | null}>}
   */
  createStaticItem: async function (itemType, data, connectionKey) {
    if (!connectionKey)
      return { success: false, error: "Connection key is required" };
    if (!this.supportedStaticItemTypes.includes(itemType))
      return { success: false, error: "Unsupported item type" };

    // If the item has special considerations or preprocessing, we can delegate that below before sending the request.
    // eg: Agent flow files and such.

    return await fetch(`${this.apiBase}/${itemType}/create`, {
      method: "POST",
      headers: {
        "Content-Type": "application/json",
        Authorization: `Bearer ${connectionKey}`,
      },
      body: JSON.stringify(data),
    })
      .then((response) => response.json())
      .then((result) => {
        if (!!result.error) throw new Error(result.error || "Unknown error");
        return { success: true, error: null, itemId: result.item.id };
      })
      .catch((error) => {
        console.error(`Error creating ${itemType}:`, error);
        return { success: false, error: error.message };
      });
  },
};

module.exports = { CommunityHub };<|MERGE_RESOLUTION|>--- conflicted
+++ resolved
@@ -9,11 +9,7 @@
     process.env.NODE_ENV === "development"
       ? "http://127.0.0.1:5001/anythingllm-hub/us-central1/external/v1"
       : "https://hub.external.anythingllm.com/v1",
-<<<<<<< HEAD
   supportedStaticItemTypes: ["system-prompt", "agent-flow", "slash-command"],
-=======
-  supportedStaticItemTypes: ["system-prompt", "agent-flow"],
->>>>>>> 2d210aa9
 
   /**
    * Validate an import ID and return the entity type and ID.
