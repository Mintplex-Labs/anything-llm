const { v4: uuidv4 } = require("uuid");
const { getVectorDbClass } = require("../utils/helpers");
const prisma = require("../utils/prisma");
const { Telemetry } = require("./telemetry");
const { EventLogs } = require("./eventLogs");

const Document = {
  writable: ["pinned"],

  forWorkspace: async function (workspaceId = null) {
    if (!workspaceId) return [];
    return await prisma.workspace_documents.findMany({
      where: { workspaceId },
    });
  },

  delete: async function (clause = {}) {
    try {
      await prisma.workspace_documents.deleteMany({ where: clause });
      return true;
    } catch (error) {
      console.error(error.message);
      return false;
    }
  },

  get: async function (clause = {}) {
    try {
      const document = await prisma.workspace_documents.findFirst({
        where: clause,
      });
      return document || null;
    } catch (error) {
      console.error(error.message);
      return null;
    }
  },

  getPins: async function (clause = {}) {
    try {
      const workspaceIds = await prisma.workspace_documents.findMany({
        where: clause,
        select: {
          workspaceId: true,
        },
      });
      return workspaceIds.map((pin) => pin.workspaceId) || [];
    } catch (error) {
      console.error(error.message);
      return [];
    }
  },

  where: async function (clause = {}, limit = null, orderBy = null) {
    try {
      const results = await prisma.workspace_documents.findMany({
        where: clause,
        ...(limit !== null ? { take: limit } : {}),
        ...(orderBy !== null ? { orderBy } : {}),
      });
      return results;
    } catch (error) {
      console.error(error.message);
      return [];
    }
  },

  addDocuments: async function (workspace, additions = [], userId = null) {
    const VectorDb = getVectorDbClass();
    if (additions.length === 0) return { failed: [], embedded: [] };
    const { fileData } = require("../utils/files");
    const embedded = [];
    const failedToEmbed = [];
    const errors = new Set();

    for (const path of additions) {
      const data = await fileData(path);
      if (!data) continue;

      const docId = uuidv4();
      const { pageContent, ...metadata } = data;
      const newDoc = {
        docId,
        filename: path.split("/")[1],
        docpath: path,
        workspaceId: workspace.id,
        metadata: JSON.stringify(metadata),
      };

      const { vectorized, error } = await VectorDb.addDocumentToNamespace(
        workspace.slug,
        { ...data, docId },
        path
      );

      if (!vectorized) {
        console.error(
          "Failed to vectorize",
          metadata?.title || newDoc.filename
        );
        failedToEmbed.push(metadata?.title || newDoc.filename);
        errors.add(error);
        continue;
      }

      try {
        await prisma.workspace_documents.create({ data: newDoc });
        embedded.push(path);
      } catch (error) {
        console.error(error.message);
      }
    }

    await Telemetry.sendTelemetry("documents_embedded_in_workspace", {
      LLMSelection: process.env.LLM_PROVIDER || "openai",
<<<<<<< HEAD
      VectorDbSelection: process.env.VECTOR_DB || "pinecone",
=======
      Embedder: process.env.EMBEDDING_ENGINE || "inherit",
      VectorDbSelection: process.env.VECTOR_DB || "lancedb",
>>>>>>> e9e4ffb8
    });
    await EventLogs.logEvent(
      "workspace_documents_added",
      {
        workspaceName: workspace?.name || "Unknown Workspace",
        numberOfDocumentsAdded: additions.length,
      },
      userId
    );
    return { failedToEmbed, errors: Array.from(errors), embedded };
  },

  removeDocuments: async function (workspace, removals = [], userId = null) {
    const VectorDb = getVectorDbClass();
    if (removals.length === 0) return;

    for (const path of removals) {
      const document = await this.get({
        docpath: path,
        workspaceId: workspace.id,
      });
      if (!document) continue;
      await VectorDb.deleteDocumentFromNamespace(
        workspace.slug,
        document.docId
      );

      try {
        await prisma.workspace_documents.delete({
          where: { id: document.id, workspaceId: workspace.id },
        });
        await prisma.document_vectors.deleteMany({
          where: { docId: document.docId },
        });
      } catch (error) {
        console.error(error.message);
      }
    }

    await Telemetry.sendTelemetry("documents_removed_in_workspace", {
      LLMSelection: process.env.LLM_PROVIDER || "openai",
<<<<<<< HEAD
      VectorDbSelection: process.env.VECTOR_DB || "pinecone",
=======
      Embedder: process.env.EMBEDDING_ENGINE || "inherit",
      VectorDbSelection: process.env.VECTOR_DB || "lancedb",
>>>>>>> e9e4ffb8
    });
    await EventLogs.logEvent(
      "workspace_documents_removed",
      {
        workspaceName: workspace?.name || "Unknown Workspace",
        numberOfDocuments: removals.length,
      },
      userId
    );
    return true;
  },

  count: async function (clause = {}, limit = null) {
    try {
      const count = await prisma.workspace_documents.count({
        where: clause,
        ...(limit !== null ? { take: limit } : {}),
      });
      return count;
    } catch (error) {
      console.error("FAILED TO COUNT DOCUMENTS.", error.message);
      return 0;
    }
  },
  update: async function (id = null, data = {}) {
    if (!id) throw new Error("No workspace document id provided for update");

    const validKeys = Object.keys(data).filter((key) =>
      this.writable.includes(key)
    );
    if (validKeys.length === 0)
      return { document: { id }, message: "No valid fields to update!" };

    try {
      const document = await prisma.workspace_documents.update({
        where: { id },
        data,
      });
      return { document, message: null };
    } catch (error) {
      console.error(error.message);
      return { document: null, message: error.message };
    }
  },
  content: async function (docId) {
    if (!docId) throw new Error("No workspace docId provided!");
    const document = await this.get({ docId: String(docId) });
    if (!document) throw new Error(`Could not find a document by id ${docId}`);

    const { fileData } = require("../utils/files");
    const data = await fileData(document.docpath);
    return { title: data.title, content: data.pageContent };
  },
};

module.exports = { Document };<|MERGE_RESOLUTION|>--- conflicted
+++ resolved
@@ -113,12 +113,8 @@
 
     await Telemetry.sendTelemetry("documents_embedded_in_workspace", {
       LLMSelection: process.env.LLM_PROVIDER || "openai",
-<<<<<<< HEAD
-      VectorDbSelection: process.env.VECTOR_DB || "pinecone",
-=======
       Embedder: process.env.EMBEDDING_ENGINE || "inherit",
       VectorDbSelection: process.env.VECTOR_DB || "lancedb",
->>>>>>> e9e4ffb8
     });
     await EventLogs.logEvent(
       "workspace_documents_added",
@@ -160,12 +156,8 @@
 
     await Telemetry.sendTelemetry("documents_removed_in_workspace", {
       LLMSelection: process.env.LLM_PROVIDER || "openai",
-<<<<<<< HEAD
-      VectorDbSelection: process.env.VECTOR_DB || "pinecone",
-=======
       Embedder: process.env.EMBEDDING_ENGINE || "inherit",
       VectorDbSelection: process.env.VECTOR_DB || "lancedb",
->>>>>>> e9e4ffb8
     });
     await EventLogs.logEvent(
       "workspace_documents_removed",
