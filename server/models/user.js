const prisma = require("../utils/prisma");
const { EventLogs } = require("./eventLogs");

const User = {
  usernameRegex: new RegExp(/^[a-z0-9_-]+$/),
  writable: [
    // Used for generic updates so we can validate keys in request body
    "username",
    "password",
    "pfpFilename",
    "role",
    "suspended",
  ],
  validations: {
    username: (newValue = "") => {
      try {
        if (String(newValue).length > 100)
          throw new Error("Username cannot be longer than 100 characters");
        if (String(newValue).length < 2)
          throw new Error("Username must be at least 2 characters");
        return String(newValue);
      } catch (e) {
        throw new Error(e.message);
      }
    },
    role: (role = "default") => {
      const VALID_ROLES = ["default", "admin", "manager"];
      if (!VALID_ROLES.includes(role)) {
        throw new Error(
          `Invalid role. Allowed roles are: ${VALID_ROLES.join(", ")}`
        );
      }
      return String(role);
    },
  },
  // validations for the above writable fields.
  castColumnValue: function (key, value) {
    switch (key) {
      case "suspended":
        return Number(Boolean(value));
      default:
        return String(value);
    }
  },

  filterFields: function (user = {}) {
    const { password, ...rest } = user;
    return { ...rest };
  },

  create: async function ({ username, password, role = "default" }) {
    const passwordCheck = this.checkPasswordComplexity(password);
    if (!passwordCheck.checkedOK) {
      return { user: null, error: passwordCheck.error };
    }

    try {
      // Do not allow new users to bypass validation
      if (!this.usernameRegex.test(username))
        throw new Error(
          "Username must be only contain lowercase letters, numbers, underscores, and hyphens with no spaces"
        );

      const bcrypt = require("bcrypt");
      const hashedPassword = bcrypt.hashSync(password, 10);
      const user = await prisma.users.create({
        data: {
          username: this.validations.username(username),
          password: hashedPassword,
          role: this.validations.role(role),
        },
      });
      return { user: this.filterFields(user), error: null };
    } catch (error) {
      console.error("FAILED TO CREATE USER.", error.message);
      return { user: null, error: error.message };
    }
  },
<<<<<<< HEAD

  createWithAzureAuthProviders: async function ({ username }) {
    try {
      const user = await prisma.users.create({
        data: {
          username,
          use_azure_login_provider: true,
        },
      });
      return { user, error: null };
    } catch (error) {
      console.error("FAILED TO CREATE USER.", error.message);
      return { user: null, error: error.message };
    }
  },

=======
>>>>>>> 86ba16ac
  // Log the changes to a user object, but omit sensitive fields
  // that are not meant to be logged.
  loggedChanges: function (updates, prev = {}) {
    const changes = {};
    const sensitiveFields = ["password"];

    Object.keys(updates).forEach((key) => {
      if (!sensitiveFields.includes(key) && updates[key] !== prev[key]) {
        changes[key] = `${prev[key]} => ${updates[key]}`;
      }
    });

    return changes;
  },

  update: async function (userId, updates = {}) {
    try {
      if (!userId) throw new Error("No user id provided for update");
      const currentUser = await prisma.users.findUnique({
        where: { id: parseInt(userId) },
      });
      if (!currentUser) return { success: false, error: "User not found" };
      // Removes non-writable fields for generic updates
      // and force-casts to the proper type;
      Object.entries(updates).forEach(([key, value]) => {
        if (this.writable.includes(key)) {
          if (this.validations.hasOwnProperty(key)) {
            updates[key] = this.validations[key](
              this.castColumnValue(key, value)
            );
          } else {
            updates[key] = this.castColumnValue(key, value);
          }
          return;
        }
        delete updates[key];
      });

      if (Object.keys(updates).length === 0)
        return { success: false, error: "No valid updates applied." };

      // Handle password specific updates
      if (updates.hasOwnProperty("password")) {
        const passwordCheck = this.checkPasswordComplexity(updates.password);
        if (!passwordCheck.checkedOK) {
          return { success: false, error: passwordCheck.error };
        }
        const bcrypt = require("bcrypt");
        updates.password = bcrypt.hashSync(updates.password, 10);
      }

      if (
        updates.hasOwnProperty("username") &&
        currentUser.username !== updates.username &&
        !this.usernameRegex.test(updates.username)
      )
        return {
          success: false,
          error:
            "Username must be only contain lowercase letters, numbers, underscores, and hyphens with no spaces",
        };

      const user = await prisma.users.update({
        where: { id: parseInt(userId) },
        data: updates,
      });

      await EventLogs.logEvent(
        "user_updated",
        {
          username: user.username,
          changes: this.loggedChanges(updates, currentUser),
        },
        userId
      );
      return { success: true, error: null };
    } catch (error) {
      console.error(error.message);
      return { success: false, error: error.message };
    }
  },

  // Explicit direct update of user object.
  // Only use this method when directly setting a key value
  // that takes no user input for the keys being modified.
  _update: async function (id = null, data = {}) {
    if (!id) throw new Error("No user id provided for update");

    try {
      const user = await prisma.users.update({
        where: { id },
        data,
      });
      return { user, message: null };
    } catch (error) {
      console.error(error.message);
      return { user: null, message: error.message };
    }
  },

  get: async function (clause = {}) {
    try {
      const user = await prisma.users.findFirst({ where: clause });
      return user ? this.filterFields({ ...user }) : null;
    } catch (error) {
      console.error(error.message);
      return null;
    }
  },
  // Returns user object with all fields
  _get: async function (clause = {}) {
    try {
      const user = await prisma.users.findFirst({ where: clause });
      return user ? { ...user } : null;
    } catch (error) {
      console.error(error.message);
      return null;
    }
  },

  count: async function (clause = {}) {
    try {
      const count = await prisma.users.count({ where: clause });
      return count;
    } catch (error) {
      console.error(error.message);
      return 0;
    }
  },

  delete: async function (clause = {}) {
    try {
      await prisma.users.deleteMany({ where: clause });
      return true;
    } catch (error) {
      console.error(error.message);
      return false;
    }
  },

  where: async function (clause = {}, limit = null) {
    try {
      const users = await prisma.users.findMany({
        where: clause,
        ...(limit !== null ? { take: limit } : {}),
      });
      return users.map((usr) => this.filterFields(usr));
    } catch (error) {
      console.error(error.message);
      return [];
    }
  },

  checkPasswordComplexity: function (passwordInput = "") {
    const passwordComplexity = require("joi-password-complexity");
    // Can be set via ENV variable on boot. No frontend config at this time.
    // Docs: https://www.npmjs.com/package/joi-password-complexity
    const complexityOptions = {
      min: process.env.PASSWORDMINCHAR || 8,
      max: process.env.PASSWORDMAXCHAR || 250,
      lowerCase: process.env.PASSWORDLOWERCASE || 0,
      upperCase: process.env.PASSWORDUPPERCASE || 0,
      numeric: process.env.PASSWORDNUMERIC || 0,
      symbol: process.env.PASSWORDSYMBOL || 0,
      // reqCount should be equal to how many conditions you are testing for (1-4)
      requirementCount: process.env.PASSWORDREQUIREMENTS || 0,
    };

    const complexityCheck = passwordComplexity(
      complexityOptions,
      "password"
    ).validate(passwordInput);
    if (complexityCheck.hasOwnProperty("error")) {
      let myError = "";
      let prepend = "";
      for (let i = 0; i < complexityCheck.error.details.length; i++) {
        myError += prepend + complexityCheck.error.details[i].message;
        prepend = ", ";
      }
      return { checkedOK: false, error: myError };
    }

    return { checkedOK: true, error: "No error." };
  },
};

module.exports = { User };<|MERGE_RESOLUTION|>--- conflicted
+++ resolved
@@ -76,25 +76,6 @@
       return { user: null, error: error.message };
     }
   },
-<<<<<<< HEAD
-
-  createWithAzureAuthProviders: async function ({ username }) {
-    try {
-      const user = await prisma.users.create({
-        data: {
-          username,
-          use_azure_login_provider: true,
-        },
-      });
-      return { user, error: null };
-    } catch (error) {
-      console.error("FAILED TO CREATE USER.", error.message);
-      return { user: null, error: error.message };
-    }
-  },
-
-=======
->>>>>>> 86ba16ac
   // Log the changes to a user object, but omit sensitive fields
   // that are not meant to be logged.
   loggedChanges: function (updates, prev = {}) {
