v-env
.env
!.env.example

node_modules
__pycache__
v-env
.DS_Store
aws_cf_deploy_anything_llm.json
yarn.lock
server/dist
.env.development
dist
bundleinspector.html
<<<<<<< HEAD
*.log
=======
*.log
dist-server
*.bak
>>>>>>> bf165f2a
<|MERGE_RESOLUTION|>--- conflicted
+++ resolved
@@ -12,10 +12,6 @@
 .env.development
 dist
 bundleinspector.html
-<<<<<<< HEAD
-*.log
-=======
 *.log
 dist-server
-*.bak
->>>>>>> bf165f2a
+*.bak