{
  "name": "anything-llm",
  "version": "0.2.0",
  "description": "The best solution for turning private documents into a chat bot using off-the-shelf tools and commercially viable AI technologies.",
  "main": "index.js",
  "type": "module",
  "author": "Timothy Carambat (Mintplex Labs)",
  "license": "MIT",
  "engines": {
    "node": ">=18"
  },
  "scripts": {
    "lint": "cd server && yarn lint && cd ../frontend && yarn lint && cd ../collector && yarn lint",
    "setup": "cd server && yarn && cd ../collector && yarn && cd ../frontend && yarn && cd .. && yarn setup:envs && yarn prisma:setup && echo \"Please run yarn dev:server, yarn dev:collector, and yarn dev:frontend in separate terminal tabs.\"",
    "setup:envs": "cp -n ./frontend/.env.example ./frontend/.env && cp -n ./server/.env.example ./server/.env.development && cp -n ./collector/.env.example ./collector/.env && cp -n ./docker/.env.example ./docker/.env && echo \"All ENV files copied!\n\"",
    "dev:server": "cd server && yarn dev",
<<<<<<< HEAD
    "dev:frontend": "cd frontend && yarn dev",
=======
    "dev:collector": "cd collector && yarn dev",
    "dev:frontend": "cd frontend && yarn start",
>>>>>>> 65c7c0a5
    "prisma:generate": "cd server && npx prisma generate",
    "prisma:migrate": "cd server && npx prisma migrate dev --name init",
    "prisma:seed": "cd server && npx prisma db seed",
    "prisma:setup": "yarn prisma:generate && yarn prisma:migrate && yarn prisma:seed",
    "prod:server": "cd server && yarn start",
    "prod:frontend": "cd frontend && yarn build",
    "generate:cloudformation": "node cloud-deployments/aws/cloudformation/generate.mjs",
    "generate::gcp_deployment": "node cloud-deployments/gcp/deployment/generate.mjs"
  },
  "private": false
}<|MERGE_RESOLUTION|>--- conflicted
+++ resolved
@@ -14,12 +14,8 @@
     "setup": "cd server && yarn && cd ../collector && yarn && cd ../frontend && yarn && cd .. && yarn setup:envs && yarn prisma:setup && echo \"Please run yarn dev:server, yarn dev:collector, and yarn dev:frontend in separate terminal tabs.\"",
     "setup:envs": "cp -n ./frontend/.env.example ./frontend/.env && cp -n ./server/.env.example ./server/.env.development && cp -n ./collector/.env.example ./collector/.env && cp -n ./docker/.env.example ./docker/.env && echo \"All ENV files copied!\n\"",
     "dev:server": "cd server && yarn dev",
-<<<<<<< HEAD
+    "dev:collector": "cd collector && yarn dev",
     "dev:frontend": "cd frontend && yarn dev",
-=======
-    "dev:collector": "cd collector && yarn dev",
-    "dev:frontend": "cd frontend && yarn start",
->>>>>>> 65c7c0a5
     "prisma:generate": "cd server && npx prisma generate",
     "prisma:migrate": "cd server && npx prisma migrate dev --name init",
     "prisma:seed": "cd server && npx prisma db seed",
