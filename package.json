--- conflicted
+++ resolved
@@ -10,6 +10,7 @@
     "node": ">=18"
   },
   "scripts": {
+    "test": "jest",
     "lint": "cd server && yarn lint && cd ../frontend && yarn lint && cd ../collector && yarn lint",
     "setup": "cd server && yarn && cd ../collector && yarn && cd ../frontend && yarn && cd .. && yarn setup:envs && yarn prisma:setup && echo \"Please run yarn dev:server, yarn dev:collector, and yarn dev:frontend in separate terminal tabs.\"",
     "setup:envs": "cp -n ./frontend/.env.example ./frontend/.env && cp -n ./server/.env.example ./server/.env.development && cp -n ./collector/.env.example ./collector/.env && cp -n ./docker/.env.example ./docker/.env && echo \"All ENV files copied!\n\"",
@@ -27,11 +28,7 @@
     "generate:cloudformation": "node cloud-deployments/aws/cloudformation/generate.mjs",
     "generate::gcp_deployment": "node cloud-deployments/gcp/deployment/generate.mjs",
     "verify:translations": "cd frontend/src/locales && node verifyTranslations.mjs",
-<<<<<<< HEAD
-    "test": "jest"
-=======
     "normalize:translations": "cd frontend/src/locales && node normalizeEn.mjs && cd ../../.. && yarn lint && yarn verify:translations"
->>>>>>> c69cb32e
   },
   "private": false,
   "devDependencies": {
