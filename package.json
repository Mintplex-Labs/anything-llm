--- conflicted
+++ resolved
@@ -18,9 +18,6 @@
     "setup:collector": "cd collector && yarn && cd ..",
     "prisma:generate": "cd server && npx prisma generate",
     "prisma:migrate": "cd server && npx prisma migrate dev --name init",
-<<<<<<< HEAD
-    "prisma:reset": "truncate -s 0 server/storage/anythingllm.db && yarn prisma:migrate"
-=======
     "prisma:seed": "cd server && npx prisma db seed",
     "prisma:setup": "yarn prisma:generate && yarn prisma:migrate && yarn prisma:seed",
     "prisma:reset": "truncate -s 0 server/storage/anythingllm.db && yarn prisma:migrate",
@@ -29,7 +26,6 @@
     "generate:cloudformation": "node cloud-deployments/aws/cloudformation/generate.mjs",
     "generate::gcp_deployment": "node cloud-deployments/gcp/deployment/generate.mjs",
     "verify:translations": "cd frontend/src/locales && node verifyTranslations.mjs"
->>>>>>> 77916d92
   },
   "private": false
 }