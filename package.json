--- conflicted
+++ resolved
@@ -10,30 +10,15 @@
     "node": ">=18"
   },
   "scripts": {
-<<<<<<< HEAD
     "build": "node combineModules.mjs",
     "lint": "cd server && yarn lint && cd ../frontend && yarn lint && cd ../collector && yarn lint",
     "setup": "yarn setup:server && yarn setup:frontend && yarn setup:collector",
     "setup:server": "cd server && cp .env.example .env && mkdir -p storage && touch storage/anythingllm.db && yarn && yarn prisma:generate && yarn prisma:migrate && cd ..",
     "setup:frontend": "cd frontend && yarn && cd ..",
-    "setup:collector": "cd collector && yarn && cd .."
-=======
-    "lint": "cd server && yarn lint && cd ../frontend && yarn lint && cd ../embed && yarn lint && cd ../collector && yarn lint",
-    "setup": "cd server && yarn && cd ../collector && yarn && cd ../frontend && yarn && cd .. && yarn setup:envs && yarn prisma:setup && echo \"Please run yarn dev:server, yarn dev:collector, and yarn dev:frontend in separate terminal tabs.\"",
-    "setup:envs": "cp -n ./frontend/.env.example ./frontend/.env && cp -n ./server/.env.example ./server/.env.development && cp -n ./collector/.env.example ./collector/.env && cp -n ./docker/.env.example ./docker/.env && echo \"All ENV files copied!\n\"",
-    "dev:server": "cd server && yarn dev",
-    "dev:collector": "cd collector && yarn dev",
-    "dev:frontend": "cd frontend && yarn dev",
+    "setup:collector": "cd collector && yarn && cd ..",
     "prisma:generate": "cd server && npx prisma generate",
     "prisma:migrate": "cd server && npx prisma migrate dev --name init",
-    "prisma:seed": "cd server && npx prisma db seed",
-    "prisma:setup": "yarn prisma:generate && yarn prisma:migrate && yarn prisma:seed",
-    "prisma:reset": "truncate -s 0 server/storage/anythingllm.db && yarn prisma:migrate",
-    "prod:server": "cd server && yarn start",
-    "prod:frontend": "cd frontend && yarn build",
-    "generate:cloudformation": "node cloud-deployments/aws/cloudformation/generate.mjs",
-    "generate::gcp_deployment": "node cloud-deployments/gcp/deployment/generate.mjs"
->>>>>>> 229757be
+    "prisma:reset": "truncate -s 0 server/storage/anythingllm.db && yarn prisma:migrate"
   },
   "private": false
 }