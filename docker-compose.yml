services:
  postgres:
    image: postgres:latest
    ports:
      - "45432:5432"
    environment:
      POSTGRES_USER: anything_llm
      POSTGRES_PASSWORD: anything_llm
      POSTGRES_DB: anything_llm

    volumes:
      - anything_llm_postgres_data:/var/lib/postgresql/data
  frontend:
    build:
      context: ./
      dockerfile: dev.Dockerfile
      target: frontend-build
    environment:
      NODE_ENV: development
      VITE_ENABLE_SSO: true
<<<<<<< HEAD
      APPLICATION_FALLBACK_NAME: "Prism"
=======
      VITE_API_BASE: http://localhost:3001/api
>>>>>>> bf10254e
    command: make start_frontend
    ports:
      - "3000:3000"
    volumes:
      - ./frontend:/app/frontend
      - anything_llm_frontend_node_modules:/app/frontend/node_modules
      - ./Makefile:/app/Makefile
    depends_on:
      - server

  server:
    build:
      context: ./
      dockerfile: dev.Dockerfile
      target: backend-build
    environment:
      SERVER_PORT: "3001"
      NODE_ENV: development
      DATABASE_URL: "postgresql://anything_llm:anything_llm@postgres/anything_llm"
      ANYTHING_LLM_RUNTIME: docker
      LLM_PROVIDER: "openai"
      OPEN_AI_KEY:
      OPEN_MODEL_PREF: "gpt-4o"
      EMBEDDING_ENGINE: "inherit"
      VECTOR_DB: "milvus"
      MILVUS_ADDRESS: "http://192.168.171.130:30986"
      INTERNAL_WORKSPACE_NAME: all-workspaces
      INTERNAL_WORKSPACE_OPENAI_TEMP: 0.7
      INTERNAL_WORKSPACE_OPENAI_HISTORY: 20
      INTERNAL_WORKSPACE_OPENAI_PROMPT: "Given the following conversation, relevant context, and a follow up question, reply with an answer to the current question the user is asking. Return only your response to the question given the above information following the users instructions as needed."
      INTERNAL_WORKSPACE_SIMILARITY_THRESHOLD: 0.25
      INTERNAL_WORKSPACE_TOP_N: 4
      INTERNAL_WORKSPACE_QUERY_REFUSAL_RESPONSE: "There is no relevant information in this workspace to answer your query."
      STORAGE_DIR: ""
      PRISM_OCR_PARSER: "false"
      PRISM_OCR_ENDPOINT: "http://192.168.140.58:5000/docparser/api/v1/extract/"
      EXTRACT_API: "mupdf"
      OUTPUT_FORMAT: "markdown"
      USE_OCR: "false"
      RERANKER_URL: https://reranker.saal.ai/rerank
      PRISM_PARSER_BEARER_TOKEN:
      ENABLE_MULTI_WORKSPACE_QUERY: "true"
      LLM_GUARD_BASE_URL: "http://192.168.140.51:3456"
      LLM_GUARD_AUTH_TOKEN:
      COLLECTOR_BASE_URL: "http://collector:8888"
      KC_REDIRECT_URL: "http://localhost:3001/api/auth/callback"
      KC_BASE_URL: "https://dev2.digixt.ae/auth"
      KC_REALM: "Datalake"
      KC_CLIENT_ID: "dataprism"
      KC_CLIENT_SECRET: "Ipsth2PKgDD0exwie9967p4RJZBJYa0l"
      KC_ADMIN_CLIENT_SECRET: "Mt3zL4nQsnZKlsW68QuD3bhUztcPM365"
      FRONTEND_BASE_URL: http://localhost:3000/
    command: make start_server
    ports:
      - "3001:3001"
    volumes:
      - ./server:/app/server
      - ./collector/hotdir/:/app/collector/hotdir
      - ./collector/outputs/:/app/collector/outputs
      - anything_llm_server_node_modules:/app/server/node_modules
      - ./Makefile:/app/Makefile
    depends_on:
      - collector

  collector:
    build:
      context: ./
      dockerfile: dev.Dockerfile
      target: collector-build
    environment:
      NODE_ENV: development
    working_dir: /app
    command: make start_collector
    ports:
      - "8888:8888"
    volumes:
      - ./server/storage:/app/server/storage
      - ./collector:/app/collector
      - ./collector/node_modules:/app/collector/node_modules
      - ./Makefile:/app/Makefile

volumes:
  anything_llm_postgres_data:
  anything_llm_server_node_modules:
  anything_llm_collector_node_modules:
  anything_llm_frontend_node_modules:
  llm-guard-model-volume:<|MERGE_RESOLUTION|>--- conflicted
+++ resolved
@@ -18,11 +18,8 @@
     environment:
       NODE_ENV: development
       VITE_ENABLE_SSO: true
-<<<<<<< HEAD
+      VITE_API_BASE: http://localhost:3001/api
       APPLICATION_FALLBACK_NAME: "Prism"
-=======
-      VITE_API_BASE: http://localhost:3001/api
->>>>>>> bf10254e
     command: make start_frontend
     ports:
       - "3000:3000"
