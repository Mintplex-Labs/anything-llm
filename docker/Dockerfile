--- conflicted
+++ resolved
@@ -4,11 +4,8 @@
 # Build arguments
 ARG ARG_UID
 ARG ARG_GID
-<<<<<<< HEAD
-ARG ARG_CLOUD_BUILD
-=======
+ARG ARG_CLOUD_BUILD=0 # Default to local docker build
 ARG ARCH=amd64 # Default to amd64 if not provided
->>>>>>> caea4ea1
 
 # Install system dependencies
 RUN DEBIAN_FRONTEND=noninteractive apt-get update && \
