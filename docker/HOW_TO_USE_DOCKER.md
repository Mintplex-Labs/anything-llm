--- conflicted
+++ resolved
@@ -2,11 +2,6 @@
 
 Use the Dockerized version of AnythingLLM for a much faster and complete startup of AnythingLLM.
 
-<<<<<<< HEAD
-## Requirements
-
-- Install [Docker:link:](https://www.docker.com/) on your computer or machine.
-=======
 
 ### Minimum Requirements
 > [!TIP]
@@ -21,7 +16,6 @@
 *AnythingLLM by default uses a built-in vector database powered by [LanceDB](https://github.com/lancedb/lancedb)
 
 *AnythingLLM by default embeds text on instance privately [Learn More](../server/storage/models/README.md)
->>>>>>> 1d9ba76b
 
 ## Recommend way to run dockerized AnythingLLM!
 > [!IMPORTANT]
@@ -94,20 +88,7 @@
 
 Your docker host will show the image as online once the build process is completed. This will build the app to `http://localhost:3001`.
 
-<<<<<<< HEAD
-## How to use the user interface
-
-- To access the full application, visit `http://localhost:3001` in your browser.
-
-## About UID and GID in the ENV
-
-- The UID and GID are set to 1000 by default. This is the default user in the Docker container and on most host operating systems. If there is a mismatch between your host user UID and GID and what is set in the `.env` file, you may experience permission issues.
-
-## :warning: Vector DB support :warning:
-
-=======
 ## ⚠️ Vector DB support ⚠️
->>>>>>> 1d9ba76b
 Out of the box, all vector databases are supported. Any vector databases requiring special configuration are listed below.
 
 ### Using local ChromaDB with Dockerized AnythingLLM
@@ -143,9 +124,4 @@
 For example, if the docker instance is available on `192.186.1.222` your `VITE_API_BASE` would look like `VITE_API_BASE="http://192.186.1.222:3001/api"` in `frontend/.env.production`.
 
 ### Still not working?
-<<<<<<< HEAD
-
-[Ask for help on Discord:link:](https://discord.gg/6UyHPeGZAC)
-=======
-[Ask for help on Discord](https://discord.gg/6UyHPeGZAC)
->>>>>>> 1d9ba76b
+[Ask for help on Discord](https://discord.gg/6UyHPeGZAC)