--- conflicted
+++ resolved
@@ -38,11 +38,7 @@
 Pull in the latest image from docker. Supports both `amd64` and `arm64` CPU architectures.
 
 > [!NOTE]
-<<<<<<< HEAD
-> Since the image is private, run `docker login` before pulling it.
-=======
 > The OneNew image is private. Run `docker login` before pulling the image.
->>>>>>> c9a4ff59
 
 ```shell
 docker pull akigogikar/onenew
