version: '3.9'

networks:
  anything-llm:
    driver: bridge
  # chroma_net:
  #   external: true

services:
  anything-llm:
    container_name: anything-llm
    image: anything-llm:latest
    build:
      context: ../.
      dockerfile: ./docker/Dockerfile
      args:
        ARG_UID: ${UID}
        ARG_GID: ${GID}
<<<<<<< HEAD
        ARG_CLOUD_BUILD: ${CLOUD_BUILD}
=======
        ARCH: ${ARCH:-amd64}
>>>>>>> caea4ea1
    volumes:
      - "../server/storage:/app/server/storage"
      - "../collector/hotdir/:/app/collector/hotdir"
      - "../collector/outputs/:/app/collector/outputs"
    user: "${UID}:${GID}"
    ports:
      - "3001:3001"
    env_file:
      - .env
    networks:
      - anything-llm
      # - chroma_net<|MERGE_RESOLUTION|>--- conflicted
+++ resolved
@@ -16,11 +16,8 @@
       args:
         ARG_UID: ${UID}
         ARG_GID: ${GID}
-<<<<<<< HEAD
         ARG_CLOUD_BUILD: ${CLOUD_BUILD}
-=======
         ARCH: ${ARCH:-amd64}
->>>>>>> caea4ea1
     volumes:
       - "../server/storage:/app/server/storage"
       - "../collector/hotdir/:/app/collector/hotdir"
