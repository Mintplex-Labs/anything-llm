--- conflicted
+++ resolved
@@ -322,15 +322,13 @@
 # See https://docs.anythingllm.com/configuration#simple-sso-passthrough for more information.
 # SIMPLE_SSO_ENABLED=1
 
-<<<<<<< HEAD
-# 10분 (밀리초 단위)
-# REQUEST_TIMEOUT='600000'  
-
-# Enable all customizations from the UI.
-# SHOW_ALL_CUSTOMIZATIONS=0 
-=======
 # Specify the target languages for when using OCR to parse images and PDFs.
 # This is a comma separated list of language codes as a string. Unsupported languages will be ignored.
 # Default is English. See https://tesseract-ocr.github.io/tessdoc/Data-Files-in-different-versions.html for a list of valid language codes.
 # TARGET_OCR_LANG=eng,deu,ita,spa,fra,por,rus,nld,tur,hun,pol,ita,spa,fra,por,rus,nld,tur,hun,pol
->>>>>>> 0b1a0e0a
+
+# 10분 (밀리초 단위)
+# REQUEST_TIMEOUT='600000'  
+
+# Enable all customizations from the UI.
+# SHOW_ALL_CUSTOMIZATIONS=0 