--- conflicted
+++ resolved
@@ -6,11 +6,7 @@
 
 on:
   push:
-<<<<<<< HEAD
     branches: ['enhancement-error-boundary'] # put your current branch to create a build. Core team only.
-=======
-    branches: ['chore/form-data-bump'] # put your current branch to create a build. Core team only.
->>>>>>> 06c34366
     paths-ignore:
       - '**.md'
       - 'cloud-deployments/*'
