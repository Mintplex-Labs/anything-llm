name: AnythingLLM Development Docker image (amd64/arm64)

concurrency:
  group: build-${{ github.ref }}
  cancel-in-progress: true

on:
  push:
<<<<<<< HEAD
<<<<<<< HEAD
    branches: ['upgrade-multer'] # put your current branch to create a build. Core team only.
=======
    branches: ['migrate-to-bcryptjs'] # put your current branch to create a build. Core team only.
>>>>>>> 65e852d561149b250d745221e4a5d0bd540f7dfd
=======
    branches: ['bug-user-session-stale'] # put your current branch to create a build. Core team only.
>>>>>>> 8aa78c2b
    paths-ignore:
      - '**.md'
      - 'cloud-deployments/*'
      - 'images/**/*'
      - '.vscode/**/*'
      - '**/.env.example'
      - '.github/ISSUE_TEMPLATE/**/*'
      - '.devcontainer/**/*'
      - 'embed/**/*' # Embed should be published to frontend (yarn build:publish) if any changes are introduced
      - 'browser-extension/**/*' # Chrome extension is submodule
      - 'server/utils/agents/aibitat/example/**/*' # Do not push new image for local dev testing of new aibitat images.
      - 'extras/**/*' # Extra is just for news and other local content.

jobs:
  push_dev_build_to_dockerhub:
    name: Push development build image to Docker Hub
    runs-on: ubuntu-22.04-arm
    permissions:
      packages: write
      contents: read
    steps:
      - name: Check out the repo
        uses: actions/checkout@v4

      - name: Check if DockerHub build needed
        shell: bash
        run: |
          # Check if the secret for USERNAME is set (don't even check for the password)
          if [[ -z "${{ secrets.DOCKER_USERNAME }}" ]]; then
            echo "DockerHub build not needed"
            echo "enabled=false" >> $GITHUB_OUTPUT
          else
            echo "DockerHub build needed"
            echo "enabled=true" >> $GITHUB_OUTPUT
          fi
        id: dockerhub

      - name: Set up Docker Buildx
        uses: docker/setup-buildx-action@v3
        with:
          version: v0.22.0
      
      - name: Log in to Docker Hub
        uses: docker/login-action@f4ef78c080cd8ba55a85445d5b36e214a81df20a
        # Only login to the Docker Hub if the repo is mintplex/anythingllm, to allow for forks to build on GHCR
        if: steps.dockerhub.outputs.enabled == 'true' 
        with:
          username: ${{ secrets.DOCKER_USERNAME }}
          password: ${{ secrets.DOCKER_PASSWORD }}
   
      - name: Extract metadata (tags, labels) for Docker
        id: meta
        uses: docker/metadata-action@9ec57ed1fcdbf14dcef7dfbe97b2010124a938b7
        with:
          images: |
            ${{ steps.dockerhub.outputs.enabled == 'true' && 'mintplexlabs/anythingllm' || '' }}
          tags: |
            type=raw,value=dev

      - name: Build and push multi-platform Docker image
        uses: docker/build-push-action@v6
        with:
          context: .
          file: ./docker/Dockerfile
          push: true
          sbom: true
          provenance: mode=max
          platforms: linux/amd64,linux/arm64
          tags: ${{ steps.meta.outputs.tags }}
          labels: ${{ steps.meta.outputs.labels }}
          cache-from: type=gha
          cache-to: type=gha,mode=max

      # For Docker scout there are some intermediary reported CVEs which exists outside
      # of execution content or are unreachable by an attacker but exist in image.
      # We create VEX files for these so they don't show in scout summary. 
      - name: Collect known and verified CVE exceptions
        id: cve-list
        run: |
          # Collect CVEs from filenames in vex folder
          CVE_NAMES=""
          for file in ./docker/vex/*.vex.json; do
            [ -e "$file" ] || continue
            filename=$(basename "$file")
            stripped_filename=${filename%.vex.json}
            CVE_NAMES+=" $stripped_filename"
          done
          echo "CVE_EXCEPTIONS=$CVE_NAMES" >> $GITHUB_OUTPUT
        shell: bash

      # About VEX attestations https://docs.docker.com/scout/explore/exceptions/
      # Justifications https://github.com/openvex/spec/blob/main/OPENVEX-SPEC.md#status-justifications
      # Fixed to use v1.15.1 of scout-cli as v1.16.0 install script is broken
      # https://github.com/docker/scout-cli
      - name: Add VEX attestations
        env:
          CVE_EXCEPTIONS: ${{ steps.cve-list.outputs.CVE_EXCEPTIONS }}
        run: |
          echo $CVE_EXCEPTIONS
          curl -sSfL https://raw.githubusercontent.com/docker/scout-cli/main/install.sh | sh -s --
          for cve in $CVE_EXCEPTIONS; do
            for tag in "${{ join(fromJSON(steps.meta.outputs.json).tags, ' ') }}"; do
              echo "Attaching VEX exception $cve to $tag"
              docker scout attestation add \
              --file "./docker/vex/$cve.vex.json" \
              --predicate-type https://openvex.dev/ns/v0.2.0 \
              $tag
            done
          done
        shell: bash<|MERGE_RESOLUTION|>--- conflicted
+++ resolved
@@ -6,15 +6,7 @@
 
 on:
   push:
-<<<<<<< HEAD
-<<<<<<< HEAD
     branches: ['upgrade-multer'] # put your current branch to create a build. Core team only.
-=======
-    branches: ['migrate-to-bcryptjs'] # put your current branch to create a build. Core team only.
->>>>>>> 65e852d561149b250d745221e4a5d0bd540f7dfd
-=======
-    branches: ['bug-user-session-stale'] # put your current branch to create a build. Core team only.
->>>>>>> 8aa78c2b
     paths-ignore:
       - '**.md'
       - 'cloud-deployments/*'
