name: AnythingLLM Development Docker image (amd64)

concurrency:
  group: build-${{ github.ref }}
  cancel-in-progress: true

on:
  push:
<<<<<<< HEAD
    branches: ['agent-skill-plugins'] # put your current branch to create a build. Core team only.
=======
    branches: ['docker-scout-patch'] # put your current branch to create a build. Core team only.
>>>>>>> dca27e72
    paths-ignore:
      - '**.md'
      - 'cloud-deployments/*'
      - 'images/**/*'
      - '.vscode/**/*'
      - '**/.env.example'
      - '.github/ISSUE_TEMPLATE/**/*'
      - 'embed/**/*' # Embed should be published to frontend (yarn build:publish) if any changes are introduced
      - 'server/utils/agents/aibitat/example/**/*' # Do not push new image for local dev testing of new aibitat images.

jobs:
  push_multi_platform_to_registries:
    name: Push Docker multi-platform image to multiple registries
    runs-on: ubuntu-latest
    permissions:
      packages: write
      contents: read
    steps:
      - name: Check out the repo
        uses: actions/checkout@v4

      - name: Check if DockerHub build needed
        shell: bash
        run: |
          # Check if the secret for USERNAME is set (don't even check for the password)
          if [[ -z "${{ secrets.DOCKER_USERNAME }}" ]]; then
            echo "DockerHub build not needed"
            echo "enabled=false" >> $GITHUB_OUTPUT
          else
            echo "DockerHub build needed"
            echo "enabled=true" >> $GITHUB_OUTPUT
          fi
        id: dockerhub

      - name: Set up Docker Buildx
        uses: docker/setup-buildx-action@v3
      
      - name: Log in to Docker Hub
        uses: docker/login-action@f4ef78c080cd8ba55a85445d5b36e214a81df20a
        # Only login to the Docker Hub if the repo is mintplex/anythingllm, to allow for forks to build on GHCR
        if: steps.dockerhub.outputs.enabled == 'true' 
        with:
          username: ${{ secrets.DOCKER_USERNAME }}
          password: ${{ secrets.DOCKER_PASSWORD }}
   
      - name: Extract metadata (tags, labels) for Docker
        id: meta
        uses: docker/metadata-action@9ec57ed1fcdbf14dcef7dfbe97b2010124a938b7
        with:
          images: |
            ${{ steps.dockerhub.outputs.enabled == 'true' && 'mintplexlabs/anythingllm' || '' }}
          tags: |
            type=raw,value=dev

      - name: Build and push multi-platform Docker image
        uses: docker/build-push-action@v6
        with:
          context: .
          file: ./docker/Dockerfile
          push: true
          sbom: true
          provenance: mode=max
          platforms: linux/amd64
          tags: ${{ steps.meta.outputs.tags }}
          labels: ${{ steps.meta.outputs.labels }}
          cache-from: type=gha
          cache-to: type=gha,mode=max

      # For Docker scout there are some intermediary reported CVEs which exists outside
      # of execution content or are unreachable by an attacker but exist in image.
      # We create VEX files for these so they don't show in scout summary. 
      - name: Collect known and verified CVE exceptions
        id: cve-list
        run: |
          # Collect CVEs from filenames in vex folder
          CVE_NAMES=""
          for file in ./docker/vex/*.vex.json; do
            [ -e "$file" ] || continue
            filename=$(basename "$file")
            stripped_filename=${filename%.vex.json}
            CVE_NAMES+=" $stripped_filename"
          done
          echo "CVE_EXCEPTIONS=$CVE_NAMES" >> $GITHUB_OUTPUT
        shell: bash

      # About VEX attestations https://docs.docker.com/scout/explore/exceptions/
      # Justifications https://github.com/openvex/spec/blob/main/OPENVEX-SPEC.md#status-justifications
      # Fixed to use v1.15.1 of scout-cli as v1.16.0 install script is broken
      # https://github.com/docker/scout-cli
      - name: Add VEX attestations
        env:
          CVE_EXCEPTIONS: ${{ steps.cve-list.outputs.CVE_EXCEPTIONS }}
        run: |
          echo $CVE_EXCEPTIONS
          curl -sSfL https://raw.githubusercontent.com/docker/scout-cli/main/install.sh | sh -s --
          for cve in $CVE_EXCEPTIONS; do
            for tag in "${{ join(fromJSON(steps.meta.outputs.json).tags, ' ') }}"; do
              echo "Attaching VEX exception $cve to $tag"
              docker scout attestation add \
              --file "./docker/vex/$cve.vex.json" \
              --predicate-type https://openvex.dev/ns/v0.2.0 \
              $tag
            done
          done
        shell: bash<|MERGE_RESOLUTION|>--- conflicted
+++ resolved
@@ -6,11 +6,7 @@
 
 on:
   push:
-<<<<<<< HEAD
-    branches: ['agent-skill-plugins'] # put your current branch to create a build. Core team only.
-=======
     branches: ['docker-scout-patch'] # put your current branch to create a build. Core team only.
->>>>>>> dca27e72
     paths-ignore:
       - '**.md'
       - 'cloud-deployments/*'
