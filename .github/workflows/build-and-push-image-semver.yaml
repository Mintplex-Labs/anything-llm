--- conflicted
+++ resolved
@@ -37,13 +37,8 @@
 
       - name: Set up Docker Buildx
         uses: docker/setup-buildx-action@v3
-<<<<<<< HEAD
-
-=======
         with:
           version: v0.22.0
-      
->>>>>>> c4f49ff6
       - name: Log in to Docker Hub
         uses: docker/login-action@f4ef78c080cd8ba55a85445d5b36e214a81df20a
         # Only login to the Docker Hub if the repo is mintplex/anythingllm, to allow for forks to build on GHCR
