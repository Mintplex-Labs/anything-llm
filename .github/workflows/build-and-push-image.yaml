# This GitHub action is for publishing of the primary image for AnythingLLM
# It will publish a linux/amd64 and linux/arm64 image at the same time
<<<<<<< HEAD
# This file should ONLY BY USED FOR `master` BRANCH.
# TODO: Update `runs-on` for arm64 when GitHub finally supports
# native arm environments as QEMU takes around 1 hour to build
# ref: https://github.com/actions/runner-images/issues/5631 :(
=======
# This file should ONLY BY USED FOR `master` BRANCH. 
# TODO: GitHub now has an ubuntu-24.04-arm64 runner, but we still need
# to use QEMU to build the arm64 image because Chromium is not available for Linux arm64
# so builds will still fail, or fail much more often. Its inconsistent and frustrating.
>>>>>>> c4f49ff6
name: Publish AnythingLLM Primary Docker image (amd64/arm64)

concurrency:
  group: build-${{ github.ref }}
  cancel-in-progress: true

on:
  push:
    branches: ['master'] # master branch only. Do not modify.
    paths-ignore:
      - '**.md'
      - '.gitmodules'
      - 'cloud-deployments/**/*'
      - 'images/**/*'
      - '.vscode/**/*'
      - '**/.env.example'
      - '.github/ISSUE_TEMPLATE/**/*'
      - '.devcontainer/**/*'
      - 'embed/**/*' # Embed is submodule
      - 'browser-extension/**/*' # Chrome extension is submodule
      - 'server/utils/agents/aibitat/example/**/*' # Do not push new image for local dev testing of new aibitat images.
      - 'extras/**/*' # Extra is just for news and other local content.

jobs:
  push_multi_platform_to_registries:
    name: Push Docker multi-platform image to multiple registries
    runs-on: ubuntu-latest
    permissions:
      packages: write
      contents: read
    steps:
      - name: Check out the repo
        uses: actions/checkout@v4

      - name: Check if DockerHub build needed
        shell: bash
        run: |
          # Check if the secret for USERNAME is set (don't even check for the password)
          if [[ -z "${{ secrets.DOCKER_USERNAME }}" ]]; then
            echo "DockerHub build not needed"
            echo "enabled=false" >> $GITHUB_OUTPUT
          else
            echo "DockerHub build needed"
            echo "enabled=true" >> $GITHUB_OUTPUT
          fi
        id: dockerhub

      - name: Set up QEMU
        uses: docker/setup-qemu-action@v3

      - name: Set up Docker Buildx
        uses: docker/setup-buildx-action@v3
<<<<<<< HEAD

=======
        with:
          version: v0.22.0
      
>>>>>>> c4f49ff6
      - name: Log in to Docker Hub
        uses: docker/login-action@f4ef78c080cd8ba55a85445d5b36e214a81df20a
        # Only login to the Docker Hub if the repo is mintplex/anythingllm, to allow for forks to build on GHCR
        if: steps.dockerhub.outputs.enabled == 'true'
        with:
          username: ${{ secrets.DOCKER_USERNAME }}
          password: ${{ secrets.DOCKER_PASSWORD }}

      - name: Log in to the Container registry
        uses: docker/login-action@65b78e6e13532edd9afa3aa52ac7964289d1a9c1
        with:
          registry: ghcr.io
          username: ${{ github.actor }}
          password: ${{ secrets.GITHUB_TOKEN }}

      - name: Extract metadata (tags, labels) for Docker
        id: meta
        uses: docker/metadata-action@9ec57ed1fcdbf14dcef7dfbe97b2010124a938b7
        with:
          images: |
            ${{ steps.dockerhub.outputs.enabled == 'true' && 'mintplexlabs/anythingllm' || '' }}
            ghcr.io/${{ github.repository }}
          tags: |
            type=raw,value=latest,enable={{is_default_branch}}
            type=ref,event=branch
            type=ref,event=tag
            type=ref,event=pr

      - name: Build and push multi-platform Docker image
        uses: docker/build-push-action@v6
        with:
          context: .
          file: ./docker/Dockerfile
          push: true
          sbom: true
          provenance: mode=max
          platforms: linux/amd64,linux/arm64
          tags: ${{ steps.meta.outputs.tags }}
          labels: ${{ steps.meta.outputs.labels }}
          cache-from: type=gha
          cache-to: type=gha,mode=max

      # For Docker scout there are some intermediary reported CVEs which exists outside
      # of execution content or are unreachable by an attacker but exist in image.
      # We create VEX files for these so they don't show in scout summary.
      - name: Collect known and verified CVE exceptions
        id: cve-list
        run: |
          # Collect CVEs from filenames in vex folder
          CVE_NAMES=""
          for file in ./docker/vex/*.vex.json; do
            [ -e "$file" ] || continue
            filename=$(basename "$file")
            stripped_filename=${filename%.vex.json}
            CVE_NAMES+=" $stripped_filename"
          done
          echo "CVE_EXCEPTIONS=$CVE_NAMES" >> $GITHUB_OUTPUT
        shell: bash

      # About VEX attestations https://docs.docker.com/scout/explore/exceptions/
      # Justifications https://github.com/openvex/spec/blob/main/OPENVEX-SPEC.md#status-justifications
      - name: Add VEX attestations
        # Only run if Docker Hub credentials are available (Docker Scout uses same auth)
        if: steps.dockerhub.outputs.enabled == 'true'
        env:
          CVE_EXCEPTIONS: ${{ steps.cve-list.outputs.CVE_EXCEPTIONS }}
        run: |
          echo $CVE_EXCEPTIONS
          curl -sSfL https://raw.githubusercontent.com/docker/scout-cli/main/install.sh | sh -s --
          for cve in $CVE_EXCEPTIONS; do
            for tag in "${{ join(fromJSON(steps.meta.outputs.json).tags, ' ') }}"; do
              echo "Attaching VEX exception $cve to $tag"
              docker scout attestation add \
              --file "./docker/vex/$cve.vex.json" \
              --predicate-type https://openvex.dev/ns/v0.2.0 \
              $tag
            done
          done
        shell: bash<|MERGE_RESOLUTION|>--- conflicted
+++ resolved
@@ -1,16 +1,9 @@
 # This GitHub action is for publishing of the primary image for AnythingLLM
 # It will publish a linux/amd64 and linux/arm64 image at the same time
-<<<<<<< HEAD
-# This file should ONLY BY USED FOR `master` BRANCH.
-# TODO: Update `runs-on` for arm64 when GitHub finally supports
-# native arm environments as QEMU takes around 1 hour to build
-# ref: https://github.com/actions/runner-images/issues/5631 :(
-=======
 # This file should ONLY BY USED FOR `master` BRANCH. 
 # TODO: GitHub now has an ubuntu-24.04-arm64 runner, but we still need
 # to use QEMU to build the arm64 image because Chromium is not available for Linux arm64
 # so builds will still fail, or fail much more often. Its inconsistent and frustrating.
->>>>>>> c4f49ff6
 name: Publish AnythingLLM Primary Docker image (amd64/arm64)
 
 concurrency:
@@ -63,13 +56,9 @@
 
       - name: Set up Docker Buildx
         uses: docker/setup-buildx-action@v3
-<<<<<<< HEAD
-
-=======
         with:
           version: v0.22.0
-      
->>>>>>> c4f49ff6
+
       - name: Log in to Docker Hub
         uses: docker/login-action@f4ef78c080cd8ba55a85445d5b36e214a81df20a
         # Only login to the Docker Hub if the repo is mintplex/anythingllm, to allow for forks to build on GHCR
