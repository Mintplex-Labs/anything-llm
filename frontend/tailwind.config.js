--- conflicted
+++ resolved
@@ -45,10 +45,7 @@
         warn: "#854708",
         success: "#05603A",
         darker: "#F4F4F4",
-<<<<<<< HEAD
-=======
         teal: "#0BA5EC",
->>>>>>> 010eb6b1
 
         // Generic theme colors
         theme: {
@@ -101,8 +98,6 @@
           },
           "file-picker": {
             hover: 'var(--theme-file-picker-hover)',
-<<<<<<< HEAD
-=======
           },
           home: {
             text: 'var(--theme-home-text)',
@@ -133,7 +128,6 @@
             "button-text": 'var(--theme-checklist-button-text)',
             "button-hover-bg": 'var(--theme-checklist-button-hover-bg)',
             "button-hover-border": 'var(--theme-checklist-button-hover-border)',
->>>>>>> 010eb6b1
           }
         },
       },
