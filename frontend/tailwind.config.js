/** @type {import('tailwindcss').Config} */
export default {
  content: ["./src/**/*.{js,jsx}"],
  theme: {
    extend: {
      colors: {
        'black-900': '#141414',
        'sidebar': '#25272C',
        'accent': '#3D4147',
      },
      backgroundImage: {
<<<<<<< HEAD
        'main-gradient': 'linear-gradient(180deg, #3D4147 0%, #2C2F35 100%)',
      },
      backgroundImage: {
=======
>>>>>>> 6987bc49
        'modal-gradient': 'linear-gradient(180deg, #3D4147 0%, #2C2F35 100%)',
        'sidebar-gradient': 'linear-gradient(90deg, #5B616A 0%, #3F434B 100%)',
      },
      fontFamily: {
        'sans': ['plus-jakarta-sans', 'ui-sans-serif', 'system-ui', '-apple-system', 'BlinkMacSystemFont', '"Segoe UI"', 'Roboto', '"Helvetica Neue"', 'Arial', '"Noto Sans"', 'sans-serif', '"Apple Color Emoji"', '"Segoe UI Emoji"', '"Segoe UI Symbol"', '"Noto Color Emoji"'],
      },
      animation: {
        'slow-pulse': 'subtlePulse 20s infinite',
        'slow-shift': 'subtleShift 20s infinite',
      }
    },
  },
  plugins: [],
}<|MERGE_RESOLUTION|>--- conflicted
+++ resolved
@@ -9,12 +9,7 @@
         'accent': '#3D4147',
       },
       backgroundImage: {
-<<<<<<< HEAD
         'main-gradient': 'linear-gradient(180deg, #3D4147 0%, #2C2F35 100%)',
-      },
-      backgroundImage: {
-=======
->>>>>>> 6987bc49
         'modal-gradient': 'linear-gradient(180deg, #3D4147 0%, #2C2F35 100%)',
         'sidebar-gradient': 'linear-gradient(90deg, #5B616A 0%, #3F434B 100%)',
       },
@@ -24,7 +19,7 @@
       animation: {
         'slow-pulse': 'subtlePulse 20s infinite',
         'slow-shift': 'subtleShift 20s infinite',
-      }
+      },
     },
   },
   plugins: [],
