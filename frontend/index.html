<!doctype html>
<html lang="en">
  <head>
    <meta charset="UTF-8" />
    <link rel="icon" type="image/svg+xml" href="/favicon.png" />
    <meta name="viewport" content="width=device-width, initial-scale=1.0" />
    <title>OssorioIA | Your personal LLM trained for Lawyers</title>

<<<<<<< HEAD
<head>
  <meta charset="UTF-8" />
  <link rel="icon" type="image/svg+xml" href="/favicon.png" />
  <meta name="viewport" content="width=device-width, initial-scale=1.0" />
  <title>Your personal LLM trained on anything</title>

  <meta name="title" content="Your personal LLM trained on anything">
  <meta name="description" content="Your personal LLM trained on anything">

  <!-- Facebook -->
  <!-- <meta property="og:type" content="website">
  <meta property="og:url" content="https://useanything.com">
  <meta property="og:title" content="AnythingLLM | Your personal LLM trained on anything">
  <meta property="og:description" content="AnythingLLM | Your personal LLM trained on anything">
  <meta property="og:image"
    content="https://raw.githubusercontent.com/Mintplex-Labs/anything-llm/master/images/promo.png"> -->

  <!-- Twitter -->
  <!-- <meta property="twitter:card" content="summary_large_image">
  <meta property="twitter:url" content="https://useanything.com">
  <meta property="twitter:title" content="AnythingLLM | Your personal LLM trained on anything">
  <meta property="twitter:description" content="AnythingLLM | Your personal LLM trained on anything">
  <meta property="twitter:image"
    content="https://raw.githubusercontent.com/Mintplex-Labs/anything-llm/master/images/promo.png"> -->

  <link rel="icon" href="/favicon.png" />
  <link rel="apple-touch-icon" href="/favicon.png" />
</head>

<body>
  <div id="root" class="h-screen"></div>
  <script type="module" src="/src/main.jsx"></script>
</body>
=======
    <meta
      name="title"
      content="OssorioIA | Your personal LLM trained for Lawyers" />
    <meta
      name="description"
      content="OssorioIA | Your personal LLM trained for Lawyers" />

    <!-- Facebook -->
    <meta property="og:type" content="website" />
    <meta property="og:url" content="https://ossorioia.com" />
    <meta
      property="og:title"
      content="OssorioIA | Your personal LLM trained for Lawyers" />
    <meta
      property="og:description"
      content="OssorioIA | Your personal LLM trained for Lawyers" />

    <!-- Twitter -->
    <meta property="twitter:card" content="summary_large_image" />
    <meta property="twitter:url" content="https://ossorioia.com" />
    <meta
      property="twitter:title"
      content="OssorioIA | Your personal LLM trained for Lawyers" />
    <meta
      property="twitter:description"
      content="OssorioIA | Your personal LLM trained for Lawyers" />

    <link rel="icon" href="/favicon.png" />
    <link rel="apple-touch-icon" href="/favicon.png" />
  </head>
>>>>>>> 9ad701f6

  <body>
    <div id="root" class="h-screen"></div>
    <script type="module" src="/src/main.jsx"></script>
  </body>
</html><|MERGE_RESOLUTION|>--- conflicted
+++ resolved
@@ -1,36 +1,26 @@
 <!doctype html>
 <html lang="en">
-  <head>
-    <meta charset="UTF-8" />
-    <link rel="icon" type="image/svg+xml" href="/favicon.png" />
-    <meta name="viewport" content="width=device-width, initial-scale=1.0" />
-    <title>OssorioIA | Your personal LLM trained for Lawyers</title>
 
-<<<<<<< HEAD
 <head>
   <meta charset="UTF-8" />
   <link rel="icon" type="image/svg+xml" href="/favicon.png" />
   <meta name="viewport" content="width=device-width, initial-scale=1.0" />
-  <title>Your personal LLM trained on anything</title>
+  <title>OssorioIA | Your personal LLM trained for Lawyers</title>
 
-  <meta name="title" content="Your personal LLM trained on anything">
-  <meta name="description" content="Your personal LLM trained on anything">
+  <meta name="title" content="OssorioIA | Your personal LLM trained for Lawyers" />
+  <meta name="description" content="OssorioIA | Your personal LLM trained for Lawyers" />
 
   <!-- Facebook -->
-  <!-- <meta property="og:type" content="website">
-  <meta property="og:url" content="https://useanything.com">
-  <meta property="og:title" content="AnythingLLM | Your personal LLM trained on anything">
-  <meta property="og:description" content="AnythingLLM | Your personal LLM trained on anything">
-  <meta property="og:image"
-    content="https://raw.githubusercontent.com/Mintplex-Labs/anything-llm/master/images/promo.png"> -->
+  <meta property="og:type" content="website" />
+  <meta property="og:url" content="https://ossorioia.com" />
+  <meta property="og:title" content="OssorioIA | Your personal LLM trained for Lawyers" />
+  <meta property="og:description" content="OssorioIA | Your personal LLM trained for Lawyers" />
 
   <!-- Twitter -->
-  <!-- <meta property="twitter:card" content="summary_large_image">
-  <meta property="twitter:url" content="https://useanything.com">
-  <meta property="twitter:title" content="AnythingLLM | Your personal LLM trained on anything">
-  <meta property="twitter:description" content="AnythingLLM | Your personal LLM trained on anything">
-  <meta property="twitter:image"
-    content="https://raw.githubusercontent.com/Mintplex-Labs/anything-llm/master/images/promo.png"> -->
+  <meta property="twitter:card" content="summary_large_image" />
+  <meta property="twitter:url" content="https://ossorioia.com" />
+  <meta property="twitter:title" content="OssorioIA | Your personal LLM trained for Lawyers" />
+  <meta property="twitter:description" content="OssorioIA | Your personal LLM trained for Lawyers" />
 
   <link rel="icon" href="/favicon.png" />
   <link rel="apple-touch-icon" href="/favicon.png" />
@@ -40,41 +30,5 @@
   <div id="root" class="h-screen"></div>
   <script type="module" src="/src/main.jsx"></script>
 </body>
-=======
-    <meta
-      name="title"
-      content="OssorioIA | Your personal LLM trained for Lawyers" />
-    <meta
-      name="description"
-      content="OssorioIA | Your personal LLM trained for Lawyers" />
 
-    <!-- Facebook -->
-    <meta property="og:type" content="website" />
-    <meta property="og:url" content="https://ossorioia.com" />
-    <meta
-      property="og:title"
-      content="OssorioIA | Your personal LLM trained for Lawyers" />
-    <meta
-      property="og:description"
-      content="OssorioIA | Your personal LLM trained for Lawyers" />
-
-    <!-- Twitter -->
-    <meta property="twitter:card" content="summary_large_image" />
-    <meta property="twitter:url" content="https://ossorioia.com" />
-    <meta
-      property="twitter:title"
-      content="OssorioIA | Your personal LLM trained for Lawyers" />
-    <meta
-      property="twitter:description"
-      content="OssorioIA | Your personal LLM trained for Lawyers" />
-
-    <link rel="icon" href="/favicon.png" />
-    <link rel="apple-touch-icon" href="/favicon.png" />
-  </head>
->>>>>>> 9ad701f6
-
-  <body>
-    <div id="root" class="h-screen"></div>
-    <script type="module" src="/src/main.jsx"></script>
-  </body>
 </html>