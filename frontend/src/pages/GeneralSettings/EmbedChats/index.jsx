import { useEffect, useState, useRef } from "react";
import Sidebar from "@/components/SettingsSidebar";
import { isMobile } from "react-device-detect";
import * as Skeleton from "react-loading-skeleton";
import "react-loading-skeleton/dist/skeleton.css";
import useQuery from "@/hooks/useQuery";
import ChatRow from "./ChatRow";
import Embed from "@/models/embed";
import { useTranslation } from "react-i18next";
import { CaretDown, Download } from "@phosphor-icons/react";
import showToast from "@/utils/toast";
import { saveAs } from "file-saver";
import System from "@/models/system";
import { CanViewChatHistory } from "@/components/CanViewChatHistory";

const exportOptions = {
  csv: {
    name: "CSV",
    mimeType: "text/csv",
    fileExtension: "csv",
    filenameFunc: () => {
      return `anythingllm-embed-chats-${new Date().toLocaleDateString()}`;
    },
  },
  json: {
    name: "JSON",
    mimeType: "application/json",
    fileExtension: "json",
    filenameFunc: () => {
      return `anythingllm-embed-chats-${new Date().toLocaleDateString()}`;
    },
  },
  jsonl: {
    name: "JSONL",
    mimeType: "application/jsonl",
    fileExtension: "jsonl",
    filenameFunc: () => {
      return `anythingllm-embed-chats-${new Date().toLocaleDateString()}-lines`;
    },
  },
  jsonAlpaca: {
    name: "JSON (Alpaca)",
    mimeType: "application/json",
    fileExtension: "json",
    filenameFunc: () => {
      return `anythingllm-embed-chats-${new Date().toLocaleDateString()}-alpaca`;
    },
  },
};

export default function EmbedChats() {
  const [showMenu, setShowMenu] = useState(false);
  const menuRef = useRef();
  const openMenuButton = useRef();
  const { t } = useTranslation();

  const handleDumpChats = async (exportType) => {
    const chats = await System.exportChats(exportType, "embed");
    if (!!chats) {
      const { name, mimeType, fileExtension, filenameFunc } =
        exportOptions[exportType];
      const blob = new Blob([chats], { type: mimeType });
      saveAs(blob, `${filenameFunc()}.${fileExtension}`);
      showToast(`Embed chats exported successfully as ${name}.`, "success");
    } else {
      showToast("Failed to export embed chats.", "error");
    }
  };

  const toggleMenu = () => {
    setShowMenu(!showMenu);
  };

  useEffect(() => {
    function handleClickOutside(event) {
      if (
        menuRef.current &&
        !menuRef.current.contains(event.target) &&
        !openMenuButton.current.contains(event.target)
      ) {
        setShowMenu(false);
      }
    }

    document.addEventListener("mousedown", handleClickOutside);
    return () => {
      document.removeEventListener("mousedown", handleClickOutside);
    };
  }, []);

  return (
<<<<<<< HEAD
    <div className="w-screen h-screen overflow-hidden bg-theme-bg-container flex">
      <Sidebar />
      <div
        style={{ height: isMobile ? "100%" : "calc(100% - 32px)" }}
        className="relative md:ml-[2px] md:mr-[16px] md:my-[16px] md:rounded-[16px] bg-theme-bg-secondary w-full h-full overflow-y-scroll p-4 md:p-0"
      >
        <div className="flex flex-col w-full px-1 md:pl-6 md:pr-[50px] md:py-6 py-16">
          <div className="w-full flex flex-col gap-y-1 pb-6 border-white/10 border-b-2">
            <div className="flex flex-wrap gap-4 items-center">
              <p className="text-lg leading-6 font-bold text-theme-text-primary">
                {t("embed-chats.title")}
              </p>
              <div className="relative">
                <button
                  ref={openMenuButton}
                  onClick={toggleMenu}
                  className="flex items-center gap-x-2 px-4 py-1 rounded-lg bg-primary-button hover:text-theme-text-primary text-xs font-semibold hover:bg-secondary shadow-[0_4px_14px_rgba(0,0,0,0.25)] h-[34px] w-fit"
                >
                  <Download size={18} weight="bold" />
                  {t("embed-chats.export")}
                  <CaretDown size={18} weight="bold" />
                </button>
                <div
                  ref={menuRef}
                  className={`${
                    showMenu ? "slide-down" : "slide-up hidden"
                  } z-20 w-fit rounded-lg absolute top-full right-0 bg-theme-bg-secondary mt-2 shadow-md`}
                >
                  <div className="py-2">
                    {Object.entries(exportOptions).map(([key, data]) => (
                      <button
                        key={key}
                        onClick={() => {
                          handleDumpChats(key);
                          setShowMenu(false);
                        }}
                        className="w-full text-left px-4 py-2 text-white text-sm hover:bg-[#3D4147]"
                      >
                        {data.name}
                      </button>
                    ))}
=======
    <CanViewChatHistory>
      <div className="w-screen h-screen overflow-hidden bg-sidebar flex">
        <Sidebar />
        <div
          style={{ height: isMobile ? "100%" : "calc(100% - 32px)" }}
          className="relative md:ml-[2px] md:mr-[16px] md:my-[16px] md:rounded-[16px] bg-main-gradient w-full h-full overflow-y-scroll"
        >
          <div className="flex flex-col w-full px-1 md:pl-6 md:pr-[86px] md:py-6 py-16">
            <div className="w-full flex flex-col gap-y-1 pb-6 border-white border-b-2 border-opacity-10">
              <div className="flex gap-x-4 items-center">
                <p className="text-lg leading-6 font-bold text-white">
                  {t("embed-chats.title")}
                </p>
                <div className="relative">
                  <button
                    ref={openMenuButton}
                    onClick={toggleMenu}
                    className="flex items-center gap-x-2 px-4 py-1 rounded-lg bg-primary-button hover:text-white text-xs font-semibold hover:bg-secondary shadow-[0_4px_14px_rgba(0,0,0,0.25)] h-[34px] w-fit"
                  >
                    <Download size={18} weight="bold" />
                    {t("embed-chats.export")}
                    <CaretDown size={18} weight="bold" />
                  </button>
                  <div
                    ref={menuRef}
                    className={`${
                      showMenu ? "slide-down" : "slide-up hidden"
                    } z-20 w-fit rounded-lg absolute top-full right-0 bg-secondary mt-2 shadow-md`}
                  >
                    <div className="py-2">
                      {Object.entries(exportOptions).map(([key, data]) => (
                        <button
                          key={key}
                          onClick={() => {
                            handleDumpChats(key);
                            setShowMenu(false);
                          }}
                          className="w-full text-left px-4 py-2 text-white text-sm hover:bg-[#3D4147]"
                        >
                          {data.name}
                        </button>
                      ))}
                    </div>
>>>>>>> ec3b3010
                  </div>
                </div>
              </div>
              <p className="text-xs leading-[18px] font-base text-white text-opacity-60">
                {t("embed-chats.description")}
              </p>
            </div>
<<<<<<< HEAD
            <p className="text-xs leading-[18px] font-base text-theme-text-secondary mt-2">
              {t("embed-chats.description")}
            </p>
          </div>
          <div className="overflow-x-auto mt-6">
            <ChatsContainer />
          </div>
=======
            <ChatsContainer />
          </div>
>>>>>>> ec3b3010
        </div>
      </div>
    </CanViewChatHistory>
  );
}

function ChatsContainer() {
  const query = useQuery();
  const [loading, setLoading] = useState(true);
  const [chats, setChats] = useState([]);
  const [offset, setOffset] = useState(Number(query.get("offset") || 0));
  const [canNext, setCanNext] = useState(false);
  const { t } = useTranslation();

  const handlePrevious = () => {
    setOffset(Math.max(offset - 1, 0));
  };
  const handleNext = () => {
    setOffset(offset + 1);
  };

  const handleDeleteChat = (chatId) => {
    setChats((prevChats) => prevChats.filter((chat) => chat.id !== chatId));
  };

  useEffect(() => {
    async function fetchChats() {
      const { chats: _chats, hasPages = false } = await Embed.chats(offset);
      setChats(_chats);
      setCanNext(hasPages);
      setLoading(false);
    }
    fetchChats();
  }, [offset]);

  if (loading) {
    return (
      <Skeleton.default
        height="80vh"
        width="100%"
        highlightColor="var(--theme-bg-primary)"
        baseColor="var(--theme-bg-secondary)"
        count={1}
        className="w-full p-4 rounded-b-2xl rounded-tr-2xl rounded-tl-sm"
        containerClassName="flex w-full"
      />
    );
  }

  return (
    <>
      <table className="w-full text-sm text-left rounded-lg min-w-[640px]">
        <thead className="text-theme-text-secondary text-xs leading-[18px] font-bold uppercase border-white/10 border-b">
          <tr>
            <th scope="col" className="px-6 py-3 rounded-tl-lg">
              {t("embed-chats.table.embed")}
            </th>
            <th scope="col" className="px-6 py-3">
              {t("embed-chats.table.sender")}
            </th>
            <th scope="col" className="px-6 py-3">
              {t("embed-chats.table.message")}
            </th>
            <th scope="col" className="px-6 py-3">
              {t("embed-chats.table.response")}
            </th>
            <th scope="col" className="px-6 py-3">
              {t("embed-chats.table.at")}
            </th>
            <th scope="col" className="px-6 py-3 rounded-tr-lg">
              {" "}
            </th>
          </tr>
        </thead>
        <tbody>
          {!!chats &&
            chats.map((chat) => (
              <ChatRow key={chat.id} chat={chat} onDelete={handleDeleteChat} />
            ))}
        </tbody>
      </table>
      <div className="flex w-full justify-between items-center mt-6">
        <button
          onClick={handlePrevious}
          className="px-4 py-2 rounded-lg border border-theme-text-secondary text-theme-text-secondary text-sm items-center flex gap-x-2 hover:bg-theme-text-secondary hover:text-theme-bg-secondary disabled:invisible"
          disabled={offset === 0}
        >
          {" "}
          {t("common.previous")}
        </button>
        <button
          onClick={handleNext}
          className="px-4 py-2 rounded-lg border border-theme-text-secondary text-theme-text-secondary text-sm items-center flex gap-x-2 hover:bg-theme-text-secondary hover:text-theme-bg-secondary disabled:invisible"
          disabled={!canNext}
        >
          {t("common.next")}
        </button>
      </div>
    </>
  );
}<|MERGE_RESOLUTION|>--- conflicted
+++ resolved
@@ -89,67 +89,24 @@
   }, []);
 
   return (
-<<<<<<< HEAD
-    <div className="w-screen h-screen overflow-hidden bg-theme-bg-container flex">
-      <Sidebar />
-      <div
-        style={{ height: isMobile ? "100%" : "calc(100% - 32px)" }}
-        className="relative md:ml-[2px] md:mr-[16px] md:my-[16px] md:rounded-[16px] bg-theme-bg-secondary w-full h-full overflow-y-scroll p-4 md:p-0"
-      >
-        <div className="flex flex-col w-full px-1 md:pl-6 md:pr-[50px] md:py-6 py-16">
-          <div className="w-full flex flex-col gap-y-1 pb-6 border-white/10 border-b-2">
-            <div className="flex flex-wrap gap-4 items-center">
-              <p className="text-lg leading-6 font-bold text-theme-text-primary">
-                {t("embed-chats.title")}
-              </p>
-              <div className="relative">
-                <button
-                  ref={openMenuButton}
-                  onClick={toggleMenu}
-                  className="flex items-center gap-x-2 px-4 py-1 rounded-lg bg-primary-button hover:text-theme-text-primary text-xs font-semibold hover:bg-secondary shadow-[0_4px_14px_rgba(0,0,0,0.25)] h-[34px] w-fit"
-                >
-                  <Download size={18} weight="bold" />
-                  {t("embed-chats.export")}
-                  <CaretDown size={18} weight="bold" />
-                </button>
-                <div
-                  ref={menuRef}
-                  className={`${
-                    showMenu ? "slide-down" : "slide-up hidden"
-                  } z-20 w-fit rounded-lg absolute top-full right-0 bg-theme-bg-secondary mt-2 shadow-md`}
-                >
-                  <div className="py-2">
-                    {Object.entries(exportOptions).map(([key, data]) => (
-                      <button
-                        key={key}
-                        onClick={() => {
-                          handleDumpChats(key);
-                          setShowMenu(false);
-                        }}
-                        className="w-full text-left px-4 py-2 text-white text-sm hover:bg-[#3D4147]"
-                      >
-                        {data.name}
-                      </button>
-                    ))}
-=======
     <CanViewChatHistory>
-      <div className="w-screen h-screen overflow-hidden bg-sidebar flex">
+      <div className="w-screen h-screen overflow-hidden bg-theme-bg-container flex">
         <Sidebar />
         <div
           style={{ height: isMobile ? "100%" : "calc(100% - 32px)" }}
-          className="relative md:ml-[2px] md:mr-[16px] md:my-[16px] md:rounded-[16px] bg-main-gradient w-full h-full overflow-y-scroll"
+          className="relative md:ml-[2px] md:mr-[16px] md:my-[16px] md:rounded-[16px] bg-theme-bg-secondary w-full h-full overflow-y-scroll p-4 md:p-0"
         >
-          <div className="flex flex-col w-full px-1 md:pl-6 md:pr-[86px] md:py-6 py-16">
-            <div className="w-full flex flex-col gap-y-1 pb-6 border-white border-b-2 border-opacity-10">
-              <div className="flex gap-x-4 items-center">
-                <p className="text-lg leading-6 font-bold text-white">
+          <div className="flex flex-col w-full px-1 md:pl-6 md:pr-[50px] md:py-6 py-16">
+            <div className="w-full flex flex-col gap-y-1 pb-6 border-white/10 border-b-2">
+              <div className="flex flex-wrap gap-4 items-center">
+                <p className="text-lg leading-6 font-bold text-theme-text-primary">
                   {t("embed-chats.title")}
                 </p>
                 <div className="relative">
                   <button
                     ref={openMenuButton}
                     onClick={toggleMenu}
-                    className="flex items-center gap-x-2 px-4 py-1 rounded-lg bg-primary-button hover:text-white text-xs font-semibold hover:bg-secondary shadow-[0_4px_14px_rgba(0,0,0,0.25)] h-[34px] w-fit"
+                    className="flex items-center gap-x-2 px-4 py-1 rounded-lg bg-primary-button hover:text-theme-text-primary text-xs font-semibold hover:bg-secondary shadow-[0_4px_14px_rgba(0,0,0,0.25)] h-[34px] w-fit"
                   >
                     <Download size={18} weight="bold" />
                     {t("embed-chats.export")}
@@ -159,7 +116,7 @@
                     ref={menuRef}
                     className={`${
                       showMenu ? "slide-down" : "slide-up hidden"
-                    } z-20 w-fit rounded-lg absolute top-full right-0 bg-secondary mt-2 shadow-md`}
+                    } z-20 w-fit rounded-lg absolute top-full right-0 bg-theme-bg-secondary mt-2 shadow-md`}
                   >
                     <div className="py-2">
                       {Object.entries(exportOptions).map(([key, data]) => (
@@ -175,26 +132,17 @@
                         </button>
                       ))}
                     </div>
->>>>>>> ec3b3010
                   </div>
                 </div>
               </div>
-              <p className="text-xs leading-[18px] font-base text-white text-opacity-60">
+              <p className="text-xs leading-[18px] font-base text-theme-text-secondary mt-2">
                 {t("embed-chats.description")}
               </p>
             </div>
-<<<<<<< HEAD
-            <p className="text-xs leading-[18px] font-base text-theme-text-secondary mt-2">
-              {t("embed-chats.description")}
-            </p>
+          <div className="overflow-x-auto mt-6">
+              <ChatsContainer />
           </div>
-          <div className="overflow-x-auto mt-6">
-            <ChatsContainer />
           </div>
-=======
-            <ChatsContainer />
-          </div>
->>>>>>> ec3b3010
         </div>
       </div>
     </CanViewChatHistory>
