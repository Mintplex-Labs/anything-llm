--- conflicted
+++ resolved
@@ -152,43 +152,19 @@
   }, [searchQuery, selectedVDB]);
 
   return (
-<<<<<<< HEAD
     <div
       style={{ height: "calc(100vh - 40px)" }}
       className="w-screen overflow-hidden bg-sidebar flex"
     >
-      <ModalWrapper isOpen={isOpen}>
-        <ChangeWarningModal
-          warningText="Switching the vector database will ignore previously embedded documents and future similarity search results. They will need to be re-added to each workspace."
-          onClose={closeModal}
-          onConfirm={handleSaveSettings}
-        />
-      </ModalWrapper>
       <Sidebar />
       {loading ? (
-        <div className="transition-all duration-500 relative ml-[2px] mr-[16px] my-[16px] md:rounded-[26px] bg-main-gradient w-full h-[93vh] overflow-y-scroll border-4 border-accent">
-=======
-    <div className="w-screen h-screen overflow-hidden bg-sidebar flex">
-      <Sidebar />
-      {loading ? (
-        <div
-          style={{ height: isMobile ? "100%" : "calc(100% - 32px)" }}
-          className="relative md:ml-[2px] md:mr-[16px] md:my-[16px] md:rounded-[16px] bg-main-gradient w-full h-full overflow-y-scroll"
-        >
->>>>>>> 0e46a11c
+        <div className="relative md:ml-[2px] md:mr-[16px] md:my-[16px] md:rounded-[16px] bg-main-gradient w-full h-full overflow-y-scroll border-4 border-accent">
           <div className="w-full h-full flex justify-center items-center">
             <PreLoader />
           </div>
         </div>
       ) : (
-<<<<<<< HEAD
-        <div className="relative ml-[2px] mr-[16px] my-[16px] md:rounded-[26px] bg-main-gradient w-full h-[93vh] overflow-y-scroll border-4 border-accent">
-=======
-        <div
-          style={{ height: isMobile ? "100%" : "calc(100% - 32px)" }}
-          className="relative md:ml-[2px] md:mr-[16px] md:my-[16px] md:rounded-[16px] bg-main-gradient w-full h-full overflow-y-scroll"
-        >
->>>>>>> 0e46a11c
+        <div className="transition-all duration-500 relative ml-[2px] mr-[16px] my-[16px] md:rounded-[26px] bg-main-gradient w-full h-[93vh] overflow-y-scroll border-4 border-accent">
           <form
             id="vectordb-form"
             onSubmit={handleSubmit}
