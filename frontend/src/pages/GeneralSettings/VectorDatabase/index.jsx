import React, { useState, useEffect } from "react";
import Sidebar from "@/components/SettingsSidebar";
import System from "@/models/system";
import showToast from "@/utils/toast";
import ChromaLogo from "@/assets/vectordbs/chroma.png";
import PineconeLogo from "@/assets/vectordbs/pinecone.png";
import LanceDbLogo from "@/assets/vectordbs/lancedb.png";
import WeaviateLogo from "@/assets/vectordbs/weaviate.png";
import QDrantLogo from "@/assets/vectordbs/qdrant.png";
import MilvusLogo from "@/assets/vectordbs/milvus.png";
import ZillizLogo from "@/assets/vectordbs/zilliz.png";
import PreLoader from "@/components/Preloader";
import ChangeWarningModal from "@/components/ChangeWarning";
import { MagnifyingGlass } from "@phosphor-icons/react";
import LanceDBOptions from "@/components/VectorDBSelection/LanceDBOptions";
import ChromaDBOptions from "@/components/VectorDBSelection/ChromaDBOptions";
import PineconeDBOptions from "@/components/VectorDBSelection/PineconeDBOptions";
import QDrantDBOptions from "@/components/VectorDBSelection/QDrantDBOptions";
import WeaviateDBOptions from "@/components/VectorDBSelection/WeaviateDBOptions";
import VectorDBItem from "@/components/VectorDBSelection/VectorDBItem";
import MilvusDBOptions from "@/components/VectorDBSelection/MilvusDBOptions";
import ZillizCloudOptions from "@/components/VectorDBSelection/ZillizCloudOptions";
import { useModal } from "@/hooks/useModal";
import ModalWrapper from "@/components/ModalWrapper";

export default function GeneralVectorDatabase() {
  const [saving, setSaving] = useState(false);
  const [hasChanges, setHasChanges] = useState(false);
  const [hasEmbeddings, setHasEmbeddings] = useState(false);
  const [settings, setSettings] = useState({});
  const [loading, setLoading] = useState(true);
  const [searchQuery, setSearchQuery] = useState("");
  const [filteredVDBs, setFilteredVDBs] = useState([]);
  const [selectedVDB, setSelectedVDB] = useState(null);
  const { isOpen, openModal, closeModal } = useModal();

  useEffect(() => {
    async function fetchKeys() {
      const _settings = await System.keys();
      setSettings(_settings);
      setSelectedVDB(_settings?.VectorDB || "lancedb");
      setHasEmbeddings(_settings?.HasExistingEmbeddings || false);
      setLoading(false);
    }
    fetchKeys();
  }, []);

  const VECTOR_DBS = [
    {
      name: "LanceDB",
      value: "lancedb",
      logo: LanceDbLogo,
      options: <LanceDBOptions />,
      description:
        "100% local vector DB that runs on the same instance as AnythingLLM.",
    },
    {
      name: "Chroma",
      value: "chroma",
      logo: ChromaLogo,
      options: <ChromaDBOptions settings={settings} />,
      description:
        "Open source vector database you can host yourself or on the cloud.",
    },
    {
      name: "Pinecone",
      value: "pinecone",
      logo: PineconeLogo,
      options: <PineconeDBOptions settings={settings} />,
      description: "100% cloud-based vector database for enterprise use cases.",
    },
    {
      name: "Zilliz Cloud",
      value: "zilliz",
      logo: ZillizLogo,
      options: <ZillizCloudOptions settings={settings} />,
      description:
        "Cloud hosted vector database built for enterprise with SOC 2 compliance.",
    },
    {
      name: "QDrant",
      value: "qdrant",
      logo: QDrantLogo,
      options: <QDrantDBOptions settings={settings} />,
      description: "Open source local and distributed cloud vector database.",
    },
    {
      name: "Weaviate",
      value: "weaviate",
      logo: WeaviateLogo,
      options: <WeaviateDBOptions settings={settings} />,
      description:
        "Open source local and cloud hosted multi-modal vector database.",
    },
    {
      name: "Milvus",
      value: "milvus",
      logo: MilvusLogo,
      options: <MilvusDBOptions settings={settings} />,
      description: "Open-source, highly scalable, and blazing fast.",
    },
  ];

  const updateVectorChoice = (selection) => {
    setHasChanges(true);
    setSelectedVDB(selection);
  };

  const handleSubmit = async (e) => {
    e.preventDefault();
    if (selectedVDB !== settings?.VectorDB && hasChanges && hasEmbeddings) {
      openModal();
    } else {
      await handleSaveSettings();
    }
  };

  const handleSaveSettings = async () => {
    setSaving(true);
    const form = document.getElementById("vectordb-form");
    const settingsData = {};
    const formData = new FormData(form);
    settingsData.VectorDB = selectedVDB;
    for (var [key, value] of formData.entries()) settingsData[key] = value;

    const { error } = await System.updateSystem(settingsData);
    if (error) {
      showToast(`Failed to save vector database settings: ${error}`, "error");
      setHasChanges(true);
    } else {
      showToast("Vector database preferences saved successfully.", "success");
      setHasChanges(false);
    }
    setSaving(false);
    closeModal();
  };

  useEffect(() => {
    const filtered = VECTOR_DBS.filter((vdb) =>
      vdb.name.toLowerCase().includes(searchQuery.toLowerCase())
    );
    setFilteredVDBs(filtered);
  }, [searchQuery, selectedVDB]);

  return (
<<<<<<< HEAD
    <div
      style={{ height: "calc(100vh - 40px)" }}
      className="w-screen overflow-hidden bg-sidebar flex"
    >
      <ChangeWarningModal
        warningText="Switching the vector database will ignore previously embedded documents and future similarity search results. They will need to be re-added to each workspace."
        onClose={() => document.getElementById("confirmation-modal")?.close()}
        onConfirm={handleSaveSettings}
      />
      <Sidebar />
=======
    <div className="w-screen h-screen overflow-hidden bg-sidebar flex">
      <ModalWrapper isOpen={isOpen}>
        <ChangeWarningModal
          warningText="Switching the vector database will ignore previously embedded documents and future similarity search results. They will need to be re-added to each workspace."
          onClose={closeModal}
          onConfirm={handleSaveSettings}
        />
      </ModalWrapper>
      {!isMobile && <Sidebar />}
>>>>>>> 171b1dd9
      {loading ? (
        <div className="transition-all duration-500 relative ml-[2px] mr-[16px] my-[16px] md:rounded-[26px] bg-main-gradient w-full h-[93vh] overflow-y-scroll border-4 border-accent">
          <div className="w-full h-full flex justify-center items-center">
            <PreLoader />
          </div>
        </div>
      ) : (
        <div className="transition-all duration-500 relative ml-[2px] mr-[16px] my-[16px] md:rounded-[26px] bg-main-gradient w-full h-[93vh] overflow-y-scroll border-4 border-accent">
          <form
            id="vectordb-form"
            onSubmit={handleSubmit}
            className="flex w-full"
          >
            <div className="flex flex-col w-full px-1 md:px-20 md:py-12 py-16">
              <div className="w-full flex flex-col gap-y-1 pb-6 border-white border-b-2 border-opacity-10">
                <div className="items-center flex gap-x-4">
                  <p className="text-2xl font-semibold text-white">
                    Vector Database
                  </p>
                  {hasChanges && (
                    <button
                      type="submit"
                      disabled={saving}
                      className="border border-slate-200 px-4 py-1 rounded-lg text-slate-200 text-sm items-center flex gap-x-2 hover:bg-slate-200 hover:text-slate-800"
                    >
                      {saving ? "Saving..." : "Save changes"}
                    </button>
                  )}
                </div>
                <p className="text-sm font-base text-white text-opacity-60">
                  These are the credentials and settings for how your
                  AnythingLLM instance will function. It's important these keys
                  are current and correct.
                </p>
              </div>
              <div className="text-white text-sm font-medium py-4">
                Select your preferred vector database provider
              </div>
              <div className="w-full">
                <div className="w-full relative border-slate-300/20 shadow border-4 rounded-xl text-white">
                  <div className="w-full p-4 absolute top-0 rounded-t-lg backdrop-blur-sm">
                    <div className="w-full flex items-center sticky top-0 z-20">
                      <MagnifyingGlass
                        size={16}
                        weight="bold"
                        className="absolute left-4 z-30 text-white"
                      />
                      <input
                        type="text"
                        placeholder="Search vector databases"
                        className="border-none bg-zinc-600 z-20 pl-10 rounded-full w-full px-4 py-1 text-sm border-2 border-slate-300/40 outline-none focus:border-white text-white"
                        onChange={(e) => {
                          e.preventDefault();
                          setSearchQuery(e.target.value);
                        }}
                        autoComplete="off"
                        onKeyDown={(e) => {
                          if (e.key === "Enter") e.preventDefault();
                        }}
                      />
                    </div>
                  </div>
                  <div className="px-4 pt-[70px] flex flex-col gap-y-1 max-h-[390px] overflow-y-auto no-scroll pb-4">
                    {filteredVDBs.map((vdb) => (
                      <VectorDBItem
                        key={vdb.name}
                        name={vdb.name}
                        value={vdb.value}
                        image={vdb.logo}
                        description={vdb.description}
                        checked={selectedVDB === vdb.value}
                        onClick={() => updateVectorChoice(vdb.value)}
                      />
                    ))}
                  </div>
                </div>
                <div
                  onChange={() => setHasChanges(true)}
                  className="mt-4 flex flex-col gap-y-1"
                >
                  {selectedVDB &&
                    VECTOR_DBS.find((vdb) => vdb.value === selectedVDB)
                      ?.options}
                </div>
              </div>
            </div>
          </form>
        </div>
      )}
    </div>
  );
}<|MERGE_RESOLUTION|>--- conflicted
+++ resolved
@@ -143,19 +143,10 @@
   }, [searchQuery, selectedVDB]);
 
   return (
-<<<<<<< HEAD
     <div
       style={{ height: "calc(100vh - 40px)" }}
       className="w-screen overflow-hidden bg-sidebar flex"
     >
-      <ChangeWarningModal
-        warningText="Switching the vector database will ignore previously embedded documents and future similarity search results. They will need to be re-added to each workspace."
-        onClose={() => document.getElementById("confirmation-modal")?.close()}
-        onConfirm={handleSaveSettings}
-      />
-      <Sidebar />
-=======
-    <div className="w-screen h-screen overflow-hidden bg-sidebar flex">
       <ModalWrapper isOpen={isOpen}>
         <ChangeWarningModal
           warningText="Switching the vector database will ignore previously embedded documents and future similarity search results. They will need to be re-added to each workspace."
@@ -163,8 +154,7 @@
           onConfirm={handleSaveSettings}
         />
       </ModalWrapper>
-      {!isMobile && <Sidebar />}
->>>>>>> 171b1dd9
+      <Sidebar />
       {loading ? (
         <div className="transition-all duration-500 relative ml-[2px] mr-[16px] my-[16px] md:rounded-[26px] bg-main-gradient w-full h-[93vh] overflow-y-scroll border-4 border-accent">
           <div className="w-full h-full flex justify-center items-center">
