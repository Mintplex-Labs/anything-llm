--- conflicted
+++ resolved
@@ -2,13 +2,13 @@
 import Sidebar from "@/components/SettingsSidebar";
 import System from "@/models/system";
 import showToast from "@/utils/toast";
-<<<<<<< HEAD
 import { CaretUpDown, MagnifyingGlass, X } from "@phosphor-icons/react";
 import { _APP_PLATFORM } from "@/utils/constants";
 import CTAButton from "@/components/lib/CTAButton";
 
 import AnythingLLMIcon from "@/assets/logo/anything-llm-icon.png";
 import OpenAiLogo from "@/assets/llmprovider/openai.png";
+import GenericOpenAiLogo from "@/assets/llmprovider/generic-openai.png";
 import AzureOpenAiLogo from "@/assets/llmprovider/azure.png";
 import AnthropicLogo from "@/assets/llmprovider/anthropic.png";
 import GeminiLogo from "@/assets/llmprovider/gemini.png";
@@ -21,23 +21,6 @@
 import PerplexityLogo from "@/assets/llmprovider/perplexity.png";
 import OpenRouterLogo from "@/assets/llmprovider/openrouter.jpeg";
 import GroqLogo from "@/assets/llmprovider/groq.png";
-=======
-import AnythingLLMIcon from "@/media/logo/anything-llm-icon.png";
-import OpenAiLogo from "@/media/llmprovider/openai.png";
-import GenericOpenAiLogo from "@/media/llmprovider/generic-openai.png";
-import AzureOpenAiLogo from "@/media/llmprovider/azure.png";
-import AnthropicLogo from "@/media/llmprovider/anthropic.png";
-import GeminiLogo from "@/media/llmprovider/gemini.png";
-import OllamaLogo from "@/media/llmprovider/ollama.png";
-import LMStudioLogo from "@/media/llmprovider/lmstudio.png";
-import LocalAiLogo from "@/media/llmprovider/localai.png";
-import TogetherAILogo from "@/media/llmprovider/togetherai.png";
-import MistralLogo from "@/media/llmprovider/mistral.jpeg";
-import HuggingFaceLogo from "@/media/llmprovider/huggingface.png";
-import PerplexityLogo from "@/media/llmprovider/perplexity.png";
-import OpenRouterLogo from "@/media/llmprovider/openrouter.jpeg";
-import GroqLogo from "@/media/llmprovider/groq.png";
->>>>>>> ff5d7d83
 import PreLoader from "@/components/Preloader";
 import OpenAiOptions from "@/components/LLMSelection/OpenAiOptions";
 import GenericOpenAiOptions from "@/components/LLMSelection/GenericOpenAiOptions";
@@ -185,17 +168,6 @@
       "The fastest LLM inferencing available for real-time AI applications.",
     requiredConfig: ["GroqApiKey"],
   },
-<<<<<<< HEAD
-  // {
-  //   name: "Native",
-  //   value: "native",
-  //   logo: AnythingLLMIcon,
-  //   options: (settings) => <NativeLLMOptions settings={settings} />,
-  //   description:
-  //     "Use a downloaded custom Llama model for chatting on this AnythingLLM instance.",
-  //   requiredConfig: [],
-  // },
-=======
   {
     name: "Generic OpenAI",
     value: "generic-openai",
@@ -210,16 +182,6 @@
       "GenericOpenAiKey",
     ],
   },
-  {
-    name: "Native",
-    value: "native",
-    logo: AnythingLLMIcon,
-    options: (settings) => <NativeLLMOptions settings={settings} />,
-    description:
-      "Use a downloaded custom Llama model for chatting on this AnythingLLM instance.",
-    requiredConfig: [],
-  },
->>>>>>> ff5d7d83
 ];
 
 export default function GeneralLLMPreference() {
