import React, { useEffect, useRef, useState } from "react";
import Sidebar from "@/components/SettingsSidebar";
import { isMobile } from "react-device-detect";
import System from "@/models/system";
import showToast from "@/utils/toast";
import AnythingLLMIcon from "@/media/logo/anything-llm-icon.png";
import OpenAiLogo from "@/media/llmprovider/openai.png";
import GenericOpenAiLogo from "@/media/llmprovider/generic-openai.png";
import AzureOpenAiLogo from "@/media/llmprovider/azure.png";
import AnthropicLogo from "@/media/llmprovider/anthropic.png";
import GeminiLogo from "@/media/llmprovider/gemini.png";
import OllamaLogo from "@/media/llmprovider/ollama.png";
import LMStudioLogo from "@/media/llmprovider/lmstudio.png";
import LocalAiLogo from "@/media/llmprovider/localai.png";
import TogetherAILogo from "@/media/llmprovider/togetherai.png";
import MistralLogo from "@/media/llmprovider/mistral.jpeg";
import HuggingFaceLogo from "@/media/llmprovider/huggingface.png";
import PerplexityLogo from "@/media/llmprovider/perplexity.png";
import OpenRouterLogo from "@/media/llmprovider/openrouter.jpeg";
import GroqLogo from "@/media/llmprovider/groq.png";
import KoboldCPPLogo from "@/media/llmprovider/koboldcpp.png";
import TextGenWebUILogo from "@/media/llmprovider/text-generation-webui.png";
import CohereLogo from "@/media/llmprovider/cohere.png";
import LiteLLMLogo from "@/media/llmprovider/litellm.png";
import PreLoader from "@/components/Preloader";
import OpenAiOptions from "@/components/LLMSelection/OpenAiOptions";
import GenericOpenAiOptions from "@/components/LLMSelection/GenericOpenAiOptions";
import AzureAiOptions from "@/components/LLMSelection/AzureAiOptions";
import AnthropicAiOptions from "@/components/LLMSelection/AnthropicAiOptions";
import LMStudioOptions from "@/components/LLMSelection/LMStudioOptions";
import LocalAiOptions from "@/components/LLMSelection/LocalAiOptions";
import NativeLLMOptions from "@/components/LLMSelection/NativeLLMOptions";
import GeminiLLMOptions from "@/components/LLMSelection/GeminiLLMOptions";
import OllamaLLMOptions from "@/components/LLMSelection/OllamaLLMOptions";
import TogetherAiOptions from "@/components/LLMSelection/TogetherAiOptions";
import MistralOptions from "@/components/LLMSelection/MistralOptions";
import HuggingFaceOptions from "@/components/LLMSelection/HuggingFaceOptions";
import PerplexityOptions from "@/components/LLMSelection/PerplexityOptions";
import OpenRouterOptions from "@/components/LLMSelection/OpenRouterOptions";
import GroqAiOptions from "@/components/LLMSelection/GroqAiOptions";
import CohereAiOptions from "@/components/LLMSelection/CohereAiOptions";
import KoboldCPPOptions from "@/components/LLMSelection/KoboldCPPOptions";
import TextGenWebUIOptions from "@/components/LLMSelection/TextGenWebUIOptions";
import LiteLLMOptions from "@/components/LLMSelection/LiteLLMOptions";

import LLMItem from "@/components/LLMSelection/LLMItem";
import { CaretUpDown, MagnifyingGlass, X } from "@phosphor-icons/react";
import CTAButton from "@/components/lib/CTAButton";
<<<<<<< HEAD
import KoboldCPPOptions from "@/components/LLMSelection/KoboldCPPOptions";
import TextGenWebUIOptions from "@/components/LLMSelection/TextGenWebUIOptions";
import { useTranslation } from "react-i18next";
=======
>>>>>>> 0935127f

export const AVAILABLE_LLM_PROVIDERS = [
  {
    name: "OpenAI",
    value: "openai",
    logo: OpenAiLogo,
    options: (settings) => <OpenAiOptions settings={settings} />,
    description: "The standard option for most non-commercial use.",
    requiredConfig: ["OpenAiKey"],
  },
  {
    name: "Azure OpenAI",
    value: "azure",
    logo: AzureOpenAiLogo,
    options: (settings) => <AzureAiOptions settings={settings} />,
    description: "The enterprise option of OpenAI hosted on Azure services.",
    requiredConfig: ["AzureOpenAiEndpoint"],
  },
  {
    name: "Anthropic",
    value: "anthropic",
    logo: AnthropicLogo,
    options: (settings) => <AnthropicAiOptions settings={settings} />,
    description: "A friendly AI Assistant hosted by Anthropic.",
    requiredConfig: ["AnthropicApiKey"],
  },
  {
    name: "Gemini",
    value: "gemini",
    logo: GeminiLogo,
    options: (settings) => <GeminiLLMOptions settings={settings} />,
    description: "Google's largest and most capable AI model",
    requiredConfig: ["GeminiLLMApiKey"],
  },
  {
    name: "HuggingFace",
    value: "huggingface",
    logo: HuggingFaceLogo,
    options: (settings) => <HuggingFaceOptions settings={settings} />,
    description:
      "Access 150,000+ open-source LLMs and the world's AI community",
    requiredConfig: [
      "HuggingFaceLLMEndpoint",
      "HuggingFaceLLMAccessToken",
      "HuggingFaceLLMTokenLimit",
    ],
  },
  {
    name: "Ollama",
    value: "ollama",
    logo: OllamaLogo,
    options: (settings) => <OllamaLLMOptions settings={settings} />,
    description: "Run LLMs locally on your own machine.",
    requiredConfig: ["OllamaLLMBasePath"],
  },
  {
    name: "LM Studio",
    value: "lmstudio",
    logo: LMStudioLogo,
    options: (settings) => <LMStudioOptions settings={settings} />,
    description:
      "Discover, download, and run thousands of cutting edge LLMs in a few clicks.",
    requiredConfig: ["LMStudioBasePath"],
  },
  {
    name: "Local AI",
    value: "localai",
    logo: LocalAiLogo,
    options: (settings) => <LocalAiOptions settings={settings} />,
    description: "Run LLMs locally on your own machine.",
    requiredConfig: ["LocalAiApiKey", "LocalAiBasePath", "LocalAiTokenLimit"],
  },
  {
    name: "Together AI",
    value: "togetherai",
    logo: TogetherAILogo,
    options: (settings) => <TogetherAiOptions settings={settings} />,
    description: "Run open source models from Together AI.",
    requiredConfig: ["TogetherAiApiKey"],
  },
  {
    name: "Mistral",
    value: "mistral",
    logo: MistralLogo,
    options: (settings) => <MistralOptions settings={settings} />,
    description: "Run open source models from Mistral AI.",
    requiredConfig: ["MistralApiKey"],
  },
  {
    name: "Perplexity AI",
    value: "perplexity",
    logo: PerplexityLogo,
    options: (settings) => <PerplexityOptions settings={settings} />,
    description:
      "Run powerful and internet-connected models hosted by Perplexity AI.",
    requiredConfig: ["PerplexityApiKey"],
  },
  {
    name: "OpenRouter",
    value: "openrouter",
    logo: OpenRouterLogo,
    options: (settings) => <OpenRouterOptions settings={settings} />,
    description: "A unified interface for LLMs.",
    requiredConfig: ["OpenRouterApiKey"],
  },
  {
    name: "Groq",
    value: "groq",
    logo: GroqLogo,
    options: (settings) => <GroqAiOptions settings={settings} />,
    description:
      "The fastest LLM inferencing available for real-time AI applications.",
    requiredConfig: ["GroqApiKey"],
  },
  {
    name: "KoboldCPP",
    value: "koboldcpp",
    logo: KoboldCPPLogo,
    options: (settings) => <KoboldCPPOptions settings={settings} />,
    description: "Run local LLMs using koboldcpp.",
    requiredConfig: [
      "KoboldCPPModelPref",
      "KoboldCPPBasePath",
      "KoboldCPPTokenLimit",
    ],
  },
  {
    name: "Oobabooga Web UI",
    value: "textgenwebui",
    logo: TextGenWebUILogo,
    options: (settings) => <TextGenWebUIOptions settings={settings} />,
    description: "Run local LLMs using Oobabooga's Text Generation Web UI.",
    requiredConfig: ["TextGenWebUIBasePath", "TextGenWebUITokenLimit"],
  },
  {
    name: "Cohere",
    value: "cohere",
    logo: CohereLogo,
    options: (settings) => <CohereAiOptions settings={settings} />,
    description: "Run Cohere's powerful Command models.",
    requiredConfig: ["CohereApiKey"],
  },
  {
    name: "LiteLLM",
    value: "litellm",
    logo: LiteLLMLogo,
    options: (settings) => <LiteLLMOptions settings={settings} />,
    description: "Run LiteLLM's OpenAI compatible proxy for various LLMs.",
    requiredConfig: ["LiteLLMBasePath"],
  },
  {
    name: "Generic OpenAI",
    value: "generic-openai",
    logo: GenericOpenAiLogo,
    options: (settings) => <GenericOpenAiOptions settings={settings} />,
    description:
      "Connect to any OpenAi-compatible service via a custom configuration",
    requiredConfig: [
      "GenericOpenAiBasePath",
      "GenericOpenAiModelPref",
      "GenericOpenAiTokenLimit",
      "GenericOpenAiKey",
    ],
  },
  {
    name: "Native",
    value: "native",
    logo: AnythingLLMIcon,
    options: (settings) => <NativeLLMOptions settings={settings} />,
    description:
      "Use a downloaded custom Llama model for chatting on this AnythingLLM instance.",
    requiredConfig: [],
  },
];

export default function GeneralLLMPreference() {
  const [saving, setSaving] = useState(false);
  const [hasChanges, setHasChanges] = useState(false);
  const [settings, setSettings] = useState(null);
  const [loading, setLoading] = useState(true);
  const [searchQuery, setSearchQuery] = useState("");
  const [filteredLLMs, setFilteredLLMs] = useState([]);
  const [selectedLLM, setSelectedLLM] = useState(null);
  const [searchMenuOpen, setSearchMenuOpen] = useState(false);
  const searchInputRef = useRef(null);
  const isHosted = window.location.hostname.includes("useanything.com");
  const { t } = useTranslation();

  const handleSubmit = async (e) => {
    e.preventDefault();
    const form = e.target;
    const data = { LLMProvider: selectedLLM };
    const formData = new FormData(form);

    for (var [key, value] of formData.entries()) data[key] = value;
    const { error } = await System.updateSystem(data);
    setSaving(true);

    if (error) {
      showToast(`Failed to save LLM settings: ${error}`, "error");
    } else {
      showToast("LLM preferences saved successfully.", "success");
    }
    setSaving(false);
    setHasChanges(!!error);
  };

  const updateLLMChoice = (selection) => {
    setSearchQuery("");
    setSelectedLLM(selection);
    setSearchMenuOpen(false);
    setHasChanges(true);
  };

  const handleXButton = () => {
    if (searchQuery.length > 0) {
      setSearchQuery("");
      if (searchInputRef.current) searchInputRef.current.value = "";
    } else {
      setSearchMenuOpen(!searchMenuOpen);
    }
  };

  useEffect(() => {
    async function fetchKeys() {
      const _settings = await System.keys();
      setSettings(_settings);
      setSelectedLLM(_settings?.LLMProvider);
      setLoading(false);
    }
    fetchKeys();
  }, []);

  useEffect(() => {
    const filtered = AVAILABLE_LLM_PROVIDERS.filter((llm) =>
      llm.name.toLowerCase().includes(searchQuery.toLowerCase())
    );
    setFilteredLLMs(filtered);
  }, [searchQuery, selectedLLM]);

  const selectedLLMObject = AVAILABLE_LLM_PROVIDERS.find(
    (llm) => llm.value === selectedLLM
  );
  return (
    <div className="w-screen h-screen overflow-hidden bg-sidebar flex">
      <Sidebar />
      {loading ? (
        <div
          style={{ height: isMobile ? "100%" : "calc(100% - 32px)" }}
          className="relative md:ml-[2px] md:mr-[16px] md:my-[16px] md:rounded-[16px] bg-main-gradient w-full h-full overflow-y-scroll"
        >
          <div className="w-full h-full flex justify-center items-center">
            <PreLoader />
          </div>
        </div>
      ) : (
        <div
          style={{ height: isMobile ? "100%" : "calc(100% - 32px)" }}
          className="relative md:ml-[2px] md:mr-[16px] md:my-[16px] md:rounded-[16px] bg-main-gradient w-full h-full overflow-y-scroll"
        >
          <form onSubmit={handleSubmit} className="flex w-full">
            <div className="flex flex-col w-full px-1 md:pl-6 md:pr-[50px] md:py-6 py-16">
              <div className="w-full flex flex-col gap-y-1 pb-6 border-white border-b-2 border-opacity-10">
                <div className="flex gap-x-4 items-center">
                  <p className="text-lg leading-6 font-bold text-white">
                    {t("llm.title")}
                  </p>
                </div>
                <p className="text-xs leading-[18px] font-base text-white text-opacity-60">
                  {t("llm.description")}
                </p>
              </div>
              <div className="w-full justify-end flex">
                {hasChanges && (
                  <CTAButton
                    onClick={() => handleSubmit()}
                    className="mt-3 mr-0 -mb-14 z-10"
                  >
                    {saving ? "Saving..." : "Save changes"}
                  </CTAButton>
                )}
              </div>
              <div className="text-base font-bold text-white mt-6 mb-4">
                {t("llm.provider")}
              </div>
              <div className="relative">
                {searchMenuOpen && (
                  <div
                    className="fixed top-0 left-0 w-full h-full bg-black bg-opacity-70 backdrop-blur-sm z-10"
                    onClick={() => setSearchMenuOpen(false)}
                  />
                )}
                {searchMenuOpen ? (
                  <div className="absolute top-0 left-0 w-full max-w-[640px] max-h-[310px] overflow-auto white-scrollbar min-h-[64px] bg-[#18181B] rounded-lg flex flex-col justify-between cursor-pointer border-2 border-[#46C8FF] z-20">
                    <div className="w-full flex flex-col gap-y-1">
                      <div className="flex items-center sticky top-0 border-b border-[#9CA3AF] mx-4 bg-[#18181B]">
                        <MagnifyingGlass
                          size={20}
                          weight="bold"
                          className="absolute left-4 z-30 text-white -ml-4 my-2"
                        />
                        <input
                          type="text"
                          name="llm-search"
                          autoComplete="off"
                          placeholder="Search all LLM providers"
                          className="-ml-4 my-2 bg-transparent z-20 pl-12 h-[38px] w-full px-4 py-1 text-sm outline-none focus:border-white text-white placeholder:text-white placeholder:font-medium"
                          onChange={(e) => setSearchQuery(e.target.value)}
                          ref={searchInputRef}
                          onKeyDown={(e) => {
                            if (e.key === "Enter") e.preventDefault();
                          }}
                        />
                        <X
                          size={20}
                          weight="bold"
                          className="cursor-pointer text-white hover:text-[#9CA3AF]"
                          onClick={handleXButton}
                        />
                      </div>
                      <div className="flex-1 pl-4 pr-2 flex flex-col gap-y-1 overflow-y-auto white-scrollbar pb-4">
                        {filteredLLMs.map((llm) => {
                          if (llm.value === "native" && isHosted) return null;
                          return (
                            <LLMItem
                              key={llm.name}
                              name={llm.name}
                              value={llm.value}
                              image={llm.logo}
                              description={llm.description}
                              checked={selectedLLM === llm.value}
                              onClick={() => updateLLMChoice(llm.value)}
                            />
                          );
                        })}
                      </div>
                    </div>
                  </div>
                ) : (
                  <button
                    className="w-full max-w-[640px] h-[64px] bg-[#18181B] rounded-lg flex items-center p-[14px] justify-between cursor-pointer border-2 border-transparent hover:border-[#46C8FF] transition-all duration-300"
                    type="button"
                    onClick={() => setSearchMenuOpen(true)}
                  >
                    <div className="flex gap-x-4 items-center">
                      <img
                        src={selectedLLMObject.logo}
                        alt={`${selectedLLMObject.name} logo`}
                        className="w-10 h-10 rounded-md"
                      />
                      <div className="flex flex-col text-left">
                        <div className="text-sm font-semibold text-white">
                          {selectedLLMObject.name}
                        </div>
                        <div className="mt-1 text-xs text-[#D2D5DB]">
                          {selectedLLMObject.description}
                        </div>
                      </div>
                    </div>
                    <CaretUpDown
                      size={24}
                      weight="bold"
                      className="text-white"
                    />
                  </button>
                )}
              </div>
              <div
                onChange={() => setHasChanges(true)}
                className="mt-4 flex flex-col gap-y-1"
              >
                {selectedLLM &&
                  AVAILABLE_LLM_PROVIDERS.find(
                    (llm) => llm.value === selectedLLM
                  )?.options?.(settings)}
              </div>
            </div>
          </form>
        </div>
      )}
    </div>
  );
}<|MERGE_RESOLUTION|>--- conflicted
+++ resolved
@@ -1,4 +1,5 @@
 import React, { useEffect, useRef, useState } from "react";
+import { useTranslation } from "react-i18next";
 import Sidebar from "@/components/SettingsSidebar";
 import { isMobile } from "react-device-detect";
 import System from "@/models/system";
@@ -46,12 +47,6 @@
 import LLMItem from "@/components/LLMSelection/LLMItem";
 import { CaretUpDown, MagnifyingGlass, X } from "@phosphor-icons/react";
 import CTAButton from "@/components/lib/CTAButton";
-<<<<<<< HEAD
-import KoboldCPPOptions from "@/components/LLMSelection/KoboldCPPOptions";
-import TextGenWebUIOptions from "@/components/LLMSelection/TextGenWebUIOptions";
-import { useTranslation } from "react-i18next";
-=======
->>>>>>> 0935127f
 
 export const AVAILABLE_LLM_PROVIDERS = [
   {
