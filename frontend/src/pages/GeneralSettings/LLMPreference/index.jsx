--- conflicted
+++ resolved
@@ -33,13 +33,10 @@
 import NvidiaNimLogo from "@/media/llmprovider/nvidia-nim.png";
 import PPIOLogo from "@/media/llmprovider/ppio.png";
 import DellProAiStudioLogo from "@/media/llmprovider/dpais.png";
-<<<<<<< HEAD
-import GiteeAILogo from "@/media/llmprovider/giteeai.png";
-=======
 import MoonshotAiLogo from "@/media/llmprovider/moonshotai.png";
 import CometApiLogo from "@/media/llmprovider/cometapi.png";
 import FoundryLogo from "@/media/llmprovider/foundry-local.png";
->>>>>>> 66e44f65
+import GiteeAILogo from "@/media/llmprovider/giteeai.png";
 
 import PreLoader from "@/components/Preloader";
 import OpenAiOptions from "@/components/LLMSelection/OpenAiOptions";
@@ -71,12 +68,9 @@
 import NvidiaNimOptions from "@/components/LLMSelection/NvidiaNimOptions";
 import PPIOLLMOptions from "@/components/LLMSelection/PPIOLLMOptions";
 import DellProAiStudioOptions from "@/components/LLMSelection/DPAISOptions";
-<<<<<<< HEAD
-import GiteeAIOptions from "@/components/LLMSelection/GiteeAIOptions/index.jsx";
-=======
 import MoonshotAiOptions from "@/components/LLMSelection/MoonshotAiOptions";
 import FoundryOptions from "@/components/LLMSelection/FoundryOptions";
->>>>>>> 66e44f65
+import GiteeAIOptions from "@/components/LLMSelection/GiteeAIOptions/index.jsx";
 
 import LLMItem from "@/components/LLMSelection/LLMItem";
 import { CaretUpDown, MagnifyingGlass, X } from "@phosphor-icons/react";
@@ -354,6 +348,14 @@
     requiredConfig: ["ZAiApiKey"],
   },
   {
+    name: "GiteeAI",
+    value: "giteeai",
+    logo: GiteeAILogo,
+    options: (settings) => <GiteeAIOptions settings={settings} />,
+    description: "Run GiteeAI's powerful LLMs.",
+    requiredConfig: ["GiteeAIApiKey"],
+  },
+  {
     name: "Generic OpenAI",
     value: "generic-openai",
     logo: GenericOpenAiLogo,
@@ -367,25 +369,6 @@
       "GenericOpenAiKey",
     ],
   },
-<<<<<<< HEAD
-  {
-    name: "xAI",
-    value: "xai",
-    logo: XAILogo,
-    options: (settings) => <XAILLMOptions settings={settings} />,
-    description: "Run xAI's powerful LLMs like Grok-2 and more.",
-    requiredConfig: ["XAIApiKey", "XAIModelPref"],
-  },
-  {
-    name: "GiteeAI",
-    value: "giteeai",
-    logo: GiteeAILogo,
-    options: (settings) => <GiteeAIOptions settings={settings} />,
-    description: "Run GiteeAI's powerful LLMs.",
-    requiredConfig: ["GiteeAIApiKey"],
-  },
-=======
->>>>>>> 66e44f65
 ];
 
 export default function GeneralLLMPreference() {
