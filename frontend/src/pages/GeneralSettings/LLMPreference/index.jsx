--- conflicted
+++ resolved
@@ -239,11 +239,7 @@
   const [selectedLLM, setSelectedLLM] = useState(null);
   const [searchMenuOpen, setSearchMenuOpen] = useState(false);
   const searchInputRef = useRef(null);
-<<<<<<< HEAD
-=======
-  const isHosted = window.location.hostname.includes("useanything.com");
   const { t } = useTranslation();
->>>>>>> 77916d92
 
   const handleSubmit = async (e) => {
     e.preventDefault();
