--- conflicted
+++ resolved
@@ -150,7 +150,20 @@
       "The fastest LLM inferencing available for real-time AI applications.",
     requiredConfig: ["GroqApiKey"],
   },
-<<<<<<< HEAD
+  {
+    name: "Generic OpenAI",
+    value: "generic-openai",
+    logo: GenericOpenAiLogo,
+    options: (settings) => <GenericOpenAiOptions settings={settings} />,
+    description:
+      "Connect to any OpenAi-compatible service via a custom configuration",
+    requiredConfig: [
+      "GenericOpenAiBasePath",
+      "GenericOpenAiModelPref",
+      "GenericOpenAiTokenLimit",
+      "GenericOpenAiKey",
+    ],
+  },
   // {
   //   name: "Native",
   //   value: "native",
@@ -160,31 +173,6 @@
   //     "Use a downloaded custom Llama model for chatting on this AnythingLLM instance.",
   //   requiredConfig: [],
   // },
-=======
-  {
-    name: "Generic OpenAI",
-    value: "generic-openai",
-    logo: GenericOpenAiLogo,
-    options: (settings) => <GenericOpenAiOptions settings={settings} />,
-    description:
-      "Connect to any OpenAi-compatible service via a custom configuration",
-    requiredConfig: [
-      "GenericOpenAiBasePath",
-      "GenericOpenAiModelPref",
-      "GenericOpenAiTokenLimit",
-      "GenericOpenAiKey",
-    ],
-  },
-  {
-    name: "Native",
-    value: "native",
-    logo: AnythingLLMIcon,
-    options: (settings) => <NativeLLMOptions settings={settings} />,
-    description:
-      "Use a downloaded custom Llama model for chatting on this AnythingLLM instance.",
-    requiredConfig: [],
-  },
->>>>>>> dfaaf168
 ];
 
 export default function GeneralLLMPreference() {
