import React, { useEffect, useState } from "react";
import Sidebar from "@/components/SettingsSidebar";
import { isMobile } from "react-device-detect";
import System from "@/models/system";
import showToast from "@/utils/toast";
import OpenAiLogo from "@/media/llmprovider/openai.png";
import AzureOpenAiLogo from "@/media/llmprovider/azure.png";
import AnthropicLogo from "@/media/llmprovider/anthropic.png";
import GeminiLogo from "@/media/llmprovider/gemini.png";
import OllamaLogo from "@/media/llmprovider/ollama.png";
import LMStudioLogo from "@/media/llmprovider/lmstudio.png";
import LocalAiLogo from "@/media/llmprovider/localai.png";
import TogetherAILogo from "@/media/llmprovider/togetherai.png";
import MistralLogo from "@/media/llmprovider/mistral.jpeg";
import HuggingFaceLogo from "@/media/llmprovider/huggingface.png";
import PerplexityLogo from "@/media/llmprovider/perplexity.png";
import OpenRouterLogo from "@/media/llmprovider/openrouter.jpeg";
import GroqLogo from "@/media/llmprovider/groq.png";
import PreLoader from "@/components/Preloader";
import OpenAiOptions from "@/components/LLMSelection/OpenAiOptions";
import AzureAiOptions from "@/components/LLMSelection/AzureAiOptions";
import AnthropicAiOptions from "@/components/LLMSelection/AnthropicAiOptions";
import LMStudioOptions from "@/components/LLMSelection/LMStudioOptions";
import LocalAiOptions from "@/components/LLMSelection/LocalAiOptions";
import GeminiLLMOptions from "@/components/LLMSelection/GeminiLLMOptions";
import OllamaLLMOptions from "@/components/LLMSelection/OllamaLLMOptions";
import TogetherAiOptions from "@/components/LLMSelection/TogetherAiOptions";
import MistralOptions from "@/components/LLMSelection/MistralOptions";
import HuggingFaceOptions from "@/components/LLMSelection/HuggingFaceOptions";
import PerplexityOptions from "@/components/LLMSelection/PerplexityOptions";
import OpenRouterOptions from "@/components/LLMSelection/OpenRouterOptions";
import GroqAiOptions from "@/components/LLMSelection/GroqAiOptions";

import LLMItem from "@/components/LLMSelection/LLMItem";
import { MagnifyingGlass } from "@phosphor-icons/react";

export default function GeneralLLMPreference() {
  const [saving, setSaving] = useState(false);
  const [hasChanges, setHasChanges] = useState(false);
  const [settings, setSettings] = useState(null);
  const [loading, setLoading] = useState(true);
  const [searchQuery, setSearchQuery] = useState("");
  const [filteredLLMs, setFilteredLLMs] = useState([]);
  const [selectedLLM, setSelectedLLM] = useState(null);
  const isHosted = window.location.hostname.includes("useanything.com");

  const handleSubmit = async (e) => {
    e.preventDefault();
    const form = e.target;
    const data = { LLMProvider: selectedLLM };
    const formData = new FormData(form);

    for (var [key, value] of formData.entries()) data[key] = value;
    const { error } = await System.updateSystem(data);
    setSaving(true);

    if (error) {
      showToast(`Failed to save LLM settings: ${error}`, "error");
    } else {
      showToast("LLM preferences saved successfully.", "success");
    }
    setSaving(false);
    setHasChanges(!!error);
  };

  const updateLLMChoice = (selection) => {
    setSelectedLLM(selection);
    setHasChanges(true);
  };

  useEffect(() => {
    async function fetchKeys() {
      const _settings = await System.keys();
      setSettings(_settings);
      setSelectedLLM(_settings?.LLMProvider);
      setLoading(false);
    }
    fetchKeys();
  }, []);

  useEffect(() => {
    const filtered = LLMS.filter((llm) =>
      llm.name.toLowerCase().includes(searchQuery.toLowerCase())
    );
    setFilteredLLMs(filtered);
  }, [searchQuery, selectedLLM]);

  const LLMS = [
    {
      name: "OpenAI",
      value: "openai",
      logo: OpenAiLogo,
      options: <OpenAiOptions settings={settings} />,
      description: "The standard option for most non-commercial use.",
    },
    {
      name: "Azure OpenAI",
      value: "azure",
      logo: AzureOpenAiLogo,
      options: <AzureAiOptions settings={settings} />,
      description: "The enterprise option of OpenAI hosted on Azure services.",
    },
    {
      name: "Anthropic",
      value: "anthropic",
      logo: AnthropicLogo,
      options: <AnthropicAiOptions settings={settings} />,
      description: "A friendly AI Assistant hosted by Anthropic.",
    },
    {
      name: "Gemini",
      value: "gemini",
      logo: GeminiLogo,
      options: <GeminiLLMOptions settings={settings} />,
      description: "Google's largest and most capable AI model",
    },
    {
      name: "HuggingFace",
      value: "huggingface",
      logo: HuggingFaceLogo,
      options: <HuggingFaceOptions settings={settings} />,
      description:
        "Access 150,000+ open-source LLMs and the world's AI community",
    },
    {
      name: "Ollama",
      value: "ollama",
      logo: OllamaLogo,
      options: <OllamaLLMOptions settings={settings} />,
      description: "Run LLMs locally on your own machine.",
    },
    {
      name: "LM Studio",
      value: "lmstudio",
      logo: LMStudioLogo,
      options: <LMStudioOptions settings={settings} />,
      description:
        "Discover, download, and run thousands of cutting edge LLMs in a few clicks.",
    },
    {
      name: "Local AI",
      value: "localai",
      logo: LocalAiLogo,
      options: <LocalAiOptions settings={settings} />,
      description: "Run LLMs locally on your own machine.",
    },
    {
      name: "Together AI",
      value: "togetherai",
      logo: TogetherAILogo,
      options: <TogetherAiOptions settings={settings} />,
      description: "Run open source models from Together AI.",
    },
    {
      name: "Mistral",
      value: "mistral",
      logo: MistralLogo,
      options: <MistralOptions settings={settings} />,
      description: "Run open source models from Mistral AI.",
    },
    {
      name: "Perplexity AI",
      value: "perplexity",
      logo: PerplexityLogo,
      options: <PerplexityOptions settings={settings} />,
      description:
        "Run powerful and internet-connected models hosted by Perplexity AI.",
    },
    {
      name: "OpenRouter",
      value: "openrouter",
      logo: OpenRouterLogo,
      options: <OpenRouterOptions settings={settings} />,
      description: "A unified interface for LLMs.",
    },
<<<<<<< HEAD
=======
    {
      name: "Groq",
      value: "groq",
      logo: GroqLogo,
      options: <GroqAiOptions settings={settings} />,
      description:
        "The fastest LLM inferencing available for real-time AI applications.",
    },
    {
      name: "Native",
      value: "native",
      logo: AnythingLLMIcon,
      options: <NativeLLMOptions settings={settings} />,
      description:
        "Use a downloaded custom Llama model for chatting on this AnythingLLM instance.",
    },
>>>>>>> 9ce3d115
  ];

  return (
    <div className="w-screen h-screen overflow-hidden bg-sidebar flex">
      <Sidebar />
      {loading ? (
        <div
          style={{ height: isMobile ? "100%" : "calc(100% - 32px)" }}
          className="relative md:ml-[2px] md:mr-[8px] md:my-[16px] md:rounded-[26px] bg-main-gradient p-[18px] h-full overflow-y-scroll animate-pulse border-4 border-accent"
        >
          <div className="w-full h-full flex justify-center items-center">
            <PreLoader />
          </div>
        </div>
      ) : (
        <div
          style={{ height: isMobile ? "100%" : "calc(100% - 32px)" }}
          className="relative md:ml-[2px] md:mr-[16px] md:my-[16px] md:rounded-[26px] bg-main-gradient w-full h-full overflow-y-scroll border-4 border-accent"
        >
          <form onSubmit={handleSubmit} className="flex w-full">
            <div className="flex flex-col w-full px-1 md:px-20 md:py-12 py-16">
              <div className="w-full flex flex-col gap-y-1 pb-6 border-white border-b-2 border-opacity-10">
                <div className="items-center flex gap-x-4">
                  <p className="text-2xl font-semibold text-white">
                    LLM Preference
                  </p>
                  {hasChanges && (
                    <button
                      type="submit"
                      disabled={saving}
                      className="border border-slate-200 px-4 py-1 rounded-lg text-slate-200 text-sm items-center flex gap-x-2 hover:bg-slate-200 hover:text-slate-800"
                    >
                      {saving ? "Saving..." : "Save changes"}
                    </button>
                  )}
                </div>
                <p className="text-sm font-base text-white text-opacity-60">
                  These are the credentials and settings for your preferred LLM
                  chat & embedding provider. Its important these keys are
                  current and correct or else AnythingLLM will not function
                  properly.
                </p>
              </div>
              <div className="text-white text-sm font-medium py-4">
                LLM Providers
              </div>
              <div className="w-full">
                <div className="w-full relative border-slate-300/20 shadow border-4 rounded-xl text-white">
                  <div className="w-full p-4 absolute top-0 rounded-t-lg backdrop-blur-sm">
                    <div className="w-full flex items-center sticky top-0">
                      <MagnifyingGlass
                        size={16}
                        weight="bold"
                        className="absolute left-4 z-30 text-white"
                      />
                      <input
                        type="text"
                        placeholder="Search LLM providers"
                        className="bg-zinc-600 z-20 pl-10 h-[38px] rounded-full w-full px-4 py-1 text-sm border-2 border-slate-300/40 outline-none focus:border-white text-white"
                        onChange={(e) => setSearchQuery(e.target.value)}
                        autoComplete="off"
                        onKeyDown={(e) => {
                          if (e.key === "Enter") e.preventDefault();
                        }}
                      />
                    </div>
                  </div>
                  <div className="px-4 pt-[70px] flex flex-col gap-y-1 max-h-[390px] overflow-y-auto no-scroll pb-4">
                    {filteredLLMs.map((llm) => {
                      return (
                        <LLMItem
                          key={llm.name}
                          name={llm.name}
                          value={llm.value}
                          image={llm.logo}
                          description={llm.description}
                          checked={selectedLLM === llm.value}
                          onClick={() => updateLLMChoice(llm.value)}
                        />
                      );
                    })}
                  </div>
                </div>
                <div
                  onChange={() => setHasChanges(true)}
                  className="mt-4 flex flex-col gap-y-1"
                >
                  {selectedLLM &&
                    LLMS.find((llm) => llm.value === selectedLLM)?.options}
                </div>
              </div>
            </div>
          </form>
        </div>
      )}
    </div>
  );
}<|MERGE_RESOLUTION|>--- conflicted
+++ resolved
@@ -173,8 +173,6 @@
       options: <OpenRouterOptions settings={settings} />,
       description: "A unified interface for LLMs.",
     },
-<<<<<<< HEAD
-=======
     {
       name: "Groq",
       value: "groq",
@@ -183,15 +181,6 @@
       description:
         "The fastest LLM inferencing available for real-time AI applications.",
     },
-    {
-      name: "Native",
-      value: "native",
-      logo: AnythingLLMIcon,
-      options: <NativeLLMOptions settings={settings} />,
-      description:
-        "Use a downloaded custom Llama model for chatting on this AnythingLLM instance.",
-    },
->>>>>>> 9ce3d115
   ];
 
   return (
