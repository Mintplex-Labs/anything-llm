--- conflicted
+++ resolved
@@ -156,8 +156,6 @@
       options: <MistralOptions settings={settings} />,
       description: "Run open source models from Mistral AI.",
     },
-<<<<<<< HEAD
-=======
     {
       name: "Perplexity AI",
       value: "perplexity",
@@ -173,15 +171,6 @@
       options: <OpenRouterOptions settings={settings} />,
       description: "A unified interface for LLMs.",
     },
-    {
-      name: "Native",
-      value: "native",
-      logo: AnythingLLMIcon,
-      options: <NativeLLMOptions settings={settings} />,
-      description:
-        "Use a downloaded custom Llama model for chatting on this AnythingLLM instance.",
-    },
->>>>>>> 9e085baf
   ];
 
   return (
@@ -251,7 +240,6 @@
                   </div>
                   <div className="px-4 pt-[70px] flex flex-col gap-y-1 max-h-[390px] overflow-y-auto no-scroll pb-4">
                     {filteredLLMs.map((llm) => {
-                      if (llm.value === "native" && isHosted) return null;
                       return (
                         <LLMItem
                           key={llm.name}
