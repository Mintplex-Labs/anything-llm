--- conflicted
+++ resolved
@@ -1,11 +1,12 @@
 import React, { useEffect, useState } from "react";
-<<<<<<< HEAD
 import Sidebar from "../../../components/SettingsSidebar";
 import System from "../../../models/system";
 import showToast from "../../../utils/toast";
 import OpenAiLogo from "../../../assets/llmprovider/openai.png";
 import AzureOpenAiLogo from "../../../assets/llmprovider/azure.png";
 import AnthropicLogo from "../../../assets/llmprovider/anthropic.png";
+import GeminiLogo from "@/media/llmprovider/gemini.png";
+import OllamaLogo from "@/media/llmprovider/ollama.png";
 import LMStudioLogo from "../../../assets/llmprovider/lmstudio.png";
 import LocalAiLogo from "../../../assets/llmprovider/localai.png";
 import PreLoader from "../../../components/Preloader";
@@ -15,30 +16,8 @@
 import AnthropicAiOptions from "../../../components/LLMSelection/AnthropicAiOptions";
 import LMStudioOptions from "../../../components/LLMSelection/LMStudioOptions";
 import LocalAiOptions from "../../../components/LLMSelection/LocalAiOptions";
-=======
-import Sidebar, { SidebarMobileHeader } from "@/components/SettingsSidebar";
-import { isMobile } from "react-device-detect";
-import System from "@/models/system";
-import showToast from "@/utils/toast";
-import AnythingLLMIcon from "@/media/logo/anything-llm-icon.png";
-import OpenAiLogo from "@/media/llmprovider/openai.png";
-import AzureOpenAiLogo from "@/media/llmprovider/azure.png";
-import AnthropicLogo from "@/media/llmprovider/anthropic.png";
-import GeminiLogo from "@/media/llmprovider/gemini.png";
-import OllamaLogo from "@/media/llmprovider/ollama.png";
-import LMStudioLogo from "@/media/llmprovider/lmstudio.png";
-import LocalAiLogo from "@/media/llmprovider/localai.png";
-import PreLoader from "@/components/Preloader";
-import LLMProviderOption from "@/components/LLMSelection/LLMProviderOption";
-import OpenAiOptions from "@/components/LLMSelection/OpenAiOptions";
-import AzureAiOptions from "@/components/LLMSelection/AzureAiOptions";
-import AnthropicAiOptions from "@/components/LLMSelection/AnthropicAiOptions";
-import LMStudioOptions from "@/components/LLMSelection/LMStudioOptions";
-import LocalAiOptions from "@/components/LLMSelection/LocalAiOptions";
-import NativeLLMOptions from "@/components/LLMSelection/NativeLLMOptions";
 import GeminiLLMOptions from "@/components/LLMSelection/GeminiLLMOptions";
 import OllamaLLMOptions from "@/components/LLMSelection/OllamaLLMOptions";
->>>>>>> 6d5968bf
 
 export default function GeneralLLMPreference() {
   const [saving, setSaving] = useState(false);
@@ -179,8 +158,6 @@
                   image={LocalAiLogo}
                   onClick={updateLLMChoice}
                 />
-<<<<<<< HEAD
-=======
                 <LLMProviderOption
                   name="Ollama"
                   value="ollama"
@@ -200,8 +177,7 @@
                     onClick={updateLLMChoice}
                   />
                 )}
->>>>>>> 6d5968bf
-              </div>
+              </div >
               <div className="mt-10 flex flex-wrap gap-4 max-w-[800px]">
                 {llmChoice === "openai" && (
                   <OpenAiOptions settings={settings} />
@@ -221,20 +197,18 @@
                 {llmChoice === "localai" && (
                   <LocalAiOptions settings={settings} showAlert={true} />
                 )}
-<<<<<<< HEAD
-=======
                 {llmChoice === "ollama" && (
                   <OllamaLLMOptions settings={settings} />
                 )}
                 {llmChoice === "native" && (
                   <NativeLLMOptions settings={settings} />
                 )}
->>>>>>> 6d5968bf
-              </div>
-            </div>
-          </form>
-        </div>
-      )}
-    </div>
+              </div >
+            </div >
+          </form >
+        </div >
+      )
+      }
+    </div >
   );
 }