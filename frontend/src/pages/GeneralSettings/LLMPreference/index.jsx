import React, { useEffect, useState } from "react";
import Sidebar from "@/components/SettingsSidebar";
<<<<<<< HEAD
import System from "@/models/system";
import showToast from "@/utils/toast";
import AnythingLLMIcon from "@/assets/logo/anything-llm-icon.png";
import OpenAiLogo from "@/assets/llmprovider/openai.png";
import AzureOpenAiLogo from "@/assets/llmprovider/azure.png";
import AnthropicLogo from "@/assets/llmprovider/anthropic.png";
import GeminiLogo from "@/assets/llmprovider/gemini.png";
import OllamaLogo from "@/assets/llmprovider/ollama.png";
import LMStudioLogo from "@/assets/llmprovider/lmstudio.png";
import LocalAiLogo from "@/assets/llmprovider/localai.png";
import TogetherAILogo from "@/assets/llmprovider/togetherai.png";
import MistralLogo from "@/assets/llmprovider/mistral.jpeg";
=======
import { isMobile } from "react-device-detect";
import System from "@/models/system";
import showToast from "@/utils/toast";
import AnythingLLMIcon from "@/media/logo/anything-llm-icon.png";
import OpenAiLogo from "@/media/llmprovider/openai.png";
import AzureOpenAiLogo from "@/media/llmprovider/azure.png";
import AnthropicLogo from "@/media/llmprovider/anthropic.png";
import GeminiLogo from "@/media/llmprovider/gemini.png";
import OllamaLogo from "@/media/llmprovider/ollama.png";
import LMStudioLogo from "@/media/llmprovider/lmstudio.png";
import LocalAiLogo from "@/media/llmprovider/localai.png";
import TogetherAILogo from "@/media/llmprovider/togetherai.png";
import MistralLogo from "@/media/llmprovider/mistral.jpeg";
import HuggingFaceLogo from "@/media/llmprovider/huggingface.png";
>>>>>>> 229757be
import PreLoader from "@/components/Preloader";
import OpenAiOptions from "@/components/LLMSelection/OpenAiOptions";
import AzureAiOptions from "@/components/LLMSelection/AzureAiOptions";
import AnthropicAiOptions from "@/components/LLMSelection/AnthropicAiOptions";
import LMStudioOptions from "@/components/LLMSelection/LMStudioOptions";
import LocalAiOptions from "@/components/LLMSelection/LocalAiOptions";
import GeminiLLMOptions from "@/components/LLMSelection/GeminiLLMOptions";
import OllamaLLMOptions from "@/components/LLMSelection/OllamaLLMOptions";
import NativeLLMOptions from "@/components/LLMSelection/NativeLLMOptions";
import TogetherAiOptions from "@/components/LLMSelection/TogetherAiOptions";
import MistralOptions from "@/components/LLMSelection/MistralOptions";
import HuggingFaceOptions from "@/components/LLMSelection/HuggingFaceOptions";
import LLMItem from "@/components/LLMSelection/LLMItem";
import { MagnifyingGlass } from "@phosphor-icons/react";

export default function GeneralLLMPreference() {
  const [saving, setSaving] = useState(false);
  const [hasChanges, setHasChanges] = useState(false);
  const [settings, setSettings] = useState(null);
  const [loading, setLoading] = useState(true);
  const [searchQuery, setSearchQuery] = useState("");
  const [filteredLLMs, setFilteredLLMs] = useState([]);
  const [selectedLLM, setSelectedLLM] = useState(null);
  const isHosted = window.location.hostname.includes("useanything.com");

  const handleSubmit = async (e) => {
    e.preventDefault();
    const form = e.target;
    const data = { LLMProvider: selectedLLM };
    const formData = new FormData(form);

    for (var [key, value] of formData.entries()) data[key] = value;
    const { error } = await System.updateSystem(data);
    setSaving(true);

    if (error) {
      showToast(`Failed to save LLM settings: ${error}`, "error");
    } else {
      showToast("LLM preferences saved successfully.", "success");
    }
    setSaving(false);
    setHasChanges(!!error);
  };

  const updateLLMChoice = (selection) => {
    setSelectedLLM(selection);
    setHasChanges(true);
  };

  useEffect(() => {
    async function fetchKeys() {
      const _settings = await System.keys();
      setSettings(_settings);
      setSelectedLLM(_settings?.LLMProvider);
      setLoading(false);
    }
    fetchKeys();
  }, []);

  useEffect(() => {
    const filtered = LLMS.filter((llm) =>
      llm.name.toLowerCase().includes(searchQuery.toLowerCase())
    );
    setFilteredLLMs(filtered);
  }, [searchQuery, selectedLLM]);

  const LLMS = [
    {
      name: "OpenAI",
      value: "openai",
      logo: OpenAiLogo,
      options: <OpenAiOptions settings={settings} />,
      description: "The standard option for most non-commercial use.",
    },
    {
      name: "Azure OpenAI",
      value: "azure",
      logo: AzureOpenAiLogo,
      options: <AzureAiOptions settings={settings} />,
      description: "The enterprise option of OpenAI hosted on Azure services.",
    },
    {
      name: "Anthropic",
      value: "anthropic",
      logo: AnthropicLogo,
      options: <AnthropicAiOptions settings={settings} />,
      description: "A friendly AI Assistant hosted by Anthropic.",
    },
    {
      name: "Gemini",
      value: "gemini",
      logo: GeminiLogo,
      options: <GeminiLLMOptions settings={settings} />,
      description: "Google's largest and most capable AI model",
    },
    {
      name: "HuggingFace",
      value: "huggingface",
      logo: HuggingFaceLogo,
      options: <HuggingFaceOptions settings={settings} />,
      description:
        "Access 150,000+ open-source LLMs and the world's AI community",
    },
    {
      name: "Ollama",
      value: "ollama",
      logo: OllamaLogo,
      options: <OllamaLLMOptions settings={settings} />,
      description: "Run LLMs locally on your own machine.",
    },
    {
      name: "LM Studio",
      value: "lmstudio",
      logo: LMStudioLogo,
      options: <LMStudioOptions settings={settings} />,
      description:
        "Discover, download, and run thousands of cutting edge LLMs in a few clicks.",
    },
    {
      name: "Local AI",
      value: "localai",
      logo: LocalAiLogo,
      options: <LocalAiOptions settings={settings} />,
      description: "Run LLMs locally on your own machine.",
    },
    {
      name: "Together AI",
      value: "togetherai",
      logo: TogetherAILogo,
      options: <TogetherAiOptions settings={settings} />,
      description: "Run open source models from Together AI.",
    },
    {
      name: "Mistral",
      value: "mistral",
      logo: MistralLogo,
      options: <MistralOptions settings={settings} />,
      description: "Run open source models from Mistral AI.",
    },
    {
      name: "Native",
      value: "native",
      logo: AnythingLLMIcon,
      options: <NativeLLMOptions settings={settings} />,
      description:
        "Use a downloaded custom Llama model for chatting on this AnythingLLM instance.",
    },
  ];

  return (
<<<<<<< HEAD
    <div
      style={{ height: "calc(100vh - 40px)" }}
      className="w-screen overflow-hidden bg-sidebar flex"
    >
=======
    <div className="w-screen h-screen overflow-hidden bg-sidebar flex">
>>>>>>> 229757be
      <Sidebar />
      {loading ? (
        <div className="relative md:ml-[2px] md:mr-[8px] md:my-[16px] md:rounded-[26px] bg-main-gradient p-[18px] h-full overflow-y-scroll animate-pulse border-4 border-accent">
          <div className="w-full h-full flex justify-center items-center">
            <PreLoader />
          </div>
        </div>
      ) : (
<<<<<<< HEAD
        <div className="relative ml-[2px] mr-[16px] my-[16px] md:rounded-[26px] bg-main-gradient w-full h-[93vh] overflow-y-scroll border-4 border-accent">
          <form
            onSubmit={handleSubmit}
            onChange={() => setHasChanges(true)}
            className="flex w-full"
          >
=======
        <div
          style={{ height: isMobile ? "100%" : "calc(100% - 32px)" }}
          className="relative md:ml-[2px] md:mr-[16px] md:my-[16px] md:rounded-[26px] bg-main-gradient w-full h-full overflow-y-scroll border-4 border-accent"
        >
          <form onSubmit={handleSubmit} className="flex w-full">
>>>>>>> 229757be
            <div className="flex flex-col w-full px-1 md:px-20 md:py-12 py-16">
              <div className="w-full flex flex-col gap-y-1 pb-6 border-white border-b-2 border-opacity-10">
                <div className="items-center flex gap-x-4">
                  <p className="text-2xl font-semibold text-white">
                    LLM Preference
                  </p>
                  {hasChanges && (
                    <button
                      type="submit"
                      disabled={saving}
                      className="border border-slate-200 px-4 py-1 rounded-lg text-slate-200 text-sm items-center flex gap-x-2 hover:bg-slate-200 hover:text-slate-800"
                    >
                      {saving ? "Saving..." : "Save changes"}
                    </button>
                  )}
                </div>
                <p className="text-sm font-base text-white text-opacity-60">
                  These are the credentials and settings for your preferred LLM
                  chat & embedding provider. Its important these keys are
                  current and correct or else AnythingLLM will not function
                  properly.
                </p>
              </div>
              <div className="text-white text-sm font-medium py-4">
                LLM Providers
              </div>
              <div className="w-full">
                <div className="w-full relative border-slate-300/20 shadow border-4 rounded-xl text-white">
                  <div className="w-full p-4 absolute top-0 rounded-t-lg backdrop-blur-sm">
                    <div className="w-full flex items-center sticky top-0">
                      <MagnifyingGlass
                        size={16}
                        weight="bold"
                        className="absolute left-4 z-30 text-white"
                      />
                      <input
                        type="text"
                        placeholder="Search LLM providers"
                        className="border-none bg-zinc-600 z-20 pl-10 rounded-full w-full px-4 py-1 text-sm border-2 border-slate-300/40 outline-none focus:border-white text-white"
                        onChange={(e) => setSearchQuery(e.target.value)}
                        autoComplete="off"
                        onKeyDown={(e) => {
                          if (e.key === "Enter") e.preventDefault();
                        }}
                      />
                    </div>
                  </div>
                  <div className="px-4 pt-[70px] flex flex-col gap-y-1 max-h-[390px] overflow-y-auto no-scroll pb-4">
                    {filteredLLMs.map((llm) => {
                      if (llm.value === "native" && isHosted) return null;
                      return (
                        <LLMItem
                          key={llm.name}
                          name={llm.name}
                          value={llm.value}
                          image={llm.logo}
                          description={llm.description}
                          checked={selectedLLM === llm.value}
                          onClick={() => updateLLMChoice(llm.value)}
                        />
                      );
                    })}
                  </div>
                </div>
                <div
                  onChange={() => setHasChanges(true)}
                  className="mt-4 flex flex-col gap-y-1"
                >
                  {selectedLLM &&
                    LLMS.find((llm) => llm.value === selectedLLM)?.options}
                </div>
              </div>
            </div>
          </form>
        </div>
      )}
    </div>
  );
}<|MERGE_RESOLUTION|>--- conflicted
+++ resolved
@@ -1,6 +1,5 @@
 import React, { useEffect, useState } from "react";
 import Sidebar from "@/components/SettingsSidebar";
-<<<<<<< HEAD
 import System from "@/models/system";
 import showToast from "@/utils/toast";
 import AnythingLLMIcon from "@/assets/logo/anything-llm-icon.png";
@@ -13,22 +12,7 @@
 import LocalAiLogo from "@/assets/llmprovider/localai.png";
 import TogetherAILogo from "@/assets/llmprovider/togetherai.png";
 import MistralLogo from "@/assets/llmprovider/mistral.jpeg";
-=======
-import { isMobile } from "react-device-detect";
-import System from "@/models/system";
-import showToast from "@/utils/toast";
-import AnythingLLMIcon from "@/media/logo/anything-llm-icon.png";
-import OpenAiLogo from "@/media/llmprovider/openai.png";
-import AzureOpenAiLogo from "@/media/llmprovider/azure.png";
-import AnthropicLogo from "@/media/llmprovider/anthropic.png";
-import GeminiLogo from "@/media/llmprovider/gemini.png";
-import OllamaLogo from "@/media/llmprovider/ollama.png";
-import LMStudioLogo from "@/media/llmprovider/lmstudio.png";
-import LocalAiLogo from "@/media/llmprovider/localai.png";
-import TogetherAILogo from "@/media/llmprovider/togetherai.png";
-import MistralLogo from "@/media/llmprovider/mistral.jpeg";
-import HuggingFaceLogo from "@/media/llmprovider/huggingface.png";
->>>>>>> 229757be
+import HuggingFaceLogo from "@/assets/llmprovider/huggingface.png";
 import PreLoader from "@/components/Preloader";
 import OpenAiOptions from "@/components/LLMSelection/OpenAiOptions";
 import AzureAiOptions from "@/components/LLMSelection/AzureAiOptions";
@@ -179,14 +163,10 @@
   ];
 
   return (
-<<<<<<< HEAD
     <div
       style={{ height: "calc(100vh - 40px)" }}
       className="w-screen overflow-hidden bg-sidebar flex"
     >
-=======
-    <div className="w-screen h-screen overflow-hidden bg-sidebar flex">
->>>>>>> 229757be
       <Sidebar />
       {loading ? (
         <div className="relative md:ml-[2px] md:mr-[8px] md:my-[16px] md:rounded-[26px] bg-main-gradient p-[18px] h-full overflow-y-scroll animate-pulse border-4 border-accent">
@@ -195,20 +175,8 @@
           </div>
         </div>
       ) : (
-<<<<<<< HEAD
         <div className="relative ml-[2px] mr-[16px] my-[16px] md:rounded-[26px] bg-main-gradient w-full h-[93vh] overflow-y-scroll border-4 border-accent">
-          <form
-            onSubmit={handleSubmit}
-            onChange={() => setHasChanges(true)}
-            className="flex w-full"
-          >
-=======
-        <div
-          style={{ height: isMobile ? "100%" : "calc(100% - 32px)" }}
-          className="relative md:ml-[2px] md:mr-[16px] md:my-[16px] md:rounded-[26px] bg-main-gradient w-full h-full overflow-y-scroll border-4 border-accent"
-        >
           <form onSubmit={handleSubmit} className="flex w-full">
->>>>>>> 229757be
             <div className="flex flex-col w-full px-1 md:px-20 md:py-12 py-16">
               <div className="w-full flex flex-col gap-y-1 pb-6 border-white border-b-2 border-opacity-10">
                 <div className="items-center flex gap-x-4">
