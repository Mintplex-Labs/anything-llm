import React, { useEffect, useRef, useState } from "react";
import { useTranslation } from "react-i18next";
import Sidebar from "@/components/SettingsSidebar";
import { isMobile } from "react-device-detect";
import System from "@/models/system";
import showToast from "@/utils/toast";
import AnythingLLMIcon from "@/media/logo/anything-llm-icon.png";
import OpenAiLogo from "@/media/llmprovider/openai.png";
import GenericOpenAiLogo from "@/media/llmprovider/generic-openai.png";
import AzureOpenAiLogo from "@/media/llmprovider/azure.png";
import AnthropicLogo from "@/media/llmprovider/anthropic.png";
import GeminiLogo from "@/media/llmprovider/gemini.png";
import OllamaLogo from "@/media/llmprovider/ollama.png";
import NovitaLogo from "@/media/llmprovider/novita.png";
import LMStudioLogo from "@/media/llmprovider/lmstudio.png";
import LocalAiLogo from "@/media/llmprovider/localai.png";
import TogetherAILogo from "@/media/llmprovider/togetherai.png";
import FireworksAILogo from "@/media/llmprovider/fireworksai.jpeg";
import MistralLogo from "@/media/llmprovider/mistral.jpeg";
import HuggingFaceLogo from "@/media/llmprovider/huggingface.png";
import PerplexityLogo from "@/media/llmprovider/perplexity.png";
import OpenRouterLogo from "@/media/llmprovider/openrouter.jpeg";
import GroqLogo from "@/media/llmprovider/groq.png";
import KoboldCPPLogo from "@/media/llmprovider/koboldcpp.png";
import TextGenWebUILogo from "@/media/llmprovider/text-generation-webui.png";
import CohereLogo from "@/media/llmprovider/cohere.png";
import LiteLLMLogo from "@/media/llmprovider/litellm.png";
import AWSBedrockLogo from "@/media/llmprovider/bedrock.png";
import DeepSeekLogo from "@/media/llmprovider/deepseek.png";
<<<<<<< HEAD
=======
import APIPieLogo from "@/media/llmprovider/apipie.png";
import XAILogo from "@/media/llmprovider/xai.png";
import NvidiaNimLogo from "@/media/llmprovider/nvidia-nim.png";
>>>>>>> dca27e72

import PreLoader from "@/components/Preloader";
import OpenAiOptions from "@/components/LLMSelection/OpenAiOptions";
import GenericOpenAiOptions from "@/components/LLMSelection/GenericOpenAiOptions";
import AzureAiOptions from "@/components/LLMSelection/AzureAiOptions";
import AnthropicAiOptions from "@/components/LLMSelection/AnthropicAiOptions";
import LMStudioOptions from "@/components/LLMSelection/LMStudioOptions";
import LocalAiOptions from "@/components/LLMSelection/LocalAiOptions";
import NativeLLMOptions from "@/components/LLMSelection/NativeLLMOptions";
import GeminiLLMOptions from "@/components/LLMSelection/GeminiLLMOptions";
import OllamaLLMOptions from "@/components/LLMSelection/OllamaLLMOptions";
import NovitaLLMOptions from "@/components/LLMSelection/NovitaLLMOptions";
import TogetherAiOptions from "@/components/LLMSelection/TogetherAiOptions";
import FireworksAiOptions from "@/components/LLMSelection/FireworksAiOptions";
import MistralOptions from "@/components/LLMSelection/MistralOptions";
import HuggingFaceOptions from "@/components/LLMSelection/HuggingFaceOptions";
import PerplexityOptions from "@/components/LLMSelection/PerplexityOptions";
import OpenRouterOptions from "@/components/LLMSelection/OpenRouterOptions";
import GroqAiOptions from "@/components/LLMSelection/GroqAiOptions";
import CohereAiOptions from "@/components/LLMSelection/CohereAiOptions";
import KoboldCPPOptions from "@/components/LLMSelection/KoboldCPPOptions";
import TextGenWebUIOptions from "@/components/LLMSelection/TextGenWebUIOptions";
import LiteLLMOptions from "@/components/LLMSelection/LiteLLMOptions";
import AWSBedrockLLMOptions from "@/components/LLMSelection/AwsBedrockLLMOptions";
import DeepSeekOptions from "@/components/LLMSelection/DeepSeekOptions";
<<<<<<< HEAD
=======
import ApiPieLLMOptions from "@/components/LLMSelection/ApiPieOptions";
import XAILLMOptions from "@/components/LLMSelection/XAiLLMOptions";
import NvidiaNimOptions from "@/components/LLMSelection/NvidiaNimOptions";
>>>>>>> dca27e72

import LLMItem from "@/components/LLMSelection/LLMItem";
import { CaretUpDown, MagnifyingGlass, X } from "@phosphor-icons/react";
import CTAButton from "@/components/lib/CTAButton";

export const AVAILABLE_LLM_PROVIDERS = [
  {
    name: "OpenAI",
    value: "openai",
    logo: OpenAiLogo,
    options: (settings) => <OpenAiOptions settings={settings} />,
    description: "The standard option for most non-commercial use.",
    requiredConfig: ["OpenAiKey"],
  },
  {
    name: "Azure OpenAI",
    value: "azure",
    logo: AzureOpenAiLogo,
    options: (settings) => <AzureAiOptions settings={settings} />,
    description: "The enterprise option of OpenAI hosted on Azure services.",
    requiredConfig: ["AzureOpenAiEndpoint"],
  },
  {
    name: "Anthropic",
    value: "anthropic",
    logo: AnthropicLogo,
    options: (settings) => <AnthropicAiOptions settings={settings} />,
    description: "A friendly AI Assistant hosted by Anthropic.",
    requiredConfig: ["AnthropicApiKey"],
  },
  {
    name: "Gemini",
    value: "gemini",
    logo: GeminiLogo,
    options: (settings) => <GeminiLLMOptions settings={settings} />,
    description: "Google's largest and most capable AI model",
    requiredConfig: ["GeminiLLMApiKey"],
  },
  {
    name: "Nvidia NIM",
    value: "nvidia-nim",
    logo: NvidiaNimLogo,
    options: (settings) => <NvidiaNimOptions settings={settings} />,
    description:
      "Run full parameter LLMs directly on your GPU using Nvidia's inference microservice via Docker.",
    requiredConfig: ["NvidiaNimLLMBasePath"],
  },
  {
    name: "HuggingFace",
    value: "huggingface",
    logo: HuggingFaceLogo,
    options: (settings) => <HuggingFaceOptions settings={settings} />,
    description:
      "Access 150,000+ open-source LLMs and the world's AI community",
    requiredConfig: [
      "HuggingFaceLLMEndpoint",
      "HuggingFaceLLMAccessToken",
      "HuggingFaceLLMTokenLimit",
    ],
  },
  {
    name: "Ollama",
    value: "ollama",
    logo: OllamaLogo,
    options: (settings) => <OllamaLLMOptions settings={settings} />,
    description: "Run LLMs locally on your own machine.",
    requiredConfig: ["OllamaLLMBasePath"],
  },
  {
    name: "Novita AI",
    value: "novita",
    logo: NovitaLogo,
    options: (settings) => <NovitaLLMOptions settings={settings} />,
    description:
      "Reliable, Scalable, and Cost-Effective for LLMs from Novita AI",
    requiredConfig: ["NovitaLLMApiKey"],
  },
  {
    name: "LM Studio",
    value: "lmstudio",
    logo: LMStudioLogo,
    options: (settings) => <LMStudioOptions settings={settings} />,
    description:
      "Discover, download, and run thousands of cutting edge LLMs in a few clicks.",
    requiredConfig: ["LMStudioBasePath"],
  },
  {
    name: "Local AI",
    value: "localai",
    logo: LocalAiLogo,
    options: (settings) => <LocalAiOptions settings={settings} />,
    description: "Run LLMs locally on your own machine.",
    requiredConfig: ["LocalAiApiKey", "LocalAiBasePath", "LocalAiTokenLimit"],
  },
  {
    name: "Together AI",
    value: "togetherai",
    logo: TogetherAILogo,
    options: (settings) => <TogetherAiOptions settings={settings} />,
    description: "Run open source models from Together AI.",
    requiredConfig: ["TogetherAiApiKey"],
  },
  {
    name: "Fireworks AI",
    value: "fireworksai",
    logo: FireworksAILogo,
    options: (settings) => <FireworksAiOptions settings={settings} />,
    description:
      "The fastest and most efficient inference engine to build production-ready, compound AI systems.",
    requiredConfig: ["FireworksAiLLMApiKey"],
  },
  {
    name: "Mistral",
    value: "mistral",
    logo: MistralLogo,
    options: (settings) => <MistralOptions settings={settings} />,
    description: "Run open source models from Mistral AI.",
    requiredConfig: ["MistralApiKey"],
  },
  {
    name: "Perplexity AI",
    value: "perplexity",
    logo: PerplexityLogo,
    options: (settings) => <PerplexityOptions settings={settings} />,
    description:
      "Run powerful and internet-connected models hosted by Perplexity AI.",
    requiredConfig: ["PerplexityApiKey"],
  },
  {
    name: "OpenRouter",
    value: "openrouter",
    logo: OpenRouterLogo,
    options: (settings) => <OpenRouterOptions settings={settings} />,
    description: "A unified interface for LLMs.",
    requiredConfig: ["OpenRouterApiKey"],
  },
  {
    name: "Groq",
    value: "groq",
    logo: GroqLogo,
    options: (settings) => <GroqAiOptions settings={settings} />,
    description:
      "The fastest LLM inferencing available for real-time AI applications.",
    requiredConfig: ["GroqApiKey"],
  },
  {
    name: "KoboldCPP",
    value: "koboldcpp",
    logo: KoboldCPPLogo,
    options: (settings) => <KoboldCPPOptions settings={settings} />,
    description: "Run local LLMs using koboldcpp.",
    requiredConfig: [
      "KoboldCPPModelPref",
      "KoboldCPPBasePath",
      "KoboldCPPTokenLimit",
    ],
  },
  {
    name: "Oobabooga Web UI",
    value: "textgenwebui",
    logo: TextGenWebUILogo,
    options: (settings) => <TextGenWebUIOptions settings={settings} />,
    description: "Run local LLMs using Oobabooga's Text Generation Web UI.",
    requiredConfig: ["TextGenWebUIBasePath", "TextGenWebUITokenLimit"],
  },
  {
    name: "Cohere",
    value: "cohere",
    logo: CohereLogo,
    options: (settings) => <CohereAiOptions settings={settings} />,
    description: "Run Cohere's powerful Command models.",
    requiredConfig: ["CohereApiKey"],
  },
  {
    name: "LiteLLM",
    value: "litellm",
    logo: LiteLLMLogo,
    options: (settings) => <LiteLLMOptions settings={settings} />,
    description: "Run LiteLLM's OpenAI compatible proxy for various LLMs.",
    requiredConfig: ["LiteLLMBasePath"],
  },
  {
    name: "DeepSeek",
    value: "deepseek",
    logo: DeepSeekLogo,
    options: (settings) => <DeepSeekOptions settings={settings} />,
    description: "Run DeepSeek's powerful LLMs.",
    requiredConfig: ["DeepSeekApiKey"],
  },
  {
<<<<<<< HEAD
=======
    name: "AWS Bedrock",
    value: "bedrock",
    logo: AWSBedrockLogo,
    options: (settings) => <AWSBedrockLLMOptions settings={settings} />,
    description: "Run powerful foundation models privately with AWS Bedrock.",
    requiredConfig: [
      "AwsBedrockLLMAccessKeyId",
      "AwsBedrockLLMAccessKey",
      "AwsBedrockLLMRegion",
      "AwsBedrockLLMModel",
    ],
  },
  {
    name: "APIpie",
    value: "apipie",
    logo: APIPieLogo,
    options: (settings) => <ApiPieLLMOptions settings={settings} />,
    description: "A unified API of AI services from leading providers",
    requiredConfig: ["ApipieLLMApiKey", "ApipieLLMModelPref"],
  },
  {
>>>>>>> dca27e72
    name: "Generic OpenAI",
    value: "generic-openai",
    logo: GenericOpenAiLogo,
    options: (settings) => <GenericOpenAiOptions settings={settings} />,
    description:
      "Connect to any OpenAi-compatible service via a custom configuration",
    requiredConfig: [
      "GenericOpenAiBasePath",
      "GenericOpenAiModelPref",
      "GenericOpenAiTokenLimit",
      "GenericOpenAiKey",
    ],
  },
  {
    name: "xAI",
    value: "xai",
    logo: XAILogo,
    options: (settings) => <XAILLMOptions settings={settings} />,
    description: "Run xAI's powerful LLMs like Grok-2 and more.",
    requiredConfig: ["XAIApiKey", "XAIModelPref"],
  },

  {
    name: "Native",
    value: "native",
    logo: AnythingLLMIcon,
    options: (settings) => <NativeLLMOptions settings={settings} />,
    description:
      "Use a downloaded custom Llama model for chatting on this AnythingLLM instance.",
    requiredConfig: [],
  },
];

export default function GeneralLLMPreference() {
  const [saving, setSaving] = useState(false);
  const [hasChanges, setHasChanges] = useState(false);
  const [settings, setSettings] = useState(null);
  const [loading, setLoading] = useState(true);
  const [searchQuery, setSearchQuery] = useState("");
  const [filteredLLMs, setFilteredLLMs] = useState([]);
  const [selectedLLM, setSelectedLLM] = useState(null);
  const [searchMenuOpen, setSearchMenuOpen] = useState(false);
  const searchInputRef = useRef(null);
  const isHosted = window.location.hostname.includes("useanything.com");
  const { t } = useTranslation();

  const handleSubmit = async (e) => {
    e.preventDefault();
    const form = e.target;
    const data = { LLMProvider: selectedLLM };
    const formData = new FormData(form);

    for (var [key, value] of formData.entries()) data[key] = value;
    const { error } = await System.updateSystem(data);
    setSaving(true);

    if (error) {
      showToast(`Failed to save LLM settings: ${error}`, "error");
    } else {
      showToast("LLM preferences saved successfully.", "success");
    }
    setSaving(false);
    setHasChanges(!!error);
  };

  const updateLLMChoice = (selection) => {
    setSearchQuery("");
    setSelectedLLM(selection);
    setSearchMenuOpen(false);
    setHasChanges(true);
  };

  const handleXButton = () => {
    if (searchQuery.length > 0) {
      setSearchQuery("");
      if (searchInputRef.current) searchInputRef.current.value = "";
    } else {
      setSearchMenuOpen(!searchMenuOpen);
    }
  };

  useEffect(() => {
    async function fetchKeys() {
      const _settings = await System.keys();
      setSettings(_settings);
      setSelectedLLM(_settings?.LLMProvider);
      setLoading(false);
    }
    fetchKeys();
  }, []);

  useEffect(() => {
    const filtered = AVAILABLE_LLM_PROVIDERS.filter((llm) =>
      llm.name.toLowerCase().includes(searchQuery.toLowerCase())
    );
    setFilteredLLMs(filtered);
  }, [searchQuery, selectedLLM]);

  const selectedLLMObject = AVAILABLE_LLM_PROVIDERS.find(
    (llm) => llm.value === selectedLLM
  );
  return (
    <div className="w-screen h-screen overflow-hidden bg-theme-bg-container flex">
      <Sidebar />
      {loading ? (
        <div
          style={{ height: isMobile ? "100%" : "calc(100% - 32px)" }}
          className="relative md:ml-[2px] md:mr-[16px] md:my-[16px] md:rounded-[16px] bg-theme-bg-secondary w-full h-full overflow-y-scroll p-4 md:p-0"
        >
          <div className="w-full h-full flex justify-center items-center">
            <PreLoader />
          </div>
        </div>
      ) : (
        <div
          style={{ height: isMobile ? "100%" : "calc(100% - 32px)" }}
          className="relative md:ml-[2px] md:mr-[16px] md:my-[16px] md:rounded-[16px] bg-theme-bg-secondary w-full h-full overflow-y-scroll p-4 md:p-0"
        >
          <form onSubmit={handleSubmit} className="flex w-full">
            <div className="flex flex-col w-full px-1 md:pl-6 md:pr-[50px] md:py-6 py-16">
              <div className="w-full flex flex-col gap-y-1 pb-6 border-white light:border-theme-sidebar-border border-b-2 border-opacity-10">
                <div className="flex gap-x-4 items-center">
                  <p className="text-lg leading-6 font-bold text-white">
                    {t("llm.title")}
                  </p>
                </div>
                <p className="text-xs leading-[18px] font-base text-white text-opacity-60">
                  {t("llm.description")}
                </p>
              </div>
              <div className="w-full justify-end flex">
                {hasChanges && (
                  <CTAButton
                    onClick={() => handleSubmit()}
                    className="mt-3 mr-0 -mb-14 z-10"
                  >
                    {saving ? "Saving..." : "Save changes"}
                  </CTAButton>
                )}
              </div>
              <div className="text-base font-bold text-white mt-6 mb-4">
                {t("llm.provider")}
              </div>
              <div className="relative">
                {searchMenuOpen && (
                  <div
                    className="fixed top-0 left-0 w-full h-full bg-black bg-opacity-70 backdrop-blur-sm z-10"
                    onClick={() => setSearchMenuOpen(false)}
                  />
                )}
                {searchMenuOpen ? (
                  <div className="absolute top-0 left-0 w-full max-w-[640px] max-h-[310px] overflow-auto white-scrollbar min-h-[64px] bg-theme-settings-input-bg rounded-lg flex flex-col justify-between cursor-pointer border-2 border-primary-button z-20">
                    <div className="w-full flex flex-col gap-y-1">
                      <div className="flex items-center sticky top-0 border-b border-[#9CA3AF] mx-4 bg-theme-settings-input-bg">
                        <MagnifyingGlass
                          size={20}
                          weight="bold"
                          className="absolute left-4 z-30 text-theme-text-primary -ml-4 my-2"
                        />
                        <input
                          type="text"
                          name="llm-search"
                          autoComplete="off"
                          placeholder="Search all LLM providers"
                          className="border-none -ml-4 my-2 bg-transparent z-20 pl-12 h-[38px] w-full px-4 py-1 text-sm outline-none text-theme-text-primary placeholder:text-theme-text-primary placeholder:font-medium"
                          onChange={(e) => setSearchQuery(e.target.value)}
                          ref={searchInputRef}
                          onKeyDown={(e) => {
                            if (e.key === "Enter") e.preventDefault();
                          }}
                        />
                        <X
                          size={20}
                          weight="bold"
                          className="cursor-pointer text-white hover:text-x-button"
                          onClick={handleXButton}
                        />
                      </div>
                      <div className="flex-1 pl-4 pr-2 flex flex-col gap-y-1 overflow-y-auto white-scrollbar pb-4">
                        {filteredLLMs.map((llm) => {
                          if (llm.value === "native" && isHosted) return null;
                          return (
                            <LLMItem
                              key={llm.name}
                              name={llm.name}
                              value={llm.value}
                              image={llm.logo}
                              description={llm.description}
                              checked={selectedLLM === llm.value}
                              onClick={() => updateLLMChoice(llm.value)}
                            />
                          );
                        })}
                      </div>
                    </div>
                  </div>
                ) : (
                  <button
                    className="w-full max-w-[640px] h-[64px] bg-theme-settings-input-bg rounded-lg flex items-center p-[14px] justify-between cursor-pointer border-2 border-transparent hover:border-primary-button transition-all duration-300"
                    type="button"
                    onClick={() => setSearchMenuOpen(true)}
                  >
                    <div className="flex gap-x-4 items-center">
                      <img
                        src={selectedLLMObject?.logo || AnythingLLMIcon}
                        alt={`${selectedLLMObject?.name} logo`}
                        className="w-10 h-10 rounded-md"
                      />
                      <div className="flex flex-col text-left">
                        <div className="text-sm font-semibold text-white">
                          {selectedLLMObject?.name || "None selected"}
                        </div>
                        <div className="mt-1 text-xs text-description">
                          {selectedLLMObject?.description ||
                            "You need to select an LLM"}
                        </div>
                      </div>
                    </div>
                    <CaretUpDown
                      size={24}
                      weight="bold"
                      className="text-white"
                    />
                  </button>
                )}
              </div>
              <div
                onChange={() => setHasChanges(true)}
                className="mt-4 flex flex-col gap-y-1"
              >
                {selectedLLM &&
                  AVAILABLE_LLM_PROVIDERS.find(
                    (llm) => llm.value === selectedLLM
                  )?.options?.(settings)}
              </div>
            </div>
          </form>
        </div>
      )}
    </div>
  );
}<|MERGE_RESOLUTION|>--- conflicted
+++ resolved
@@ -27,12 +27,9 @@
 import LiteLLMLogo from "@/media/llmprovider/litellm.png";
 import AWSBedrockLogo from "@/media/llmprovider/bedrock.png";
 import DeepSeekLogo from "@/media/llmprovider/deepseek.png";
-<<<<<<< HEAD
-=======
 import APIPieLogo from "@/media/llmprovider/apipie.png";
 import XAILogo from "@/media/llmprovider/xai.png";
 import NvidiaNimLogo from "@/media/llmprovider/nvidia-nim.png";
->>>>>>> dca27e72
 
 import PreLoader from "@/components/Preloader";
 import OpenAiOptions from "@/components/LLMSelection/OpenAiOptions";
@@ -58,12 +55,9 @@
 import LiteLLMOptions from "@/components/LLMSelection/LiteLLMOptions";
 import AWSBedrockLLMOptions from "@/components/LLMSelection/AwsBedrockLLMOptions";
 import DeepSeekOptions from "@/components/LLMSelection/DeepSeekOptions";
-<<<<<<< HEAD
-=======
 import ApiPieLLMOptions from "@/components/LLMSelection/ApiPieOptions";
 import XAILLMOptions from "@/components/LLMSelection/XAiLLMOptions";
 import NvidiaNimOptions from "@/components/LLMSelection/NvidiaNimOptions";
->>>>>>> dca27e72
 
 import LLMItem from "@/components/LLMSelection/LLMItem";
 import { CaretUpDown, MagnifyingGlass, X } from "@phosphor-icons/react";
@@ -254,8 +248,6 @@
     requiredConfig: ["DeepSeekApiKey"],
   },
   {
-<<<<<<< HEAD
-=======
     name: "AWS Bedrock",
     value: "bedrock",
     logo: AWSBedrockLogo,
@@ -277,7 +269,6 @@
     requiredConfig: ["ApipieLLMApiKey", "ApipieLLMModelPref"],
   },
   {
->>>>>>> dca27e72
     name: "Generic OpenAI",
     value: "generic-openai",
     logo: GenericOpenAiLogo,
