--- conflicted
+++ resolved
@@ -337,15 +337,6 @@
       "GenericOpenAiKey",
     ],
   },
-<<<<<<< HEAD
-  {
-    name: "xAI",
-    value: "xai",
-    logo: XAILogo,
-    options: (settings) => <XAILLMOptions settings={settings} />,
-    description: "Run xAI's powerful LLMs like Grok-2 and more.",
-    requiredConfig: ["XAIApiKey", "XAIModelPref"],
-  },
   {
     name: "SubModel",
     value: "submodel",
@@ -354,8 +345,6 @@
     description: "Powerful AI Cloud for Startups.",
     requiredConfig: ["SubModelLLMAccessKey"],
   },
-=======
->>>>>>> 9841deb5
 ];
 
 export default function GeneralLLMPreference() {
