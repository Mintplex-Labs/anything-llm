--- conflicted
+++ resolved
@@ -2,6 +2,10 @@
 import Sidebar from "@/components/SettingsSidebar";
 import System from "@/models/system";
 import showToast from "@/utils/toast";
+import { CaretUpDown, MagnifyingGlass, X } from "@phosphor-icons/react";
+import { _APP_PLATFORM } from "@/utils/constants";
+import CTAButton from "@/components/lib/CTAButton";
+
 import AnythingLLMIcon from "@/assets/logo/anything-llm-icon.png";
 import OpenAiLogo from "@/assets/llmprovider/openai.png";
 import AzureOpenAiLogo from "@/assets/llmprovider/azure.png";
@@ -33,28 +37,22 @@
 import GroqAiOptions from "@/components/LLMSelection/GroqAiOptions";
 
 import LLMItem from "@/components/LLMSelection/LLMItem";
-import { CaretUpDown, MagnifyingGlass, X } from "@phosphor-icons/react";
-<<<<<<< HEAD
-import { _APP_PLATFORM } from "@/utils/constants";
-=======
-import CTAButton from "@/components/lib/CTAButton";
->>>>>>> 1f8ab0d2
 
 export const AVAILABLE_LLM_PROVIDERS = [
   _APP_PLATFORM.value !== "linux"
     ? {
-        name: "AnythingLLM",
-        value: "anythingllm_ollama",
-        logo: AnythingLLMIcon,
-        options: (settings, setHasChanges) => (
-          <AnythingLLMOptions
-            settings={settings}
-            setHasChanges={setHasChanges}
-          />
-        ),
-        description:
-          "Download & run models from Meta, Mistral and more on this device with zero setup. Powered by Ollama.",
-      }
+      name: "AnythingLLM",
+      value: "anythingllm_ollama",
+      logo: AnythingLLMIcon,
+      options: (settings, setHasChanges) => (
+        <AnythingLLMOptions
+          settings={settings}
+          setHasChanges={setHasChanges}
+        />
+      ),
+      description:
+        "Download & run models from Meta, Mistral and more on this device with zero setup. Powered by Ollama.",
+    }
     : null,
   {
     name: "OpenAI",
@@ -258,7 +256,6 @@
           </div>
         </div>
       ) : (
-<<<<<<< HEAD
         <div className="transition-all duration-500 relative ml-[2px] mr-[16px] my-[16px] md:rounded-[16px] bg-main-gradient w-full h-[93vh] overflow-y-scroll border-2 border-outline">
           <form
             name="LLMPreferenceForm"
@@ -266,14 +263,6 @@
             className="flex w-full"
           >
             <div className="flex flex-col w-full px-1 md:pl-6 md:pr-[86px] md:py-6 py-16">
-=======
-        <div
-          style={{ height: isMobile ? "100%" : "calc(100% - 32px)" }}
-          className="relative md:ml-[2px] md:mr-[16px] md:my-[16px] md:rounded-[16px] bg-main-gradient w-full h-full overflow-y-scroll"
-        >
-          <form onSubmit={handleSubmit} className="flex w-full">
-            <div className="flex flex-col w-full px-1 md:pl-6 md:pr-[50px] md:py-6 py-16">
->>>>>>> 1f8ab0d2
               <div className="w-full flex flex-col gap-y-1 pb-6 border-white border-b-2 border-opacity-10">
                 <div className="flex gap-x-4 items-center">
                   <p className="text-lg leading-6 font-bold text-white">
