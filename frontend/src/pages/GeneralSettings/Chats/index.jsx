<<<<<<< HEAD
import { useEffect, useState } from "react";
import Sidebar from "../../../components/SettingsSidebar";
=======
import { useEffect, useRef, useState } from "react";
import Sidebar, { SidebarMobileHeader } from "@/components/SettingsSidebar";
import { isMobile } from "react-device-detect";
>>>>>>> 2f3db0e6
import * as Skeleton from "react-loading-skeleton";
import "react-loading-skeleton/dist/skeleton.css";
import useQuery from "../../../hooks/useQuery";
import ChatRow from "./ChatRow";
<<<<<<< HEAD
import showToast from "../../../utils/toast";
import System from "../../../models/system";

const PAGE_SIZE = 20;
=======
import showToast from "@/utils/toast";
import System from "@/models/system";
import { CaretDown } from "@phosphor-icons/react";
>>>>>>> 2f3db0e6
export default function WorkspaceChats() {
  const [showMenu, setShowMenu] = useState(false);
  const [exportType, setExportType] = useState("jsonl");
  const menuRef = useRef();
  const openMenuButton = useRef();

  const exportOptions = {
    csv: { mimeType: "text/csv", fileExtension: "csv" },
    json: { mimeType: "application/json", fileExtension: "json" },
    jsonl: { mimeType: "application/jsonl", fileExtension: "jsonl" },
  };
  const handleDumpChats = async () => {
    const chats = await System.exportChats(exportType);
    if (chats) {
      const { mimeType, fileExtension } = exportOptions[exportType];
      const blob = new Blob([chats], { type: mimeType });
      const link = document.createElement("a");
      link.href = window.URL.createObjectURL(blob);
      link.download = `chats.${fileExtension}`;
      document.body.appendChild(link);
      link.click();
      window.URL.revokeObjectURL(link.href);
      document.body.removeChild(link);
      showToast(
        `Chats exported successfully as ${fileExtension.toUpperCase()}.`,
        "success"
      );
    } else {
      showToast("Failed to export chats.", "error");
    }
  };

  const toggleMenu = () => {
    setShowMenu(!showMenu);
  };

  useEffect(() => {
    function handleClickOutside(event) {
      if (
        menuRef.current &&
        !menuRef.current.contains(event.target) &&
        !openMenuButton.current.contains(event.target)
      ) {
        setShowMenu(false);
      }
    }

    document.addEventListener("mousedown", handleClickOutside);
    return () => {
      document.removeEventListener("mousedown", handleClickOutside);
    };
  }, []);

  return (
    <div
      style={{ height: "calc(100vh - 40px)" }}
      className="w-screen overflow-hidden bg-sidebar flex"
    >
      <Sidebar />
      <div className="transition-all duration-500 relative ml-[2px] mr-[16px] my-[16px] md:rounded-[26px] bg-main-gradient w-full h-[93vh] overflow-y-scroll border-4 border-accent">
        <div className="flex flex-col w-full px-1 md:px-20 md:py-12 py-16">
          <div className="w-full flex flex-col gap-y-1 pb-6 border-white border-b-2 border-opacity-10">
            <div className="items-center flex gap-x-4">
              <p className="text-2xl font-semibold text-white">
                Workspace Chats
              </p>
              <div className="flex gap-x-1 relative">
                <button
                  onClick={handleDumpChats}
                  className="border border-slate-200 px-4 py-1 rounded-lg text-slate-200 text-sm items-center flex gap-x-2 hover:bg-slate-200 hover:text-slate-800"
                >
                  Export Chats to {exportType.toUpperCase()}
                </button>
                <button
                  ref={openMenuButton}
                  onClick={toggleMenu}
                  className={`transition-all duration-300 border border-slate-200 p-1 rounded-lg text-slate-200 text-sm items-center flex hover:bg-slate-200 hover:text-slate-800 ${
                    showMenu ? "bg-slate-200 text-slate-800" : ""
                  }`}
                >
                  <CaretDown weight="bold" className="h-4 w-4" />
                </button>
                <div
                  ref={menuRef}
                  className={`${
                    showMenu ? "slide-down" : "slide-up hidden"
                  } z-20 w-fit rounded-lg absolute top-full right-0 bg-sidebar p-4 flex items-center justify-center mt-2`}
                >
                  <div className="flex flex-col gap-y-2">
                    {Object.keys(exportOptions)
                      .filter((type) => type !== exportType)
                      .map((type) => (
                        <button
                          key={type}
                          onClick={() => {
                            setExportType(type);
                            setShowMenu(false);
                          }}
                          className="text-white hover:bg-slate-200/20 w-full text-left px-4 py-1.5 rounded-md"
                        >
                          {type.toUpperCase()}
                        </button>
                      ))}
                  </div>
                </div>
              </div>
            </div>
            <p className="text-sm font-base text-white text-opacity-60">
              These are all the recorded chats and messages that have been sent
              by users ordered by their creation date.
            </p>
          </div>
          <ChatsContainer />
        </div>
      </div>
    </div>
  );
}

function ChatsContainer() {
  const query = useQuery();
  const [loading, setLoading] = useState(true);
  const [chats, setChats] = useState([]);
  const [offset, setOffset] = useState(Number(query.get("offset") || 0));
  const [canNext, setCanNext] = useState(false);

  const handlePrevious = () => {
    setOffset(Math.max(offset - 1, 0));
  };
  const handleNext = () => {
    setOffset(offset + 1);
  };

  useEffect(() => {
    async function fetchChats() {
      const { chats: _chats, hasPages = false } = await System.chats(offset);
      setChats(_chats);
      setCanNext(hasPages);
      setLoading(false);
    }
    fetchChats();
  }, [offset]);

  if (loading) {
    return (
      <Skeleton.default
        height="80vh"
        width="100%"
        highlightColor="#3D4147"
        baseColor="#2C2F35"
        count={1}
        className="w-full p-4 rounded-b-2xl rounded-tr-2xl rounded-tl-sm mt-6"
        containerClassName="flex w-full"
      />
    );
  }

  return (
    <>
      <table className="md:w-3/4 w-full text-sm text-left rounded-lg mt-5">
        <thead className="text-white text-opacity-80 text-sm font-bold uppercase border-white border-b border-opacity-60">
          <tr>
            <th scope="col" className="px-6 py-3 rounded-tl-lg">
              Id
            </th>
            <th scope="col" className="px-6 py-3">
              Sent By
            </th>
            <th scope="col" className="px-6 py-3">
              Workspace
            </th>
            <th scope="col" className="px-6 py-3">
              Prompt
            </th>
            <th scope="col" className="px-6 py-3">
              Response
            </th>
            <th scope="col" className="px-6 py-3">
              Sent At
            </th>
            <th scope="col" className="px-6 py-3 rounded-tr-lg">
              {" "}
            </th>
          </tr>
        </thead>
        <tbody>
          {!!chats &&
            chats.map((chat) => <ChatRow key={chat.id} chat={chat} />)}
        </tbody>
      </table>
      <div className="flex w-full justify-between items-center">
        <button
          onClick={handlePrevious}
          className="px-4 py-2 rounded-lg border border-slate-200 text-slate-200 text-sm items-center flex gap-x-2 hover:bg-slate-200 hover:text-slate-800 disabled:invisible"
          disabled={offset === 0}
        >
          {" "}
          Previous Page
        </button>
        <button
          onClick={handleNext}
          className="px-4 py-2 rounded-lg border border-slate-200 text-slate-200 text-sm items-center flex gap-x-2 hover:bg-slate-200 hover:text-slate-800 disabled:invisible"
          disabled={!canNext}
        >
          Next Page
        </button>
      </div>
    </>
  );
}<|MERGE_RESOLUTION|>--- conflicted
+++ resolved
@@ -1,25 +1,13 @@
-<<<<<<< HEAD
-import { useEffect, useState } from "react";
-import Sidebar from "../../../components/SettingsSidebar";
-=======
 import { useEffect, useRef, useState } from "react";
-import Sidebar, { SidebarMobileHeader } from "@/components/SettingsSidebar";
-import { isMobile } from "react-device-detect";
->>>>>>> 2f3db0e6
+import Sidebar from "@/components/SettingsSidebar";
 import * as Skeleton from "react-loading-skeleton";
 import "react-loading-skeleton/dist/skeleton.css";
 import useQuery from "../../../hooks/useQuery";
 import ChatRow from "./ChatRow";
-<<<<<<< HEAD
-import showToast from "../../../utils/toast";
-import System from "../../../models/system";
-
-const PAGE_SIZE = 20;
-=======
 import showToast from "@/utils/toast";
 import System from "@/models/system";
 import { CaretDown } from "@phosphor-icons/react";
->>>>>>> 2f3db0e6
+
 export default function WorkspaceChats() {
   const [showMenu, setShowMenu] = useState(false);
   const [exportType, setExportType] = useState("jsonl");
@@ -96,17 +84,15 @@
                 <button
                   ref={openMenuButton}
                   onClick={toggleMenu}
-                  className={`transition-all duration-300 border border-slate-200 p-1 rounded-lg text-slate-200 text-sm items-center flex hover:bg-slate-200 hover:text-slate-800 ${
-                    showMenu ? "bg-slate-200 text-slate-800" : ""
-                  }`}
+                  className={`transition-all duration-300 border border-slate-200 p-1 rounded-lg text-slate-200 text-sm items-center flex hover:bg-slate-200 hover:text-slate-800 ${showMenu ? "bg-slate-200 text-slate-800" : ""
+                    }`}
                 >
                   <CaretDown weight="bold" className="h-4 w-4" />
                 </button>
                 <div
                   ref={menuRef}
-                  className={`${
-                    showMenu ? "slide-down" : "slide-up hidden"
-                  } z-20 w-fit rounded-lg absolute top-full right-0 bg-sidebar p-4 flex items-center justify-center mt-2`}
+                  className={`${showMenu ? "slide-down" : "slide-up hidden"
+                    } z-20 w-fit rounded-lg absolute top-full right-0 bg-sidebar p-4 flex items-center justify-center mt-2`}
                 >
                   <div className="flex flex-col gap-y-2">
                     {Object.keys(exportOptions)
