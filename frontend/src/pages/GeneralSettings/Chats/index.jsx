--- conflicted
+++ resolved
@@ -1,19 +1,9 @@
-<<<<<<< HEAD
-import { useEffect, useState } from "react";
-import Sidebar, {
-} from "../../../components/SettingsSidebar";
-=======
 import { useEffect, useRef, useState } from "react";
 import Sidebar from "@/components/SettingsSidebar";
->>>>>>> bf165f2a
 import * as Skeleton from "react-loading-skeleton";
 import "react-loading-skeleton/dist/skeleton.css";
 import useQuery from "../../../hooks/useQuery";
 import ChatRow from "./ChatRow";
-<<<<<<< HEAD
-import showToast from "../../../utils/toast";
-import System from "../../../models/system";
-=======
 import showToast from "@/utils/toast";
 import System from "@/models/system";
 import { CaretDown, Download } from "@phosphor-icons/react";
@@ -53,7 +43,6 @@
     },
   },
 };
->>>>>>> bf165f2a
 
 export default function WorkspaceChats() {
   const [showMenu, setShowMenu] = useState(false);
@@ -94,14 +83,6 @@
   }, []);
 
   return (
-<<<<<<< HEAD
-    <div style={{ height: 'calc(100vh - 40px)' }} className="w-screen overflow-hidden bg-sidebar flex">
-      <Sidebar />
-      <div
-        className="transition-all duration-500 relative ml-[2px] mr-[16px] my-[16px] md:rounded-[26px] bg-main-gradient w-full h-[93vh] overflow-y-scroll border-4 border-accent"
-      >
-        <div className="flex flex-col w-full px-1 md:px-20 md:py-12 py-16">
-=======
     <div
       style={{ height: "calc(100vh - 40px)" }}
       className="w-screen overflow-hidden bg-sidebar flex"
@@ -109,7 +90,6 @@
       <Sidebar />
       <div className="transition-all duration-500 relative ml-[2px] mr-[16px] my-[16px] md:rounded-[16px] bg-main-gradient w-full h-[93vh] overflow-y-scroll border-2 border-outline">
         <div className="flex flex-col w-full px-1 md:pl-6 md:pr-[86px] md:py-6 py-16">
->>>>>>> bf165f2a
           <div className="w-full flex flex-col gap-y-1 pb-6 border-white border-b-2 border-opacity-10">
             <div className="flex gap-x-4 items-center">
               <p className="text-lg leading-6 font-bold text-white">
