--- conflicted
+++ resolved
@@ -8,11 +8,8 @@
 import System from "@/models/system";
 import { CaretDown, Download, Trash } from "@phosphor-icons/react";
 import { saveAs } from "file-saver";
-<<<<<<< HEAD
 import { refocusApplication } from "@/ipc/node-api";
-=======
 import { useTranslation } from "react-i18next";
->>>>>>> 77916d92
 
 const exportOptions = {
   csv: {
@@ -137,11 +134,7 @@
                 <button
                   ref={openMenuButton}
                   onClick={toggleMenu}
-<<<<<<< HEAD
-                  className="border-none flex items-center gap-x-2 px-4 py-1 rounded-lg bg-[#46C8FF] hover:text-white text-xs font-semibold hover:bg-[#2C2F36] shadow-[0_4px_14px_rgba(0,0,0,0.25)] h-[34px] w-fit"
-=======
-                  className="flex items-center gap-x-2 px-4 py-1 rounded-lg bg-primary-button hover:text-white text-xs font-semibold hover:bg-secondary shadow-[0_4px_14px_rgba(0,0,0,0.25)] h-[34px] w-fit"
->>>>>>> 77916d92
+                  className="border-none flex items-center gap-x-2 px-4 py-1 rounded-lg bg-primary-button hover:text-white text-xs font-semibold hover:bg-secondary shadow-[0_4px_14px_rgba(0,0,0,0.25)] h-[34px] w-fit"
                 >
                   <Download size={18} weight="bold" />
                   {t("recorded.export")}
