--- conflicted
+++ resolved
@@ -55,6 +55,7 @@
   const [chats, setChats] = useState([]);
   const [offset, setOffset] = useState(Number(query.get("offset") || 0));
   const [canNext, setCanNext] = useState(false);
+  const { t } = useTranslation();
 
   const handleDumpChats = async (exportType) => {
     const chats = await System.exportChats(exportType);
@@ -84,7 +85,6 @@
   const toggleMenu = () => {
     setShowMenu(!showMenu);
   };
-  const { t } = useTranslation();
 
   useEffect(() => {
     function handleClickOutside(event) {
@@ -179,6 +179,7 @@
             offset={offset}
             setOffset={setOffset}
             canNext={canNext}
+            t={t}
           />
         </div>
       </div>
@@ -186,16 +187,6 @@
   );
 }
 
-<<<<<<< HEAD
-function ChatsContainer() {
-  const query = useQuery();
-  const [loading, setLoading] = useState(true);
-  const [chats, setChats] = useState([]);
-  const [offset, setOffset] = useState(Number(query.get("offset") || 0));
-  const [canNext, setCanNext] = useState(false);
-  const { t } = useTranslation();
-
-=======
 function ChatsContainer({
   loading,
   chats,
@@ -203,8 +194,8 @@
   offset,
   setOffset,
   canNext,
+  t,
 }) {
->>>>>>> bb0a4b05
   const handlePrevious = () => {
     setOffset(Math.max(offset - 1, 0));
   };
