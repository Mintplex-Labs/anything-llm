import truncate from "truncate";
import { X, Trash } from "@phosphor-icons/react";
<<<<<<< HEAD
import System from "../../../../models/system";
=======
import System from "@/models/system";
import ModalWrapper from "@/components/ModalWrapper";
import { useModal } from "@/hooks/useModal";
import { refocusApplication } from "@/ipc/node-api";

export default function ChatRow({ chat, onDelete }) {
  const {
    isOpen: isPromptOpen,
    openModal: openPromptModal,
    closeModal: closePromptModal,
  } = useModal();
  const {
    isOpen: isResponseOpen,
    openModal: openResponseModal,
    closeModal: closeResponseModal,
  } = useModal();
>>>>>>> bf165f2a

  const handleDelete = async () => {
    if (
      !window.confirm(
        `Are you sure you want to delete this chat?\n\nThis action is irreversible.`
      )
    ) {
      refocusApplication();
      return false;
    }

    refocusApplication();
    await System.deleteChat(chat.id);
    onDelete(chat.id);
  };

  return (
    <>
      <tr className="bg-transparent text-white text-opacity-80 text-sm font-medium">
        <td className="px-6 py-4 font-medium whitespace-nowrap text-white">
          {chat.id}
        </td>
        <td className="px-6 py-4 font-medium whitespace-nowrap text-white">
          {chat.user?.username}
        </td>
        <td className="px-6 py-4">{chat.workspace?.name}</td>
        <td
<<<<<<< HEAD
          onClick={() => {
            document.getElementById(`chat-${chat.id}-prompt`)?.showModal();
          }}
          className="px-6 py-4 border-transparent cursor-pointer transform transition-transform duration-200 hover:scale-105"
=======
          onClick={openPromptModal}
          className="px-6 py-4 border-transparent cursor-pointer transform transition-transform duration-200 hover:scale-105 hover:shadow-lg"
>>>>>>> bf165f2a
        >
          {truncate(chat.prompt, 40)}
        </td>
        <td
<<<<<<< HEAD
          onClick={() => {
            document.getElementById(`chat-${chat.id}-response`)?.showModal();
          }}
          className="px-6 py-4 cursor-pointer transform transition-transform duration-200 hover:scale-105"
=======
          onClick={openResponseModal}
          className="px-6 py-4 cursor-pointer transform transition-transform duration-200 hover:scale-105 hover:shadow-lg"
>>>>>>> bf165f2a
        >
          {truncate(JSON.parse(chat.response)?.text, 40)}
        </td>
        <td className="px-6 py-4">{chat.createdAt}</td>
        <td className="px-6 py-4 flex items-center gap-x-6">
          <button
            onClick={handleDelete}
            className="border-none font-medium text-red-300 px-2 py-1 rounded-lg hover:bg-red-800 hover:bg-opacity-20"
          >
            <Trash className="h-5 w-5" />
          </button>
        </td>
      </tr>
      <ModalWrapper isOpen={isPromptOpen}>
        <TextPreview text={chat.prompt} closeModal={closePromptModal} />
      </ModalWrapper>
      <ModalWrapper isOpen={isResponseOpen}>
        <TextPreview
          text={JSON.parse(chat.response)?.text}
          closeModal={closeResponseModal}
        />
      </ModalWrapper>
    </>
  );
}
const TextPreview = ({ text, closeModal }) => {
  return (
<<<<<<< HEAD
    <dialog id={modalName} className="bg-transparent outline-none border-none w-full">
      <div className="relative w-full md:max-w-2xl max-h-full">
        <div className="relative bg-main-gradient rounded-lg shadow">
          <div className="flex items-start justify-between p-4 border-b rounded-t border-gray-600">
            <h3 className="text-xl font-semibold text-white">Viewing Text</h3>
            <button
              onClick={() => hideModal(modalName)}
              type="button"
              className="transition-all duration-300 text-gray-400 bg-transparent hover:border-white/60 rounded-lg text-sm p-1.5 ml-auto inline-flex items-center bg-sidebar-button hover:bg-menu-item-selected-gradient hover:border-slate-100 hover:border-opacity-50 border-transparent border"
              data-modal-hide="staticModal"
            >
              <X className="text-gray-300 text-lg" />
            </button>
          </div>
          <div className="w-full p-6">
            <pre className="w-full h-[200px] py-2 px-4 whitespace-pre-line overflow-auto rounded-lg bg-zinc-900 border border-gray-500 text-white text-sm">
              {text}
            </pre>
          </div>
=======
    <div className="border-none relative w-full md:max-w-2xl max-h-full">
      <div className="relative bg-main-gradient rounded-lg shadow">
        <div className="flex items-start justify-between p-4 border-b rounded-t border-gray-600">
          <h3 className="text-xl font-semibold text-white">Viewing Text</h3>
          <button
            onClick={closeModal}
            type="button"
            className="transition-all duration-300 text-gray-400 bg-transparent hover:border-white/60 rounded-lg text-sm p-1.5 ml-auto inline-flex items-center bg-sidebar-button hover:bg-menu-item-selected-gradient hover:border-slate-100 hover:border-opacity-50 border-transparent border"
          >
            <X className="text-gray-300 text-lg" />
          </button>
        </div>
        <div className="w-full p-6">
          <pre className="w-full h-[200px] py-2 px-4 whitespace-pre-line overflow-auto rounded-lg bg-zinc-900 border border-gray-500 text-white text-sm">
            {text}
          </pre>
>>>>>>> bf165f2a
        </div>
      </div>
    </div>
  );
};<|MERGE_RESOLUTION|>--- conflicted
+++ resolved
@@ -1,8 +1,5 @@
 import truncate from "truncate";
 import { X, Trash } from "@phosphor-icons/react";
-<<<<<<< HEAD
-import System from "../../../../models/system";
-=======
 import System from "@/models/system";
 import ModalWrapper from "@/components/ModalWrapper";
 import { useModal } from "@/hooks/useModal";
@@ -19,7 +16,6 @@
     openModal: openResponseModal,
     closeModal: closeResponseModal,
   } = useModal();
->>>>>>> bf165f2a
 
   const handleDelete = async () => {
     if (
@@ -47,28 +43,14 @@
         </td>
         <td className="px-6 py-4">{chat.workspace?.name}</td>
         <td
-<<<<<<< HEAD
-          onClick={() => {
-            document.getElementById(`chat-${chat.id}-prompt`)?.showModal();
-          }}
-          className="px-6 py-4 border-transparent cursor-pointer transform transition-transform duration-200 hover:scale-105"
-=======
           onClick={openPromptModal}
           className="px-6 py-4 border-transparent cursor-pointer transform transition-transform duration-200 hover:scale-105 hover:shadow-lg"
->>>>>>> bf165f2a
         >
           {truncate(chat.prompt, 40)}
         </td>
         <td
-<<<<<<< HEAD
-          onClick={() => {
-            document.getElementById(`chat-${chat.id}-response`)?.showModal();
-          }}
-          className="px-6 py-4 cursor-pointer transform transition-transform duration-200 hover:scale-105"
-=======
           onClick={openResponseModal}
           className="px-6 py-4 cursor-pointer transform transition-transform duration-200 hover:scale-105 hover:shadow-lg"
->>>>>>> bf165f2a
         >
           {truncate(JSON.parse(chat.response)?.text, 40)}
         </td>
@@ -96,27 +78,6 @@
 }
 const TextPreview = ({ text, closeModal }) => {
   return (
-<<<<<<< HEAD
-    <dialog id={modalName} className="bg-transparent outline-none border-none w-full">
-      <div className="relative w-full md:max-w-2xl max-h-full">
-        <div className="relative bg-main-gradient rounded-lg shadow">
-          <div className="flex items-start justify-between p-4 border-b rounded-t border-gray-600">
-            <h3 className="text-xl font-semibold text-white">Viewing Text</h3>
-            <button
-              onClick={() => hideModal(modalName)}
-              type="button"
-              className="transition-all duration-300 text-gray-400 bg-transparent hover:border-white/60 rounded-lg text-sm p-1.5 ml-auto inline-flex items-center bg-sidebar-button hover:bg-menu-item-selected-gradient hover:border-slate-100 hover:border-opacity-50 border-transparent border"
-              data-modal-hide="staticModal"
-            >
-              <X className="text-gray-300 text-lg" />
-            </button>
-          </div>
-          <div className="w-full p-6">
-            <pre className="w-full h-[200px] py-2 px-4 whitespace-pre-line overflow-auto rounded-lg bg-zinc-900 border border-gray-500 text-white text-sm">
-              {text}
-            </pre>
-          </div>
-=======
     <div className="border-none relative w-full md:max-w-2xl max-h-full">
       <div className="relative bg-main-gradient rounded-lg shadow">
         <div className="flex items-start justify-between p-4 border-b rounded-t border-gray-600">
@@ -133,7 +94,6 @@
           <pre className="w-full h-[200px] py-2 px-4 whitespace-pre-line overflow-auto rounded-lg bg-zinc-900 border border-gray-500 text-white text-sm">
             {text}
           </pre>
->>>>>>> bf165f2a
         </div>
       </div>
     </div>
