--- conflicted
+++ resolved
@@ -1,15 +1,10 @@
 import { useEffect, useState } from "react";
-<<<<<<< HEAD
-import Sidebar from "../../../components/SettingsSidebar";
-import showToast from "../../../utils/toast";
-import System from "../../../models/system";
-import paths from "../../../utils/paths";
-import {
-  AUTH_TIMESTAMP,
-  AUTH_TOKEN,
-  AUTH_USER,
-} from "../../../utils/constants";
-import PreLoader from "../../../components/Preloader";
+import Sidebar from "@/components/SettingsSidebar";
+import showToast from "@/utils/toast";
+import System from "@/models/system";
+import paths from "@/utils/paths";
+import { AUTH_TIMESTAMP, AUTH_TOKEN, AUTH_USER } from "@/utils/constants";
+import PreLoader from "@/components/Preloader";
 
 export default function GeneralSecurity() {
   return (
@@ -19,24 +14,6 @@
     >
       <Sidebar />
       <div className="transition-all duration-500 relative ml-[2px] mr-[16px] my-[16px] md:rounded-[26px] bg-main-gradient w-full h-[93vh] overflow-y-scroll border-4 border-accent">
-=======
-import Sidebar from "@/components/SettingsSidebar";
-import { isMobile } from "react-device-detect";
-import showToast from "@/utils/toast";
-import System from "@/models/system";
-import paths from "@/utils/paths";
-import { AUTH_TIMESTAMP, AUTH_TOKEN, AUTH_USER } from "@/utils/constants";
-import PreLoader from "@/components/Preloader";
-
-export default function GeneralSecurity() {
-  return (
-    <div className="w-screen h-screen overflow-hidden bg-sidebar flex">
-      <Sidebar />
-      <div
-        style={{ height: isMobile ? "100%" : "calc(100% - 32px)" }}
-        className="transition-all duration-500 relative md:ml-[2px] md:mr-[16px] md:my-[16px] md:rounded-[26px] bg-main-gradient w-full h-full overflow-y-scroll border-4 border-accent"
-      >
->>>>>>> 229757be
         <MultiUserMode />
         <PasswordProtection />
       </div>
