--- conflicted
+++ resolved
@@ -332,13 +332,7 @@
             </div>
             <div className="flex items-center justify-between space-x-14">
               <p className="text-white/80 text-xs rounded-lg w-96">
-<<<<<<< HEAD
                 {t("multi.instance.description")}
-=======
-                By default, anyone with this password can log into the instance.
-                Do not lose this password as only the instance maintainer is
-                able to retrieve or reset the password once set.
->>>>>>> 0935127f
               </p>
             </div>
           </div>
