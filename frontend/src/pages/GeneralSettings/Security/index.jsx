import { useEffect, useState } from "react";
import Sidebar from "@/components/SettingsSidebar";
import showToast from "@/utils/toast";
import System from "@/models/system";
import paths from "@/utils/paths";
import { AUTH_TIMESTAMP, AUTH_TOKEN, AUTH_USER } from "@/utils/constants";
import PreLoader from "@/components/Preloader";
import CTAButton from "@/components/lib/CTAButton";
import { useTranslation } from "react-i18next";

export default function GeneralSecurity() {
  return (
    <div
      style={{ height: "calc(100vh - 32px)" }}
      className="w-screen overflow-hidden bg-sidebar flex"
    >
      <Sidebar />
      <div className="transition-all duration-500 relative md:ml-[2px] md:mr-[16px] md:my-[16px] md:rounded-[16px] bg-main-gradient w-full h-full overflow-y-scroll border-2 border-outline">
        <MultiUserMode />
        <PasswordProtection />
      </div>
    </div>
  );
}

function MultiUserMode() {
  const [saving, setSaving] = useState(false);
  const [hasChanges, setHasChanges] = useState(false);
  const [useMultiUserMode, setUseMultiUserMode] = useState(false);
  const [multiUserModeEnabled, setMultiUserModeEnabled] = useState(false);
  const [loading, setLoading] = useState(true);
  const { t } = useTranslation();

  const handleSubmit = async (e) => {
    e.preventDefault();
    setSaving(true);
    setHasChanges(false);
    if (useMultiUserMode) {
      const form = new FormData(e.target);
      const data = {
        username: form.get("username"),
        password: form.get("password"),
      };

      const { success, error } = await System.setupMultiUser(data);
      if (success) {
        showToast("Multi-User mode enabled successfully.", "success");
        setSaving(false);
        setTimeout(() => {
          window.localStorage.removeItem(AUTH_USER);
          window.localStorage.removeItem(AUTH_TOKEN);
          window.localStorage.removeItem(AUTH_TIMESTAMP);
          window.location.hash = paths.settings.users();
        }, 2_000);
        return;
      }

      showToast(`Failed to enable Multi-User mode: ${error}`, "error");
      setSaving(false);
      return;
    }
  };

  useEffect(() => {
    async function fetchIsMultiUserMode() {
      setLoading(true);
      const multiUserModeEnabled = await System.isMultiUserMode();
      setMultiUserModeEnabled(multiUserModeEnabled);
      setLoading(false);
    }
    fetchIsMultiUserMode();
  }, []);

  if (loading) {
    return (
      <div className="h-1/2 transition-all duration-500 relative md:ml-[2px] md:mr-[8px] md:my-[16px] md:rounded-[16px] p-[18px] h-full overflow-y-scroll">
        <div className="w-full h-full flex justify-center items-center">
          <PreLoader />
        </div>
      </div>
    );
  }

  return (
    <form
      onSubmit={handleSubmit}
      onChange={() => setHasChanges(true)}
      className="flex flex-col w-full px-1 md:pl-6 md:pr-[50px] md:py-6 py-16"
    >
      <div className="w-full flex flex-col gap-y-1 pb-6 border-white border-b-2 border-opacity-10">
        <div className="w-full flex flex-col gap-y-1">
          <div className="items-center flex gap-x-4">
            <p className="text-lg leading-6 font-bold text-white">
              {t("multi.title")}
            </p>
          </div>
          <p className="text-xs leading-[18px] font-base text-white text-opacity-60">
            {t("multi.description")}
          </p>
        </div>
        {hasChanges && (
          <div className="flex justify-end">
            <CTAButton
              onClick={() => handleSubmit()}
              className="mt-3 mr-0 -mb-20 z-10"
            >
              {saving ? t("common.saving") : t("common.save")}
            </CTAButton>
          </div>
        )}
        <div className="relative w-full max-h-full">
          <div className="relative rounded-lg">
            <div className="flex items-start justify-between px-6 py-4"></div>
            <div className="space-y-6 flex h-full w-full">
              <div className="w-full flex flex-col gap-y-4">
                <div className="">
                  <label className="mb-2.5 block font-medium text-white">
                    {multiUserModeEnabled
                      ? t("multi.enable.is-enable")
                      : t("multi.enable.enable")}
                  </label>

                  <label className="relative inline-flex cursor-pointer items-center">
                    <input
                      type="checkbox"
                      onClick={() => setUseMultiUserMode(!useMultiUserMode)}
                      checked={useMultiUserMode}
                      className="peer sr-only pointer-events-none"
                    />
                    <div
                      hidden={multiUserModeEnabled}
                      className="pointer-events-none peer h-6 w-11 rounded-full bg-stone-400 after:absolute after:left-[2px] after:top-[2px] after:h-5 after:w-5 after:rounded-full after:shadow-xl after:border after:border-gray-600 after:bg-white after:box-shadow-md after:transition-all after:content-[''] peer-checked:bg-lime-300 peer-checked:after:translate-x-full peer-checked:after:border-white peer-focus:outline-none peer-focus:ring-4 peer-focus:ring-blue-800"
                    ></div>
                  </label>
                </div>
                {useMultiUserMode && (
                  <div className="w-full flex flex-col gap-y-2 my-5">
                    <div className="w-80">
                      <label
                        htmlFor="username"
                        className="block mb-3 font-medium text-white"
                      >
                        {t("multi.enable.username")}
                      </label>
                      <input
                        name="username"
                        type="text"
<<<<<<< HEAD
                        className="border-none bg-zinc-900 text-white text-sm rounded-lg focus:border-blue-500 block w-full p-2.5 placeholder:text-white/20 focus:ring-blue-500"
=======
                        className="bg-zinc-900 text-white text-sm rounded-lg focus:outline-primary-button active:outline-primary-button outline-none block w-full p-2.5 placeholder:text-white/20 focus:ring-blue-500"
>>>>>>> 2f620163
                        placeholder="Your admin username"
                        minLength={2}
                        required={true}
                        autoComplete="off"
                        disabled={multiUserModeEnabled}
                        defaultValue={multiUserModeEnabled ? "********" : ""}
                      />
                    </div>
                    <div className="mt-4 w-80">
                      <label
                        htmlFor="password"
                        className="block mb-3 font-medium text-white"
                      >
                        {t("multi.enable.password")}
                      </label>
                      <input
                        name="password"
                        type="text"
<<<<<<< HEAD
                        className="border-none bg-zinc-900 text-white text-sm rounded-lg focus:border-blue-500 block w-full p-2.5 placeholder:text-white/20 focus:ring-blue-500"
=======
                        className="bg-zinc-900 text-white text-sm rounded-lg focus:outline-primary-button active:outline-primary-button outline-none block w-full p-2.5 placeholder:text-white/20 focus:ring-blue-500"
>>>>>>> 2f620163
                        placeholder="Your admin password"
                        minLength={8}
                        required={true}
                        autoComplete="off"
                        defaultValue={multiUserModeEnabled ? "********" : ""}
                      />
                    </div>
                  </div>
                )}
              </div>
            </div>
            <div className="flex items-center justify-between space-x-14">
              <p className="text-white/80 text-xs rounded-lg w-96">
                {t("multi.enable.description")}
              </p>
            </div>
          </div>
        </div>
      </div>
    </form>
  );
}

const PW_REGEX = new RegExp(/^[a-zA-Z0-9_\-!@$%^&*();]+$/);
function PasswordProtection() {
  const [saving, setSaving] = useState(false);
  const [hasChanges, setHasChanges] = useState(false);
  const [multiUserModeEnabled, setMultiUserModeEnabled] = useState(false);
  const [usePassword, setUsePassword] = useState(false);
  const [loading, setLoading] = useState(true);
  const { t } = useTranslation();

  const handleSubmit = async (e) => {
    e.preventDefault();
    if (multiUserModeEnabled) return false;
    const form = new FormData(e.target);

    if (!PW_REGEX.test(form.get("password"))) {
      showToast(
        `Your password has restricted characters in it. Allowed symbols are _,-,!,@,$,%,^,&,*,(,),;`,
        "error"
      );
      setSaving(false);
      return;
    }

    setSaving(true);
    setHasChanges(false);
    const data = {
      usePassword,
      newPassword: form.get("password"),
    };

    const { success, error } = await System.updateSystemPassword(data);
    if (success) {
      showToast("Your page will refresh in a few seconds.", "success");
      setSaving(false);
      setTimeout(() => {
        window.localStorage.removeItem(AUTH_USER);
        window.localStorage.removeItem(AUTH_TOKEN);
        window.localStorage.removeItem(AUTH_TIMESTAMP);
        window.location.reload();
      }, 3_000);
      return;
    } else {
      showToast(`Failed to update password: ${error}`, "error");
      setSaving(false);
    }
  };

  useEffect(() => {
    async function fetchIsMultiUserMode() {
      setLoading(true);
      const multiUserModeEnabled = await System.isMultiUserMode();
      const settings = await System.keys();
      setMultiUserModeEnabled(multiUserModeEnabled);
      setUsePassword(settings?.RequiresAuth);
      setLoading(false);
    }
    fetchIsMultiUserMode();
  }, []);

  if (loading) {
    return (
      <div className="h-1/2 transition-all duration-500 relative md:ml-[2px] md:mr-[8px] md:my-[16px] md:rounded-[16px] p-[18px] h-full overflow-y-scroll">
        <div className="w-full h-full flex justify-center items-center">
          <PreLoader />
        </div>
      </div>
    );
  }

  if (multiUserModeEnabled) return null;
  return (
    <form
      onSubmit={handleSubmit}
      onChange={() => setHasChanges(true)}
      className="flex flex-col w-full px-1 md:pl-6 md:pr-[50px] md:py-6 py-16"
    >
      <div className="w-full flex flex-col gap-y-1 pb-6 border-white border-b-2 border-opacity-10">
        <div className="w-full flex flex-col gap-y-1">
          <div className="items-center flex gap-x-4">
            <p className="text-lg leading-6 font-bold text-white">
              {t("multi.password.title")}
            </p>
          </div>
          <p className="text-xs leading-[18px] font-base text-white text-opacity-60">
            {t("multi.password.description")}
          </p>
        </div>
        {hasChanges && (
          <div className="flex justify-end">
            <CTAButton
              onClick={() => handleSubmit()}
              className="mt-3 mr-0 -mb-20 z-10"
            >
              {saving ? t("common.saving") : t("common.save")}
            </CTAButton>
          </div>
        )}
        <div className="relative w-full max-h-full">
          <div className="relative rounded-lg">
            <div className="flex items-start justify-between px-6 py-4"></div>
            <div className="space-y-6 flex h-full w-full">
              <div className="w-full flex flex-col gap-y-4">
                <div className="">
                  <label className="mb-2.5 block font-medium text-white">
                    {t("multi.instance.title")}
                  </label>

                  <label className="relative inline-flex cursor-pointer items-center">
                    <input
                      type="checkbox"
                      onClick={() => setUsePassword(!usePassword)}
                      checked={usePassword}
                      className="peer sr-only pointer-events-none"
                    />
                    <div className="pointer-events-none peer h-6 w-11 rounded-full bg-stone-400 after:absolute after:left-[2px] after:top-[2px] after:h-5 after:w-5 after:rounded-full after:shadow-xl after:border after:border-gray-600 after:bg-white after:box-shadow-md after:transition-all after:content-[''] peer-checked:bg-lime-300 peer-checked:after:translate-x-full peer-checked:after:border-white peer-focus:outline-none peer-focus:ring-4 peer-focus:ring-blue-800"></div>
                  </label>
                </div>
                {usePassword && (
                  <div className="w-full flex flex-col gap-y-2 my-5">
                    <div className="mt-4 w-80">
                      <label
                        htmlFor="password"
                        className="block mb-3 font-medium text-white"
                      >
                        {t("multi.instance.password")}
                      </label>
                      <input
                        name="password"
                        type="text"
<<<<<<< HEAD
                        className="border-none bg-zinc-900 text-white text-sm rounded-lg focus:border-blue-500 block w-full p-2.5 placeholder:text-white/20 focus:ring-blue-500"
=======
                        className="bg-zinc-900 text-white text-sm rounded-lg focus:outline-primary-button active:outline-primary-button outline-none block w-full p-2.5 placeholder:text-white/20"
>>>>>>> 2f620163
                        placeholder="Your Instance Password"
                        minLength={8}
                        required={true}
                        autoComplete="off"
                        defaultValue={usePassword ? "********" : ""}
                      />
                    </div>
                  </div>
                )}
              </div>
            </div>
            <div className="flex items-center justify-between space-x-14">
              <p className="text-white/80 text-xs rounded-lg w-96">
                {t("multi.instance.description")}
              </p>
            </div>
          </div>
        </div>
      </div>
    </form>
  );
}<|MERGE_RESOLUTION|>--- conflicted
+++ resolved
@@ -145,11 +145,7 @@
                       <input
                         name="username"
                         type="text"
-<<<<<<< HEAD
-                        className="border-none bg-zinc-900 text-white text-sm rounded-lg focus:border-blue-500 block w-full p-2.5 placeholder:text-white/20 focus:ring-blue-500"
-=======
-                        className="bg-zinc-900 text-white text-sm rounded-lg focus:outline-primary-button active:outline-primary-button outline-none block w-full p-2.5 placeholder:text-white/20 focus:ring-blue-500"
->>>>>>> 2f620163
+                        className="border-none bg-zinc-900 text-white text-sm rounded-lg focus:outline-primary-button active:outline-primary-button outline-none block w-full p-2.5 placeholder:text-white/20 focus:ring-blue-500"
                         placeholder="Your admin username"
                         minLength={2}
                         required={true}
@@ -168,11 +164,7 @@
                       <input
                         name="password"
                         type="text"
-<<<<<<< HEAD
-                        className="border-none bg-zinc-900 text-white text-sm rounded-lg focus:border-blue-500 block w-full p-2.5 placeholder:text-white/20 focus:ring-blue-500"
-=======
-                        className="bg-zinc-900 text-white text-sm rounded-lg focus:outline-primary-button active:outline-primary-button outline-none block w-full p-2.5 placeholder:text-white/20 focus:ring-blue-500"
->>>>>>> 2f620163
+                        className="border-none bg-zinc-900 text-white text-sm rounded-lg focus:outline-primary-button active:outline-primary-button outline-none block w-full p-2.5 placeholder:text-white/20 focus:ring-blue-500"
                         placeholder="Your admin password"
                         minLength={8}
                         required={true}
@@ -325,11 +317,7 @@
                       <input
                         name="password"
                         type="text"
-<<<<<<< HEAD
-                        className="border-none bg-zinc-900 text-white text-sm rounded-lg focus:border-blue-500 block w-full p-2.5 placeholder:text-white/20 focus:ring-blue-500"
-=======
-                        className="bg-zinc-900 text-white text-sm rounded-lg focus:outline-primary-button active:outline-primary-button outline-none block w-full p-2.5 placeholder:text-white/20"
->>>>>>> 2f620163
+                        className="border-none bg-zinc-900 text-white text-sm rounded-lg focus:outline-primary-button active:outline-primary-button outline-none block w-full p-2.5 placeholder:text-white/20"
                         placeholder="Your Instance Password"
                         minLength={8}
                         required={true}
