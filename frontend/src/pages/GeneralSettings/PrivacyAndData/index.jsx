import { useEffect, useState } from "react";
import Sidebar from "@/components/SettingsSidebar";
import { isMobile } from "react-device-detect";
import showToast from "@/utils/toast";
import System from "@/models/system";
import PreLoader from "@/components/Preloader";
import {
  EMBEDDING_ENGINE_PRIVACY,
  LLM_SELECTION_PRIVACY,
  VECTOR_DB_PRIVACY,
} from "@/pages/OnboardingFlow/Steps/DataHandling";
import { useTranslation } from "react-i18next";

export default function PrivacyAndDataHandling() {
  const [settings, setSettings] = useState({});
  const [loading, setLoading] = useState(true);
  const { t } = useTranslation();
  useEffect(() => {
    async function fetchSettings() {
      setLoading(true);
      const settings = await System.keys();
      setSettings(settings);
      setLoading(false);
    }
    fetchSettings();
  }, []);

  return (
    <div className="w-screen h-screen overflow-hidden bg-sidebar flex">
      <Sidebar />
      <div
        style={{ height: isMobile ? "100%" : "calc(100% - 32px)" }}
        className="relative md:ml-[2px] md:mr-[16px] md:my-[16px] md:rounded-[16px] bg-main-gradient w-full h-full overflow-y-scroll"
      >
        <div className="flex flex-col w-full px-1 md:pl-6 md:pr-[50px] md:py-6 py-16">
          <div className="w-full flex flex-col gap-y-1 pb-6 border-white border-b-2 border-opacity-10">
            <div className="items-center flex gap-x-4">
              <p className="text-lg leading-6 font-bold text-white">
                {t("privacy.title")}
              </p>
            </div>
            <p className="text-xs leading-[18px] font-base text-white text-opacity-60">
              {t("privacy.description")}
            </p>
          </div>
          {loading ? (
            <div className="h-1/2 transition-all duration-500 relative md:ml-[2px] md:mr-[8px] md:my-[16px] md:rounded-[26px] p-[18px] h-full overflow-y-scroll">
              <div className="w-full h-full flex justify-center items-center">
                <PreLoader />
              </div>
            </div>
          ) : (
            <>
              <ThirdParty settings={settings} />
              <TelemetryLogs settings={settings} />
            </>
          )}
        </div>
      </div>
    </div>
  );
}

function ThirdParty({ settings }) {
  const llmChoice = settings?.LLMProvider || "openai";
  const embeddingEngine = settings?.EmbeddingEngine || "openai";
<<<<<<< HEAD
  const vectorDb = settings?.VectorDB || "pinecone";
  const { t } = useTranslation();
=======
  const vectorDb = settings?.VectorDB || "lancedb";

>>>>>>> 0935127f
  return (
    <div className="py-8 w-full flex items-start justify-center flex-col gap-y-6 border-b-2 border-white/10">
      <div className="flex flex-col gap-8">
        <div className="flex flex-col gap-y-2 border-b border-zinc-500/50 pb-4">
          <div className="text-white text-base font-bold">{t("privacy.llm")}</div>
          <div className="flex items-center gap-2.5">
            <img
              src={LLM_SELECTION_PRIVACY[llmChoice].logo}
              alt="LLM Logo"
              className="w-8 h-8 rounded"
            />
            <p className="text-white text-sm font-bold">
              {LLM_SELECTION_PRIVACY[llmChoice].name}
            </p>
          </div>
          <ul className="flex flex-col list-disc ml-4">
            {LLM_SELECTION_PRIVACY[llmChoice].description.map((desc) => (
              <li className="text-white/90 text-sm">{desc}</li>
            ))}
          </ul>
        </div>
        <div className="flex flex-col gap-y-2 border-b border-zinc-500/50 pb-4">
          <div className="text-white text-base font-bold">
          {t("privacy.embedding")}
          </div>
          <div className="flex items-center gap-2.5">
            <img
              src={EMBEDDING_ENGINE_PRIVACY[embeddingEngine].logo}
              alt="LLM Logo"
              className="w-8 h-8 rounded"
            />
            <p className="text-white text-sm font-bold">
              {EMBEDDING_ENGINE_PRIVACY[embeddingEngine].name}
            </p>
          </div>
          <ul className="flex flex-col list-disc ml-4">
            {EMBEDDING_ENGINE_PRIVACY[embeddingEngine].description.map(
              (desc) => (
                <li className="text-white/90 text-sm">{desc}</li>
              )
            )}
          </ul>
        </div>

        <div className="flex flex-col gap-y-2 pb-4">
          <div className="text-white text-base font-bold">{t("privacy.vector")}</div>
          <div className="flex items-center gap-2.5">
            <img
              src={VECTOR_DB_PRIVACY[vectorDb].logo}
              alt="LLM Logo"
              className="w-8 h-8 rounded"
            />
            <p className="text-white text-sm font-bold">
              {VECTOR_DB_PRIVACY[vectorDb].name}
            </p>
          </div>
          <ul className="flex flex-col list-disc ml-4">
            {VECTOR_DB_PRIVACY[vectorDb].description.map((desc) => (
              <li className="text-white/90 text-sm">{desc}</li>
            ))}
          </ul>
        </div>
      </div>
    </div>
  );
}

function TelemetryLogs({ settings }) {
  const [telemetry, setTelemetry] = useState(
    settings?.DisableTelemetry !== "true"
  );
  const { t } = useTranslation();
  async function toggleTelemetry() {
    await System.updateSystem({
      DisableTelemetry: !telemetry ? "false" : "true",
    });
    setTelemetry(!telemetry);
    showToast(
      `Anonymous Telemetry has been ${!telemetry ? "enabled" : "disabled"}.`,
      "info",
      { clear: true }
    );
  }

  return (
    <div className="relative w-full max-h-full">
      <div className="relative rounded-lg">
        <div className="flex items-start justify-between px-6 py-4"></div>
        <div className="space-y-6 flex h-full w-full">
          <div className="w-full flex flex-col gap-y-4">
            <div className="">
              <label className="mb-2.5 block font-medium text-white">
              {t("privacy.anonymous")}
              </label>
              <label className="relative inline-flex cursor-pointer items-center">
                <input
                  type="checkbox"
                  onClick={toggleTelemetry}
                  checked={telemetry}
                  className="peer sr-only pointer-events-none"
                />
                <div className="pointer-events-none peer h-6 w-11 rounded-full bg-stone-400 after:absolute after:left-[2px] after:top-[2px] after:h-5 after:w-5 after:rounded-full after:shadow-xl after:border after:border-gray-600 after:bg-white after:box-shadow-md after:transition-all after:content-[''] peer-checked:bg-lime-300 peer-checked:after:translate-x-full peer-checked:after:border-white peer-focus:outline-none peer-focus:ring-4 peer-focus:ring-blue-800"></div>
              </label>
            </div>
          </div>
        </div>
        <div className="flex flex-col items-left space-y-2">
          <p className="text-white/80 text-xs rounded-lg w-96">
            All events do not record IP-address and contain{" "}
            <b>no identifying</b> content, settings, chats, or other non-usage
            based information. To see the list of event tags collected you can
            look on{" "}
            <a
              href="https://github.com/search?q=repo%3AMintplex-Labs%2Fanything-llm%20.sendTelemetry(&type=code"
              className="underline text-blue-400"
              target="_blank"
            >
              Github here
            </a>
            .
          </p>
          <p className="text-white/80 text-xs rounded-lg w-96">
            As an open-source project we respect your right to privacy. We are
            dedicated to building the best solution for integrating AI and
            documents privately and securely. If you do decide to turn off
            telemetry all we ask is to consider sending us feedback and thoughts
            so that we can continue to improve AnythingLLM for you.{" "}
            <a
              href="mailto:team@mintplexlabs.com"
              className="underline text-blue-400"
              target="_blank"
            >
              team@mintplexlabs.com
            </a>
            .
          </p>
        </div>
      </div>
    </div>
  );
}<|MERGE_RESOLUTION|>--- conflicted
+++ resolved
@@ -64,18 +64,16 @@
 function ThirdParty({ settings }) {
   const llmChoice = settings?.LLMProvider || "openai";
   const embeddingEngine = settings?.EmbeddingEngine || "openai";
-<<<<<<< HEAD
-  const vectorDb = settings?.VectorDB || "pinecone";
+  const vectorDb = settings?.VectorDB || "lancedb";
   const { t } = useTranslation();
-=======
-  const vectorDb = settings?.VectorDB || "lancedb";
-
->>>>>>> 0935127f
+
   return (
     <div className="py-8 w-full flex items-start justify-center flex-col gap-y-6 border-b-2 border-white/10">
       <div className="flex flex-col gap-8">
         <div className="flex flex-col gap-y-2 border-b border-zinc-500/50 pb-4">
-          <div className="text-white text-base font-bold">{t("privacy.llm")}</div>
+          <div className="text-white text-base font-bold">
+            {t("privacy.llm")}
+          </div>
           <div className="flex items-center gap-2.5">
             <img
               src={LLM_SELECTION_PRIVACY[llmChoice].logo}
@@ -94,7 +92,7 @@
         </div>
         <div className="flex flex-col gap-y-2 border-b border-zinc-500/50 pb-4">
           <div className="text-white text-base font-bold">
-          {t("privacy.embedding")}
+            {t("privacy.embedding")}
           </div>
           <div className="flex items-center gap-2.5">
             <img
@@ -116,7 +114,9 @@
         </div>
 
         <div className="flex flex-col gap-y-2 pb-4">
-          <div className="text-white text-base font-bold">{t("privacy.vector")}</div>
+          <div className="text-white text-base font-bold">
+            {t("privacy.vector")}
+          </div>
           <div className="flex items-center gap-2.5">
             <img
               src={VECTOR_DB_PRIVACY[vectorDb].logo}
@@ -163,7 +163,7 @@
           <div className="w-full flex flex-col gap-y-4">
             <div className="">
               <label className="mb-2.5 block font-medium text-white">
-              {t("privacy.anonymous")}
+                {t("privacy.anonymous")}
               </label>
               <label className="relative inline-flex cursor-pointer items-center">
                 <input
