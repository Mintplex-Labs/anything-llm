import useUser from "@/hooks/useUser";
import Admin from "@/models/admin";
import System from "@/models/system";
import showToast from "@/utils/toast";
import { useEffect, useState } from "react";

export default function SupportEmail() {
  const { user } = useUser();
  const [loading, setLoading] = useState(true);
  const [hasChanges, setHasChanges] = useState(false);
  const [supportEmail, setSupportEmail] = useState("");
  const [originalEmail, setOriginalEmail] = useState("");

  useEffect(() => {
    const fetchSupportEmail = async () => {
      const supportEmail = await System.fetchSupportEmail();
      setSupportEmail(supportEmail.email || "");
      setOriginalEmail(supportEmail.email || "");
      setLoading(false);
    };
    fetchSupportEmail();
  }, []);

  const updateSupportEmail = async (e, newValue = null) => {
    e.preventDefault();
    let support_email = newValue;
    if (newValue === null) {
      const form = new FormData(e.target);
      support_email = form.get("supportEmail");
    }

    const { success, error } = await Admin.updateSystemPreferences({
      support_email,
    });

    if (!success) {
      showToast(`Failed to update support email: ${error}`, "error");
      return;
    } else {
      showToast("Successfully updated support email.", "success");
      window.localStorage.removeItem(System.cacheKeys.supportEmail);
      setSupportEmail(support_email);
      setOriginalEmail(support_email);
      setHasChanges(false);
    }
  };

  const handleChange = (e) => {
    setSupportEmail(e.target.value);
    setHasChanges(true);
  };

  if (loading || !user?.role) return null;
  return (
    <form className="mb-6" onSubmit={updateSupportEmail}>
      <div className="flex flex-col gap-y-1">
        <h2 className="text-base leading-6 font-bold text-white">
          Support Email
        </h2>
        <p className="text-xs leading-[18px] font-base text-white/60">
          Set the support email address that shows up in the user menu while
          logged into this instance.
        </p>
      </div>
      <div className="flex items-center gap-x-4">
        <input
          name="supportEmail"
          type="email"
<<<<<<< HEAD
          className="border-none bg-zinc-900 mt-4 text-white placeholder:text-white/20 text-sm rounded-lg focus:ring-blue-500 focus:border-blue-500 block w-full p-2.5 max-w-[275px]"
=======
          className="bg-zinc-900 mt-3 text-white text-sm rounded-lg focus:ring-blue-500 focus:border-blue-500 block w-full p-2.5 max-w-[275px] placeholder:text-white/20"
>>>>>>> 0e46a11c
          placeholder="support@mycompany.com"
          required={true}
          autoComplete="off"
          onChange={handleChange}
          value={supportEmail}
        />
        {originalEmail !== "" && (
          <button
            type="button"
            onClick={(e) => updateSupportEmail(e, "")}
            className="mt-4 text-white text-base font-medium hover:text-opacity-60"
          >
            Clear
          </button>
        )}
      </div>
      {hasChanges && (
        <button
          type="submit"
          className="transition-all mt-6 w-fit duration-300 border border-slate-200 px-5 py-2.5 rounded-lg text-white text-sm items-center flex gap-x-2 hover:bg-slate-200 hover:text-slate-800 focus:ring-gray-800"
        >
          Save
        </button>
      )}
    </form>
  );
}<|MERGE_RESOLUTION|>--- conflicted
+++ resolved
@@ -66,11 +66,7 @@
         <input
           name="supportEmail"
           type="email"
-<<<<<<< HEAD
-          className="border-none bg-zinc-900 mt-4 text-white placeholder:text-white/20 text-sm rounded-lg focus:ring-blue-500 focus:border-blue-500 block w-full p-2.5 max-w-[275px]"
-=======
-          className="bg-zinc-900 mt-3 text-white text-sm rounded-lg focus:ring-blue-500 focus:border-blue-500 block w-full p-2.5 max-w-[275px] placeholder:text-white/20"
->>>>>>> 0e46a11c
+          className="border-none bg-zinc-900 mt-3 text-white text-sm rounded-lg focus:ring-blue-500 focus:border-blue-500 block w-full p-2.5 max-w-[275px] placeholder:text-white/20"
           placeholder="support@mycompany.com"
           required={true}
           autoComplete="off"
