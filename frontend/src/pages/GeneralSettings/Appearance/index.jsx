--- conflicted
+++ resolved
@@ -3,7 +3,7 @@
 // import SupportEmail from "./SupportEmail";
 // import CustomLogo from "./CustomLogo";
 import CustomMessages from "./CustomMessages";
-import CustomAppName from "./CustomAppName";
+// import CustomAppName from "./CustomAppName";
 
 export default function Appearance() {
   return (
@@ -24,12 +24,8 @@
               Customize the appearance settings of your platform.
             </p>
           </div>
-<<<<<<< HEAD
           {/* <CustomLogo /> */}
-=======
-          <CustomLogo />
-          <CustomAppName />
->>>>>>> 3c98d15c
+          {/* <CustomAppName /> */}
           <CustomMessages />
           {/* <FooterCustomization />
           <SupportEmail /> */}
