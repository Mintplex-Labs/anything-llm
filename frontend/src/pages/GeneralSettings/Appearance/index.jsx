import Sidebar from "@/components/SettingsSidebar";
// import FooterCustomization from "./FooterCustomization";
// import SupportEmail from "./SupportEmail";
// import CustomLogo from "./CustomLogo";
import CustomMessages from "./CustomMessages";
<<<<<<< HEAD
// import CustomAppName from "./CustomAppName";
=======
import { useTranslation } from "react-i18next";
import CustomAppName from "./CustomAppName";
import LanguagePreference from "./LanguagePreference";
>>>>>>> 77916d92

export default function Appearance() {
  const { t } = useTranslation();
  return (
    <div
      style={{ height: "calc(100vh - 40px)" }}
      className="w-screen overflow-hidden bg-sidebar flex"
    >
      <Sidebar />
      <div className="transition-all duration-500 relative ml-[2px] mr-[16px] my-[16px] md:rounded-[16px] bg-main-gradient w-full h-[93vh] overflow-y-scroll border-2 border-outline">
        <div className="flex flex-col w-full px-1 md:pl-6 md:pr-[86px] md:py-6 py-16">
          <div className="w-full flex flex-col gap-y-1 pb-6 border-white border-b-2 border-opacity-10">
            <div className="items-center">
              <p className="text-lg leading-6 font-bold text-white">
                {t("appearance.title")}
              </p>
            </div>
            <p className="text-xs leading-[18px] font-base text-white text-opacity-60">
              {t("appearance.description")}
            </p>
          </div>
<<<<<<< HEAD
          {/* <CustomLogo /> */}
          {/* <CustomAppName /> */}
=======
          <LanguagePreference />
          <CustomLogo />
          <CustomAppName />
>>>>>>> 77916d92
          <CustomMessages />
          {/* <FooterCustomization />
          <SupportEmail /> */}
        </div>
      </div>
    </div>
  );
}<|MERGE_RESOLUTION|>--- conflicted
+++ resolved
@@ -1,15 +1,11 @@
 import Sidebar from "@/components/SettingsSidebar";
+import { useTranslation } from "react-i18next";
 // import FooterCustomization from "./FooterCustomization";
 // import SupportEmail from "./SupportEmail";
 // import CustomLogo from "./CustomLogo";
 import CustomMessages from "./CustomMessages";
-<<<<<<< HEAD
 // import CustomAppName from "./CustomAppName";
-=======
-import { useTranslation } from "react-i18next";
-import CustomAppName from "./CustomAppName";
 import LanguagePreference from "./LanguagePreference";
->>>>>>> 77916d92
 
 export default function Appearance() {
   const { t } = useTranslation();
@@ -31,14 +27,11 @@
               {t("appearance.description")}
             </p>
           </div>
-<<<<<<< HEAD
           {/* <CustomLogo /> */}
           {/* <CustomAppName /> */}
-=======
           <LanguagePreference />
-          <CustomLogo />
-          <CustomAppName />
->>>>>>> 77916d92
+          {/* <CustomLogo /> */}
+          {/* <CustomAppName /> */}
           <CustomMessages />
           {/* <FooterCustomization />
           <SupportEmail /> */}
