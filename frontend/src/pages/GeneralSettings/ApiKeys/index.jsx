import { useEffect, useState } from "react";
import Sidebar from "@/components/SettingsSidebar";
import * as Skeleton from "react-loading-skeleton";
import "react-loading-skeleton/dist/skeleton.css";
import { PlusCircle } from "@phosphor-icons/react";
import Admin from "@/models/admin";
import ApiKeyRow from "./ApiKeyRow";
import NewApiKeyModal from "./NewApiKeyModal";
import paths from "@/utils/paths";
import { userFromStorage } from "@/utils/request";
import System from "@/models/system";
import ModalWrapper from "@/components/ModalWrapper";
import { useModal } from "@/hooks/useModal";
import { Link } from "react-router-dom";
import { openElectronWindow } from "@/ipc/node-api";
import CTAButton from "@/components/lib/CTAButton";
import { useTranslation } from "react-i18next";

export default function AdminApiKeys() {
  const { isOpen, openModal, closeModal } = useModal();
  const { t } = useTranslation();
  return (
    <div
      style={{ height: "calc(100vh - 40px)" }}
      className="w-screen overflow-hidden bg-sidebar flex"
    >
      <Sidebar />
      <div className="transition-all duration-500 relative ml-[2px] mr-[16px] my-[16px] md:rounded-[16px] bg-main-gradient w-full h-[93vh] overflow-y-scroll border-2 border-outline">
        <div className="flex flex-col w-full px-1 md:pl-6 md:pr-[86px] md:py-6 py-16">
          <div className="w-full flex flex-col gap-y-1 pb-6 border-white border-b-2 border-opacity-10">
            <div className="items-center flex gap-x-4">
              <p className="text-lg leading-6 font-bold text-white">
                {t("api.title")}
              </p>
            </div>
            <p className="text-xs leading-[18px] font-base text-white text-opacity-60">
              {t("api.description")}
            </p>
            <Link
              onClick={() => openElectronWindow(paths.apiDocs())}
              target="_blank"
              rel="noreferrer"
              className="text-xs leading-[18px] font-base text-blue-300 hover:underline"
            >
<<<<<<< HEAD
              Read the API documentation &rarr;
            </Link>
=======
              {t("api.link")} &rarr;
            </a>
>>>>>>> 77916d92
          </div>
          <div className="w-full justify-end flex">
            <CTAButton onClick={openModal} className="mt-3 mr-0 -mb-14 z-10">
              <PlusCircle className="h-4 w-4" weight="bold" />{" "}
              {t("api.generate")}
            </CTAButton>
          </div>
          <ApiKeysContainer />
        </div>
        <ModalWrapper isOpen={isOpen}>
          <NewApiKeyModal closeModal={closeModal} />
        </ModalWrapper>
      </div>
    </div>
  );
}

function ApiKeysContainer() {
  const [loading, setLoading] = useState(true);
  const [apiKeys, setApiKeys] = useState([]);
  const { t } = useTranslation();

  useEffect(() => {
    async function fetchExistingKeys() {
      const user = userFromStorage();
      const Model = !!user ? Admin : System;
      const { apiKeys: foundKeys } = await Model.getApiKeys();
      setApiKeys(foundKeys);
      setLoading(false);
    }
    fetchExistingKeys();
  }, []);

  if (loading) {
    return (
      <Skeleton.default
        height="80vh"
        width="100%"
        highlightColor="#3D4147"
        baseColor="#2C2F35"
        count={1}
        className="w-full p-4 rounded-b-2xl rounded-tr-2xl rounded-tl-sm mt-6"
        containerClassName="flex w-full"
      />
    );
  }

  return (
    <table className="w-full text-sm text-left rounded-lg mt-6">
      <thead className="text-white text-opacity-80 text-xs leading-[18px] font-bold uppercase border-white border-b border-opacity-60">
        <tr>
          <th scope="col" className="px-6 py-3 rounded-tl-lg">
            {t("api.table.key")}
          </th>
          <th scope="col" className="px-6 py-3">
            {t("api.table.by")}
          </th>
          <th scope="col" className="px-6 py-3">
            {t("api.table.created")}
          </th>
          <th scope="col" className="px-6 py-3 rounded-tr-lg">
            {" "}
          </th>
        </tr>
      </thead>
      <tbody>
        {apiKeys.map((apiKey) => (
          <ApiKeyRow key={apiKey.id} apiKey={apiKey} />
        ))}
      </tbody>
    </table>
  );
}<|MERGE_RESOLUTION|>--- conflicted
+++ resolved
@@ -42,13 +42,8 @@
               rel="noreferrer"
               className="text-xs leading-[18px] font-base text-blue-300 hover:underline"
             >
-<<<<<<< HEAD
-              Read the API documentation &rarr;
+              {t("api.link")} &rarr;
             </Link>
-=======
-              {t("api.link")} &rarr;
-            </a>
->>>>>>> 77916d92
           </div>
           <div className="w-full justify-end flex">
             <CTAButton onClick={openModal} className="mt-3 mr-0 -mb-14 z-10">
