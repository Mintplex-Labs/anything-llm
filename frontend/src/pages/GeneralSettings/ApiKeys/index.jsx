import { useEffect, useState } from "react";
<<<<<<< HEAD
import Sidebar, {
} from "../../../components/SettingsSidebar";
=======
import Sidebar from "@/components/SettingsSidebar";
>>>>>>> bf165f2a
import * as Skeleton from "react-loading-skeleton";
import "react-loading-skeleton/dist/skeleton.css";
import { PlusCircle } from "@phosphor-icons/react";
import Admin from "../../../models/admin";
import ApiKeyRow from "./ApiKeyRow";
<<<<<<< HEAD
import NewApiKeyModal, { NewApiKeyModalId } from "./NewApiKeyModal";
import paths from "../../../utils/paths";
import { userFromStorage } from "../../../utils/request";
import System from "../../../models/system";
import { Link } from "react-router-dom";
=======
import NewApiKeyModal from "./NewApiKeyModal";
import paths from "@/utils/paths";
import { userFromStorage } from "@/utils/request";
import System from "@/models/system";
import ModalWrapper from "@/components/ModalWrapper";
import { useModal } from "@/hooks/useModal";
import { Link } from "react-router-dom";
import { openElectronWindow } from "@/ipc/node-api";
import CTAButton from "@/components/lib/CTAButton";
>>>>>>> bf165f2a

export default function AdminApiKeys() {
  const { isOpen, openModal, closeModal } = useModal();

  return (
<<<<<<< HEAD
    <div style={{ height: 'calc(100vh - 40px)' }} className="w-screen overflow-hidden bg-sidebar flex">
      <Sidebar />
      <div
        className="transition-all duration-500 relative ml-[2px] mr-[16px] my-[16px] md:rounded-[26px] bg-main-gradient w-full h-[93vh] overflow-y-scroll border-4 border-accent"
      >
        <div className="flex flex-col w-full px-1 md:px-20 md:py-12 py-16">
=======
    <div
      style={{ height: "calc(100vh - 40px)" }}
      className="w-screen overflow-hidden bg-sidebar flex"
    >
      <Sidebar />
      <div className="transition-all duration-500 relative ml-[2px] mr-[16px] my-[16px] md:rounded-[16px] bg-main-gradient w-full h-[93vh] overflow-y-scroll border-2 border-outline">
        <div className="flex flex-col w-full px-1 md:pl-6 md:pr-[86px] md:py-6 py-16">
>>>>>>> bf165f2a
          <div className="w-full flex flex-col gap-y-1 pb-6 border-white border-b-2 border-opacity-10">
            <div className="items-center flex gap-x-4">
              <p className="text-lg leading-6 font-bold text-white">API Keys</p>
            </div>
            <p className="text-xs leading-[18px] font-base text-white text-opacity-60">
              API keys allow the holder to programmatically access and manage
              this AnythingLLM instance.
            </p>
            <Link
<<<<<<< HEAD
              to={paths.apiDocs()}
=======
              onClick={() => openElectronWindow(paths.apiDocs())}
>>>>>>> bf165f2a
              target="_blank"
              rel="noreferrer"
              className="text-xs leading-[18px] font-base text-blue-300 hover:underline"
            >
              Read the API documentation &rarr;
            </Link>
<<<<<<< HEAD
=======
          </div>
          <div className="w-full justify-end flex">
            <CTAButton onClick={openModal} className="mt-3 mr-0 -mb-14 z-10">
              <PlusCircle className="h-4 w-4" weight="bold" /> Generate New API
              Key
            </CTAButton>
>>>>>>> bf165f2a
          </div>
          <ApiKeysContainer />
        </div>
        <ModalWrapper isOpen={isOpen}>
          <NewApiKeyModal closeModal={closeModal} />
        </ModalWrapper>
      </div>
    </div>
  );
}

function ApiKeysContainer() {
  const [loading, setLoading] = useState(true);
  const [apiKeys, setApiKeys] = useState([]);

  useEffect(() => {
    async function fetchExistingKeys() {
      const user = userFromStorage();
      const Model = !!user ? Admin : System;
      const { apiKeys: foundKeys } = await Model.getApiKeys();
      setApiKeys(foundKeys);
      setLoading(false);
    }
    fetchExistingKeys();
  }, []);

  if (loading) {
    return (
      <Skeleton.default
        height="80vh"
        width="100%"
        highlightColor="#3D4147"
        baseColor="#2C2F35"
        count={1}
        className="w-full p-4 rounded-b-2xl rounded-tr-2xl rounded-tl-sm mt-6"
        containerClassName="flex w-full"
      />
    );
  }

  return (
    <table className="w-full text-sm text-left rounded-lg mt-6">
      <thead className="text-white text-opacity-80 text-xs leading-[18px] font-bold uppercase border-white border-b border-opacity-60">
        <tr>
          <th scope="col" className="px-6 py-3 rounded-tl-lg">
            API Key
          </th>
          <th scope="col" className="px-6 py-3">
            Created By
          </th>
          <th scope="col" className="px-6 py-3">
            Created
          </th>
          <th scope="col" className="px-6 py-3 rounded-tr-lg">
            {" "}
          </th>
        </tr>
      </thead>
      <tbody>
        {apiKeys.map((apiKey) => (
          <ApiKeyRow key={apiKey.id} apiKey={apiKey} />
        ))}
      </tbody>
    </table>
  );
}<|MERGE_RESOLUTION|>--- conflicted
+++ resolved
@@ -1,22 +1,10 @@
 import { useEffect, useState } from "react";
-<<<<<<< HEAD
-import Sidebar, {
-} from "../../../components/SettingsSidebar";
-=======
 import Sidebar from "@/components/SettingsSidebar";
->>>>>>> bf165f2a
 import * as Skeleton from "react-loading-skeleton";
 import "react-loading-skeleton/dist/skeleton.css";
 import { PlusCircle } from "@phosphor-icons/react";
-import Admin from "../../../models/admin";
+import Admin from "@/models/admin";
 import ApiKeyRow from "./ApiKeyRow";
-<<<<<<< HEAD
-import NewApiKeyModal, { NewApiKeyModalId } from "./NewApiKeyModal";
-import paths from "../../../utils/paths";
-import { userFromStorage } from "../../../utils/request";
-import System from "../../../models/system";
-import { Link } from "react-router-dom";
-=======
 import NewApiKeyModal from "./NewApiKeyModal";
 import paths from "@/utils/paths";
 import { userFromStorage } from "@/utils/request";
@@ -26,20 +14,11 @@
 import { Link } from "react-router-dom";
 import { openElectronWindow } from "@/ipc/node-api";
 import CTAButton from "@/components/lib/CTAButton";
->>>>>>> bf165f2a
 
 export default function AdminApiKeys() {
   const { isOpen, openModal, closeModal } = useModal();
 
   return (
-<<<<<<< HEAD
-    <div style={{ height: 'calc(100vh - 40px)' }} className="w-screen overflow-hidden bg-sidebar flex">
-      <Sidebar />
-      <div
-        className="transition-all duration-500 relative ml-[2px] mr-[16px] my-[16px] md:rounded-[26px] bg-main-gradient w-full h-[93vh] overflow-y-scroll border-4 border-accent"
-      >
-        <div className="flex flex-col w-full px-1 md:px-20 md:py-12 py-16">
-=======
     <div
       style={{ height: "calc(100vh - 40px)" }}
       className="w-screen overflow-hidden bg-sidebar flex"
@@ -47,7 +26,6 @@
       <Sidebar />
       <div className="transition-all duration-500 relative ml-[2px] mr-[16px] my-[16px] md:rounded-[16px] bg-main-gradient w-full h-[93vh] overflow-y-scroll border-2 border-outline">
         <div className="flex flex-col w-full px-1 md:pl-6 md:pr-[86px] md:py-6 py-16">
->>>>>>> bf165f2a
           <div className="w-full flex flex-col gap-y-1 pb-6 border-white border-b-2 border-opacity-10">
             <div className="items-center flex gap-x-4">
               <p className="text-lg leading-6 font-bold text-white">API Keys</p>
@@ -57,26 +35,19 @@
               this AnythingLLM instance.
             </p>
             <Link
-<<<<<<< HEAD
-              to={paths.apiDocs()}
-=======
               onClick={() => openElectronWindow(paths.apiDocs())}
->>>>>>> bf165f2a
               target="_blank"
               rel="noreferrer"
               className="text-xs leading-[18px] font-base text-blue-300 hover:underline"
             >
               Read the API documentation &rarr;
             </Link>
-<<<<<<< HEAD
-=======
           </div>
           <div className="w-full justify-end flex">
             <CTAButton onClick={openModal} className="mt-3 mr-0 -mb-14 z-10">
               <PlusCircle className="h-4 w-4" weight="bold" /> Generate New API
               Key
             </CTAButton>
->>>>>>> bf165f2a
           </div>
           <ApiKeysContainer />
         </div>
