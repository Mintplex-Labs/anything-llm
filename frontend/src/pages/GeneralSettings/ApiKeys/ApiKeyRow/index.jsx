import { useEffect, useRef, useState } from "react";
import Admin from "../../../../models/admin";
import showToast from "../../../../utils/toast";
import { Trash } from "@phosphor-icons/react";
import { userFromStorage } from "../../../../utils/request";
import System from "../../../../models/system";
import { refocusApplication } from "@/ipc/node-api";

export default function ApiKeyRow({ apiKey }) {
  const rowRef = useRef(null);
  const [copied, setCopied] = useState(false);
  const handleDelete = async () => {
    if (
      !window.confirm(
        `Are you sure you want to deactivate this api key?\nAfter you do this it will not longer be useable.\n\nThis action is irreversible.`
      )
    ) {
      refocusApplication();
      return false;
    }

    refocusApplication();
    if (rowRef?.current) {
      rowRef.current.remove();
    }

    const user = userFromStorage();
    const Model = !!user ? Admin : System;
    await Model.deleteApiKey(apiKey.id);
    showToast("API Key permanently deleted", "info");
  };

  const copyApiKey = () => {
    if (!apiKey) return false;
    window.navigator.clipboard.writeText(apiKey.secret);
    showToast("API Key copied to clipboard", "success");
    setCopied(true);
  };

  useEffect(() => {
    function resetStatus() {
      if (!copied) return false;
      setTimeout(() => {
        setCopied(false);
      }, 3000);
    }
    resetStatus();
  }, [copied]);

  return (
    <>
      <tr
        ref={rowRef}
        className="bg-transparent text-white text-opacity-80 text-sm font-medium"
      >
        <td scope="row" className="px-6 py-4 whitespace-nowrap">
          {apiKey.secret}
        </td>
        <td className="px-6 py-4 text-center">
          {apiKey.createdBy?.username || "--"}
        </td>
        <td className="px-6 py-4">{apiKey.createdAt}</td>
        <td className="px-6 py-4 flex items-center gap-x-6">
          <button
            onClick={copyApiKey}
            disabled={copied}
            className="border-none font-medium text-blue-300 rounded-lg hover:text-white hover:text-opacity-60 hover:underline"
          >
            {copied ? "Copied" : "Copy API Key"}
          </button>
          <button
            onClick={handleDelete}
<<<<<<< HEAD
            className="border-none font-medium text-red-300 px-2 py-1 rounded-lg hover:bg-red-800 hover:bg-opacity-20"
=======
            className="font-medium px-2 py-1 rounded-lg hover:bg-sidebar-gradient text-white hover:text-white/80 hover:bg-opacity-20"
>>>>>>> 2f620163
          >
            <Trash className="h-5 w-5" />
          </button>
        </td>
      </tr>
    </>
  );
}<|MERGE_RESOLUTION|>--- conflicted
+++ resolved
@@ -70,11 +70,7 @@
           </button>
           <button
             onClick={handleDelete}
-<<<<<<< HEAD
-            className="border-none font-medium text-red-300 px-2 py-1 rounded-lg hover:bg-red-800 hover:bg-opacity-20"
-=======
-            className="font-medium px-2 py-1 rounded-lg hover:bg-sidebar-gradient text-white hover:text-white/80 hover:bg-opacity-20"
->>>>>>> 2f620163
+            className="border-none font-medium px-2 py-1 rounded-lg hover:bg-sidebar-gradient text-white hover:text-white/80 hover:bg-opacity-20"
           >
             <Trash className="h-5 w-5" />
           </button>
