import { useEffect, useRef, useState } from "react";
import Admin from "../../../../models/admin";
import showToast from "../../../../utils/toast";
import { Trash } from "@phosphor-icons/react";
import { userFromStorage } from "../../../../utils/request";
import System from "../../../../models/system";
<<<<<<< HEAD
=======
import { refocusApplication } from "@/ipc/node-api";
>>>>>>> bf165f2a

export default function ApiKeyRow({ apiKey }) {
  const rowRef = useRef(null);
  const [copied, setCopied] = useState(false);
  const handleDelete = async () => {
    if (
      !window.confirm(
        `Are you sure you want to deactivate this api key?\nAfter you do this it will not longer be useable.\n\nThis action is irreversible.`
      )
    ) {
      refocusApplication();
      return false;
    }

    refocusApplication();
    if (rowRef?.current) {
      rowRef.current.remove();
    }

    const user = userFromStorage();
    const Model = !!user ? Admin : System;
    await Model.deleteApiKey(apiKey.id);
    showToast("API Key permanently deleted", "info");
  };

  const copyApiKey = () => {
    if (!apiKey) return false;
    window.navigator.clipboard.writeText(apiKey.secret);
    showToast("API Key copied to clipboard", "success");
    setCopied(true);
  };

  useEffect(() => {
    function resetStatus() {
      if (!copied) return false;
      setTimeout(() => {
        setCopied(false);
      }, 3000);
    }
    resetStatus();
  }, [copied]);

  return (
    <>
      <tr
        ref={rowRef}
        className="bg-transparent text-white text-opacity-80 text-sm font-medium"
      >
        <td scope="row" className="px-6 py-4 whitespace-nowrap">
          {apiKey.secret}
        </td>
        <td className="px-6 py-4 text-center">
          {apiKey.createdBy?.username || "--"}
        </td>
        <td className="px-6 py-4">{apiKey.createdAt}</td>
        <td className="px-6 py-4 flex items-center gap-x-6">
          <button
            onClick={copyApiKey}
            disabled={copied}
            className="border-none font-medium text-blue-300 rounded-lg hover:text-white hover:text-opacity-60 hover:underline"
          >
            {copied ? "Copied" : "Copy API Key"}
          </button>
          <button
            onClick={handleDelete}
            className="border-none font-medium text-red-300 px-2 py-1 rounded-lg hover:bg-red-800 hover:bg-opacity-20"
          >
            <Trash className="h-5 w-5" />
          </button>
        </td>
      </tr>
    </>
  );
}<|MERGE_RESOLUTION|>--- conflicted
+++ resolved
@@ -4,10 +4,7 @@
 import { Trash } from "@phosphor-icons/react";
 import { userFromStorage } from "../../../../utils/request";
 import System from "../../../../models/system";
-<<<<<<< HEAD
-=======
 import { refocusApplication } from "@/ipc/node-api";
->>>>>>> bf165f2a
 
 export default function ApiKeyRow({ apiKey }) {
   const rowRef = useRef(null);
