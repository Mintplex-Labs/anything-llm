import React, { useEffect, useState } from "react";
import { X } from "@phosphor-icons/react";
import Admin from "../../../../models/admin";
import paths from "../../../../utils/paths";
import { userFromStorage } from "../../../../utils/request";
import System from "../../../../models/system";
import { Link } from "react-router-dom";

export default function NewApiKeyModal({ closeModal }) {
  const [apiKey, setApiKey] = useState(null);
  const [error, setError] = useState(null);
  const [copied, setCopied] = useState(false);

  const handleCreate = async (e) => {
    setError(null);
    e.preventDefault();
    const user = userFromStorage();
    const Model = !!user ? Admin : System;

    const { apiKey: newApiKey, error } = await Model.generateApiKey();
    if (!!newApiKey) setApiKey(newApiKey);
    setError(error);
  };
  const copyApiKey = () => {
    if (!apiKey) return false;
    window.navigator.clipboard.writeText(apiKey.secret);
    setCopied(true);
  };
  useEffect(() => {
    function resetStatus() {
      if (!copied) return false;
      setTimeout(() => {
        setCopied(false);
      }, 3000);
    }
    resetStatus();
  }, [copied]);

  return (
<<<<<<< HEAD
    <dialog id={DIALOG_ID} className="border-none bg-transparent outline-none">
      <div className="relative w-[500px] max-w-2xl max-h-full">
        <div className="relative bg-main-gradient rounded-lg shadow">
          <div className="flex items-start justify-between p-4 border-b rounded-t border-gray-500/50">
            <h3 className="text-xl font-semibold text-white">
              Create new API key
            </h3>
            <button
              onClick={hideModal}
              type="button"
              className="transition-all duration-300 text-gray-400 bg-transparent hover:border-white/60 rounded-lg text-sm p-1.5 ml-auto inline-flex items-center bg-sidebar-button hover:bg-menu-item-selected-gradient hover:border-slate-100 hover:border-opacity-50 border-transparent border"
              data-modal-hide="staticModal"
            >
              <X className="text-gray-300 text-lg" />
            </button>
          </div>
          <form onSubmit={handleCreate}>
            <div className="p-6 space-y-6 flex h-full w-full">
              <div className="w-full flex flex-col gap-y-4">
                {error && (
                  <p className="text-red-400 text-sm">Error: {error}</p>
                )}
                {apiKey && (
                  <input
                    type="text"
                    defaultValue={`${apiKey.secret}`}
                    disabled={true}
                    className="rounded-lg px-4 py-2 text-white bg-zinc-900 border border-gray-500/50"
                  />
                )}
                <p className="text-white text-xs md:text-sm">
                  Once created the API key can be used to programmatically
                  access and configure this AnythingLLM instance.
                </p>
                <Link
                  to={paths.apiDocs()}
                  target="_blank"
                  className="text-blue-400 hover:underline"
                >
                  Read the API documentation &rarr;
                </Link>
              </div>
=======
    <div className="relative w-[500px] max-w-2xl max-h-full">
      <div className="relative bg-main-gradient rounded-lg shadow">
        <div className="flex items-start justify-between p-4 border-b rounded-t border-gray-500/50">
          <h3 className="text-xl font-semibold text-white">
            Create new API key
          </h3>
          <button
            onClick={closeModal}
            type="button"
            className="transition-all duration-300 text-gray-400 bg-transparent hover:border-white/60 rounded-lg text-sm p-1.5 ml-auto inline-flex items-center bg-sidebar-button hover:bg-menu-item-selected-gradient hover:border-slate-100 hover:border-opacity-50 border-transparent border"
            data-modal-hide="staticModal"
          >
            <X className="text-gray-300 text-lg" />
          </button>
        </div>
        <form onSubmit={handleCreate}>
          <div className="p-6 space-y-6 flex h-full w-full">
            <div className="w-full flex flex-col gap-y-4">
              {error && <p className="text-red-400 text-sm">Error: {error}</p>}
              {apiKey && (
                <input
                  type="text"
                  defaultValue={`${apiKey.secret}`}
                  disabled={true}
                  className="rounded-lg px-4 py-2 text-white bg-zinc-900 border border-gray-500/50"
                />
              )}
              <p className="text-white text-xs md:text-sm">
                Once created the API key can be used to programmatically access
                and configure this AnythingLLM instance.
              </p>
              <a
                href={paths.apiDocs()}
                target="_blank"
                rel="noreferrer"
                className="text-blue-400 hover:underline"
              >
                Read the API documentation &rarr;
              </a>
>>>>>>> 171b1dd9
            </div>
          </div>
          <div className="flex w-full justify-between items-center p-6 space-x-2 border-t rounded-b border-gray-500/50">
            {!apiKey ? (
              <>
                <button
                  onClick={closeModal}
                  type="button"
                  className="px-4 py-2 rounded-lg text-white hover:bg-stone-900 transition-all duration-300"
                >
                  Cancel
                </button>
                <button
                  type="submit"
                  className="transition-all duration-300 border border-slate-200 px-4 py-2 rounded-lg text-white text-sm items-center flex gap-x-2 hover:bg-slate-200 hover:text-slate-800 focus:ring-gray-800"
                >
                  Create API key
                </button>
              </>
            ) : (
              <button
                onClick={copyApiKey}
                type="button"
                disabled={copied}
                className="w-full transition-all duration-300 border border-slate-200 px-4 py-2 rounded-lg text-white text-sm items-center flex gap-x-2 hover:bg-slate-200 hover:text-slate-800 focus:ring-gray-800 text-center justify-center"
              >
                {copied ? "Copied API key" : "Copy API key"}
              </button>
            )}
          </div>
        </form>
      </div>
    </div>
  );
}<|MERGE_RESOLUTION|>--- conflicted
+++ resolved
@@ -37,50 +37,6 @@
   }, [copied]);
 
   return (
-<<<<<<< HEAD
-    <dialog id={DIALOG_ID} className="border-none bg-transparent outline-none">
-      <div className="relative w-[500px] max-w-2xl max-h-full">
-        <div className="relative bg-main-gradient rounded-lg shadow">
-          <div className="flex items-start justify-between p-4 border-b rounded-t border-gray-500/50">
-            <h3 className="text-xl font-semibold text-white">
-              Create new API key
-            </h3>
-            <button
-              onClick={hideModal}
-              type="button"
-              className="transition-all duration-300 text-gray-400 bg-transparent hover:border-white/60 rounded-lg text-sm p-1.5 ml-auto inline-flex items-center bg-sidebar-button hover:bg-menu-item-selected-gradient hover:border-slate-100 hover:border-opacity-50 border-transparent border"
-              data-modal-hide="staticModal"
-            >
-              <X className="text-gray-300 text-lg" />
-            </button>
-          </div>
-          <form onSubmit={handleCreate}>
-            <div className="p-6 space-y-6 flex h-full w-full">
-              <div className="w-full flex flex-col gap-y-4">
-                {error && (
-                  <p className="text-red-400 text-sm">Error: {error}</p>
-                )}
-                {apiKey && (
-                  <input
-                    type="text"
-                    defaultValue={`${apiKey.secret}`}
-                    disabled={true}
-                    className="rounded-lg px-4 py-2 text-white bg-zinc-900 border border-gray-500/50"
-                  />
-                )}
-                <p className="text-white text-xs md:text-sm">
-                  Once created the API key can be used to programmatically
-                  access and configure this AnythingLLM instance.
-                </p>
-                <Link
-                  to={paths.apiDocs()}
-                  target="_blank"
-                  className="text-blue-400 hover:underline"
-                >
-                  Read the API documentation &rarr;
-                </Link>
-              </div>
-=======
     <div className="relative w-[500px] max-w-2xl max-h-full">
       <div className="relative bg-main-gradient rounded-lg shadow">
         <div className="flex items-start justify-between p-4 border-b rounded-t border-gray-500/50">
@@ -112,15 +68,14 @@
                 Once created the API key can be used to programmatically access
                 and configure this AnythingLLM instance.
               </p>
-              <a
+              <Link
                 href={paths.apiDocs()}
                 target="_blank"
                 rel="noreferrer"
                 className="text-blue-400 hover:underline"
               >
                 Read the API documentation &rarr;
-              </a>
->>>>>>> 171b1dd9
+              </Link>
             </div>
           </div>
           <div className="flex w-full justify-between items-center p-6 space-x-2 border-t rounded-b border-gray-500/50">
