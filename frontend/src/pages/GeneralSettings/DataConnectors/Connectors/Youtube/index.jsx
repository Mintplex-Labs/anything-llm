--- conflicted
+++ resolved
@@ -78,11 +78,7 @@
                     <input
                       type="url"
                       name="url"
-<<<<<<< HEAD
-                      className="border-none bg-zinc-900 text-white placeholder-white placeholder-opacity-60 text-sm rounded-lg focus:border-white block w-full p-2.5"
-=======
-                      className="bg-zinc-900 text-white placeholder:text-white/20 text-sm rounded-lg focus:border-white block w-full p-2.5"
->>>>>>> 9e085baf
+                      className="border-none bg-zinc-900 text-white placeholder:text-white/20 text-sm rounded-lg focus:border-white block w-full p-2.5"
                       placeholder="https://youtube.com/watch?v=abc123"
                       required={true}
                       autoComplete="off"
