--- conflicted
+++ resolved
@@ -131,11 +131,7 @@
                     <input
                       type="url"
                       name="repo"
-<<<<<<< HEAD
-                      className="border-none bg-zinc-900 text-white placeholder-white placeholder-opacity-60 text-sm rounded-lg focus:border-white block w-full p-2.5"
-=======
-                      className="bg-zinc-900 text-white placeholder:text-white/20 text-sm rounded-lg focus:border-white block w-full p-2.5"
->>>>>>> 9e085baf
+                      className="border-none bg-zinc-900 text-white placeholder:text-white/20 text-sm rounded-lg focus:border-white block w-full p-2.5"
                       placeholder="https://github.com/Mintplex-Labs/anything-llm"
                       required={true}
                       autoComplete="off"
@@ -159,11 +155,7 @@
                     <input
                       type="text"
                       name="accessToken"
-<<<<<<< HEAD
-                      className="border-none bg-zinc-900 text-white placeholder-white placeholder-opacity-60 text-sm rounded-lg focus:border-white block w-full p-2.5"
-=======
-                      className="bg-zinc-900 text-white placeholder:text-white/20 text-sm rounded-lg focus:border-white block w-full p-2.5"
->>>>>>> 9e085baf
+                      className="border-none bg-zinc-900 text-white placeholder:text-white/20 text-sm rounded-lg focus:border-white block w-full p-2.5"
                       placeholder="github_pat_1234_abcdefg"
                       required={false}
                       autoComplete="off"
@@ -196,11 +188,7 @@
                     classNames={{
                       tag: "bg-blue-300/10 text-zinc-800 m-1",
                       input:
-<<<<<<< HEAD
-                        "border-none flex bg-zinc-900 text-white placeholder-white placeholder-opacity-60 text-sm rounded-lg focus:border-white p-2.5",
-=======
-                        "flex bg-zinc-900 text-white placeholder:text-white/20 text-sm rounded-lg focus:border-white p-2.5",
->>>>>>> 9e085baf
+                        "border-none flex bg-zinc-900 text-white placeholder:text-white/20 text-sm rounded-lg focus:border-white p-2.5",
                     }}
                   />
                 </div>
@@ -268,11 +256,7 @@
         <select
           name="branch"
           required={true}
-<<<<<<< HEAD
-          className="border-none bg-zinc-900 border border-gray-500 text-white text-sm rounded-lg block w-full p-2.5"
-=======
-          className="bg-zinc-900 border-gray-500 text-white text-sm rounded-lg block w-full p-2.5"
->>>>>>> 9e085baf
+          className="border-none bg-zinc-900 border-gray-500 text-white text-sm rounded-lg block w-full p-2.5"
         >
           <option disabled={true} selected={true}>
             -- loading available models --
@@ -293,11 +277,7 @@
       <select
         name="branch"
         required={true}
-<<<<<<< HEAD
-        className="border-none bg-zinc-900 border border-gray-500 text-white text-sm rounded-lg block w-full p-2.5"
-=======
-        className="bg-zinc-900 border-gray-500 text-white text-sm rounded-lg block w-full p-2.5"
->>>>>>> 9e085baf
+        className="border-none bg-zinc-900 border-gray-500 text-white text-sm rounded-lg block w-full p-2.5"
       >
         {allBranches.map((branch) => {
           return (
