import React, { useEffect, useState, useRef } from "react";
import Sidebar from "@/components/SettingsSidebar";
import { isMobile } from "react-device-detect";
import System from "@/models/system";
import showToast from "@/utils/toast";
import AnythingLLMIcon from "@/media/logo/anything-llm-icon.png";
import OpenAiLogo from "@/media/llmprovider/openai.png";
import AzureOpenAiLogo from "@/media/llmprovider/azure.png";
import LocalAiLogo from "@/media/llmprovider/localai.png";
import OllamaLogo from "@/media/llmprovider/ollama.png";
import LMStudioLogo from "@/media/llmprovider/lmstudio.png";
import CohereLogo from "@/media/llmprovider/cohere.png";
import VoyageAiLogo from "@/media/embeddingprovider/voyageai.png";
import LiteLLMLogo from "@/media/llmprovider/litellm.png";
import GenericOpenAiLogo from "@/media/llmprovider/generic-openai.png";
import MistralAiLogo from "@/media/llmprovider/mistral.jpeg";

import PreLoader from "@/components/Preloader";
import ChangeWarningModal from "@/components/ChangeWarning";
import OpenAiOptions from "@/components/EmbeddingSelection/OpenAiOptions";
import AzureAiOptions from "@/components/EmbeddingSelection/AzureAiOptions";
import LocalAiOptions from "@/components/EmbeddingSelection/LocalAiOptions";
import NativeEmbeddingOptions from "@/components/EmbeddingSelection/NativeEmbeddingOptions";
import OllamaEmbeddingOptions from "@/components/EmbeddingSelection/OllamaOptions";
import LMStudioEmbeddingOptions from "@/components/EmbeddingSelection/LMStudioOptions";
import CohereEmbeddingOptions from "@/components/EmbeddingSelection/CohereOptions";
import VoyageAiOptions from "@/components/EmbeddingSelection/VoyageAiOptions";
import LiteLLMOptions from "@/components/EmbeddingSelection/LiteLLMOptions";
import GenericOpenAiEmbeddingOptions from "@/components/EmbeddingSelection/GenericOpenAiOptions";

import EmbedderItem from "@/components/EmbeddingSelection/EmbedderItem";
import { CaretUpDown, MagnifyingGlass, X } from "@phosphor-icons/react";
import { useModal } from "@/hooks/useModal";
import ModalWrapper from "@/components/ModalWrapper";
import CTAButton from "@/components/lib/CTAButton";
import { useTranslation } from "react-i18next";
import MistralAiOptions from "@/components/EmbeddingSelection/MistralAiOptions";
import { ALLOWED_SYSTEM_CONFIG_KEYS } from "@/utils/constants";
import HybridSearchPreference from "./HybridSearchPreference";
import { parse } from "postcss";
import Workspace from "@/models/workspace";

const EMBEDDERS = [
  {
    name: "Native Embedder",
    value: "native",
    logo: AnythingLLMIcon,
    options: (settings) => <NativeEmbeddingOptions settings={settings} />,
    description:
      "Use the built-in embedding provider for Prism. Zero setup!",
  },
  {
    name: "OpenAI",
    value: "openai",
    logo: OpenAiLogo,
    options: (settings) => <OpenAiOptions settings={settings} />,
    description: "The standard option for most non-commercial use.",
  },
  {
    name: "Azure OpenAI",
    value: "azure",
    logo: AzureOpenAiLogo,
    options: (settings) => <AzureAiOptions settings={settings} />,
    description: "The enterprise option of OpenAI hosted on Azure services.",
  },
  {
    name: "Local AI",
    value: "localai",
    logo: LocalAiLogo,
    options: (settings) => <LocalAiOptions settings={settings} />,
    description: "Run embedding models locally on your own machine.",
  },
  {
    name: "Ollama",
    value: "ollama",
    logo: OllamaLogo,
    options: (settings) => <OllamaEmbeddingOptions settings={settings} />,
    description: "Run embedding models locally on your own machine.",
  },
  {
    name: "LM Studio",
    value: "lmstudio",
    logo: LMStudioLogo,
    options: (settings) => <LMStudioEmbeddingOptions settings={settings} />,
    description:
      "Discover, download, and run thousands of cutting edge LLMs in a few clicks.",
  },
  {
    name: "Cohere",
    value: "cohere",
    logo: CohereLogo,
    options: (settings) => <CohereEmbeddingOptions settings={settings} />,
    description: "Run powerful embedding models from Cohere.",
  },
  {
    name: "Voyage AI",
    value: "voyageai",
    logo: VoyageAiLogo,
    options: (settings) => <VoyageAiOptions settings={settings} />,
    description: "Run powerful embedding models from Voyage AI.",
  },
  {
    name: "LiteLLM",
    value: "litellm",
    logo: LiteLLMLogo,
    options: (settings) => <LiteLLMOptions settings={settings} />,
    description: "Run powerful embedding models from LiteLLM.",
  },
  {
    name: "Mistral AI",
    value: "mistral",
    logo: MistralAiLogo,
    options: (settings) => <MistralAiOptions settings={settings} />,
    description: "Run powerful embedding models from Mistral AI.",
  },
  {
    name: "Prism",
    value: "generic-openai",
    logo: AnythingLLMIcon,
    options: (settings) => (
      <GenericOpenAiEmbeddingOptions settings={settings} />
    ),
    description: "Run embedding models from any OpenAI compatible API service.",
  },
];

export default function GeneralEmbeddingPreference() {
  const [saving, setSaving] = useState(false);
  const [hasChanges, setHasChanges] = useState(false);
  const [hasEmbeddings, setHasEmbeddings] = useState(false);
  const [hasCachedEmbeddings, setHasCachedEmbeddings] = useState(false);
  const [settings, setSettings] = useState(null);
  const [loading, setLoading] = useState(true);
  const [searchQuery, setSearchQuery] = useState("");
  const [filteredEmbedders, setFilteredEmbedders] = useState([]);
  const [selectedEmbedder, setSelectedEmbedder] = useState(null);
  const [searchMenuOpen, setSearchMenuOpen] = useState(false);
  const [weightError, setWeightError] = useState(false);
  const searchInputRef = useRef(null);
  const { isOpen, openModal, closeModal } = useModal();
  const { t } = useTranslation();

  function valuesChanged(formData) {
    try {
      const keys = [
        "EmbeddingBasePath",
        "EmbeddingModelPref",
        "EmbeddingModelMaxChunkLength",
        "SparseEmbeddingBasePath",
        "SparseEmbeddingModelPref",
        "HybridSearchEnabled",
        // "HybridSearchDenseVectorWeight",
        // "HybridSearchSparseVectorWeight",
        // "GenericOpenAiEmbeddingApiKey",
        // "SparseGenericOpenAiEmbeddingApiKey",
        // "GenericOpenAiEmbeddingMaxConcurrentChunks",
        // "VoyageAiApiKey",
      ];
      for (const key of keys) {
        let newValue = formData.get(key) ?? null;
        if (newValue === null && key === "EmbeddingModelPref") return false;
        if (key === "HybridSearchEnabled") {
          newValue = newValue === "on" ? "true" : "false";
        }
        if (settings?.[key] !== newValue) return true;
      }
      return false;
    } catch (error) {
      console.error(error);
    }
    return false;
  }

  const handleSubmit = async (e) => {
    e?.preventDefault();
    const form = document.getElementById("embedding-form");
    const formData = new FormData(form);
    const isHybridSearchEnabled = formData.get("HybridSearchEnabled") === "on";
    if (isHybridSearchEnabled) {
      const HybridSearchDenseVectorWeight =
        parseFloat(formData.get("HybridSearchDenseVectorWeight")) || 0;
      const HybridSearchSparseVectorWeight =
        parseFloat(formData.get("HybridSearchSparseVectorWeight")) || 0;

      const isValidWeight = !!(
        HybridSearchSparseVectorWeight &&
        HybridSearchDenseVectorWeight &&
        HybridSearchDenseVectorWeight + HybridSearchSparseVectorWeight === 1
      );
      setWeightError(!isValidWeight);
      if (!isValidWeight) {
        return;
      }
    }
    if (
      (selectedEmbedder !== settings?.EmbeddingEngine ||
        valuesChanged(formData)) &&
      hasChanges &&
      (hasEmbeddings || hasCachedEmbeddings)
    ) {
      openModal();
    } else {
      await handleSaveSettings();
    }
  };
  const handleDeletingEmbeddings = async () => {
    setSaving(true);
    await Workspace.deleteEmbeddings();
    setSaving(false);
    return;
  };
  const handleSaveSettings = async () => {
    setSaving(true);
    const form = document.getElementById("embedding-form");
    const settingsData = {};
    const formData = new FormData(form);
    settingsData.EmbeddingEngine = selectedEmbedder;
    for (var [key, value] of formData.entries()) settingsData[key] = value;

    settingsData.HybridSearchEnabled =
      settingsData?.HybridSearchEnabled === "on" ? "true" : "false";

    const { error } = await System.updateSystem(
      settingsData,
      ALLOWED_SYSTEM_CONFIG_KEYS.embedding
    );
    if (error) {
      showToast(`Failed to save embedding settings: ${error}`, "error");
      setHasChanges(true);
    } else {
      showToast("Embedding preferences saved successfully.", "success");
      setHasChanges(false);
      fetchKeys();
    }
    setSaving(false);
    closeModal();
  };
  const updateChoice = (selection) => {
    setSearchQuery("");
    setSelectedEmbedder(selection);
    setSearchMenuOpen(false);
    setHasChanges(true);
  };

  const handleXButton = () => {
    if (searchQuery.length > 0) {
      setSearchQuery("");
      if (searchInputRef.current) searchInputRef.current.value = "";
    } else {
      setSearchMenuOpen(!searchMenuOpen);
    }
  };
  async function fetchKeys() {
    const _settings = await System.keys();
    setSettings(_settings);
    setSelectedEmbedder(_settings?.EmbeddingEngine || "native");
    setHasEmbeddings(_settings?.HasExistingEmbeddings || false);
    setHasCachedEmbeddings(_settings?.HasCachedEmbeddings || false);
    setLoading(false);
  }
  useEffect(() => {
    fetchKeys();
  }, []);

  useEffect(() => {
    if (weightError) {
      showToast(t("embedding.hybrid-search.weightInfo"), "error");
    }
    // eslint-disable-next-line react-hooks/exhaustive-deps
  }, [weightError]);

  useEffect(() => {
    const filtered = EMBEDDERS.filter((embedder) =>
      embedder.name.toLowerCase().includes(searchQuery.toLowerCase())
    );
    setFilteredEmbedders(filtered);
  }, [searchQuery, selectedEmbedder]);

  const selectedEmbedderObject = EMBEDDERS.find(
    (embedder) => embedder.value === selectedEmbedder
  );

  return (
    <div className="w-screen h-screen overflow-hidden bg-theme-bg-container flex custom-theme-bg-container">
      <Sidebar />
      {loading ? (
        <div
          style={{ height: isMobile ? "100%" : "calc(100% - 32px)" }}
          className="relative md:ml-[2px] md:mr-[16px] md:my-[16px] md:rounded-[16px] bg-theme-bg-secondary w-full h-full overflow-y-scroll p-4 md:p-0 custom-theme-bg-secondary"
        >
          <div className="w-full h-full flex justify-center items-center">
            <PreLoader />
          </div>
        </div>
      ) : (
        <div
          style={{ height: isMobile ? "100%" : "calc(100% - 32px)" }}
          className="relative md:ml-[2px] md:mr-[16px] md:my-[16px] md:rounded-[16px] bg-theme-bg-secondary w-full h-full overflow-y-scroll p-4 md:p-0 custom-theme-bg-secondary"
        >
          <form
            id="embedding-form"
            onSubmit={handleSubmit}
            className="flex w-full flex-1 h-full"
          >
            <div className="flex flex-col w-full px-1 md:pl-6 md:pr-[50px] py-16 md:py-6">
              <div className="w-full flex flex-col gap-y-1 pb-6 border-white light:border-theme-sidebar-border border-b-2 border-opacity-10 custom-border-secondary" style={{ borderTop: 0, borderRight: 0, borderLeft: 0 }}>
                <div className="flex gap-x-4 items-center">
                  <p className="text-lg leading-6 font-bold text-white custom-text-secondary">
                    {t("embedding.title")}
                  </p>
                </div>
                <p className="text-xs leading-[18px] font-base text-white text-opacity-60 custom-text-secondary">
                  {t("embedding.desc-start")}
                  <br />
                  {t("embedding.desc-end")}
                </p>
              </div>
              <div className="w-full justify-end flex">
                {hasChanges && (
                  <CTAButton
<<<<<<< HEAD
                    onClick={() => handleSubmit()}
                    className="mt-3 mr-0 -mb-14 z-10 custom-theme-bg-quad custom-theme-color-quad"
=======
                    buttonProps={{
                      // onClick: (e) => handleSubmit(e),
                      type: "submit",
                      disabled: saving,
                    }}
                    className="mt-3 mr-0 -mb-14 z-10"
>>>>>>> bf10254e
                  >
                    {saving ? t("common.saving") : t("common.save")}
                  </CTAButton>
                )}
              </div>
              <div className="text-base font-bold text-white mt-6 mb-4 custom-text-secondary">
                {t("embedding.provider.title")}
              </div>
              <div className="relative">
<<<<<<< HEAD
                <div className="w-full max-w-[640px] h-[64px] bg-theme-settings-input-bg rounded-lg flex items-center p-[14px] justify-between cursor-pointer border-2 border-transparent hover:border-primary-button transition-all duration-300">
                  <div className="flex gap-x-4 items-center">
                    <img
                      src={SELECTED_EMBEDDER?.logo}
                      alt={`${SELECTED_EMBEDDER?.name} logo`}
                      className="w-10 h-10 rounded-md"
                    />
                    <div className="flex flex-col text-left">
                      <div className="text-sm font-semibold text-white custom-text-secondary">
                        {SELECTED_EMBEDDER?.name}
                      </div>
                      <div className="mt-1 text-xs text-description custom-text-secondary">
                        {SELECTED_EMBEDDER?.description}
=======
                {searchMenuOpen && (
                  <div
                    className="fixed top-0 left-0 w-full h-full bg-black bg-opacity-70 backdrop-blur-sm z-10"
                    onClick={() => setSearchMenuOpen(false)}
                  />
                )}
                {searchMenuOpen ? (
                  <div className="absolute top-0 left-0 w-full max-w-[640px] max-h-[310px] overflow-auto white-scrollbar min-h-[64px] bg-theme-settings-input-bg rounded-lg flex flex-col justify-between cursor-pointer border-2 border-primary-button z-20">
                    <div className="w-full flex flex-col gap-y-1">
                      <div className="flex items-center sticky top-0 border-b border-[#9CA3AF] mx-4 bg-theme-settings-input-bg">
                        <MagnifyingGlass
                          size={20}
                          weight="bold"
                          className="absolute left-4 z-30 text-theme-text-primary -ml-4 my-2"
                        />
                        <input
                          type="text"
                          name="embedder-search"
                          autoComplete="off"
                          placeholder="Search all embedding providers"
                          className="border-none -ml-4 my-2 bg-transparent z-20 pl-12 h-[38px] w-full px-4 py-1 text-sm outline-none text-theme-text-primary placeholder:text-theme-text-primary placeholder:font-medium"
                          onChange={(e) => setSearchQuery(e.target.value)}
                          ref={searchInputRef}
                          onKeyDown={(e) => {
                            if (e.key === "Enter") e.preventDefault();
                          }}
                        />
                        <X
                          size={20}
                          weight="bold"
                          className="cursor-pointer text-white hover:text-x-button"
                          onClick={handleXButton}
                        />
                      </div>
                      <div className="flex-1 pl-4 pr-2 flex flex-col gap-y-1 overflow-y-auto white-scrollbar pb-4">
                        {filteredEmbedders.map((embedder) => (
                          <EmbedderItem
                            key={embedder.name}
                            name={embedder.name}
                            value={embedder.value}
                            image={embedder.logo}
                            description={embedder.description}
                            checked={selectedEmbedder === embedder.value}
                            onClick={() => updateChoice(embedder.value)}
                          />
                        ))}
>>>>>>> bf10254e
                      </div>
                    </div>
                  </div>
                ) : (
                  <button
                    className="w-full max-w-[640px] h-[64px] bg-theme-settings-input-bg rounded-lg flex items-center p-[14px] justify-between cursor-pointer border-2 border-transparent hover:border-primary-button transition-all duration-300"
                    type="button"
                    onClick={() => setSearchMenuOpen(true)}
                  >
                    <div className="flex gap-x-4 items-center">
                      <img
                        src={selectedEmbedderObject?.logo}
                        alt={`${selectedEmbedderObject?.name} logo`}
                        className="w-10 h-10 rounded-md"
                      />
                      <div className="flex flex-col text-left">
                        <div className="text-sm font-semibold text-white">
                          {selectedEmbedderObject?.name}
                        </div>
                        <div className="mt-1 text-xs text-description">
                          {selectedEmbedderObject?.description}
                        </div>
                      </div>
                    </div>
                    <CaretUpDown
                      size={24}
                      weight="bold"
                      className="text-white"
                    />
                  </button>
                )}
              </div>
<<<<<<< HEAD
              <div
                onChange={() => setHasChanges(true)}
                className="mt-4 flex flex-col gap-y-1 custom-llm-provider-modal"
              >
                {SELECTED_EMBEDDER?.options(settings)}
=======
              <div className="flex-1 h-full w-full pl-2 overflow-y-auto">
                <div
                  onChange={() => setHasChanges(true)}
                  className="mt-4 flex flex-col gap-y-1 mb-[36px]"
                >
                  {selectedEmbedder &&
                    EMBEDDERS.find(
                      (embedder) => embedder.value === selectedEmbedder
                    )?.options(settings)}
                </div>
                <HybridSearchPreference
                  settings={settings}
                  onChange={() => setHasChanges(true)}
                  weightError={weightError}
                />
>>>>>>> bf10254e
              </div>
            </div>
          </form>
        </div>
      )}
      <ModalWrapper isOpen={isOpen}>
        <ChangeWarningModal
          warningText={
            <div className="w-full">
              {t("embedding.warning-start")}
              <br />
              <br />
              {t("embedding.warning-end")}
            </div>
          }
          onClose={closeModal}
          onConfirm={async () => {
            await handleDeletingEmbeddings();
            await handleSaveSettings();
          }}
        />
      </ModalWrapper>
    </div>
  );
}<|MERGE_RESOLUTION|>--- conflicted
+++ resolved
@@ -318,17 +318,13 @@
               <div className="w-full justify-end flex">
                 {hasChanges && (
                   <CTAButton
-<<<<<<< HEAD
                     onClick={() => handleSubmit()}
                     className="mt-3 mr-0 -mb-14 z-10 custom-theme-bg-quad custom-theme-color-quad"
-=======
                     buttonProps={{
                       // onClick: (e) => handleSubmit(e),
                       type: "submit",
                       disabled: saving,
                     }}
-                    className="mt-3 mr-0 -mb-14 z-10"
->>>>>>> bf10254e
                   >
                     {saving ? t("common.saving") : t("common.save")}
                   </CTAButton>
@@ -338,21 +334,6 @@
                 {t("embedding.provider.title")}
               </div>
               <div className="relative">
-<<<<<<< HEAD
-                <div className="w-full max-w-[640px] h-[64px] bg-theme-settings-input-bg rounded-lg flex items-center p-[14px] justify-between cursor-pointer border-2 border-transparent hover:border-primary-button transition-all duration-300">
-                  <div className="flex gap-x-4 items-center">
-                    <img
-                      src={SELECTED_EMBEDDER?.logo}
-                      alt={`${SELECTED_EMBEDDER?.name} logo`}
-                      className="w-10 h-10 rounded-md"
-                    />
-                    <div className="flex flex-col text-left">
-                      <div className="text-sm font-semibold text-white custom-text-secondary">
-                        {SELECTED_EMBEDDER?.name}
-                      </div>
-                      <div className="mt-1 text-xs text-description custom-text-secondary">
-                        {SELECTED_EMBEDDER?.description}
-=======
                 {searchMenuOpen && (
                   <div
                     className="fixed top-0 left-0 w-full h-full bg-black bg-opacity-70 backdrop-blur-sm z-10"
@@ -399,7 +380,6 @@
                             onClick={() => updateChoice(embedder.value)}
                           />
                         ))}
->>>>>>> bf10254e
                       </div>
                     </div>
                   </div>
@@ -416,10 +396,10 @@
                         className="w-10 h-10 rounded-md"
                       />
                       <div className="flex flex-col text-left">
-                        <div className="text-sm font-semibold text-white">
+                        <div className="text-sm font-semibold text-white custom-text-secondary">
                           {selectedEmbedderObject?.name}
                         </div>
-                        <div className="mt-1 text-xs text-description">
+                        <div className="mt-1 text-xs text-description custom-text-secondary">
                           {selectedEmbedderObject?.description}
                         </div>
                       </div>
@@ -432,17 +412,10 @@
                   </button>
                 )}
               </div>
-<<<<<<< HEAD
-              <div
-                onChange={() => setHasChanges(true)}
-                className="mt-4 flex flex-col gap-y-1 custom-llm-provider-modal"
-              >
-                {SELECTED_EMBEDDER?.options(settings)}
-=======
               <div className="flex-1 h-full w-full pl-2 overflow-y-auto">
                 <div
                   onChange={() => setHasChanges(true)}
-                  className="mt-4 flex flex-col gap-y-1 mb-[36px]"
+                  className="mt-4 flex flex-col gap-y-1 mb-[36px] custom-llm-provider-modal"
                 >
                   {selectedEmbedder &&
                     EMBEDDERS.find(
@@ -454,7 +427,6 @@
                   onChange={() => setHasChanges(true)}
                   weightError={weightError}
                 />
->>>>>>> bf10254e
               </div>
             </div>
           </form>
