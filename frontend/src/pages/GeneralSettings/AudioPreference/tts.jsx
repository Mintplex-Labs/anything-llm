--- conflicted
+++ resolved
@@ -137,11 +137,7 @@
                     name="tts-provider-search"
                     autoComplete="off"
                     placeholder="Search text to speech providers"
-<<<<<<< HEAD
-                    className="border-none -ml-4 my-2 bg-transparent z-20 pl-12 h-[38px] w-full px-4 py-1 text-sm outline-none focus:border-white text-white placeholder:text-white placeholder:font-medium"
-=======
                     className="-ml-4 my-2 bg-transparent z-20 pl-12 h-[38px] w-full px-4 py-1 text-sm outline-none text-white placeholder:text-white placeholder:font-medium"
->>>>>>> 2f620163
                     onChange={(e) => setSearchQuery(e.target.value)}
                     ref={searchInputRef}
                     onKeyDown={(e) => {
