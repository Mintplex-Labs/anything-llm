--- conflicted
+++ resolved
@@ -1,4 +1,3 @@
-<<<<<<< HEAD
 import ModalWrapper from "@/components/ModalWrapper";
 import { useModal } from "@/hooks/useModal";
 import { X } from "@phosphor-icons/react";
@@ -6,11 +5,6 @@
 import { useState } from "react";
 import showToast from "@/utils/toast";
 import System from "@/models/system";
-=======
-import truncate from "truncate";
-import { Link } from "react-router-dom";
-import paths from "@/utils/paths";
->>>>>>> 3f04c712
 
 export default function SlashCommandHubCard({ item }) {
   return (
@@ -38,18 +32,12 @@
           </p>
         </div>
         <div className="flex justify-end mt-2">
-<<<<<<< HEAD
           <button
             className="text-primary-button hover:text-primary-button/80 text-sm font-medium px-3 py-1.5 rounded-md bg-black/30 group-hover:bg-black/50 transition-all"
             onClick={(e) => {
               e.stopPropagation();
               openModal();
             }}
-=======
-          <Link
-            className="text-primary-button hover:text-primary-button/80 text-xs"
-            to={paths.communityHub.importItem(item.importId)}
->>>>>>> 3f04c712
           >
             Import →
           </Link>
@@ -57,7 +45,6 @@
       </div>
     </>
   );
-<<<<<<< HEAD
 }
 
 function ImportSlashCommandModal({ item, isOpen, closeModal }) {
@@ -148,6 +135,4 @@
       </div>
     </ModalWrapper>
   );
-=======
->>>>>>> 3f04c712
 }