import React from "react";
<<<<<<< HEAD
import DefaultChatContainer from "../../components/DefaultChat";
import Sidebar from "../../components/Sidebar";
import PasswordModal, {
  usePasswordModal,
} from "../../components/Modals/Password";
import { FullScreenLoader } from "../../components/Preloader";
=======
import DefaultChatContainer from "@/components/DefaultChat";
import Sidebar from "@/components/Sidebar";
import PasswordModal, { usePasswordModal } from "@/components/Modals/Password";
import { isMobile } from "react-device-detect";
import { FullScreenLoader } from "@/components/Preloader";
import UserMenu from "@/components/UserMenu";
import { FineTuningAlert } from "../FineTuning/Banner";
>>>>>>> a7010fd4

export default function Main() {
  const { loading, requiresAuth, mode } = usePasswordModal();
  if (loading) return <FullScreenLoader />;
  if (requiresAuth !== false) {
    return <>{requiresAuth !== null && <PasswordModal mode={mode} />}</>;
  }

  return (
<<<<<<< HEAD
    <div
      style={{ height: "calc(100vh - 40px)" }}
      className="w-screen overflow-hidden bg-sidebar flex"
    >
      {" "}
      <Sidebar />
      <DefaultChatContainer />
    </div>
=======
    <>
      <UserMenu>
        <div className="w-screen h-screen overflow-hidden bg-sidebar flex">
          {!isMobile && <Sidebar />}
          <DefaultChatContainer />
        </div>
      </UserMenu>
      <FineTuningAlert />
    </>
>>>>>>> a7010fd4
  );
}<|MERGE_RESOLUTION|>--- conflicted
+++ resolved
@@ -1,20 +1,11 @@
 import React from "react";
-<<<<<<< HEAD
 import DefaultChatContainer from "../../components/DefaultChat";
 import Sidebar from "../../components/Sidebar";
 import PasswordModal, {
   usePasswordModal,
 } from "../../components/Modals/Password";
 import { FullScreenLoader } from "../../components/Preloader";
-=======
-import DefaultChatContainer from "@/components/DefaultChat";
-import Sidebar from "@/components/Sidebar";
-import PasswordModal, { usePasswordModal } from "@/components/Modals/Password";
-import { isMobile } from "react-device-detect";
-import { FullScreenLoader } from "@/components/Preloader";
-import UserMenu from "@/components/UserMenu";
 import { FineTuningAlert } from "../FineTuning/Banner";
->>>>>>> a7010fd4
 
 export default function Main() {
   const { loading, requiresAuth, mode } = usePasswordModal();
@@ -24,25 +15,15 @@
   }
 
   return (
-<<<<<<< HEAD
-    <div
-      style={{ height: "calc(100vh - 40px)" }}
-      className="w-screen overflow-hidden bg-sidebar flex"
-    >
-      {" "}
-      <Sidebar />
-      <DefaultChatContainer />
-    </div>
-=======
     <>
-      <UserMenu>
-        <div className="w-screen h-screen overflow-hidden bg-sidebar flex">
-          {!isMobile && <Sidebar />}
-          <DefaultChatContainer />
-        </div>
-      </UserMenu>
+      <div
+        style={{ height: "calc(100vh - 40px)" }}
+        className="w-screen overflow-hidden bg-sidebar flex"
+      >
+        <Sidebar />
+        <DefaultChatContainer />
+      </div>
       <FineTuningAlert />
     </>
->>>>>>> a7010fd4
   );
 }