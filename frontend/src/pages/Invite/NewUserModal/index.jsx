import React, { useState } from "react";
import Invite from "../../../models/invite";
import paths from "../../../utils/paths";
import { useParams } from "react-router-dom";
import { AUTH_TOKEN, AUTH_USER } from "../../../utils/constants";
import System from "../../../models/system";

export default function NewUserModal() {
  const { code } = useParams();
  const [error, setError] = useState(null);

  const handleCreate = async (e) => {
    setError(null);
    e.preventDefault();
    const data = {};
    const form = new FormData(e.target);
    for (var [key, value] of form.entries()) data[key] = value;
    const { success, error } = await Invite.acceptInvite(code, data);
    if (success) {
      const { valid, user, token, message } = await System.requestToken(data);
      if (valid && !!token && !!user) {
        window.localStorage.setItem(AUTH_USER, JSON.stringify(user));
        window.localStorage.setItem(AUTH_TOKEN, token);
        window.location.hash = paths.home();
      } else {
        setError(message);
      }
      return;
    }
    setError(error);
  };

  return (
<<<<<<< HEAD
    <dialog open={true} className="border-none bg-transparent outline-none">
      <div className="relative w-full max-w-2xl max-h-full">
        <div className="relative bg-main-gradient rounded-lg shadow">
          <div className="flex items-start justify-between p-4 border-b rounded-t border-gray-500/50">
            <h3 className="text-xl font-semibold text-white">
              Create a new account
            </h3>
          </div>
          <form onSubmit={handleCreate}>
            <div className="p-6 space-y-6 flex h-full w-full">
              <div className="w-full flex flex-col gap-y-4">
                <div>
                  <label
                    htmlFor="username"
                    className="block mb-2 text-sm font-medium text-white"
                  >
                    Username
                  </label>
                  <input
                    name="username"
                    type="text"
                    className="border-none bg-zinc-900 border border-gray-500 text-white text-sm rounded-lg focus:ring-blue-500 focus:border-blue-500 block w-full p-2.5"
                    placeholder="My username"
                    minLength={2}
                    required={true}
                    autoComplete="off"
                  />
                </div>
                <div>
                  <label
                    htmlFor="password"
                    className="block mb-2 text-sm font-medium text-white"
                  >
                    Password
                  </label>
                  <input
                    name="password"
                    type="password"
                    className="border-none bg-zinc-900 border border-gray-500 text-white text-sm rounded-lg focus:ring-blue-500 focus:border-blue-500 block w-full p-2.5"
                    placeholder="Your password"
                    required={true}
                    minLength={8}
                    autoComplete="off"
                  />
                </div>
                {error && (
                  <p className="text-red-400 text-sm">Error: {error}</p>
                )}
                <p className="text-slate-200 text-xs md:text-sm">
                  After creating your account you will be able to login with
                  these credentials and start using workspaces.
                </p>
=======
    <div className="relative w-full max-w-2xl max-h-full">
      <div className="relative bg-main-gradient rounded-lg shadow">
        <div className="flex items-start justify-between p-4 border-b rounded-t border-gray-500/50">
          <h3 className="text-xl font-semibold text-white">
            Create a new account
          </h3>
        </div>
        <form onSubmit={handleCreate}>
          <div className="p-6 space-y-6 flex h-full w-full">
            <div className="w-full flex flex-col gap-y-4">
              <div>
                <label
                  htmlFor="username"
                  className="block mb-2 text-sm font-medium text-white"
                >
                  Username
                </label>
                <input
                  name="username"
                  type="text"
                  className="border-none bg-zinc-900 border border-gray-500 text-white text-sm rounded-lg focus:ring-blue-500 focus:border-blue-500 block w-full p-2.5"
                  placeholder="My username"
                  minLength={2}
                  required={true}
                  autoComplete="off"
                />
>>>>>>> bf165f2a
              </div>
              <div>
                <label
                  htmlFor="password"
                  className="block mb-2 text-sm font-medium text-white"
                >
                  Password
                </label>
                <input
                  name="password"
                  type="password"
                  className="border-none bg-zinc-900 border border-gray-500 text-white text-sm rounded-lg focus:ring-blue-500 focus:border-blue-500 block w-full p-2.5"
                  placeholder="Your password"
                  required={true}
                  minLength={8}
                  autoComplete="off"
                />
              </div>
              {error && <p className="text-red-400 text-sm">Error: {error}</p>}
              <p className="text-slate-200 text-xs md:text-sm">
                After creating your account you will be able to login with these
                credentials and start using workspaces.
              </p>
            </div>
          </div>
          <div className="flex w-full justify-between items-center p-6 space-x-2 border-t rounded-b border-gray-500/50">
            <button
              type="submit"
              className="w-full transition-all duration-300 border border-slate-200 px-4 py-2 rounded-lg text-white text-sm items-center flex gap-x-2 hover:bg-slate-200 hover:text-slate-800 focus:ring-gray-800 text-center justify-center"
            >
              Accept Invitation
            </button>
          </div>
        </form>
      </div>
    </div>
  );
}<|MERGE_RESOLUTION|>--- conflicted
+++ resolved
@@ -31,60 +31,6 @@
   };
 
   return (
-<<<<<<< HEAD
-    <dialog open={true} className="border-none bg-transparent outline-none">
-      <div className="relative w-full max-w-2xl max-h-full">
-        <div className="relative bg-main-gradient rounded-lg shadow">
-          <div className="flex items-start justify-between p-4 border-b rounded-t border-gray-500/50">
-            <h3 className="text-xl font-semibold text-white">
-              Create a new account
-            </h3>
-          </div>
-          <form onSubmit={handleCreate}>
-            <div className="p-6 space-y-6 flex h-full w-full">
-              <div className="w-full flex flex-col gap-y-4">
-                <div>
-                  <label
-                    htmlFor="username"
-                    className="block mb-2 text-sm font-medium text-white"
-                  >
-                    Username
-                  </label>
-                  <input
-                    name="username"
-                    type="text"
-                    className="border-none bg-zinc-900 border border-gray-500 text-white text-sm rounded-lg focus:ring-blue-500 focus:border-blue-500 block w-full p-2.5"
-                    placeholder="My username"
-                    minLength={2}
-                    required={true}
-                    autoComplete="off"
-                  />
-                </div>
-                <div>
-                  <label
-                    htmlFor="password"
-                    className="block mb-2 text-sm font-medium text-white"
-                  >
-                    Password
-                  </label>
-                  <input
-                    name="password"
-                    type="password"
-                    className="border-none bg-zinc-900 border border-gray-500 text-white text-sm rounded-lg focus:ring-blue-500 focus:border-blue-500 block w-full p-2.5"
-                    placeholder="Your password"
-                    required={true}
-                    minLength={8}
-                    autoComplete="off"
-                  />
-                </div>
-                {error && (
-                  <p className="text-red-400 text-sm">Error: {error}</p>
-                )}
-                <p className="text-slate-200 text-xs md:text-sm">
-                  After creating your account you will be able to login with
-                  these credentials and start using workspaces.
-                </p>
-=======
     <div className="relative w-full max-w-2xl max-h-full">
       <div className="relative bg-main-gradient rounded-lg shadow">
         <div className="flex items-start justify-between p-4 border-b rounded-t border-gray-500/50">
@@ -111,7 +57,6 @@
                   required={true}
                   autoComplete="off"
                 />
->>>>>>> bf165f2a
               </div>
               <div>
                 <label
