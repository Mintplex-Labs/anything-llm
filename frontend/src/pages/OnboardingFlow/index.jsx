import React, { useEffect, useState } from "react";
import OnboardingModal, { OnboardingModalId } from "./OnboardingModal";
<<<<<<< HEAD
import useLogo from "../../hooks/useLogo";
=======
import useLogo from "@/hooks/useLogo";
>>>>>>> f48e6b1a
import { isMobile } from "react-device-detect";

export default function OnboardingFlow() {
  const { logo } = useLogo();
  const [modalVisible, setModalVisible] = useState(false);

  useEffect(() => {
    if (modalVisible) {
      document.getElementById(OnboardingModalId)?.showModal();
    }
  }, [modalVisible]);

  function showModal() {
    setModalVisible(true);
  }

  if (isMobile) {
    return (
      <div className="w-screen h-full bg-sidebar flex items-center justify-center">
        <div className="w-fit p-20 py-24 border-2 border-slate-300/10 rounded-2xl bg-main-gradient shadow-lg">
          <div className="text-white text-2xl font-base text-center">
            Welcome to
          </div>
          <img src={logo} alt="logo" className="w-80 mx-auto m-3 mb-11" />
          <div className="flex justify-center items-center">
            <p className="text-white text-sm italic text-center">
              Please use a desktop browser to continue onboarding.
            </p>
          </div>
        </div>
      </div>
    );
  }

  return (
    <div className="w-screen h-full bg-sidebar flex items-center justify-center">
      <div className="w-fit p-20 py-24 border-2 border-slate-300/10 rounded-2xl bg-main-gradient shadow-lg">
        <div className="text-white text-2xl font-base text-center">
          Welcome to
        </div>
        <img src={logo} alt="logo" className="w-80 mx-auto m-3 mb-11" />
        <div className="flex justify-center items-center">
          <button
            className="border border-slate-200 px-5 py-2.5 rounded-lg text-slate-800 bg-slate-200 text-sm items-center flex gap-x-2 hover:text-white hover:bg-transparent focus:ring-gray-800 font-semibold shadow animate-pulse"
            onClick={showModal}
          >
            Get Started
          </button>
        </div>
      </div>
      {modalVisible && <OnboardingModal setModalVisible={setModalVisible} />}
    </div>
  );
}<|MERGE_RESOLUTION|>--- conflicted
+++ resolved
@@ -1,10 +1,6 @@
 import React, { useEffect, useState } from "react";
 import OnboardingModal, { OnboardingModalId } from "./OnboardingModal";
-<<<<<<< HEAD
-import useLogo from "../../hooks/useLogo";
-=======
 import useLogo from "@/hooks/useLogo";
->>>>>>> f48e6b1a
 import { isMobile } from "react-device-detect";
 
 export default function OnboardingFlow() {
