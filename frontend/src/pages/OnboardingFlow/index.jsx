--- conflicted
+++ resolved
@@ -1,34 +1,4 @@
 import React from "react";
-<<<<<<< HEAD
-import OnboardingModal, { OnboardingModalId } from "./OnboardingModal";
-import useLogo from "../../hooks/useLogo";
-
-export default function OnboardingFlow() {
-  const { logo } = useLogo();
-
-  function showModal() {
-    document?.getElementById(OnboardingModalId)?.showModal();
-  }
-
-  return (
-    <div style={{ height: 'calc(100vh - 40px)' }} className="w-screen overflow-hidden bg-sidebar flex items-center justify-center">
-      <div className="w-fit p-20 py-24 border-2 border-slate-300/10 rounded-2xl bg-main-gradient shadow-lg">
-        <div className="text-white text-2xl font-base text-center">
-          Welcome to
-        </div>
-        <img src={logo} alt="logo" className="w-80 mx-auto m-3 mb-11" />
-        <div className="flex justify-center items-center">
-          <button
-            className="border border-slate-200 px-5 py-2.5 rounded-lg text-slate-800 bg-slate-200 text-sm items-center flex gap-x-2 hover:text-white hover:bg-transparent focus:ring-gray-800 font-semibold shadow animate-pulse"
-            onClick={showModal}
-          >
-            Get Started
-          </button>
-        </div>
-      </div>
-      <OnboardingModal />
-    </div>
-=======
 import OnboardingSteps, { OnboardingLayout } from "./Steps";
 import { useParams } from "react-router-dom";
 
@@ -47,6 +17,5 @@
         />
       )}
     </OnboardingLayout>
->>>>>>> bf165f2a
   );
 }