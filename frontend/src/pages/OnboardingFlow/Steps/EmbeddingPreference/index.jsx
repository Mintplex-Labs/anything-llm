import { MagnifyingGlass } from "@phosphor-icons/react";
import { useEffect, useState, useRef } from "react";
<<<<<<< HEAD
import AnythingLLMIcon from "@/assets/logo/anything-llm-icon.png";
import OpenAiLogo from "@/assets/llmprovider/openai.png";
import AzureOpenAiLogo from "@/assets/llmprovider/azure.png";
import LocalAiLogo from "@/assets/llmprovider/localai.png";
=======
import AnythingLLMIcon from "@/media/logo/anything-llm-icon.png";
import OpenAiLogo from "@/media/llmprovider/openai.png";
import AzureOpenAiLogo from "@/media/llmprovider/azure.png";
import LocalAiLogo from "@/media/llmprovider/localai.png";
import OllamaLogo from "@/media/llmprovider/ollama.png";
>>>>>>> 9e085baf
import NativeEmbeddingOptions from "@/components/EmbeddingSelection/NativeEmbeddingOptions";
import OpenAiOptions from "@/components/EmbeddingSelection/OpenAiOptions";
import AzureAiOptions from "@/components/EmbeddingSelection/AzureAiOptions";
import LocalAiOptions from "@/components/EmbeddingSelection/LocalAiOptions";
import OllamaEmbeddingOptions from "@/components/EmbeddingSelection/OllamaOptions";
import EmbedderItem from "@/components/EmbeddingSelection/EmbedderItem";
import System from "@/models/system";
import paths from "@/utils/paths";
import showToast from "@/utils/toast";
import { useNavigate } from "react-router-dom";

const TITLE = "Embedding Preference";
const DESCRIPTION =
  "AnythingLLM can work with many embedding models. This will be the model which turns documents into vectors.";

export default function EmbeddingPreference({
  setHeader,
  setForwardBtn,
  setBackBtn,
}) {
  const [searchQuery, setSearchQuery] = useState("");
  const [filteredEmbedders, setFilteredEmbedders] = useState([]);
  const [selectedEmbedder, setSelectedEmbedder] = useState(null);
  const [settings, setSettings] = useState(null);
  const formRef = useRef(null);
  const hiddenSubmitButtonRef = useRef(null);
  const navigate = useNavigate();

  useEffect(() => {
    async function fetchKeys() {
      const _settings = await System.keys();
      setSettings(_settings);
      setSelectedEmbedder(_settings?.EmbeddingEngine || "native");
    }
    fetchKeys();
  }, []);

  const EMBEDDERS = [
    {
      name: "AnythingLLM Embedder",
      value: "native",
      logo: AnythingLLMIcon,
      options: <NativeEmbeddingOptions settings={settings} />,
      description:
        "Use the built-in embedding engine for AnythingLLM. Zero setup!",
    },
    {
      name: "OpenAI",
      value: "openai",
      logo: OpenAiLogo,
      options: <OpenAiOptions settings={settings} />,
      description: "The standard option for most non-commercial use.",
    },
    {
      name: "Azure OpenAI",
      value: "azure",
      logo: AzureOpenAiLogo,
      options: <AzureAiOptions settings={settings} />,
      description: "The enterprise option of OpenAI hosted on Azure services.",
    },
    {
      name: "Local AI",
      value: "localai",
      logo: LocalAiLogo,
      options: <LocalAiOptions settings={settings} />,
      description: "Run embedding models locally on your own machine.",
    },
    {
      name: "Ollama",
      value: "ollama",
      logo: OllamaLogo,
      options: <OllamaEmbeddingOptions settings={settings} />,
      description: "Run embedding models locally on your own machine.",
    },
  ];

  function handleForward() {
    if (hiddenSubmitButtonRef.current) {
      hiddenSubmitButtonRef.current.click();
    }
  }

  function handleBack() {
    navigate(paths.onboarding.llmPreference());
  }

  const handleSubmit = async (e) => {
    e.preventDefault();
    const form = e.target;
    const data = {};
    const formData = new FormData(form);
    data.EmbeddingEngine = selectedEmbedder;
    for (var [key, value] of formData.entries()) data[key] = value;

    const { error } = await System.updateSystem(data);
    if (error) {
      showToast(`Failed to save embedding settings: ${error}`, "error");
      return;
    }
    navigate(paths.onboarding.vectorDatabase());
  };

  useEffect(() => {
    setHeader({ title: TITLE, description: DESCRIPTION });
    setForwardBtn({ showing: true, disabled: false, onClick: handleForward });
    setBackBtn({ showing: true, disabled: false, onClick: handleBack });
  }, []);

  useEffect(() => {
    const filtered = EMBEDDERS.filter((embedder) =>
      embedder.name.toLowerCase().includes(searchQuery.toLowerCase())
    );
    setFilteredEmbedders(filtered);
  }, [searchQuery, selectedEmbedder]);

  return (
    <div>
      <form ref={formRef} onSubmit={handleSubmit} className="w-full">
        <div className="w-full relative border-slate-300/40 shadow border-2 rounded-lg text-white">
          <div className="w-full p-4 absolute top-0 rounded-t-lg backdrop-blur-sm">
            <div className="w-full flex items-center sticky top-0 z-20">
              <MagnifyingGlass
                size={16}
                weight="bold"
                className="absolute left-4 z-30 text-white"
              />
              <input
                type="text"
                placeholder="Search Embedding providers"
<<<<<<< HEAD
                className="border-none bg-zinc-600 z-20 pl-10 rounded-full w-full px-4 py-1 text-sm border-2 border-slate-300/40 outline-none focus:border-white text-white"
=======
                className="bg-zinc-600 z-20 pl-10 h-[38px] rounded-full w-full px-4 py-1 text-sm border-2 border-slate-300/40 outline-none focus:border-white text-white"
>>>>>>> 9e085baf
                onChange={(e) => setSearchQuery(e.target.value)}
                autoComplete="off"
                onKeyDown={(e) => {
                  if (e.key === "Enter") e.preventDefault();
                }}
              />
            </div>
          </div>
          <div className="px-4 pt-[70px] flex flex-col gap-y-1 max-h-[390px] overflow-y-auto no-scroll pb-4">
            {filteredEmbedders.map((embedder) => {
              return (
                <EmbedderItem
                  key={embedder.name}
                  name={embedder.name}
                  value={embedder.value}
                  image={embedder.logo}
                  description={embedder.description}
                  checked={selectedEmbedder === embedder.value}
                  onClick={() => setSelectedEmbedder(embedder.value)}
                />
              );
            })}
          </div>
        </div>
        <div className="mt-4 flex flex-col gap-y-1">
          {selectedEmbedder &&
            EMBEDDERS.find((embedder) => embedder.value === selectedEmbedder)
              ?.options}
        </div>
        <button
          type="submit"
          ref={hiddenSubmitButtonRef}
          hidden
          aria-hidden="true"
        ></button>
      </form>
    </div>
  );
}<|MERGE_RESOLUTION|>--- conflicted
+++ resolved
@@ -1,17 +1,10 @@
 import { MagnifyingGlass } from "@phosphor-icons/react";
 import { useEffect, useState, useRef } from "react";
-<<<<<<< HEAD
 import AnythingLLMIcon from "@/assets/logo/anything-llm-icon.png";
 import OpenAiLogo from "@/assets/llmprovider/openai.png";
 import AzureOpenAiLogo from "@/assets/llmprovider/azure.png";
 import LocalAiLogo from "@/assets/llmprovider/localai.png";
-=======
-import AnythingLLMIcon from "@/media/logo/anything-llm-icon.png";
-import OpenAiLogo from "@/media/llmprovider/openai.png";
-import AzureOpenAiLogo from "@/media/llmprovider/azure.png";
-import LocalAiLogo from "@/media/llmprovider/localai.png";
-import OllamaLogo from "@/media/llmprovider/ollama.png";
->>>>>>> 9e085baf
+import OllamaLogo from "@/assets/llmprovider/ollama.png";
 import NativeEmbeddingOptions from "@/components/EmbeddingSelection/NativeEmbeddingOptions";
 import OpenAiOptions from "@/components/EmbeddingSelection/OpenAiOptions";
 import AzureAiOptions from "@/components/EmbeddingSelection/AzureAiOptions";
@@ -141,11 +134,7 @@
               <input
                 type="text"
                 placeholder="Search Embedding providers"
-<<<<<<< HEAD
-                className="border-none bg-zinc-600 z-20 pl-10 rounded-full w-full px-4 py-1 text-sm border-2 border-slate-300/40 outline-none focus:border-white text-white"
-=======
-                className="bg-zinc-600 z-20 pl-10 h-[38px] rounded-full w-full px-4 py-1 text-sm border-2 border-slate-300/40 outline-none focus:border-white text-white"
->>>>>>> 9e085baf
+                className="border-none bg-zinc-600 z-20 pl-10 h-[38px] rounded-full w-full px-4 py-1 text-sm border-2 border-slate-300/40 outline-none focus:border-white text-white"
                 onChange={(e) => setSearchQuery(e.target.value)}
                 autoComplete="off"
                 onKeyDown={(e) => {
