import { MagnifyingGlass } from "@phosphor-icons/react";
import { useEffect, useState, useRef } from "react";
import OpenAiLogo from "@/media/llmprovider/openai.png";
import GenericOpenAiLogo from "@/media/llmprovider/generic-openai.png";
import AzureOpenAiLogo from "@/media/llmprovider/azure.png";
import AnthropicLogo from "@/media/llmprovider/anthropic.png";
import GeminiLogo from "@/media/llmprovider/gemini.png";
import OllamaLogo from "@/media/llmprovider/ollama.png";
import LMStudioLogo from "@/media/llmprovider/lmstudio.png";
import LocalAiLogo from "@/media/llmprovider/localai.png";
import TogetherAILogo from "@/media/llmprovider/togetherai.png";
import FireworksAILogo from "@/media/llmprovider/fireworksai.jpeg";
import MistralLogo from "@/media/llmprovider/mistral.jpeg";
import HuggingFaceLogo from "@/media/llmprovider/huggingface.png";
import PerplexityLogo from "@/media/llmprovider/perplexity.png";
import OpenRouterLogo from "@/media/llmprovider/openrouter.jpeg";
import GroqLogo from "@/media/llmprovider/groq.png";
import KoboldCPPLogo from "@/media/llmprovider/koboldcpp.png";
import TextGenWebUILogo from "@/media/llmprovider/text-generation-webui.png";
import LiteLLMLogo from "@/media/llmprovider/litellm.png";
import AWSBedrockLogo from "@/media/llmprovider/bedrock.png";
import DeepSeekLogo from "@/media/llmprovider/deepseek.png";
import APIPieLogo from "@/media/llmprovider/apipie.png";
import NovitaLogo from "@/media/llmprovider/novita.png";
import XAILogo from "@/media/llmprovider/xai.png";
import NvidiaNimLogo from "@/media/llmprovider/nvidia-nim.png";
import CohereLogo from "@/media/llmprovider/cohere.png";
import PPIOLogo from "@/media/llmprovider/ppio.png";
import SubModelLogo from "@/media/llmprovider/submodel.png";
import DellProAiStudioLogo from "@/media/llmprovider/dpais.png";
import MoonshotAiLogo from "@/media/llmprovider/moonshotai.png";
import CometApiLogo from "@/media/llmprovider/cometapi.png";

import OpenAiOptions from "@/components/LLMSelection/OpenAiOptions";
import GenericOpenAiOptions from "@/components/LLMSelection/GenericOpenAiOptions";
import AzureAiOptions from "@/components/LLMSelection/AzureAiOptions";
import AnthropicAiOptions from "@/components/LLMSelection/AnthropicAiOptions";
import LMStudioOptions from "@/components/LLMSelection/LMStudioOptions";
import LocalAiOptions from "@/components/LLMSelection/LocalAiOptions";
import GeminiLLMOptions from "@/components/LLMSelection/GeminiLLMOptions";
import OllamaLLMOptions from "@/components/LLMSelection/OllamaLLMOptions";
import MistralOptions from "@/components/LLMSelection/MistralOptions";
import HuggingFaceOptions from "@/components/LLMSelection/HuggingFaceOptions";
import TogetherAiOptions from "@/components/LLMSelection/TogetherAiOptions";
import FireworksAiOptions from "@/components/LLMSelection/FireworksAiOptions";
import PerplexityOptions from "@/components/LLMSelection/PerplexityOptions";
import OpenRouterOptions from "@/components/LLMSelection/OpenRouterOptions";
import GroqAiOptions from "@/components/LLMSelection/GroqAiOptions";
import CohereAiOptions from "@/components/LLMSelection/CohereAiOptions";
import KoboldCPPOptions from "@/components/LLMSelection/KoboldCPPOptions";
import TextGenWebUIOptions from "@/components/LLMSelection/TextGenWebUIOptions";
import LiteLLMOptions from "@/components/LLMSelection/LiteLLMOptions";
import AWSBedrockLLMOptions from "@/components/LLMSelection/AwsBedrockLLMOptions";
import DeepSeekOptions from "@/components/LLMSelection/DeepSeekOptions";
import ApiPieLLMOptions from "@/components/LLMSelection/ApiPieOptions";
import NovitaLLMOptions from "@/components/LLMSelection/NovitaLLMOptions";
import XAILLMOptions from "@/components/LLMSelection/XAiLLMOptions";
import NvidiaNimOptions from "@/components/LLMSelection/NvidiaNimOptions";
import PPIOLLMOptions from "@/components/LLMSelection/PPIOLLMOptions";
import SubModelLLMOptions from "@/components/LLMSelection/SubModelLLMOptions";
import DellProAiStudioOptions from "@/components/LLMSelection/DPAISOptions";
import MoonshotAiOptions from "@/components/LLMSelection/MoonshotAiOptions";
import CometApiLLMOptions from "@/components/LLMSelection/CometApiLLMOptions";

import LLMItem from "@/components/LLMSelection/LLMItem";
import System from "@/models/system";
import paths from "@/utils/paths";
import showToast from "@/utils/toast";
import { useNavigate } from "react-router-dom";
import { useTranslation } from "react-i18next";

const LLMS = [
  {
    name: "OpenAI",
    value: "openai",
    logo: OpenAiLogo,
    options: (settings) => <OpenAiOptions settings={settings} />,
    description: "The standard option for most non-commercial use.",
  },
  {
    name: "Azure OpenAI",
    value: "azure",
    logo: AzureOpenAiLogo,
    options: (settings) => <AzureAiOptions settings={settings} />,
    description: "The enterprise option of OpenAI hosted on Azure services.",
  },
  {
    name: "Anthropic",
    value: "anthropic",
    logo: AnthropicLogo,
    options: (settings) => <AnthropicAiOptions settings={settings} />,
    description: "A friendly AI Assistant hosted by Anthropic.",
  },
  {
    name: "Gemini",
    value: "gemini",
    logo: GeminiLogo,
    options: (settings) => <GeminiLLMOptions settings={settings} />,
    description: "Google's largest and most capable AI model",
  },
  {
    name: "NVIDIA NIM",
    value: "nvidia-nim",
    logo: NvidiaNimLogo,
    options: (settings) => <NvidiaNimOptions settings={settings} />,
    description:
      "Run full parameter LLMs directly on your NVIDIA RTX GPU using NVIDIA NIM.",
  },
  {
    name: "HuggingFace",
    value: "huggingface",
    logo: HuggingFaceLogo,
    options: (settings) => <HuggingFaceOptions settings={settings} />,
    description:
      "Access 150,000+ open-source LLMs and the world's AI community",
  },
  {
    name: "Ollama",
    value: "ollama",
    logo: OllamaLogo,
    options: (settings) => <OllamaLLMOptions settings={settings} />,
    description: "Run LLMs locally on your own machine.",
  },
  {
    name: "Dell Pro AI Studio",
    value: "dpais",
    logo: DellProAiStudioLogo,
    options: (settings) => <DellProAiStudioOptions settings={settings} />,
    description:
      "Run powerful LLMs quickly on NPU powered by Dell Pro AI Studio.",
  },
  {
    name: "LM Studio",
    value: "lmstudio",
    logo: LMStudioLogo,
    options: (settings) => <LMStudioOptions settings={settings} />,
    description:
      "Discover, download, and run thousands of cutting edge LLMs in a few clicks.",
  },
  {
    name: "Local AI",
    value: "localai",
    logo: LocalAiLogo,
    options: (settings) => <LocalAiOptions settings={settings} />,
    description: "Run LLMs locally on your own machine.",
  },
  {
    name: "Novita AI",
    value: "novita",
    logo: NovitaLogo,
    options: (settings) => <NovitaLLMOptions settings={settings} />,
    description:
      "Reliable, Scalable, and Cost-Effective for LLMs from Novita AI",
  },
  {
    name: "KoboldCPP",
    value: "koboldcpp",
    logo: KoboldCPPLogo,
    options: (settings) => <KoboldCPPOptions settings={settings} />,
    description: "Run local LLMs using koboldcpp.",
  },
  {
    name: "Oobabooga Web UI",
    value: "textgenwebui",
    logo: TextGenWebUILogo,
    options: (settings) => <TextGenWebUIOptions settings={settings} />,
    description: "Run local LLMs using Oobabooga's Text Generation Web UI.",
  },
  {
    name: "Together AI",
    value: "togetherai",
    logo: TogetherAILogo,
    options: (settings) => <TogetherAiOptions settings={settings} />,
    description: "Run open source models from Together AI.",
  },
  {
    name: "Fireworks AI",
    value: "fireworksai",
    logo: FireworksAILogo,
    options: (settings) => <FireworksAiOptions settings={settings} />,
    description:
      "The fastest and most efficient inference engine to build production-ready, compound AI systems.",
  },
  {
    name: "Mistral",
    value: "mistral",
    logo: MistralLogo,
    options: (settings) => <MistralOptions settings={settings} />,
    description: "Run open source models from Mistral AI.",
  },
  {
    name: "Perplexity AI",
    value: "perplexity",
    logo: PerplexityLogo,
    options: (settings) => <PerplexityOptions settings={settings} />,
    description:
      "Run powerful and internet-connected models hosted by Perplexity AI.",
  },
  {
    name: "OpenRouter",
    value: "openrouter",
    logo: OpenRouterLogo,
    options: (settings) => <OpenRouterOptions settings={settings} />,
    description: "A unified interface for LLMs.",
  },
  {
    name: "Groq",
    value: "groq",
    logo: GroqLogo,
    options: (settings) => <GroqAiOptions settings={settings} />,
    description:
      "The fastest LLM inferencing available for real-time AI applications.",
  },
  {
    name: "Cohere",
    value: "cohere",
    logo: CohereLogo,
    options: (settings) => <CohereAiOptions settings={settings} />,
    description: "Run Cohere's powerful Command models.",
  },
  {
    name: "LiteLLM",
    value: "litellm",
    logo: LiteLLMLogo,
    options: (settings) => <LiteLLMOptions settings={settings} />,
    description: "Run LiteLLM's OpenAI compatible proxy for various LLMs.",
  },
  {
    name: "DeepSeek",
    value: "deepseek",
    logo: DeepSeekLogo,
    options: (settings) => <DeepSeekOptions settings={settings} />,
    description: "Run DeepSeek's powerful LLMs.",
  },
  {
    name: "PPIO",
    value: "ppio",
    logo: PPIOLogo,
    options: (settings) => <PPIOLLMOptions settings={settings} />,
    description:
      "Run stable and cost-efficient open-source LLM APIs, such as DeepSeek, Llama, Qwen etc.",
  },
  {
    name: "APIpie",
    value: "apipie",
    logo: APIPieLogo,
    options: (settings) => <ApiPieLLMOptions settings={settings} />,
    description: "A unified API of AI services from leading providers",
  },
  {
    name: "Generic OpenAI",
    value: "generic-openai",
    logo: GenericOpenAiLogo,
    options: (settings) => <GenericOpenAiOptions settings={settings} />,
    description:
      "Connect to any OpenAi-compatible service via a custom configuration",
  },
  {
    name: "AWS Bedrock",
    value: "bedrock",
    logo: AWSBedrockLogo,
    options: (settings) => <AWSBedrockLLMOptions settings={settings} />,
    description: "Run powerful foundation models privately with AWS Bedrock.",
  },
  {
    name: "xAI",
    value: "xai",
    logo: XAILogo,
    options: (settings) => <XAILLMOptions settings={settings} />,
    description: "Run xAI's powerful LLMs like Grok-2 and more.",
  },
  {
    name: "Moonshot AI",
    value: "moonshotai",
    logo: MoonshotAiLogo,
    options: (settings) => <MoonshotAiOptions settings={settings} />,
    description: "Run Moonshot AI's powerful LLMs.",
  },
  {
<<<<<<< HEAD
    name: "SubModel",
    value: "submodel",
    logo: SubModelLogo,
    options: (settings) => <SubModelLLMOptions settings={settings} />,
    description: "Powerful AI Cloud for Startups.",
=======
    name: "CometAPI",
    value: "cometapi",
    logo: CometApiLogo,
    options: (settings) => <CometApiLLMOptions settings={settings} />,
    description: "500+ AI Models all in one API.",
>>>>>>> 9841deb5
  },
];

export default function LLMPreference({
  setHeader,
  setForwardBtn,
  setBackBtn,
}) {
  const { t } = useTranslation();
  const [searchQuery, setSearchQuery] = useState("");
  const [filteredLLMs, setFilteredLLMs] = useState([]);
  const [selectedLLM, setSelectedLLM] = useState(null);
  const [settings, setSettings] = useState(null);
  const formRef = useRef(null);
  const hiddenSubmitButtonRef = useRef(null);
  const isHosted = window.location.hostname.includes("useanything.com");
  const navigate = useNavigate();

  const TITLE = t("onboarding.llm.title");
  const DESCRIPTION = t("onboarding.llm.description");

  useEffect(() => {
    async function fetchKeys() {
      const _settings = await System.keys();
      setSettings(_settings);
      setSelectedLLM(_settings?.LLMProvider || "openai");
    }
    fetchKeys();
  }, []);

  function handleForward() {
    if (hiddenSubmitButtonRef.current) {
      hiddenSubmitButtonRef.current.click();
    }
  }

  function handleBack() {
    navigate(paths.onboarding.home());
  }

  const handleSubmit = async (e) => {
    e.preventDefault();
    const form = e.target;
    const data = {};
    const formData = new FormData(form);
    data.LLMProvider = selectedLLM;
    // Default to AnythingLLM embedder and LanceDB
    data.EmbeddingEngine = "native";
    data.VectorDB = "lancedb";
    for (var [key, value] of formData.entries()) data[key] = value;

    const { error } = await System.updateSystem(data);
    if (error) {
      showToast(`Failed to save LLM settings: ${error}`, "error");
      return;
    }
    navigate(paths.onboarding.userSetup());
  };

  useEffect(() => {
    setHeader({ title: TITLE, description: DESCRIPTION });
    setForwardBtn({ showing: true, disabled: false, onClick: handleForward });
    setBackBtn({ showing: true, disabled: false, onClick: handleBack });
  }, []);

  useEffect(() => {
    const filtered = LLMS.filter((llm) =>
      llm.name.toLowerCase().includes(searchQuery.toLowerCase())
    );
    setFilteredLLMs(filtered);
  }, [searchQuery, selectedLLM]);

  return (
    <div>
      <form ref={formRef} onSubmit={handleSubmit} className="w-full">
        <div className="w-full relative border-theme-chat-input-border shadow border-2 rounded-lg text-white">
          <div className="w-full p-4 absolute top-0 rounded-t-lg backdrop-blur-sm">
            <div className="w-full flex items-center sticky top-0">
              <MagnifyingGlass
                size={16}
                weight="bold"
                className="absolute left-4 z-30 text-theme-text-primary"
              />
              <input
                type="text"
                placeholder="Search LLM providers"
                className="bg-theme-bg-secondary placeholder:text-theme-text-secondary z-20 pl-10 h-[38px] rounded-full w-full px-4 py-1 text-sm border border-theme-chat-input-border outline-none focus:outline-primary-button active:outline-primary-button outline-none text-theme-text-primary"
                onChange={(e) => setSearchQuery(e.target.value)}
                autoComplete="off"
                onKeyDown={(e) => {
                  if (e.key === "Enter") e.preventDefault();
                }}
              />
            </div>
          </div>
          <div className="px-4 pt-[70px] flex flex-col gap-y-1 max-h-[390px] overflow-y-auto no-scroll pb-4">
            {filteredLLMs.map((llm) => {
              if (llm.value === "native" && isHosted) return null;
              return (
                <LLMItem
                  key={llm.name}
                  name={llm.name}
                  value={llm.value}
                  image={llm.logo}
                  description={llm.description}
                  checked={selectedLLM === llm.value}
                  onClick={() => setSelectedLLM(llm.value)}
                />
              );
            })}
          </div>
        </div>
        <div className="mt-4 flex flex-col gap-y-1">
          {selectedLLM &&
            LLMS.find((llm) => llm.value === selectedLLM)?.options(settings)}
        </div>
        <button
          type="submit"
          ref={hiddenSubmitButtonRef}
          hidden
          aria-hidden="true"
        ></button>
      </form>
    </div>
  );
}<|MERGE_RESOLUTION|>--- conflicted
+++ resolved
@@ -277,19 +277,18 @@
     description: "Run Moonshot AI's powerful LLMs.",
   },
   {
-<<<<<<< HEAD
+    name: "CometAPI",
+    value: "cometapi",
+    logo: CometApiLogo,
+    options: (settings) => <CometApiLLMOptions settings={settings} />,
+    description: "500+ AI Models all in one API.",
+  },
+  {
     name: "SubModel",
     value: "submodel",
     logo: SubModelLogo,
     options: (settings) => <SubModelLLMOptions settings={settings} />,
     description: "Powerful AI Cloud for Startups.",
-=======
-    name: "CometAPI",
-    value: "cometapi",
-    logo: CometApiLogo,
-    options: (settings) => <CometApiLLMOptions settings={settings} />,
-    description: "500+ AI Models all in one API.",
->>>>>>> 9841deb5
   },
 ];
 
