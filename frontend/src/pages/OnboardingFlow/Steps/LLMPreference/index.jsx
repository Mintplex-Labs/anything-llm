import { MagnifyingGlass } from "@phosphor-icons/react";
import { useEffect, useState, useRef } from "react";
<<<<<<< HEAD
import OpenAiLogo from "@/assets/llmprovider/openai.png";
import AzureOpenAiLogo from "@/assets/llmprovider/azure.png";
import AnthropicLogo from "@/assets/llmprovider/anthropic.png";
import GeminiLogo from "@/assets/llmprovider/gemini.png";
import OllamaLogo from "@/assets/llmprovider/ollama.png";
import LMStudioLogo from "@/assets/llmprovider/lmstudio.png";
import LocalAiLogo from "@/assets/llmprovider/localai.png";
import TogetherAILogo from "@/assets/llmprovider/togetherai.png";
import MistralLogo from "@/assets/llmprovider/mistral.jpeg";
import HuggingFaceLogo from "@/assets/llmprovider/huggingface.png";
import PerplexityLogo from "@/assets/llmprovider/perplexity.png";
import OpenRouterLogo from "@/assets/llmprovider/openrouter.jpeg";
=======
import OpenAiLogo from "@/media/llmprovider/openai.png";
import AzureOpenAiLogo from "@/media/llmprovider/azure.png";
import AnthropicLogo from "@/media/llmprovider/anthropic.png";
import GeminiLogo from "@/media/llmprovider/gemini.png";
import OllamaLogo from "@/media/llmprovider/ollama.png";
import LMStudioLogo from "@/media/llmprovider/lmstudio.png";
import LocalAiLogo from "@/media/llmprovider/localai.png";
import TogetherAILogo from "@/media/llmprovider/togetherai.png";
import AnythingLLMIcon from "@/media/logo/anything-llm-icon.png";
import MistralLogo from "@/media/llmprovider/mistral.jpeg";
import HuggingFaceLogo from "@/media/llmprovider/huggingface.png";
import PerplexityLogo from "@/media/llmprovider/perplexity.png";
import OpenRouterLogo from "@/media/llmprovider/openrouter.jpeg";
import GroqLogo from "@/media/llmprovider/groq.png";
>>>>>>> 0e46a11c
import OpenAiOptions from "@/components/LLMSelection/OpenAiOptions";
import AzureAiOptions from "@/components/LLMSelection/AzureAiOptions";
import AnthropicAiOptions from "@/components/LLMSelection/AnthropicAiOptions";
import LMStudioOptions from "@/components/LLMSelection/LMStudioOptions";
import LocalAiOptions from "@/components/LLMSelection/LocalAiOptions";
import GeminiLLMOptions from "@/components/LLMSelection/GeminiLLMOptions";
import OllamaLLMOptions from "@/components/LLMSelection/OllamaLLMOptions";
import MistralOptions from "@/components/LLMSelection/MistralOptions";
import HuggingFaceOptions from "@/components/LLMSelection/HuggingFaceOptions";
import TogetherAiOptions from "@/components/LLMSelection/TogetherAiOptions";
import PerplexityOptions from "@/components/LLMSelection/PerplexityOptions";
import OpenRouterOptions from "@/components/LLMSelection/OpenRouterOptions";
import GroqAiOptions from "@/components/LLMSelection/GroqAiOptions";
import LLMItem from "@/components/LLMSelection/LLMItem";
import System from "@/models/system";
import paths from "@/utils/paths";
import showToast from "@/utils/toast";
import { useNavigate } from "react-router-dom";

const TITLE = "LLM Preference";
const DESCRIPTION =
  "AnythingLLM can work with many LLM providers. This will be the service which handles chatting.";

export default function LLMPreference({
  setHeader,
  setForwardBtn,
  setBackBtn,
}) {
  const [searchQuery, setSearchQuery] = useState("");
  const [filteredLLMs, setFilteredLLMs] = useState([]);
  const [selectedLLM, setSelectedLLM] = useState(null);
  const [settings, setSettings] = useState(null);
  const formRef = useRef(null);
  const hiddenSubmitButtonRef = useRef(null);
  const navigate = useNavigate();

  useEffect(() => {
    async function fetchKeys() {
      const _settings = await System.keys();
      setSettings(_settings);
      setSelectedLLM(_settings?.LLMProvider || "openai");
    }
    fetchKeys();
  }, []);

  const LLMS = [
    {
      name: "OpenAI",
      value: "openai",
      logo: OpenAiLogo,
      options: <OpenAiOptions settings={settings} />,
      description: "The standard option for most non-commercial use.",
    },
    {
      name: "Azure OpenAI",
      value: "azure",
      logo: AzureOpenAiLogo,
      options: <AzureAiOptions settings={settings} />,
      description: "The enterprise option of OpenAI hosted on Azure services.",
    },
    {
      name: "Anthropic",
      value: "anthropic",
      logo: AnthropicLogo,
      options: <AnthropicAiOptions settings={settings} />,
      description: "A friendly AI Assistant hosted by Anthropic.",
    },
    {
      name: "Gemini",
      value: "gemini",
      logo: GeminiLogo,
      options: <GeminiLLMOptions settings={settings} />,
      description: "Google's largest and most capable AI model",
    },
    {
      name: "HuggingFace",
      value: "huggingface",
      logo: HuggingFaceLogo,
      options: <HuggingFaceOptions settings={settings} />,
      description:
        "Access 150,000+ open-source LLMs and the world's AI community",
    },
    {
      name: "Ollama",
      value: "ollama",
      logo: OllamaLogo,
      options: <OllamaLLMOptions settings={settings} />,
      description: "Run LLMs locally on your own machine.",
    },
    {
      name: "LM Studio",
      value: "lmstudio",
      logo: LMStudioLogo,
      options: <LMStudioOptions settings={settings} />,
      description:
        "Discover, download, and run thousands of cutting edge LLMs in a few clicks.",
    },
    {
      name: "Local AI",
      value: "localai",
      logo: LocalAiLogo,
      options: <LocalAiOptions settings={settings} />,
      description: "Run LLMs locally on your own machine.",
    },
    {
      name: "Together AI",
      value: "togetherai",
      logo: TogetherAILogo,
      options: <TogetherAiOptions settings={settings} />,
      description: "Run open source models from Together AI.",
    },
    {
      name: "Mistral",
      value: "mistral",
      logo: MistralLogo,
      options: <MistralOptions settings={settings} />,
      description: "Run open source models from Mistral AI.",
    },
    {
      name: "Perplexity AI",
      value: "perplexity",
      logo: PerplexityLogo,
      options: <PerplexityOptions settings={settings} />,
      description:
        "Run powerful and internet-connected models hosted by Perplexity AI.",
    },
    {
      name: "OpenRouter",
      value: "openrouter",
      logo: OpenRouterLogo,
      options: <OpenRouterOptions settings={settings} />,
      description: "A unified interface for LLMs.",
    },
<<<<<<< HEAD
    // {
    //   name: "Native",
    //   value: "native",
    //   logo: AnythingLLMIcon,
    //   options: <NativeLLMOptions settings={settings} />,
    //   description:
    //     "Use a downloaded custom Llama model for chatting on this AnythingLLM instance.",
    // },
=======
    {
      name: "Groq",
      value: "groq",
      logo: GroqLogo,
      options: <GroqAiOptions settings={settings} />,
      description:
        "The fastest LLM inferencing available for real-time AI applications.",
    },
    {
      name: "Native",
      value: "native",
      logo: AnythingLLMIcon,
      options: <NativeLLMOptions settings={settings} />,
      description:
        "Use a downloaded custom Llama model for chatting on this AnythingLLM instance.",
    },
>>>>>>> 0e46a11c
  ];

  function handleForward() {
    if (hiddenSubmitButtonRef.current) {
      hiddenSubmitButtonRef.current.click();
    }
  }

  function handleBack() {
    navigate(paths.onboarding.home());
  }

  const handleSubmit = async (e) => {
    e.preventDefault();
    const form = e.target;
    const data = {};
    const formData = new FormData(form);
    data.LLMProvider = selectedLLM;
    for (var [key, value] of formData.entries()) data[key] = value;

    const { error } = await System.updateSystem(data);
    if (error) {
      showToast(`Failed to save LLM settings: ${error}`, "error");
      return;
    }
    navigate(paths.onboarding.embeddingPreference());
  };

  useEffect(() => {
    setHeader({ title: TITLE, description: DESCRIPTION });
    setForwardBtn({ showing: true, disabled: false, onClick: handleForward });
    setBackBtn({ showing: true, disabled: false, onClick: handleBack });
  }, []);

  useEffect(() => {
    const filtered = LLMS.filter((llm) =>
      llm.name.toLowerCase().includes(searchQuery.toLowerCase())
    );
    setFilteredLLMs(filtered);
  }, [searchQuery, selectedLLM]);

  return (
    <div>
      <form ref={formRef} onSubmit={handleSubmit} className="w-full">
        <div className="w-full relative border-slate-300/40 shadow border-2 rounded-lg text-white">
          <div className="w-full p-4 absolute top-0 rounded-t-lg backdrop-blur-sm">
            <div className="w-full flex items-center sticky top-0">
              <MagnifyingGlass
                size={16}
                weight="bold"
                className="absolute left-4 z-30 text-white"
              />
              <input
                type="text"
                placeholder="Search LLM providers"
                className="border-none bg-zinc-600 z-20 pl-10 h-[38px] rounded-full w-full px-4 py-1 text-sm border-2 border-slate-300/40 outline-none focus:border-white text-white"
                onChange={(e) => setSearchQuery(e.target.value)}
                autoComplete="off"
                onKeyDown={(e) => {
                  if (e.key === "Enter") e.preventDefault();
                }}
              />
            </div>
          </div>
          <div className="px-4 pt-[70px] flex flex-col gap-y-1 max-h-[390px] overflow-y-auto no-scroll pb-4">
            {filteredLLMs.map((llm) => {
              return (
                <LLMItem
                  key={llm.name}
                  name={llm.name}
                  value={llm.value}
                  image={llm.logo}
                  description={llm.description}
                  checked={selectedLLM === llm.value}
                  onClick={() => setSelectedLLM(llm.value)}
                />
              );
            })}
          </div>
        </div>
        <div className="mt-4 flex flex-col gap-y-1">
          {selectedLLM &&
            LLMS.find((llm) => llm.value === selectedLLM)?.options}
        </div>
        <button
          type="submit"
          ref={hiddenSubmitButtonRef}
          hidden
          aria-hidden="true"
        ></button>
      </form>
    </div>
  );
}<|MERGE_RESOLUTION|>--- conflicted
+++ resolved
@@ -1,6 +1,5 @@
 import { MagnifyingGlass } from "@phosphor-icons/react";
 import { useEffect, useState, useRef } from "react";
-<<<<<<< HEAD
 import OpenAiLogo from "@/assets/llmprovider/openai.png";
 import AzureOpenAiLogo from "@/assets/llmprovider/azure.png";
 import AnthropicLogo from "@/assets/llmprovider/anthropic.png";
@@ -13,22 +12,7 @@
 import HuggingFaceLogo from "@/assets/llmprovider/huggingface.png";
 import PerplexityLogo from "@/assets/llmprovider/perplexity.png";
 import OpenRouterLogo from "@/assets/llmprovider/openrouter.jpeg";
-=======
-import OpenAiLogo from "@/media/llmprovider/openai.png";
-import AzureOpenAiLogo from "@/media/llmprovider/azure.png";
-import AnthropicLogo from "@/media/llmprovider/anthropic.png";
-import GeminiLogo from "@/media/llmprovider/gemini.png";
-import OllamaLogo from "@/media/llmprovider/ollama.png";
-import LMStudioLogo from "@/media/llmprovider/lmstudio.png";
-import LocalAiLogo from "@/media/llmprovider/localai.png";
-import TogetherAILogo from "@/media/llmprovider/togetherai.png";
-import AnythingLLMIcon from "@/media/logo/anything-llm-icon.png";
-import MistralLogo from "@/media/llmprovider/mistral.jpeg";
-import HuggingFaceLogo from "@/media/llmprovider/huggingface.png";
-import PerplexityLogo from "@/media/llmprovider/perplexity.png";
-import OpenRouterLogo from "@/media/llmprovider/openrouter.jpeg";
-import GroqLogo from "@/media/llmprovider/groq.png";
->>>>>>> 0e46a11c
+import GroqLogo from "@/assets/llmprovider/groq.png";
 import OpenAiOptions from "@/components/LLMSelection/OpenAiOptions";
 import AzureAiOptions from "@/components/LLMSelection/AzureAiOptions";
 import AnthropicAiOptions from "@/components/LLMSelection/AnthropicAiOptions";
@@ -162,7 +146,6 @@
       options: <OpenRouterOptions settings={settings} />,
       description: "A unified interface for LLMs.",
     },
-<<<<<<< HEAD
     // {
     //   name: "Native",
     //   value: "native",
@@ -171,7 +154,6 @@
     //   description:
     //     "Use a downloaded custom Llama model for chatting on this AnythingLLM instance.",
     // },
-=======
     {
       name: "Groq",
       value: "groq",
@@ -180,15 +162,6 @@
       description:
         "The fastest LLM inferencing available for real-time AI applications.",
     },
-    {
-      name: "Native",
-      value: "native",
-      logo: AnythingLLMIcon,
-      options: <NativeLLMOptions settings={settings} />,
-      description:
-        "Use a downloaded custom Llama model for chatting on this AnythingLLM instance.",
-    },
->>>>>>> 0e46a11c
   ];
 
   function handleForward() {
