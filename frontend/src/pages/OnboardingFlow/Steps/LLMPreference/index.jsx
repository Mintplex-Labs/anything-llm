--- conflicted
+++ resolved
@@ -130,8 +130,6 @@
       options: <MistralOptions settings={settings} />,
       description: "Run open source models from Mistral AI.",
     },
-<<<<<<< HEAD
-=======
     {
       name: "Perplexity AI",
       value: "perplexity",
@@ -147,15 +145,6 @@
       options: <OpenRouterOptions settings={settings} />,
       description: "A unified interface for LLMs.",
     },
-    {
-      name: "Native",
-      value: "native",
-      logo: AnythingLLMIcon,
-      options: <NativeLLMOptions settings={settings} />,
-      description:
-        "Use a downloaded custom Llama model for chatting on this AnythingLLM instance.",
-    },
->>>>>>> 9e085baf
   ];
 
   function handleForward() {
@@ -222,7 +211,6 @@
           </div>
           <div className="px-4 pt-[70px] flex flex-col gap-y-1 max-h-[390px] overflow-y-auto no-scroll pb-4">
             {filteredLLMs.map((llm) => {
-              if (llm.value === "native" && isHosted) return null;
               return (
                 <LLMItem
                   key={llm.name}
