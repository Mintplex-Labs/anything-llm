import { MagnifyingGlass } from "@phosphor-icons/react";
import { useEffect, useState, useRef } from "react";

import AnythingLLMIcon from "@/assets/logo/anything-llm-icon.png";
import OpenAiLogo from "@/assets/llmprovider/openai.png";
import GenericOpenAiLogo from "@/assets/llmprovider/generic-openai.png";
import AzureOpenAiLogo from "@/assets/llmprovider/azure.png";
import AnthropicLogo from "@/assets/llmprovider/anthropic.png";
import GeminiLogo from "@/assets/llmprovider/gemini.png";
import OllamaLogo from "@/assets/llmprovider/ollama.png";
import LMStudioLogo from "@/assets/llmprovider/lmstudio.png";
import LocalAiLogo from "@/assets/llmprovider/localai.png";
import TogetherAILogo from "@/assets/llmprovider/togetherai.png";
import MistralLogo from "@/assets/llmprovider/mistral.jpeg";
import HuggingFaceLogo from "@/assets/llmprovider/huggingface.png";
import PerplexityLogo from "@/assets/llmprovider/perplexity.png";
import OpenRouterLogo from "@/assets/llmprovider/openrouter.jpeg";
import GroqLogo from "@/assets/llmprovider/groq.png";
import KoboldCPPLogo from "@/assets/llmprovider/koboldcpp.png";
import CohereLogo from "@/assets/llmprovider/cohere.png";
import TextGenWebUILogo from "@/assets/llmprovider/text-generation-webui.png";
import LiteLLMLogo from "@/assets/llmprovider/litellm.png";

import OpenAiOptions from "@/components/LLMSelection/OpenAiOptions";
import GenericOpenAiOptions from "@/components/LLMSelection/GenericOpenAiOptions";
import AzureAiOptions from "@/components/LLMSelection/AzureAiOptions";
import AnthropicAiOptions from "@/components/LLMSelection/AnthropicAiOptions";
import LMStudioOptions from "@/components/LLMSelection/LMStudioOptions";
import LocalAiOptions from "@/components/LLMSelection/LocalAiOptions";
import GeminiLLMOptions from "@/components/LLMSelection/GeminiLLMOptions";
import OllamaLLMOptions from "@/components/LLMSelection/OllamaLLMOptions";
import MistralOptions from "@/components/LLMSelection/MistralOptions";
import HuggingFaceOptions from "@/components/LLMSelection/HuggingFaceOptions";
import TogetherAiOptions from "@/components/LLMSelection/TogetherAiOptions";
import PerplexityOptions from "@/components/LLMSelection/PerplexityOptions";
import OpenRouterOptions from "@/components/LLMSelection/OpenRouterOptions";
import GroqAiOptions from "@/components/LLMSelection/GroqAiOptions";
import AnythingLLMOptions from "@/components/LLMSelection/AnythingLLMOptions";
import CohereAiOptions from "@/components/LLMSelection/CohereAiOptions";
import KoboldCPPOptions from "@/components/LLMSelection/KoboldCPPOptions";
import TextGenWebUIOptions from "@/components/LLMSelection/TextGenWebUIOptions";
import LiteLLMOptions from "@/components/LLMSelection/LiteLLMOptions";

import LLMItem from "@/components/LLMSelection/LLMItem";
import System from "@/models/system";
import paths from "@/utils/paths";
import showToast from "@/utils/toast";
import { useNavigate } from "react-router-dom";
import { _APP_PLATFORM } from "@/utils/constants";

const TITLE = "LLM Preference";
const DESCRIPTION =
  "AnythingLLM can work with many LLM providers. This will be the service which handles chatting.";

const LLMS = [
  _APP_PLATFORM.value !== "linux"
    ? {
        name: "AnythingLLM",
        value: "anythingllm_ollama",
        logo: AnythingLLMIcon,
        options: (settings) => (
          <AnythingLLMOptions short={true} settings={settings} />
        ),
        description:
          "Download & run models from Meta, Mistral and more on this device with zero setup. Powered by Ollama.",
      }
    : null,
  {
    name: "OpenAI",
    value: "openai",
    logo: OpenAiLogo,
    options: (settings) => <OpenAiOptions settings={settings} />,
    description: "The standard option for most non-commercial use.",
  },
  {
    name: "Azure OpenAI",
    value: "azure",
    logo: AzureOpenAiLogo,
    options: (settings) => <AzureAiOptions settings={settings} />,
    description: "The enterprise option of OpenAI hosted on Azure services.",
  },
  {
    name: "Anthropic",
    value: "anthropic",
    logo: AnthropicLogo,
    options: (settings) => <AnthropicAiOptions settings={settings} />,
    description: "A friendly AI Assistant hosted by Anthropic.",
  },
  {
    name: "Gemini",
    value: "gemini",
    logo: GeminiLogo,
    options: (settings) => <GeminiLLMOptions settings={settings} />,
    description: "Google's largest and most capable AI model",
  },
  {
    name: "HuggingFace",
    value: "huggingface",
    logo: HuggingFaceLogo,
    options: (settings) => <HuggingFaceOptions settings={settings} />,
    description:
      "Access 150,000+ open-source LLMs and the world's AI community",
  },
  {
    name: "Ollama",
    value: "ollama",
    logo: OllamaLogo,
    options: (settings) => <OllamaLLMOptions settings={settings} />,
    description: "Run LLMs locally on your own machine.",
  },
  {
    name: "LM Studio",
    value: "lmstudio",
    logo: LMStudioLogo,
    options: (settings) => <LMStudioOptions settings={settings} />,
    description:
      "Discover, download, and run thousands of cutting edge LLMs in a few clicks.",
  },
  {
    name: "Local AI",
    value: "localai",
    logo: LocalAiLogo,
    options: (settings) => <LocalAiOptions settings={settings} />,
    description: "Run LLMs locally on your own machine.",
  },
  {
    name: "KoboldCPP",
    value: "koboldcpp",
    logo: KoboldCPPLogo,
    options: (settings) => <KoboldCPPOptions settings={settings} />,
    description: "Run local LLMs using koboldcpp.",
  },
  {
    name: "Oobabooga Web UI",
    value: "textgenwebui",
    logo: TextGenWebUILogo,
    options: (settings) => <TextGenWebUIOptions settings={settings} />,
    description: "Run local LLMs using Oobabooga's Text Generation Web UI.",
  },
  {
    name: "Together AI",
    value: "togetherai",
    logo: TogetherAILogo,
    options: (settings) => <TogetherAiOptions settings={settings} />,
    description: "Run open source models from Together AI.",
  },
  {
    name: "Mistral",
    value: "mistral",
    logo: MistralLogo,
    options: (settings) => <MistralOptions settings={settings} />,
    description: "Run open source models from Mistral AI.",
  },
  {
    name: "Perplexity AI",
    value: "perplexity",
    logo: PerplexityLogo,
    options: (settings) => <PerplexityOptions settings={settings} />,
    description:
      "Run powerful and internet-connected models hosted by Perplexity AI.",
  },
  {
    name: "OpenRouter",
    value: "openrouter",
    logo: OpenRouterLogo,
    options: (settings) => <OpenRouterOptions settings={settings} />,
    description: "A unified interface for LLMs.",
  },
  {
    name: "Groq",
    value: "groq",
    logo: GroqLogo,
    options: (settings) => <GroqAiOptions settings={settings} />,
    description:
      "The fastest LLM inferencing available for real-time AI applications.",
  },
  {
    name: "Cohere",
    value: "cohere",
    logo: CohereLogo,
    options: (settings) => <CohereAiOptions settings={settings} />,
    description: "Run Cohere's powerful Command models.",
  },
  {
    name: "LiteLLM",
    value: "litellm",
    logo: LiteLLMLogo,
    options: (settings) => <LiteLLMOptions settings={settings} />,
    description: "Run LiteLLM's OpenAI compatible proxy for various LLMs.",
  },
  {
    name: "Generic OpenAI",
    value: "generic-openai",
    logo: GenericOpenAiLogo,
    options: (settings) => <GenericOpenAiOptions settings={settings} />,
    description:
      "Connect to any OpenAi-compatible service via a custom configuration",
  },
  // {
  //   name: "Native",
  //   value: "native",
  //   logo: AnythingLLMIcon,
  //   options: (settings) => <NativeLLMOptions settings={settings} />,
  //   description:
  //     "Use a downloaded custom Llama model for chatting on this AnythingLLM instance.",
  // },
];

export default function LLMPreference({
  setHeader,
  setForwardBtn,
  setBackBtn,
}) {
  const [searchQuery, setSearchQuery] = useState("");
  const [filteredLLMs, setFilteredLLMs] = useState([]);
  const [selectedLLM, setSelectedLLM] = useState(null);
  const [settings, setSettings] = useState(null);
  const formRef = useRef(null);
  const hiddenSubmitButtonRef = useRef(null);
  const navigate = useNavigate();

  useEffect(() => {
    async function fetchKeys() {
      const _settings = await System.keys();
      const defaultLLM =
        _APP_PLATFORM.value === "linux" ? "openai" : "anythingllm_ollama";
      setSettings(_settings);
      setSelectedLLM(_settings?.LLMProvider || defaultLLM);
    }
    fetchKeys();
  }, []);

  function handleForward() {
    if (hiddenSubmitButtonRef.current) {
      hiddenSubmitButtonRef.current.click();
    }
  }

  function handleBack() {
    navigate(paths.onboarding.home());
  }

  const handleSubmit = async (e) => {
    e.preventDefault();
    const form = e.target;
    const data = {};
    const formData = new FormData(form);
    data.LLMProvider = selectedLLM;
    // Default to AnythingLLM embedder and LanceDB
    data.EmbeddingEngine = "native";
    data.VectorDB = "lancedb";
    for (var [key, value] of formData.entries()) data[key] = value;

    const { error } = await System.updateSystem(data);
    if (error) {
      showToast(`Failed to save LLM settings: ${error}`, "error");
      return;
    }
    navigate(paths.onboarding.dataHandling());
  };

  useEffect(() => {
    setHeader({ title: TITLE, description: DESCRIPTION });
    setForwardBtn({ showing: true, disabled: false, onClick: handleForward });
    setBackBtn({ showing: true, disabled: false, onClick: handleBack });
  }, []);

  useEffect(() => {
    const filtered = LLMS.filter((llm) =>
      llm.name.toLowerCase().includes(searchQuery.toLowerCase())
    );
    setFilteredLLMs(filtered);
  }, [searchQuery, selectedLLM]);

  return (
    <div>
      <form
        ref={formRef}
        onSubmit={handleSubmit}
        name="LLMPreferenceForm"
        className="w-full"
      >
        <div className="w-full relative border-slate-300/40 shadow border-2 rounded-lg text-white">
          <div className="w-full p-4 absolute top-0 rounded-t-lg backdrop-blur-sm">
            <div className="w-full flex items-center sticky top-0">
              <MagnifyingGlass
                size={16}
                weight="bold"
                className="absolute left-4 z-30 text-white"
              />
              <input
                type="text"
                placeholder="Search LLM providers"
<<<<<<< HEAD
                className="border-none bg-zinc-600 z-20 pl-10 h-[38px] rounded-full w-full px-4 py-1 text-sm border-2 border-slate-300/40 outline-none focus:border-white text-white"
=======
                className="bg-zinc-600 z-20 pl-10 h-[38px] rounded-full w-full px-4 py-1 text-sm border-2 border-slate-300/40 outline-none focus:outline-primary-button active:outline-primary-button outline-none text-white"
>>>>>>> 2f620163
                onChange={(e) => setSearchQuery(e.target.value)}
                autoComplete="off"
                onKeyDown={(e) => {
                  if (e.key === "Enter") e.preventDefault();
                }}
              />
            </div>
          </div>
          <div className="px-4 pt-[70px] flex flex-col gap-y-1 max-h-[390px] overflow-y-auto no-scroll pb-4">
            {filteredLLMs.map((llm) => {
              return (
                <LLMItem
                  key={llm.name}
                  name={llm.name}
                  value={llm.value}
                  image={llm.logo}
                  description={llm.description}
                  checked={selectedLLM === llm.value}
                  onClick={() => setSelectedLLM(llm.value)}
                />
              );
            })}
          </div>
        </div>
        <div className="mt-4 flex flex-col gap-y-1">
          {selectedLLM &&
            LLMS.find((llm) => llm.value === selectedLLM)?.options(settings)}
        </div>
        <button
          type="submit"
          ref={hiddenSubmitButtonRef}
          hidden
          aria-hidden="true"
        ></button>
      </form>
    </div>
  );
}<|MERGE_RESOLUTION|>--- conflicted
+++ resolved
@@ -291,11 +291,7 @@
               <input
                 type="text"
                 placeholder="Search LLM providers"
-<<<<<<< HEAD
-                className="border-none bg-zinc-600 z-20 pl-10 h-[38px] rounded-full w-full px-4 py-1 text-sm border-2 border-slate-300/40 outline-none focus:border-white text-white"
-=======
                 className="bg-zinc-600 z-20 pl-10 h-[38px] rounded-full w-full px-4 py-1 text-sm border-2 border-slate-300/40 outline-none focus:outline-primary-button active:outline-primary-button outline-none text-white"
->>>>>>> 2f620163
                 onChange={(e) => setSearchQuery(e.target.value)}
                 autoComplete="off"
                 onKeyDown={(e) => {
