import { MagnifyingGlass } from "@phosphor-icons/react";
import { useEffect, useState, useRef } from "react";
<<<<<<< HEAD
import OpenAiLogo from "@/assets/llmprovider/openai.png";
import AzureOpenAiLogo from "@/assets/llmprovider/azure.png";
import AnthropicLogo from "@/assets/llmprovider/anthropic.png";
import GeminiLogo from "@/assets/llmprovider/gemini.png";
import OllamaLogo from "@/assets/llmprovider/ollama.png";
import LMStudioLogo from "@/assets/llmprovider/lmstudio.png";
import LocalAiLogo from "@/assets/llmprovider/localai.png";
import TogetherAILogo from "@/assets/llmprovider/togetherai.png";
import MistralLogo from "@/assets/llmprovider/mistral.jpeg";
import HuggingFaceLogo from "@/assets/llmprovider/huggingface.png";
=======
import OpenAiLogo from "@/media/llmprovider/openai.png";
import AzureOpenAiLogo from "@/media/llmprovider/azure.png";
import AnthropicLogo from "@/media/llmprovider/anthropic.png";
import GeminiLogo from "@/media/llmprovider/gemini.png";
import OllamaLogo from "@/media/llmprovider/ollama.png";
import LMStudioLogo from "@/media/llmprovider/lmstudio.png";
import LocalAiLogo from "@/media/llmprovider/localai.png";
import TogetherAILogo from "@/media/llmprovider/togetherai.png";
import AnythingLLMIcon from "@/media/logo/anything-llm-icon.png";
import MistralLogo from "@/media/llmprovider/mistral.jpeg";
import HuggingFaceLogo from "@/media/llmprovider/huggingface.png";
import PerplexityLogo from "@/media/llmprovider/perplexity.png";
import OpenRouterLogo from "@/media/llmprovider/openrouter.jpeg";
>>>>>>> 9e085baf
import OpenAiOptions from "@/components/LLMSelection/OpenAiOptions";
import AzureAiOptions from "@/components/LLMSelection/AzureAiOptions";
import AnthropicAiOptions from "@/components/LLMSelection/AnthropicAiOptions";
import LMStudioOptions from "@/components/LLMSelection/LMStudioOptions";
import LocalAiOptions from "@/components/LLMSelection/LocalAiOptions";
import GeminiLLMOptions from "@/components/LLMSelection/GeminiLLMOptions";
import OllamaLLMOptions from "@/components/LLMSelection/OllamaLLMOptions";
import MistralOptions from "@/components/LLMSelection/MistralOptions";
import HuggingFaceOptions from "@/components/LLMSelection/HuggingFaceOptions";
import TogetherAiOptions from "@/components/LLMSelection/TogetherAiOptions";
import PerplexityOptions from "@/components/LLMSelection/PerplexityOptions";
import LLMItem from "@/components/LLMSelection/LLMItem";
import System from "@/models/system";
import paths from "@/utils/paths";
import showToast from "@/utils/toast";
import { useNavigate } from "react-router-dom";
import OpenRouterOptions from "@/components/LLMSelection/OpenRouterOptions";

const TITLE = "LLM Preference";
const DESCRIPTION =
  "AnythingLLM can work with many LLM providers. This will be the service which handles chatting.";

export default function LLMPreference({
  setHeader,
  setForwardBtn,
  setBackBtn,
}) {
  const [searchQuery, setSearchQuery] = useState("");
  const [filteredLLMs, setFilteredLLMs] = useState([]);
  const [selectedLLM, setSelectedLLM] = useState(null);
  const [settings, setSettings] = useState(null);
  const formRef = useRef(null);
  const hiddenSubmitButtonRef = useRef(null);
  const navigate = useNavigate();

  useEffect(() => {
    async function fetchKeys() {
      const _settings = await System.keys();
      setSettings(_settings);
      setSelectedLLM(_settings?.LLMProvider || "openai");
    }
    fetchKeys();
  }, []);

  const LLMS = [
    {
      name: "OpenAI",
      value: "openai",
      logo: OpenAiLogo,
      options: <OpenAiOptions settings={settings} />,
      description: "The standard option for most non-commercial use.",
    },
    {
      name: "Azure OpenAI",
      value: "azure",
      logo: AzureOpenAiLogo,
      options: <AzureAiOptions settings={settings} />,
      description: "The enterprise option of OpenAI hosted on Azure services.",
    },
    {
      name: "Anthropic",
      value: "anthropic",
      logo: AnthropicLogo,
      options: <AnthropicAiOptions settings={settings} />,
      description: "A friendly AI Assistant hosted by Anthropic.",
    },
    {
      name: "Gemini",
      value: "gemini",
      logo: GeminiLogo,
      options: <GeminiLLMOptions settings={settings} />,
      description: "Google's largest and most capable AI model",
    },
    {
      name: "HuggingFace",
      value: "huggingface",
      logo: HuggingFaceLogo,
      options: <HuggingFaceOptions settings={settings} />,
      description:
        "Access 150,000+ open-source LLMs and the world's AI community",
    },
    {
      name: "Ollama",
      value: "ollama",
      logo: OllamaLogo,
      options: <OllamaLLMOptions settings={settings} />,
      description: "Run LLMs locally on your own machine.",
    },
    {
      name: "LM Studio",
      value: "lmstudio",
      logo: LMStudioLogo,
      options: <LMStudioOptions settings={settings} />,
      description:
        "Discover, download, and run thousands of cutting edge LLMs in a few clicks.",
    },
    {
      name: "Local AI",
      value: "localai",
      logo: LocalAiLogo,
      options: <LocalAiOptions settings={settings} />,
      description: "Run LLMs locally on your own machine.",
    },
    {
      name: "Together AI",
      value: "togetherai",
      logo: TogetherAILogo,
      options: <TogetherAiOptions settings={settings} />,
      description: "Run open source models from Together AI.",
    },
    {
      name: "Mistral",
      value: "mistral",
      logo: MistralLogo,
      options: <MistralOptions settings={settings} />,
      description: "Run open source models from Mistral AI.",
    },
<<<<<<< HEAD
=======
    {
      name: "Perplexity AI",
      value: "perplexity",
      logo: PerplexityLogo,
      options: <PerplexityOptions settings={settings} />,
      description:
        "Run powerful and internet-connected models hosted by Perplexity AI.",
    },
    {
      name: "OpenRouter",
      value: "openrouter",
      logo: OpenRouterLogo,
      options: <OpenRouterOptions settings={settings} />,
      description: "A unified interface for LLMs.",
    },
    {
      name: "Native",
      value: "native",
      logo: AnythingLLMIcon,
      options: <NativeLLMOptions settings={settings} />,
      description:
        "Use a downloaded custom Llama model for chatting on this AnythingLLM instance.",
    },
>>>>>>> 9e085baf
  ];

  function handleForward() {
    if (hiddenSubmitButtonRef.current) {
      hiddenSubmitButtonRef.current.click();
    }
  }

  function handleBack() {
    navigate(paths.onboarding.home());
  }

  const handleSubmit = async (e) => {
    e.preventDefault();
    const form = e.target;
    const data = {};
    const formData = new FormData(form);
    data.LLMProvider = selectedLLM;
    for (var [key, value] of formData.entries()) data[key] = value;

    const { error } = await System.updateSystem(data);
    if (error) {
      showToast(`Failed to save LLM settings: ${error}`, "error");
      return;
    }
    navigate(paths.onboarding.embeddingPreference());
  };

  useEffect(() => {
    setHeader({ title: TITLE, description: DESCRIPTION });
    setForwardBtn({ showing: true, disabled: false, onClick: handleForward });
    setBackBtn({ showing: true, disabled: false, onClick: handleBack });
  }, []);

  useEffect(() => {
    const filtered = LLMS.filter((llm) =>
      llm.name.toLowerCase().includes(searchQuery.toLowerCase())
    );
    setFilteredLLMs(filtered);
  }, [searchQuery, selectedLLM]);

  return (
    <div>
      <form ref={formRef} onSubmit={handleSubmit} className="w-full">
        <div className="w-full relative border-slate-300/40 shadow border-2 rounded-lg text-white">
          <div className="w-full p-4 absolute top-0 rounded-t-lg backdrop-blur-sm">
            <div className="w-full flex items-center sticky top-0">
              <MagnifyingGlass
                size={16}
                weight="bold"
                className="absolute left-4 z-30 text-white"
              />
              <input
                type="text"
                placeholder="Search LLM providers"
<<<<<<< HEAD
                className="border-none bg-zinc-600 z-20 pl-10 rounded-full w-full px-4 py-1 text-sm border-2 border-slate-300/40 outline-none focus:border-white text-white"
=======
                className="bg-zinc-600 z-20 pl-10 h-[38px] rounded-full w-full px-4 py-1 text-sm border-2 border-slate-300/40 outline-none focus:border-white text-white"
>>>>>>> 9e085baf
                onChange={(e) => setSearchQuery(e.target.value)}
                autoComplete="off"
                onKeyDown={(e) => {
                  if (e.key === "Enter") e.preventDefault();
                }}
              />
            </div>
          </div>
          <div className="px-4 pt-[70px] flex flex-col gap-y-1 max-h-[390px] overflow-y-auto no-scroll pb-4">
            {filteredLLMs.map((llm) => {
              return (
                <LLMItem
                  key={llm.name}
                  name={llm.name}
                  value={llm.value}
                  image={llm.logo}
                  description={llm.description}
                  checked={selectedLLM === llm.value}
                  onClick={() => setSelectedLLM(llm.value)}
                />
              );
            })}
          </div>
        </div>
        <div className="mt-4 flex flex-col gap-y-1">
          {selectedLLM &&
            LLMS.find((llm) => llm.value === selectedLLM)?.options}
        </div>
        <button
          type="submit"
          ref={hiddenSubmitButtonRef}
          hidden
          aria-hidden="true"
        ></button>
      </form>
    </div>
  );
}<|MERGE_RESOLUTION|>--- conflicted
+++ resolved
@@ -1,6 +1,5 @@
 import { MagnifyingGlass } from "@phosphor-icons/react";
 import { useEffect, useState, useRef } from "react";
-<<<<<<< HEAD
 import OpenAiLogo from "@/assets/llmprovider/openai.png";
 import AzureOpenAiLogo from "@/assets/llmprovider/azure.png";
 import AnthropicLogo from "@/assets/llmprovider/anthropic.png";
@@ -11,21 +10,8 @@
 import TogetherAILogo from "@/assets/llmprovider/togetherai.png";
 import MistralLogo from "@/assets/llmprovider/mistral.jpeg";
 import HuggingFaceLogo from "@/assets/llmprovider/huggingface.png";
-=======
-import OpenAiLogo from "@/media/llmprovider/openai.png";
-import AzureOpenAiLogo from "@/media/llmprovider/azure.png";
-import AnthropicLogo from "@/media/llmprovider/anthropic.png";
-import GeminiLogo from "@/media/llmprovider/gemini.png";
-import OllamaLogo from "@/media/llmprovider/ollama.png";
-import LMStudioLogo from "@/media/llmprovider/lmstudio.png";
-import LocalAiLogo from "@/media/llmprovider/localai.png";
-import TogetherAILogo from "@/media/llmprovider/togetherai.png";
-import AnythingLLMIcon from "@/media/logo/anything-llm-icon.png";
-import MistralLogo from "@/media/llmprovider/mistral.jpeg";
-import HuggingFaceLogo from "@/media/llmprovider/huggingface.png";
-import PerplexityLogo from "@/media/llmprovider/perplexity.png";
-import OpenRouterLogo from "@/media/llmprovider/openrouter.jpeg";
->>>>>>> 9e085baf
+import PerplexityLogo from "@/assets/llmprovider/perplexity.png";
+import OpenRouterLogo from "@/assets/llmprovider/openrouter.jpeg";
 import OpenAiOptions from "@/components/LLMSelection/OpenAiOptions";
 import AzureAiOptions from "@/components/LLMSelection/AzureAiOptions";
 import AnthropicAiOptions from "@/components/LLMSelection/AnthropicAiOptions";
@@ -143,8 +129,6 @@
       options: <MistralOptions settings={settings} />,
       description: "Run open source models from Mistral AI.",
     },
-<<<<<<< HEAD
-=======
     {
       name: "Perplexity AI",
       value: "perplexity",
@@ -160,15 +144,14 @@
       options: <OpenRouterOptions settings={settings} />,
       description: "A unified interface for LLMs.",
     },
-    {
-      name: "Native",
-      value: "native",
-      logo: AnythingLLMIcon,
-      options: <NativeLLMOptions settings={settings} />,
-      description:
-        "Use a downloaded custom Llama model for chatting on this AnythingLLM instance.",
-    },
->>>>>>> 9e085baf
+    // {
+    //   name: "Native",
+    //   value: "native",
+    //   logo: AnythingLLMIcon,
+    //   options: <NativeLLMOptions settings={settings} />,
+    //   description:
+    //     "Use a downloaded custom Llama model for chatting on this AnythingLLM instance.",
+    // },
   ];
 
   function handleForward() {
@@ -224,11 +207,7 @@
               <input
                 type="text"
                 placeholder="Search LLM providers"
-<<<<<<< HEAD
-                className="border-none bg-zinc-600 z-20 pl-10 rounded-full w-full px-4 py-1 text-sm border-2 border-slate-300/40 outline-none focus:border-white text-white"
-=======
-                className="bg-zinc-600 z-20 pl-10 h-[38px] rounded-full w-full px-4 py-1 text-sm border-2 border-slate-300/40 outline-none focus:border-white text-white"
->>>>>>> 9e085baf
+                className="border-none bg-zinc-600 z-20 pl-10 h-[38px] rounded-full w-full px-4 py-1 text-sm border-2 border-slate-300/40 outline-none focus:border-white text-white"
                 onChange={(e) => setSearchQuery(e.target.value)}
                 autoComplete="off"
                 onKeyDown={(e) => {
