--- conflicted
+++ resolved
@@ -21,14 +21,10 @@
 import LiteLLMLogo from "@/media/llmprovider/litellm.png";
 import AWSBedrockLogo from "@/media/llmprovider/bedrock.png";
 import DeepSeekLogo from "@/media/llmprovider/deepseek.png";
-<<<<<<< HEAD
-
-=======
 import APIPieLogo from "@/media/llmprovider/apipie.png";
 import NovitaLogo from "@/media/llmprovider/novita.png";
 import XAILogo from "@/media/llmprovider/xai.png";
 import NvidiaNimLogo from "@/media/llmprovider/nvidia-nim.png";
->>>>>>> dca27e72
 import CohereLogo from "@/media/llmprovider/cohere.png";
 import OpenAiOptions from "@/components/LLMSelection/OpenAiOptions";
 import GenericOpenAiOptions from "@/components/LLMSelection/GenericOpenAiOptions";
@@ -52,13 +48,10 @@
 import LiteLLMOptions from "@/components/LLMSelection/LiteLLMOptions";
 import AWSBedrockLLMOptions from "@/components/LLMSelection/AwsBedrockLLMOptions";
 import DeepSeekOptions from "@/components/LLMSelection/DeepSeekOptions";
-<<<<<<< HEAD
-=======
 import ApiPieLLMOptions from "@/components/LLMSelection/ApiPieOptions";
 import NovitaLLMOptions from "@/components/LLMSelection/NovitaLLMOptions";
 import XAILLMOptions from "@/components/LLMSelection/XAiLLMOptions";
 import NvidiaNimOptions from "@/components/LLMSelection/NvidiaNimOptions";
->>>>>>> dca27e72
 
 import LLMItem from "@/components/LLMSelection/LLMItem";
 import System from "@/models/system";
@@ -226,8 +219,6 @@
     description: "Run DeepSeek's powerful LLMs.",
   },
   {
-<<<<<<< HEAD
-=======
     name: "APIpie",
     value: "apipie",
     logo: APIPieLogo,
@@ -235,7 +226,6 @@
     description: "A unified API of AI services from leading providers",
   },
   {
->>>>>>> dca27e72
     name: "Generic OpenAI",
     value: "generic-openai",
     logo: GenericOpenAiLogo,
