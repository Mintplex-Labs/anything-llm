--- conflicted
+++ resolved
@@ -52,10 +52,7 @@
 import NovitaLLMOptions from "@/components/LLMSelection/NovitaLLMOptions";
 import XAILLMOptions from "@/components/LLMSelection/XAiLLMOptions";
 import NvidiaNimOptions from "@/components/LLMSelection/NvidiaNimOptions";
-<<<<<<< HEAD
-=======
 import PPIOLLMOptions from "@/components/LLMSelection/PPIOLLMOptions";
->>>>>>> 010eb6b1
 
 import LLMItem from "@/components/LLMSelection/LLMItem";
 import System from "@/models/system";
@@ -220,8 +217,6 @@
     description: "Run DeepSeek's powerful LLMs.",
   },
   {
-<<<<<<< HEAD
-=======
     name: "PPIO",
     value: "ppio",
     logo: PPIOLogo,
@@ -230,7 +225,6 @@
       "Run stable and cost-efficient open-source LLM APIs, such as DeepSeek, Llama, Qwen etc.",
   },
   {
->>>>>>> 010eb6b1
     name: "APIpie",
     value: "apipie",
     logo: APIPieLogo,
