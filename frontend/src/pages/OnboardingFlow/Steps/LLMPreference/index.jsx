import { MagnifyingGlass } from "@phosphor-icons/react";
import { useEffect, useState, useRef } from "react";
import OpenAiLogo from "@/media/llmprovider/openai.png";
import AzureOpenAiLogo from "@/media/llmprovider/azure.png";
import AnthropicLogo from "@/media/llmprovider/anthropic.png";
import GeminiLogo from "@/media/llmprovider/gemini.png";
import OllamaLogo from "@/media/llmprovider/ollama.png";
import LMStudioLogo from "@/media/llmprovider/lmstudio.png";
import LocalAiLogo from "@/media/llmprovider/localai.png";
import TogetherAILogo from "@/media/llmprovider/togetherai.png";
import MistralLogo from "@/media/llmprovider/mistral.jpeg";
import HuggingFaceLogo from "@/media/llmprovider/huggingface.png";
import PerplexityLogo from "@/media/llmprovider/perplexity.png";
import OpenRouterLogo from "@/media/llmprovider/openrouter.jpeg";
import GroqLogo from "@/media/llmprovider/groq.png";
import OpenAiOptions from "@/components/LLMSelection/OpenAiOptions";
import AzureAiOptions from "@/components/LLMSelection/AzureAiOptions";
import AnthropicAiOptions from "@/components/LLMSelection/AnthropicAiOptions";
import LMStudioOptions from "@/components/LLMSelection/LMStudioOptions";
import LocalAiOptions from "@/components/LLMSelection/LocalAiOptions";
import GeminiLLMOptions from "@/components/LLMSelection/GeminiLLMOptions";
import OllamaLLMOptions from "@/components/LLMSelection/OllamaLLMOptions";
import MistralOptions from "@/components/LLMSelection/MistralOptions";
import HuggingFaceOptions from "@/components/LLMSelection/HuggingFaceOptions";
import TogetherAiOptions from "@/components/LLMSelection/TogetherAiOptions";
import PerplexityOptions from "@/components/LLMSelection/PerplexityOptions";
import OpenRouterOptions from "@/components/LLMSelection/OpenRouterOptions";
import GroqAiOptions from "@/components/LLMSelection/GroqAiOptions";
import LLMItem from "@/components/LLMSelection/LLMItem";
import System from "@/models/system";
import paths from "@/utils/paths";
import showToast from "@/utils/toast";
import { useNavigate } from "react-router-dom";

const TITLE = "LLM Preference";
const DESCRIPTION =
  "AnythingLLM can work with many LLM providers. This will be the service which handles chatting.";

export default function LLMPreference({
  setHeader,
  setForwardBtn,
  setBackBtn,
}) {
  const [searchQuery, setSearchQuery] = useState("");
  const [filteredLLMs, setFilteredLLMs] = useState([]);
  const [selectedLLM, setSelectedLLM] = useState(null);
  const [settings, setSettings] = useState(null);
  const formRef = useRef(null);
  const hiddenSubmitButtonRef = useRef(null);
  const isHosted = window.location.hostname.includes("useanything.com");
  const navigate = useNavigate();

  useEffect(() => {
    async function fetchKeys() {
      const _settings = await System.keys();
      setSettings(_settings);
      setSelectedLLM(_settings?.LLMProvider || "openai");
    }
    fetchKeys();
  }, []);

  const LLMS = [
    {
      name: "OpenAI",
      value: "openai",
      logo: OpenAiLogo,
      options: <OpenAiOptions settings={settings} />,
      description: "The standard option for most non-commercial use.",
    },
    {
      name: "Azure OpenAI",
      value: "azure",
      logo: AzureOpenAiLogo,
      options: <AzureAiOptions settings={settings} />,
      description: "The enterprise option of OpenAI hosted on Azure services.",
    },
    {
      name: "Anthropic",
      value: "anthropic",
      logo: AnthropicLogo,
      options: <AnthropicAiOptions settings={settings} />,
      description: "A friendly AI Assistant hosted by Anthropic.",
    },
    {
      name: "Gemini",
      value: "gemini",
      logo: GeminiLogo,
      options: <GeminiLLMOptions settings={settings} />,
      description: "Google's largest and most capable AI model",
    },
    {
      name: "HuggingFace",
      value: "huggingface",
      logo: HuggingFaceLogo,
      options: <HuggingFaceOptions settings={settings} />,
      description:
        "Access 150,000+ open-source LLMs and the world's AI community",
    },
    {
      name: "Ollama",
      value: "ollama",
      logo: OllamaLogo,
      options: <OllamaLLMOptions settings={settings} />,
      description: "Run LLMs locally on your own machine.",
    },
    {
      name: "LM Studio",
      value: "lmstudio",
      logo: LMStudioLogo,
      options: <LMStudioOptions settings={settings} />,
      description:
        "Discover, download, and run thousands of cutting edge LLMs in a few clicks.",
    },
    {
      name: "Local AI",
      value: "localai",
      logo: LocalAiLogo,
      options: <LocalAiOptions settings={settings} />,
      description: "Run LLMs locally on your own machine.",
    },
    {
      name: "Together AI",
      value: "togetherai",
      logo: TogetherAILogo,
      options: <TogetherAiOptions settings={settings} />,
      description: "Run open source models from Together AI.",
    },
    {
      name: "Mistral",
      value: "mistral",
      logo: MistralLogo,
      options: <MistralOptions settings={settings} />,
      description: "Run open source models from Mistral AI.",
    },
    {
      name: "Perplexity AI",
      value: "perplexity",
      logo: PerplexityLogo,
      options: <PerplexityOptions settings={settings} />,
      description:
        "Run powerful and internet-connected models hosted by Perplexity AI.",
    },
    {
      name: "OpenRouter",
      value: "openrouter",
      logo: OpenRouterLogo,
      options: <OpenRouterOptions settings={settings} />,
      description: "A unified interface for LLMs.",
    },
<<<<<<< HEAD
=======
    {
      name: "Groq",
      value: "groq",
      logo: GroqLogo,
      options: <GroqAiOptions settings={settings} />,
      description:
        "The fastest LLM inferencing available for real-time AI applications.",
    },
    {
      name: "Native",
      value: "native",
      logo: AnythingLLMIcon,
      options: <NativeLLMOptions settings={settings} />,
      description:
        "Use a downloaded custom Llama model for chatting on this AnythingLLM instance.",
    },
>>>>>>> 9ce3d115
  ];

  function handleForward() {
    if (hiddenSubmitButtonRef.current) {
      hiddenSubmitButtonRef.current.click();
    }
  }

  function handleBack() {
    navigate(paths.onboarding.home());
  }

  const handleSubmit = async (e) => {
    e.preventDefault();
    const form = e.target;
    const data = {};
    const formData = new FormData(form);
    data.LLMProvider = selectedLLM;
    for (var [key, value] of formData.entries()) data[key] = value;

    const { error } = await System.updateSystem(data);
    if (error) {
      showToast(`Failed to save LLM settings: ${error}`, "error");
      return;
    }
    navigate(paths.onboarding.embeddingPreference());
  };

  useEffect(() => {
    setHeader({ title: TITLE, description: DESCRIPTION });
    setForwardBtn({ showing: true, disabled: false, onClick: handleForward });
    setBackBtn({ showing: true, disabled: false, onClick: handleBack });
  }, []);

  useEffect(() => {
    const filtered = LLMS.filter((llm) =>
      llm.name.toLowerCase().includes(searchQuery.toLowerCase())
    );
    setFilteredLLMs(filtered);
  }, [searchQuery, selectedLLM]);

  return (
    <div>
      <form ref={formRef} onSubmit={handleSubmit} className="w-full">
        <div className="w-full relative border-slate-300/40 shadow border-2 rounded-lg text-white">
          <div className="w-full p-4 absolute top-0 rounded-t-lg backdrop-blur-sm">
            <div className="w-full flex items-center sticky top-0">
              <MagnifyingGlass
                size={16}
                weight="bold"
                className="absolute left-4 z-30 text-white"
              />
              <input
                type="text"
                placeholder="Search LLM providers"
                className="bg-zinc-600 z-20 pl-10 h-[38px] rounded-full w-full px-4 py-1 text-sm border-2 border-slate-300/40 outline-none focus:border-white text-white"
                onChange={(e) => setSearchQuery(e.target.value)}
                autoComplete="off"
                onKeyDown={(e) => {
                  if (e.key === "Enter") e.preventDefault();
                }}
              />
            </div>
          </div>
          <div className="px-4 pt-[70px] flex flex-col gap-y-1 max-h-[390px] overflow-y-auto no-scroll pb-4">
            {filteredLLMs.map((llm) => {
              return (
                <LLMItem
                  key={llm.name}
                  name={llm.name}
                  value={llm.value}
                  image={llm.logo}
                  description={llm.description}
                  checked={selectedLLM === llm.value}
                  onClick={() => setSelectedLLM(llm.value)}
                />
              );
            })}
          </div>
        </div>
        <div className="mt-4 flex flex-col gap-y-1">
          {selectedLLM &&
            LLMS.find((llm) => llm.value === selectedLLM)?.options}
        </div>
        <button
          type="submit"
          ref={hiddenSubmitButtonRef}
          hidden
          aria-hidden="true"
        ></button>
      </form>
    </div>
  );
}<|MERGE_RESOLUTION|>--- conflicted
+++ resolved
@@ -147,8 +147,6 @@
       options: <OpenRouterOptions settings={settings} />,
       description: "A unified interface for LLMs.",
     },
-<<<<<<< HEAD
-=======
     {
       name: "Groq",
       value: "groq",
@@ -157,15 +155,6 @@
       description:
         "The fastest LLM inferencing available for real-time AI applications.",
     },
-    {
-      name: "Native",
-      value: "native",
-      logo: AnythingLLMIcon,
-      options: <NativeLLMOptions settings={settings} />,
-      description:
-        "Use a downloaded custom Llama model for chatting on this AnythingLLM instance.",
-    },
->>>>>>> 9ce3d115
   ];
 
   function handleForward() {
@@ -173,7 +162,6 @@
       hiddenSubmitButtonRef.current.click();
     }
   }
-
   function handleBack() {
     navigate(paths.onboarding.home());
   }
