import { MagnifyingGlass } from "@phosphor-icons/react";
import { useEffect, useState, useRef } from "react";
import OpenAiLogo from "@/media/llmprovider/openai.png";
import GenericOpenAiLogo from "@/media/llmprovider/generic-openai.png";
import AzureOpenAiLogo from "@/media/llmprovider/azure.png";
import AnthropicLogo from "@/media/llmprovider/anthropic.png";
import GeminiLogo from "@/media/llmprovider/gemini.png";
import OllamaLogo from "@/media/llmprovider/ollama.png";
import LMStudioLogo from "@/media/llmprovider/lmstudio.png";
import LocalAiLogo from "@/media/llmprovider/localai.png";
import TogetherAILogo from "@/media/llmprovider/togetherai.png";
import FireworksAILogo from "@/media/llmprovider/fireworksai.jpeg";
import MistralLogo from "@/media/llmprovider/mistral.jpeg";
import HuggingFaceLogo from "@/media/llmprovider/huggingface.png";
import PerplexityLogo from "@/media/llmprovider/perplexity.png";
import OpenRouterLogo from "@/media/llmprovider/openrouter.jpeg";
import GroqLogo from "@/media/llmprovider/groq.png";
import KoboldCPPLogo from "@/media/llmprovider/koboldcpp.png";
import TextGenWebUILogo from "@/media/llmprovider/text-generation-webui.png";
import LiteLLMLogo from "@/media/llmprovider/litellm.png";
import AWSBedrockLogo from "@/media/llmprovider/bedrock.png";
import DeepSeekLogo from "@/media/llmprovider/deepseek.png";
import APIPieLogo from "@/media/llmprovider/apipie.png";
import NovitaLogo from "@/media/llmprovider/novita.png";
import XAILogo from "@/media/llmprovider/xai.png";
import NvidiaNimLogo from "@/media/llmprovider/nvidia-nim.png";
import CohereLogo from "@/media/llmprovider/cohere.png";
import PPIOLogo from "@/media/llmprovider/ppio.png";
import DellProAiStudioLogo from "@/media/llmprovider/dpais.png";
<<<<<<< HEAD
import JanAiLogo from "@/media/llmprovider/janai.png";
=======
import MoonshotAiLogo from "@/media/llmprovider/moonshotai.png";
>>>>>>> 89724169

import OpenAiOptions from "@/components/LLMSelection/OpenAiOptions";
import GenericOpenAiOptions from "@/components/LLMSelection/GenericOpenAiOptions";
import AzureAiOptions from "@/components/LLMSelection/AzureAiOptions";
import AnthropicAiOptions from "@/components/LLMSelection/AnthropicAiOptions";
import LMStudioOptions from "@/components/LLMSelection/LMStudioOptions";
import LocalAiOptions from "@/components/LLMSelection/LocalAiOptions";
import GeminiLLMOptions from "@/components/LLMSelection/GeminiLLMOptions";
import OllamaLLMOptions from "@/components/LLMSelection/OllamaLLMOptions";
import MistralOptions from "@/components/LLMSelection/MistralOptions";
import HuggingFaceOptions from "@/components/LLMSelection/HuggingFaceOptions";
import TogetherAiOptions from "@/components/LLMSelection/TogetherAiOptions";
import FireworksAiOptions from "@/components/LLMSelection/FireworksAiOptions";
import PerplexityOptions from "@/components/LLMSelection/PerplexityOptions";
import OpenRouterOptions from "@/components/LLMSelection/OpenRouterOptions";
import GroqAiOptions from "@/components/LLMSelection/GroqAiOptions";
import CohereAiOptions from "@/components/LLMSelection/CohereAiOptions";
import KoboldCPPOptions from "@/components/LLMSelection/KoboldCPPOptions";
import TextGenWebUIOptions from "@/components/LLMSelection/TextGenWebUIOptions";
import LiteLLMOptions from "@/components/LLMSelection/LiteLLMOptions";
import AWSBedrockLLMOptions from "@/components/LLMSelection/AwsBedrockLLMOptions";
import DeepSeekOptions from "@/components/LLMSelection/DeepSeekOptions";
import ApiPieLLMOptions from "@/components/LLMSelection/ApiPieOptions";
import NovitaLLMOptions from "@/components/LLMSelection/NovitaLLMOptions";
import XAILLMOptions from "@/components/LLMSelection/XAiLLMOptions";
import NvidiaNimOptions from "@/components/LLMSelection/NvidiaNimOptions";
import PPIOLLMOptions from "@/components/LLMSelection/PPIOLLMOptions";
import DellProAiStudioOptions from "@/components/LLMSelection/DPAISOptions";
<<<<<<< HEAD
import JanAiOptions from "@/components/LLMSelection/JanAiOptions";
=======
import MoonshotAiOptions from "@/components/LLMSelection/MoonshotAiOptions";
>>>>>>> 89724169

import LLMItem from "@/components/LLMSelection/LLMItem";
import System from "@/models/system";
import paths from "@/utils/paths";
import showToast from "@/utils/toast";
import { useNavigate } from "react-router-dom";
import { useTranslation } from "react-i18next";

const LLMS = [
  {
    name: "OpenAI",
    value: "openai",
    logo: OpenAiLogo,
    options: (settings) => <OpenAiOptions settings={settings} />,
    description: "The standard option for most non-commercial use.",
  },
  {
    name: "Azure OpenAI",
    value: "azure",
    logo: AzureOpenAiLogo,
    options: (settings) => <AzureAiOptions settings={settings} />,
    description: "The enterprise option of OpenAI hosted on Azure services.",
  },
  {
    name: "Anthropic",
    value: "anthropic",
    logo: AnthropicLogo,
    options: (settings) => <AnthropicAiOptions settings={settings} />,
    description: "A friendly AI Assistant hosted by Anthropic.",
  },
  {
    name: "Gemini",
    value: "gemini",
    logo: GeminiLogo,
    options: (settings) => <GeminiLLMOptions settings={settings} />,
    description: "Google's largest and most capable AI model",
  },
  {
    name: "NVIDIA NIM",
    value: "nvidia-nim",
    logo: NvidiaNimLogo,
    options: (settings) => <NvidiaNimOptions settings={settings} />,
    description:
      "Run full parameter LLMs directly on your NVIDIA RTX GPU using NVIDIA NIM.",
  },
  {
    name: "HuggingFace",
    value: "huggingface",
    logo: HuggingFaceLogo,
    options: (settings) => <HuggingFaceOptions settings={settings} />,
    description:
      "Access 150,000+ open-source LLMs and the world's AI community",
  },
  {
    name: "Ollama",
    value: "ollama",
    logo: OllamaLogo,
    options: (settings) => <OllamaLLMOptions settings={settings} />,
    description: "Run LLMs locally on your own machine.",
  },
  {
    name: "Dell Pro AI Studio",
    value: "dpais",
    logo: DellProAiStudioLogo,
    options: (settings) => <DellProAiStudioOptions settings={settings} />,
    description:
      "Run powerful LLMs quickly on NPU powered by Dell Pro AI Studio.",
  },
  {
    name: "LM Studio",
    value: "lmstudio",
    logo: LMStudioLogo,
    options: (settings) => <LMStudioOptions settings={settings} />,
    description:
      "Discover, download, and run thousands of cutting edge LLMs in a few clicks.",
  },
  {
    name: "Local AI",
    value: "localai",
    logo: LocalAiLogo,
    options: (settings) => <LocalAiOptions settings={settings} />,
    description: "Run LLMs locally on your own machine.",
  },
  {
    name: "Novita AI",
    value: "novita",
    logo: NovitaLogo,
    options: (settings) => <NovitaLLMOptions settings={settings} />,
    description:
      "Reliable, Scalable, and Cost-Effective for LLMs from Novita AI",
  },
  {
    name: "KoboldCPP",
    value: "koboldcpp",
    logo: KoboldCPPLogo,
    options: (settings) => <KoboldCPPOptions settings={settings} />,
    description: "Run local LLMs using koboldcpp.",
  },
  {
    name: "Oobabooga Web UI",
    value: "textgenwebui",
    logo: TextGenWebUILogo,
    options: (settings) => <TextGenWebUIOptions settings={settings} />,
    description: "Run local LLMs using Oobabooga's Text Generation Web UI.",
  },
  {
    name: "Together AI",
    value: "togetherai",
    logo: TogetherAILogo,
    options: (settings) => <TogetherAiOptions settings={settings} />,
    description: "Run open source models from Together AI.",
  },
  {
    name: "Fireworks AI",
    value: "fireworksai",
    logo: FireworksAILogo,
    options: (settings) => <FireworksAiOptions settings={settings} />,
    description:
      "The fastest and most efficient inference engine to build production-ready, compound AI systems.",
  },
  {
    name: "Mistral",
    value: "mistral",
    logo: MistralLogo,
    options: (settings) => <MistralOptions settings={settings} />,
    description: "Run open source models from Mistral AI.",
  },
  {
    name: "Perplexity AI",
    value: "perplexity",
    logo: PerplexityLogo,
    options: (settings) => <PerplexityOptions settings={settings} />,
    description:
      "Run powerful and internet-connected models hosted by Perplexity AI.",
  },
  {
    name: "OpenRouter",
    value: "openrouter",
    logo: OpenRouterLogo,
    options: (settings) => <OpenRouterOptions settings={settings} />,
    description: "A unified interface for LLMs.",
  },
  {
    name: "Groq",
    value: "groq",
    logo: GroqLogo,
    options: (settings) => <GroqAiOptions settings={settings} />,
    description:
      "The fastest LLM inferencing available for real-time AI applications.",
  },
  {
    name: "Cohere",
    value: "cohere",
    logo: CohereLogo,
    options: (settings) => <CohereAiOptions settings={settings} />,
    description: "Run Cohere's powerful Command models.",
  },
  {
    name: "LiteLLM",
    value: "litellm",
    logo: LiteLLMLogo,
    options: (settings) => <LiteLLMOptions settings={settings} />,
    description: "Run LiteLLM's OpenAI compatible proxy for various LLMs.",
  },
  {
    name: "DeepSeek",
    value: "deepseek",
    logo: DeepSeekLogo,
    options: (settings) => <DeepSeekOptions settings={settings} />,
    description: "Run DeepSeek's powerful LLMs.",
  },
  {
    name: "PPIO",
    value: "ppio",
    logo: PPIOLogo,
    options: (settings) => <PPIOLLMOptions settings={settings} />,
    description:
      "Run stable and cost-efficient open-source LLM APIs, such as DeepSeek, Llama, Qwen etc.",
  },
  {
    name: "APIpie",
    value: "apipie",
    logo: APIPieLogo,
    options: (settings) => <ApiPieLLMOptions settings={settings} />,
    description: "A unified API of AI services from leading providers",
  },
  {
    name: "Generic OpenAI",
    value: "generic-openai",
    logo: GenericOpenAiLogo,
    options: (settings) => <GenericOpenAiOptions settings={settings} />,
    description:
      "Connect to any OpenAi-compatible service via a custom configuration",
  },
  {
    name: "AWS Bedrock",
    value: "bedrock",
    logo: AWSBedrockLogo,
    options: (settings) => <AWSBedrockLLMOptions settings={settings} />,
    description: "Run powerful foundation models privately with AWS Bedrock.",
  },
  {
    name: "xAI",
    value: "xai",
    logo: XAILogo,
    options: (settings) => <XAILLMOptions settings={settings} />,
    description: "Run xAI's powerful LLMs like Grok-2 and more.",
  },
  {
<<<<<<< HEAD
    name: "Jan AI",
    value: "janai",
    logo: JanAiLogo,
    options: (settings) => <JanAiOptions settings={settings} />,
    description: "Run models from local Jan AI server.",
=======
    name: "Moonshot AI",
    value: "moonshotai",
    logo: MoonshotAiLogo,
    options: (settings) => <MoonshotAiOptions settings={settings} />,
    description: "Run Moonshot AI's powerful LLMs.",
>>>>>>> 89724169
  },
];

export default function LLMPreference({
  setHeader,
  setForwardBtn,
  setBackBtn,
}) {
  const { t } = useTranslation();
  const [searchQuery, setSearchQuery] = useState("");
  const [filteredLLMs, setFilteredLLMs] = useState([]);
  const [selectedLLM, setSelectedLLM] = useState(null);
  const [settings, setSettings] = useState(null);
  const formRef = useRef(null);
  const hiddenSubmitButtonRef = useRef(null);
  const isHosted = window.location.hostname.includes("useanything.com");
  const navigate = useNavigate();

  const TITLE = t("onboarding.llm.title");
  const DESCRIPTION = t("onboarding.llm.description");

  useEffect(() => {
    async function fetchKeys() {
      const _settings = await System.keys();
      setSettings(_settings);
      setSelectedLLM(_settings?.LLMProvider || "openai");
    }
    fetchKeys();
  }, []);

  function handleForward() {
    if (hiddenSubmitButtonRef.current) {
      hiddenSubmitButtonRef.current.click();
    }
  }

  function handleBack() {
    navigate(paths.onboarding.home());
  }

  const handleSubmit = async (e) => {
    e.preventDefault();
    const form = e.target;
    const data = {};
    const formData = new FormData(form);
    data.LLMProvider = selectedLLM;
    // Default to AnythingLLM embedder and LanceDB
    data.EmbeddingEngine = "native";
    data.VectorDB = "lancedb";
    for (var [key, value] of formData.entries()) data[key] = value;

    const { error } = await System.updateSystem(data);
    if (error) {
      showToast(`Failed to save LLM settings: ${error}`, "error");
      return;
    }
    navigate(paths.onboarding.userSetup());
  };

  useEffect(() => {
    setHeader({ title: TITLE, description: DESCRIPTION });
    setForwardBtn({ showing: true, disabled: false, onClick: handleForward });
    setBackBtn({ showing: true, disabled: false, onClick: handleBack });
  }, []);

  useEffect(() => {
    const filtered = LLMS.filter((llm) =>
      llm.name.toLowerCase().includes(searchQuery.toLowerCase())
    );
    setFilteredLLMs(filtered);
  }, [searchQuery, selectedLLM]);

  return (
    <div>
      <form ref={formRef} onSubmit={handleSubmit} className="w-full">
        <div className="w-full relative border-theme-chat-input-border shadow border-2 rounded-lg text-white">
          <div className="w-full p-4 absolute top-0 rounded-t-lg backdrop-blur-sm">
            <div className="w-full flex items-center sticky top-0">
              <MagnifyingGlass
                size={16}
                weight="bold"
                className="absolute left-4 z-30 text-theme-text-primary"
              />
              <input
                type="text"
                placeholder="Search LLM providers"
                className="bg-theme-bg-secondary placeholder:text-theme-text-secondary z-20 pl-10 h-[38px] rounded-full w-full px-4 py-1 text-sm border border-theme-chat-input-border outline-none focus:outline-primary-button active:outline-primary-button outline-none text-theme-text-primary"
                onChange={(e) => setSearchQuery(e.target.value)}
                autoComplete="off"
                onKeyDown={(e) => {
                  if (e.key === "Enter") e.preventDefault();
                }}
              />
            </div>
          </div>
          <div className="px-4 pt-[70px] flex flex-col gap-y-1 max-h-[390px] overflow-y-auto no-scroll pb-4">
            {filteredLLMs.map((llm) => {
              if (llm.value === "native" && isHosted) return null;
              return (
                <LLMItem
                  key={llm.name}
                  name={llm.name}
                  value={llm.value}
                  image={llm.logo}
                  description={llm.description}
                  checked={selectedLLM === llm.value}
                  onClick={() => setSelectedLLM(llm.value)}
                />
              );
            })}
          </div>
        </div>
        <div className="mt-4 flex flex-col gap-y-1">
          {selectedLLM &&
            LLMS.find((llm) => llm.value === selectedLLM)?.options(settings)}
        </div>
        <button
          type="submit"
          ref={hiddenSubmitButtonRef}
          hidden
          aria-hidden="true"
        ></button>
      </form>
    </div>
  );
}<|MERGE_RESOLUTION|>--- conflicted
+++ resolved
@@ -27,11 +27,8 @@
 import CohereLogo from "@/media/llmprovider/cohere.png";
 import PPIOLogo from "@/media/llmprovider/ppio.png";
 import DellProAiStudioLogo from "@/media/llmprovider/dpais.png";
-<<<<<<< HEAD
 import JanAiLogo from "@/media/llmprovider/janai.png";
-=======
 import MoonshotAiLogo from "@/media/llmprovider/moonshotai.png";
->>>>>>> 89724169
 
 import OpenAiOptions from "@/components/LLMSelection/OpenAiOptions";
 import GenericOpenAiOptions from "@/components/LLMSelection/GenericOpenAiOptions";
@@ -60,11 +57,8 @@
 import NvidiaNimOptions from "@/components/LLMSelection/NvidiaNimOptions";
 import PPIOLLMOptions from "@/components/LLMSelection/PPIOLLMOptions";
 import DellProAiStudioOptions from "@/components/LLMSelection/DPAISOptions";
-<<<<<<< HEAD
 import JanAiOptions from "@/components/LLMSelection/JanAiOptions";
-=======
 import MoonshotAiOptions from "@/components/LLMSelection/MoonshotAiOptions";
->>>>>>> 89724169
 
 import LLMItem from "@/components/LLMSelection/LLMItem";
 import System from "@/models/system";
@@ -274,19 +268,18 @@
     description: "Run xAI's powerful LLMs like Grok-2 and more.",
   },
   {
-<<<<<<< HEAD
     name: "Jan AI",
     value: "janai",
     logo: JanAiLogo,
     options: (settings) => <JanAiOptions settings={settings} />,
     description: "Run models from local Jan AI server.",
-=======
+  },
+  {
     name: "Moonshot AI",
     value: "moonshotai",
     logo: MoonshotAiLogo,
     options: (settings) => <MoonshotAiOptions settings={settings} />,
     description: "Run Moonshot AI's powerful LLMs.",
->>>>>>> 89724169
   },
 ];
 
