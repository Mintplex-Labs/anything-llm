--- conflicted
+++ resolved
@@ -1,8 +1,8 @@
 import { MagnifyingGlass } from "@phosphor-icons/react";
 import { useEffect, useState, useRef } from "react";
-<<<<<<< HEAD
 import AnythingLLMIcon from "@/assets/logo/anything-llm-icon.png";
 import OpenAiLogo from "@/assets/llmprovider/openai.png";
+import GenericOpenAiLogo from "@/assets/llmprovider/generic-openai.png";
 import AzureOpenAiLogo from "@/assets/llmprovider/azure.png";
 import AnthropicLogo from "@/assets/llmprovider/anthropic.png";
 import GeminiLogo from "@/assets/llmprovider/gemini.png";
@@ -15,23 +15,7 @@
 import PerplexityLogo from "@/assets/llmprovider/perplexity.png";
 import OpenRouterLogo from "@/assets/llmprovider/openrouter.jpeg";
 import GroqLogo from "@/assets/llmprovider/groq.png";
-=======
-import OpenAiLogo from "@/media/llmprovider/openai.png";
-import GenericOpenAiLogo from "@/media/llmprovider/generic-openai.png";
-import AzureOpenAiLogo from "@/media/llmprovider/azure.png";
-import AnthropicLogo from "@/media/llmprovider/anthropic.png";
-import GeminiLogo from "@/media/llmprovider/gemini.png";
-import OllamaLogo from "@/media/llmprovider/ollama.png";
-import LMStudioLogo from "@/media/llmprovider/lmstudio.png";
-import LocalAiLogo from "@/media/llmprovider/localai.png";
-import TogetherAILogo from "@/media/llmprovider/togetherai.png";
-import AnythingLLMIcon from "@/media/logo/anything-llm-icon.png";
-import MistralLogo from "@/media/llmprovider/mistral.jpeg";
-import HuggingFaceLogo from "@/media/llmprovider/huggingface.png";
-import PerplexityLogo from "@/media/llmprovider/perplexity.png";
-import OpenRouterLogo from "@/media/llmprovider/openrouter.jpeg";
-import GroqLogo from "@/media/llmprovider/groq.png";
->>>>>>> ff5d7d83
+
 import OpenAiOptions from "@/components/LLMSelection/OpenAiOptions";
 import GenericOpenAiOptions from "@/components/LLMSelection/GenericOpenAiOptions";
 import AzureAiOptions from "@/components/LLMSelection/AzureAiOptions";
@@ -59,6 +43,18 @@
   "AnythingLLM can work with many LLM providers. This will be the service which handles chatting.";
 
 const LLMS = [
+  _APP_PLATFORM.value !== "linux"
+    ? {
+        name: "AnythingLLM",
+        value: "anythingllm_ollama",
+        logo: AnythingLLMIcon,
+        options: (settings) => (
+          <AnythingLLMOptions short={true} settings={settings} />
+        ),
+        description:
+          "Download & run models from Meta, Mistral and more on this device with zero setup. Powered by Ollama.",
+      }
+    : null,
   {
     name: "OpenAI",
     value: "openai",
@@ -162,14 +158,14 @@
     description:
       "Connect to any OpenAi-compatible service via a custom configuration",
   },
-  {
-    name: "Native",
-    value: "native",
-    logo: AnythingLLMIcon,
-    options: (settings) => <NativeLLMOptions settings={settings} />,
-    description:
-      "Use a downloaded custom Llama model for chatting on this AnythingLLM instance.",
-  },
+  // {
+  //   name: "Native",
+  //   value: "native",
+  //   logo: AnythingLLMIcon,
+  //   options: (settings) => <NativeLLMOptions settings={settings} />,
+  //   description:
+  //     "Use a downloaded custom Llama model for chatting on this AnythingLLM instance.",
+  // },
 ];
 
 export default function LLMPreference({
@@ -196,125 +192,6 @@
     fetchKeys();
   }, []);
 
-<<<<<<< HEAD
-  const LLMS = [
-    _APP_PLATFORM.value !== "linux"
-      ? {
-          name: "AnythingLLM",
-          value: "anythingllm_ollama",
-          logo: AnythingLLMIcon,
-          options: <AnythingLLMOptions short={true} settings={settings} />,
-          description:
-            "Download & run models from Meta, Mistral and more on this device with zero setup. Powered by Ollama.",
-        }
-      : null,
-    {
-      name: "OpenAI",
-      value: "openai",
-      logo: OpenAiLogo,
-      options: <OpenAiOptions settings={settings} />,
-      description: "The standard option for most non-commercial use.",
-    },
-    {
-      name: "Azure OpenAI",
-      value: "azure",
-      logo: AzureOpenAiLogo,
-      options: <AzureAiOptions settings={settings} />,
-      description: "The enterprise option of OpenAI hosted on Azure services.",
-    },
-    {
-      name: "Anthropic",
-      value: "anthropic",
-      logo: AnthropicLogo,
-      options: <AnthropicAiOptions settings={settings} />,
-      description: "A friendly AI Assistant hosted by Anthropic.",
-    },
-    {
-      name: "Gemini",
-      value: "gemini",
-      logo: GeminiLogo,
-      options: <GeminiLLMOptions settings={settings} />,
-      description: "Google's largest and most capable AI model",
-    },
-    {
-      name: "HuggingFace",
-      value: "huggingface",
-      logo: HuggingFaceLogo,
-      options: <HuggingFaceOptions settings={settings} />,
-      description:
-        "Access 150,000+ open-source LLMs and the world's AI community",
-    },
-    {
-      name: "Ollama",
-      value: "ollama",
-      logo: OllamaLogo,
-      options: <OllamaLLMOptions settings={settings} />,
-      description: "Run LLMs locally on your own machine.",
-    },
-    {
-      name: "LM Studio",
-      value: "lmstudio",
-      logo: LMStudioLogo,
-      options: <LMStudioOptions settings={settings} />,
-      description:
-        "Discover, download, and run thousands of cutting edge LLMs in a few clicks.",
-    },
-    {
-      name: "Local AI",
-      value: "localai",
-      logo: LocalAiLogo,
-      options: <LocalAiOptions settings={settings} />,
-      description: "Run LLMs locally on your own machine.",
-    },
-    {
-      name: "Together AI",
-      value: "togetherai",
-      logo: TogetherAILogo,
-      options: <TogetherAiOptions settings={settings} />,
-      description: "Run open source models from Together AI.",
-    },
-    {
-      name: "Mistral",
-      value: "mistral",
-      logo: MistralLogo,
-      options: <MistralOptions settings={settings} />,
-      description: "Run open source models from Mistral AI.",
-    },
-    {
-      name: "Perplexity AI",
-      value: "perplexity",
-      logo: PerplexityLogo,
-      options: <PerplexityOptions settings={settings} />,
-      description:
-        "Run powerful and internet-connected models hosted by Perplexity AI.",
-    },
-    {
-      name: "OpenRouter",
-      value: "openrouter",
-      logo: OpenRouterLogo,
-      options: <OpenRouterOptions settings={settings} />,
-      description: "A unified interface for LLMs.",
-    },
-    // {
-    //   name: "Native",
-    //   value: "native",
-    //   logo: AnythingLLMIcon,
-    //   options: <NativeLLMOptions settings={settings} />,
-    //   description:
-    //     "Use a downloaded custom Llama model for chatting on this AnythingLLM instance.",
-    // },
-    {
-      name: "Groq",
-      value: "groq",
-      logo: GroqLogo,
-      options: <GroqAiOptions settings={settings} />,
-      description:
-        "The fastest LLM inferencing available for real-time AI applications.",
-    },
-  ].filter((el) => !!el);
-
-=======
->>>>>>> ff5d7d83
   function handleForward() {
     if (hiddenSubmitButtonRef.current) {
       hiddenSubmitButtonRef.current.click();
@@ -341,7 +218,7 @@
       showToast(`Failed to save LLM settings: ${error}`, "error");
       return;
     }
-    navigate(paths.onboarding.customLogo());
+    navigate(paths.onboarding.dataHandling());
   };
 
   useEffect(() => {
