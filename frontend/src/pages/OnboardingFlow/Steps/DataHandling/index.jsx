import React, { useState, useEffect } from "react";
import PreLoader from "@/components/Preloader";
import System from "@/models/system";
<<<<<<< HEAD
import AnythingLLMIcon from "@/assets/logo/anything-llm-icon.png";
import OpenAiLogo from "@/assets/llmprovider/openai.png";
import AzureOpenAiLogo from "@/assets/llmprovider/azure.png";
import AnthropicLogo from "@/assets/llmprovider/anthropic.png";
import GeminiLogo from "@/assets/llmprovider/gemini.png";
import OllamaLogo from "@/assets/llmprovider/ollama.png";
import TogetherAILogo from "@/assets/llmprovider/togetherai.png";
import LMStudioLogo from "@/assets/llmprovider/lmstudio.png";
import LocalAiLogo from "@/assets/llmprovider/localai.png";
import MistralLogo from "@/assets/llmprovider/mistral.jpeg";
import HuggingFaceLogo from "@/assets/llmprovider/huggingface.png";
import PerplexityLogo from "@/assets/llmprovider/perplexity.png";
import OpenRouterLogo from "@/assets/llmprovider/openrouter.jpeg";
import GroqLogo from "@/assets/llmprovider/groq.png";

import ZillizLogo from "@/assets/vectordbs/zilliz.png";
import AstraDBLogo from "@/assets/vectordbs/astraDB.png";
import ChromaLogo from "@/assets/vectordbs/chroma.png";
import PineconeLogo from "@/assets/vectordbs/pinecone.png";
import LanceDbLogo from "@/assets/vectordbs/lancedb.png";
import WeaviateLogo from "@/assets/vectordbs/weaviate.png";
import QDrantLogo from "@/assets/vectordbs/qdrant.png";
import MilvusLogo from "@/assets/vectordbs/milvus.png";

=======
import AnythingLLMIcon from "@/media/logo/anything-llm-icon.png";
import OpenAiLogo from "@/media/llmprovider/openai.png";
import GenericOpenAiLogo from "@/media/llmprovider/generic-openai.png";
import AzureOpenAiLogo from "@/media/llmprovider/azure.png";
import AnthropicLogo from "@/media/llmprovider/anthropic.png";
import GeminiLogo from "@/media/llmprovider/gemini.png";
import OllamaLogo from "@/media/llmprovider/ollama.png";
import TogetherAILogo from "@/media/llmprovider/togetherai.png";
import LMStudioLogo from "@/media/llmprovider/lmstudio.png";
import LocalAiLogo from "@/media/llmprovider/localai.png";
import MistralLogo from "@/media/llmprovider/mistral.jpeg";
import HuggingFaceLogo from "@/media/llmprovider/huggingface.png";
import PerplexityLogo from "@/media/llmprovider/perplexity.png";
import OpenRouterLogo from "@/media/llmprovider/openrouter.jpeg";
import GroqLogo from "@/media/llmprovider/groq.png";
import ZillizLogo from "@/media/vectordbs/zilliz.png";
import AstraDBLogo from "@/media/vectordbs/astraDB.png";
import ChromaLogo from "@/media/vectordbs/chroma.png";
import PineconeLogo from "@/media/vectordbs/pinecone.png";
import LanceDbLogo from "@/media/vectordbs/lancedb.png";
import WeaviateLogo from "@/media/vectordbs/weaviate.png";
import QDrantLogo from "@/media/vectordbs/qdrant.png";
import MilvusLogo from "@/media/vectordbs/milvus.png";
import React, { useState, useEffect } from "react";
>>>>>>> ff5d7d83
import paths from "@/utils/paths";
import { useNavigate } from "react-router-dom";

const TITLE = "Data Handling & Privacy";
const DESCRIPTION =
  "We are committed to transparency and control when it comes to your personal data.";
export const LLM_SELECTION_PRIVACY = {
  anythingllm_ollama: {
    name: "AnythingLLM x Ollama",
    description: [
      "Your chats, model, and document text are only accessible on this machine",
    ],
    logo: AnythingLLMIcon,
  },
  openai: {
    name: "OpenAI",
    description: [
      "Your chats will not be used for training",
      "Your prompts and document text used in response creation are visible to OpenAI",
    ],
    logo: OpenAiLogo,
  },
  azure: {
    name: "Azure OpenAI",
    description: [
      "Your chats will not be used for training",
      "Your text and embedding text are not visible to OpenAI or Microsoft",
    ],
    logo: AzureOpenAiLogo,
  },
  anthropic: {
    name: "Anthropic",
    description: [
      "Your chats will not be used for training",
      "Your prompts and document text used in response creation are visible to Anthropic",
    ],
    logo: AnthropicLogo,
  },
  gemini: {
    name: "Google Gemini",
    description: [
      "Your chats are de-identified and used in training",
      "Your prompts and document text used in response creation are visible to Google",
    ],
    logo: GeminiLogo,
  },
  lmstudio: {
    name: "LMStudio",
    description: [
      "Your model and chats are only accessible on the server running LMStudio",
    ],
    logo: LMStudioLogo,
  },
  localai: {
    name: "LocalAI",
    description: [
      "Your model and chats are only accessible on the server running LocalAI",
    ],
    logo: LocalAiLogo,
  },
  ollama: {
    name: "Ollama",
    description: [
      "Your model and chats are only accessible on the machine running Ollama models",
    ],
    logo: OllamaLogo,
  },
  togetherai: {
    name: "TogetherAI",
    description: [
      "Your chats will not be used for training",
      "Your prompts and document text used in response creation are visible to TogetherAI",
    ],
    logo: TogetherAILogo,
  },
  mistral: {
    name: "Mistral",
    description: [
      "Your prompts and document text used in response creation are visible to Mistral",
    ],
    logo: MistralLogo,
  },
  huggingface: {
    name: "HuggingFace",
    description: [
      "Your prompts and document text used in response are sent to your HuggingFace managed endpoint",
    ],
    logo: HuggingFaceLogo,
  },
  perplexity: {
    name: "Perplexity AI",
    description: [
      "Your chats will not be used for training",
      "Your prompts and document text used in response creation are visible to Perplexity AI",
    ],
    logo: PerplexityLogo,
  },
  openrouter: {
    name: "OpenRouter",
    description: [
      "Your chats will not be used for training",
      "Your prompts and document text used in response creation are visible to OpenRouter",
    ],
    logo: OpenRouterLogo,
  },
  groq: {
    name: "Groq",
    description: [
      "Your chats will not be used for training",
      "Your prompts and document text used in response creation are visible to Groq",
    ],
    logo: GroqLogo,
  },
  "generic-openai": {
    name: "Generic OpenAI compatible service",
    description: [
      "Data is shared according to the terms of service applicable with your generic endpoint provider.",
    ],
    logo: GenericOpenAiLogo,
  },
};

export const VECTOR_DB_PRIVACY = {
  chroma: {
    name: "Chroma",
    description: [
      "Your vectors and document text are stored on your Chroma instance",
      "Access to your instance is managed by you",
    ],
    logo: ChromaLogo,
  },
  pinecone: {
    name: "Pinecone",
    description: [
      "Your vectors and document text are stored on Pinecone's servers",
      "Access to your data is managed by Pinecone",
    ],
    logo: PineconeLogo,
  },
  qdrant: {
    name: "Qdrant",
    description: [
      "Your vectors and document text are stored on your Qdrant instance (cloud or self-hosted)",
    ],
    logo: QDrantLogo,
  },
  weaviate: {
    name: "Weaviate",
    description: [
      "Your vectors and document text are stored on your Weaviate instance (cloud or self-hosted)",
    ],
    logo: WeaviateLogo,
  },
  milvus: {
    name: "Milvus",
    description: [
      "Your vectors and document text are stored on your Milvus instance (cloud or self-hosted)",
    ],
    logo: MilvusLogo,
  },
  zilliz: {
    name: "Zilliz Cloud",
    description: [
      "Your vectors and document text are stored on your Zilliz cloud cluster.",
    ],
    logo: ZillizLogo,
  },
  astra: {
    name: "AstraDB",
    description: [
      "Your vectors and document text are stored on your cloud AstraDB database.",
    ],
    logo: AstraDBLogo,
  },
  lancedb: {
    name: "LanceDB",
    description: [
      "Your vectors and document text are stored privately on this instance of AnythingLLM",
    ],
    logo: LanceDbLogo,
  },
};

export const EMBEDDING_ENGINE_PRIVACY = {
  native: {
    name: "AnythingLLM Embedder",
    description: [
      "Your document text is embedded privately on this instance of AnythingLLM",
    ],
    logo: AnythingLLMIcon,
  },
  openai: {
    name: "OpenAI",
    description: [
      "Your document text is sent to OpenAI servers",
      "Your documents are not used for training",
    ],
    logo: OpenAiLogo,
  },
  azure: {
    name: "Azure OpenAI",
    description: [
      "Your document text is sent to your Microsoft Azure service",
      "Your documents are not used for training",
    ],
    logo: AzureOpenAiLogo,
  },
  localai: {
    name: "LocalAI",
    description: [
      "Your document text is embedded privately on the server running LocalAI",
    ],
    logo: LocalAiLogo,
  },
  ollama: {
    name: "Ollama",
    description: [
      "Your document text is embedded privately on the server running Ollama",
    ],
    logo: OllamaLogo,
  },
  lmstudio: {
    name: "LMStudio",
    description: [
      "Your document text is embedded privately on the server running LMStudio",
    ],
    logo: LMStudioLogo,
  },
};

export default function DataHandling({ setHeader, setForwardBtn, setBackBtn }) {
  const [llmChoice, setLLMChoice] = useState("openai");
  const [loading, setLoading] = useState(true);
  const [vectorDb, setVectorDb] = useState("pinecone");
  const [embeddingEngine, setEmbeddingEngine] = useState("openai");
  const navigate = useNavigate();

  useEffect(() => {
    setHeader({ title: TITLE, description: DESCRIPTION });
    setForwardBtn({ showing: true, disabled: false, onClick: handleForward });
    setBackBtn({ showing: false, disabled: false, onClick: handleBack });
    async function fetchKeys() {
      const _settings = await System.keys();
      setLLMChoice(_settings?.LLMProvider || "openai");
      setVectorDb(_settings?.VectorDB || "pinecone");
      setEmbeddingEngine(_settings?.EmbeddingEngine || "openai");

      setLoading(false);
    }
    fetchKeys();
  }, []);

  function handleForward() {
    navigate(paths.onboarding.survey());
  }

  function handleBack() {
    navigate(paths.onboarding.vectorDatabase());
  }

  if (loading)
    return (
      <div className="w-full h-full flex justify-center items-center p-20">
        <PreLoader />
      </div>
    );

  return (
    <div className="w-full flex items-center justify-center flex-col gap-y-6">
      <div className="p-8 flex flex-col gap-8">
        <div className="flex flex-col gap-y-2 border-b border-zinc-500/50 pb-4">
          <div className="text-white text-base font-bold">LLM Selection</div>
          <div className="flex items-center gap-2.5">
            <img
              src={LLM_SELECTION_PRIVACY[llmChoice].logo}
              alt="LLM Logo"
              className="w-8 h-8 rounded"
            />
            <p className="text-white text-sm font-bold">
              {LLM_SELECTION_PRIVACY[llmChoice].name}
            </p>
          </div>
          <ul className="flex flex-col list-disc ml-4">
            {LLM_SELECTION_PRIVACY[llmChoice].description.map((desc) => (
              <li className="text-white/90 text-sm">{desc}</li>
            ))}
          </ul>
        </div>
        <div className="flex flex-col gap-y-2 border-b border-zinc-500/50 pb-4">
          <div className="text-white text-base font-bold">
            Embedding Preference
          </div>
          <div className="flex items-center gap-2.5">
            <img
              src={EMBEDDING_ENGINE_PRIVACY[embeddingEngine].logo}
              alt="LLM Logo"
              className="w-8 h-8 rounded"
            />
            <p className="text-white text-sm font-bold">
              {EMBEDDING_ENGINE_PRIVACY[embeddingEngine].name}
            </p>
          </div>
          <ul className="flex flex-col list-disc ml-4">
            {EMBEDDING_ENGINE_PRIVACY[embeddingEngine].description.map(
              (desc) => (
                <li className="text-white/90 text-sm">{desc}</li>
              )
            )}
          </ul>
        </div>

        <div className="flex flex-col gap-y-2 pb-4">
          <div className="text-white text-base font-bold">Vector Database</div>
          <div className="flex items-center gap-2.5">
            <img
              src={VECTOR_DB_PRIVACY[vectorDb].logo}
              alt="LLM Logo"
              className="w-8 h-8 rounded"
            />
            <p className="text-white text-sm font-bold">
              {VECTOR_DB_PRIVACY[vectorDb].name}
            </p>
          </div>
          <ul className="flex flex-col list-disc ml-4">
            {VECTOR_DB_PRIVACY[vectorDb].description.map((desc) => (
              <li className="text-white/90 text-sm">{desc}</li>
            ))}
          </ul>
        </div>
      </div>
      <p className="text-white/60 text-sm font-medium py-1">
        These settings can be reconfigured at any time in the settings.
      </p>
    </div>
  );
}<|MERGE_RESOLUTION|>--- conflicted
+++ resolved
@@ -1,9 +1,9 @@
 import React, { useState, useEffect } from "react";
 import PreLoader from "@/components/Preloader";
 import System from "@/models/system";
-<<<<<<< HEAD
 import AnythingLLMIcon from "@/assets/logo/anything-llm-icon.png";
 import OpenAiLogo from "@/assets/llmprovider/openai.png";
+import GenericOpenAiLogo from "@/assets/llmprovider/generic-openai.png";
 import AzureOpenAiLogo from "@/assets/llmprovider/azure.png";
 import AnthropicLogo from "@/assets/llmprovider/anthropic.png";
 import GeminiLogo from "@/assets/llmprovider/gemini.png";
@@ -26,32 +26,6 @@
 import QDrantLogo from "@/assets/vectordbs/qdrant.png";
 import MilvusLogo from "@/assets/vectordbs/milvus.png";
 
-=======
-import AnythingLLMIcon from "@/media/logo/anything-llm-icon.png";
-import OpenAiLogo from "@/media/llmprovider/openai.png";
-import GenericOpenAiLogo from "@/media/llmprovider/generic-openai.png";
-import AzureOpenAiLogo from "@/media/llmprovider/azure.png";
-import AnthropicLogo from "@/media/llmprovider/anthropic.png";
-import GeminiLogo from "@/media/llmprovider/gemini.png";
-import OllamaLogo from "@/media/llmprovider/ollama.png";
-import TogetherAILogo from "@/media/llmprovider/togetherai.png";
-import LMStudioLogo from "@/media/llmprovider/lmstudio.png";
-import LocalAiLogo from "@/media/llmprovider/localai.png";
-import MistralLogo from "@/media/llmprovider/mistral.jpeg";
-import HuggingFaceLogo from "@/media/llmprovider/huggingface.png";
-import PerplexityLogo from "@/media/llmprovider/perplexity.png";
-import OpenRouterLogo from "@/media/llmprovider/openrouter.jpeg";
-import GroqLogo from "@/media/llmprovider/groq.png";
-import ZillizLogo from "@/media/vectordbs/zilliz.png";
-import AstraDBLogo from "@/media/vectordbs/astraDB.png";
-import ChromaLogo from "@/media/vectordbs/chroma.png";
-import PineconeLogo from "@/media/vectordbs/pinecone.png";
-import LanceDbLogo from "@/media/vectordbs/lancedb.png";
-import WeaviateLogo from "@/media/vectordbs/weaviate.png";
-import QDrantLogo from "@/media/vectordbs/qdrant.png";
-import MilvusLogo from "@/media/vectordbs/milvus.png";
-import React, { useState, useEffect } from "react";
->>>>>>> ff5d7d83
 import paths from "@/utils/paths";
 import { useNavigate } from "react-router-dom";
 
@@ -309,7 +283,7 @@
   }
 
   function handleBack() {
-    navigate(paths.onboarding.vectorDatabase());
+    navigate(paths.onboarding.llmPreference());
   }
 
   if (loading)
@@ -383,7 +357,7 @@
         </div>
       </div>
       <p className="text-white/60 text-sm font-medium py-1">
-        These settings can be reconfigured at any time in the settings.
+        These preferences can be reconfigured at any time in the settings.
       </p>
     </div>
   );
