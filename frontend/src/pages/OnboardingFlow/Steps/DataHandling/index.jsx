import PreLoader from "@/components/Preloader";
import System from "@/models/system";
import AnythingLLMIcon from "@/media/logo/anything-llm-icon.png";
import OpenAiLogo from "@/media/llmprovider/openai.png";
import GenericOpenAiLogo from "@/media/llmprovider/generic-openai.png";
import AzureOpenAiLogo from "@/media/llmprovider/azure.png";
import AnthropicLogo from "@/media/llmprovider/anthropic.png";
import GeminiLogo from "@/media/llmprovider/gemini.png";
import OllamaLogo from "@/media/llmprovider/ollama.png";
import TogetherAILogo from "@/media/llmprovider/togetherai.png";
import FireworksAILogo from "@/media/llmprovider/fireworksai.jpeg";
import NvidiaNimLogo from "@/media/llmprovider/nvidia-nim.png";
import LMStudioLogo from "@/media/llmprovider/lmstudio.png";
import LocalAiLogo from "@/media/llmprovider/localai.png";
import MistralLogo from "@/media/llmprovider/mistral.jpeg";
import HuggingFaceLogo from "@/media/llmprovider/huggingface.png";
import PerplexityLogo from "@/media/llmprovider/perplexity.png";
import OpenRouterLogo from "@/media/llmprovider/openrouter.jpeg";
import NovitaLogo from "@/media/llmprovider/novita.png";
import GroqLogo from "@/media/llmprovider/groq.png";
import KoboldCPPLogo from "@/media/llmprovider/koboldcpp.png";
import TextGenWebUILogo from "@/media/llmprovider/text-generation-webui.png";
import LiteLLMLogo from "@/media/llmprovider/litellm.png";
import AWSBedrockLogo from "@/media/llmprovider/bedrock.png";
import DeepSeekLogo from "@/media/llmprovider/deepseek.png";
import APIPieLogo from "@/media/llmprovider/apipie.png";
import XAILogo from "@/media/llmprovider/xai.png";
<<<<<<< HEAD

=======
>>>>>>> 010eb6b1
import CohereLogo from "@/media/llmprovider/cohere.png";
import ZillizLogo from "@/media/vectordbs/zilliz.png";
import AstraDBLogo from "@/media/vectordbs/astraDB.png";
import ChromaLogo from "@/media/vectordbs/chroma.png";
import PineconeLogo from "@/media/vectordbs/pinecone.png";
import LanceDbLogo from "@/media/vectordbs/lancedb.png";
import WeaviateLogo from "@/media/vectordbs/weaviate.png";
import QDrantLogo from "@/media/vectordbs/qdrant.png";
import MilvusLogo from "@/media/vectordbs/milvus.png";
import VoyageAiLogo from "@/media/embeddingprovider/voyageai.png";
import PPIOLogo from "@/media/llmprovider/ppio.png";

import React, { useState, useEffect } from "react";
import paths from "@/utils/paths";
import { useNavigate } from "react-router-dom";
import { useTranslation } from "react-i18next";

export const LLM_SELECTION_PRIVACY = {
  openai: {
    name: "OpenAI",
    description: [
      "Your chats will not be used for training",
      "Your prompts and document text used in response creation are visible to OpenAI",
    ],
    logo: OpenAiLogo,
  },
  azure: {
    name: "Azure OpenAI",
    description: [
      "Your chats will not be used for training",
      "Your text and embedding text are not visible to OpenAI or Microsoft",
    ],
    logo: AzureOpenAiLogo,
  },
  anthropic: {
    name: "Anthropic",
    description: [
      "Your chats will not be used for training",
      "Your prompts and document text used in response creation are visible to Anthropic",
    ],
    logo: AnthropicLogo,
  },
  gemini: {
    name: "Google Gemini",
    description: [
      "Your chats are de-identified and used in training",
      "Your prompts and document text used in response creation are visible to Google",
    ],
    logo: GeminiLogo,
  },
  "nvidia-nim": {
    name: "NVIDIA NIM",
    description: [
      "Your model and chats are only accessible on the machine running the NVIDIA NIM",
    ],
    logo: NvidiaNimLogo,
  },
  lmstudio: {
    name: "LMStudio",
    description: [
      "Your model and chats are only accessible on the server running LMStudio",
    ],
    logo: LMStudioLogo,
  },
  localai: {
    name: "LocalAI",
    description: [
      "Your model and chats are only accessible on the server running LocalAI",
    ],
    logo: LocalAiLogo,
  },
  ollama: {
    name: "Ollama",
    description: [
      "Your model and chats are only accessible on the machine running Ollama models",
    ],
    logo: OllamaLogo,
  },
  togetherai: {
    name: "TogetherAI",
    description: [
      "Your chats will not be used for training",
      "Your prompts and document text used in response creation are visible to TogetherAI",
    ],
    logo: TogetherAILogo,
  },
  fireworksai: {
    name: "FireworksAI",
    description: [
      "Your chats will not be used for training",
      "Your prompts and document text used in response creation are visible to Fireworks AI",
    ],
    logo: FireworksAILogo,
  },
  mistral: {
    name: "Mistral",
    description: [
      "Your prompts and document text used in response creation are visible to Mistral",
    ],
    logo: MistralLogo,
  },
  huggingface: {
    name: "HuggingFace",
    description: [
      "Your prompts and document text used in response are sent to your HuggingFace managed endpoint",
    ],
    logo: HuggingFaceLogo,
  },
  perplexity: {
    name: "Perplexity AI",
    description: [
      "Your chats will not be used for training",
      "Your prompts and document text used in response creation are visible to Perplexity AI",
    ],
    logo: PerplexityLogo,
  },
  openrouter: {
    name: "OpenRouter",
    description: [
      "Your chats will not be used for training",
      "Your prompts and document text used in response creation are visible to OpenRouter",
    ],
    logo: OpenRouterLogo,
  },
  novita: {
    name: "Novita AI",
    description: [
      "Your chats will not be used for training",
      "Your prompts and document text used in response creation are visible to Novita AI",
    ],
    logo: NovitaLogo,
  },
  groq: {
    name: "Groq",
    description: [
      "Your chats will not be used for training",
      "Your prompts and document text used in response creation are visible to Groq",
    ],
    logo: GroqLogo,
  },
  koboldcpp: {
    name: "KoboldCPP",
    description: [
      "Your model and chats are only accessible on the server running KoboldCPP",
    ],
    logo: KoboldCPPLogo,
  },
  textgenwebui: {
    name: "Oobabooga Web UI",
    description: [
      "Your model and chats are only accessible on the server running the Oobabooga Text Generation Web UI",
    ],
    logo: TextGenWebUILogo,
  },
  "generic-openai": {
    name: "Generic OpenAI compatible service",
    description: [
      "Data is shared according to the terms of service applicable with your generic endpoint provider.",
    ],
    logo: GenericOpenAiLogo,
  },
  cohere: {
    name: "Cohere",
    description: [
      "Data is shared according to the terms of service of cohere.com and your localities privacy laws.",
    ],
    logo: CohereLogo,
  },
  litellm: {
    name: "LiteLLM",
    description: [
      "Your model and chats are only accessible on the server running LiteLLM",
    ],
    logo: LiteLLMLogo,
  },
  bedrock: {
    name: "AWS Bedrock",
    description: [
      "You model and chat contents are subject to the agreed EULA for AWS and the model provider on aws.amazon.com",
    ],
    logo: AWSBedrockLogo,
  },
  deepseek: {
    name: "DeepSeek",
    description: ["Your model and chat contents are visible to DeepSeek"],
    logo: DeepSeekLogo,
  },
  apipie: {
    name: "APIpie.AI",
    description: [
      "Your model and chat contents are visible to APIpie in accordance with their terms of service.",
    ],
    logo: APIPieLogo,
  },
  xai: {
    name: "xAI",
    description: [
      "Your model and chat contents are visible to xAI in accordance with their terms of service.",
    ],
    logo: XAILogo,
  },
<<<<<<< HEAD
=======
  ppio: {
    name: "PPIO",
    description: [
      "Your chats will not be used for training",
      "Your prompts and document text used in response creation are visible to PPIO",
    ],
    logo: PPIOLogo,
  },
>>>>>>> 010eb6b1
};

export const VECTOR_DB_PRIVACY = {
  chroma: {
    name: "Chroma",
    description: [
      "Your vectors and document text are stored on your Chroma instance",
      "Access to your instance is managed by you",
    ],
    logo: ChromaLogo,
  },
  pinecone: {
    name: "Pinecone",
    description: [
      "Your vectors and document text are stored on Pinecone's servers",
      "Access to your data is managed by Pinecone",
    ],
    logo: PineconeLogo,
  },
  qdrant: {
    name: "Qdrant",
    description: [
      "Your vectors and document text are stored on your Qdrant instance (cloud or self-hosted)",
    ],
    logo: QDrantLogo,
  },
  weaviate: {
    name: "Weaviate",
    description: [
      "Your vectors and document text are stored on your Weaviate instance (cloud or self-hosted)",
    ],
    logo: WeaviateLogo,
  },
  milvus: {
    name: "Milvus",
    description: [
      "Your vectors and document text are stored on your Milvus instance (cloud or self-hosted)",
    ],
    logo: MilvusLogo,
  },
  zilliz: {
    name: "Zilliz Cloud",
    description: [
      "Your vectors and document text are stored on your Zilliz cloud cluster.",
    ],
    logo: ZillizLogo,
  },
  astra: {
    name: "AstraDB",
    description: [
      "Your vectors and document text are stored on your cloud AstraDB database.",
    ],
    logo: AstraDBLogo,
  },
  lancedb: {
    name: "LanceDB",
    description: [
      "Your vectors and document text are stored privately on this instance of AnythingLLM",
    ],
    logo: LanceDbLogo,
  },
};

export const EMBEDDING_ENGINE_PRIVACY = {
  native: {
    name: "AnythingLLM Embedder",
    description: [
      "Your document text is embedded privately on this instance of AnythingLLM",
    ],
    logo: AnythingLLMIcon,
  },
  openai: {
    name: "OpenAI",
    description: [
      "Your document text is sent to OpenAI servers",
      "Your documents are not used for training",
    ],
    logo: OpenAiLogo,
  },
  azure: {
    name: "Azure OpenAI",
    description: [
      "Your document text is sent to your Microsoft Azure service",
      "Your documents are not used for training",
    ],
    logo: AzureOpenAiLogo,
  },
  localai: {
    name: "LocalAI",
    description: [
      "Your document text is embedded privately on the server running LocalAI",
    ],
    logo: LocalAiLogo,
  },
  ollama: {
    name: "Ollama",
    description: [
      "Your document text is embedded privately on the server running Ollama",
    ],
    logo: OllamaLogo,
  },
  lmstudio: {
    name: "LMStudio",
    description: [
      "Your document text is embedded privately on the server running LMStudio",
    ],
    logo: LMStudioLogo,
  },
  cohere: {
    name: "Cohere",
    description: [
      "Data is shared according to the terms of service of cohere.com and your localities privacy laws.",
    ],
    logo: CohereLogo,
  },
  voyageai: {
    name: "Voyage AI",
    description: [
      "Data sent to Voyage AI's servers is shared according to the terms of service of voyageai.com.",
    ],
    logo: VoyageAiLogo,
  },
  mistral: {
    name: "Mistral AI",
    description: [
      "Data sent to Mistral AI's servers is shared according to the terms of service of https://mistral.ai.",
    ],
    logo: MistralLogo,
  },
  litellm: {
    name: "LiteLLM",
    description: [
      "Your document text is only accessible on the server running LiteLLM and to the providers you configured in LiteLLM.",
    ],
    logo: LiteLLMLogo,
  },
  "generic-openai": {
    name: "Generic OpenAI compatible service",
    description: [
      "Data is shared according to the terms of service applicable with your generic endpoint provider.",
    ],
    logo: GenericOpenAiLogo,
  },
  gemini: {
    name: "Google Gemini",
    description: [
      "Your document text is sent to Google Gemini's servers for processing",
      "Your document text is stored or managed according to the terms of service of Google Gemini API Terms of Service",
    ],
    logo: GeminiLogo,
  },
};

export const FALLBACKS = {
  LLM: (provider) => ({
    name: "Unknown",
    description: [
      `"${provider}" has no known data handling policy defined in AnythingLLM`,
    ],
    logo: AnythingLLMIcon,
  }),
  EMBEDDING: (provider) => ({
    name: "Unknown",
    description: [
      `"${provider}" has no known data handling policy defined in AnythingLLM`,
    ],
    logo: AnythingLLMIcon,
  }),
  VECTOR: (provider) => ({
    name: "Unknown",
    description: [
      `"${provider}" has no known data handling policy defined in AnythingLLM`,
    ],
    logo: AnythingLLMIcon,
  }),
};

export default function DataHandling({ setHeader, setForwardBtn, setBackBtn }) {
  const { t } = useTranslation();
  const [llmChoice, setLLMChoice] = useState("openai");
  const [loading, setLoading] = useState(true);
  const [vectorDb, setVectorDb] = useState("pinecone");
  const [embeddingEngine, setEmbeddingEngine] = useState("openai");
  const navigate = useNavigate();

  const TITLE = t("onboarding.data.title");
  const DESCRIPTION = t("onboarding.data.description");

  useEffect(() => {
    setHeader({ title: TITLE, description: DESCRIPTION });
    setForwardBtn({ showing: true, disabled: false, onClick: handleForward });
    setBackBtn({ showing: false, disabled: false, onClick: handleBack });
    async function fetchKeys() {
      const _settings = await System.keys();
      setLLMChoice(_settings?.LLMProvider || "openai");
      setVectorDb(_settings?.VectorDB || "lancedb");
      setEmbeddingEngine(_settings?.EmbeddingEngine || "openai");

      setLoading(false);
    }
    fetchKeys();
  }, []);

  function handleForward() {
    navigate(paths.onboarding.survey());
  }

  function handleBack() {
    navigate(paths.onboarding.userSetup());
  }

  if (loading)
    return (
      <div className="w-full h-full flex justify-center items-center p-20">
        <PreLoader />
      </div>
    );

  const LLMSelection =
    LLM_SELECTION_PRIVACY?.[llmChoice] || FALLBACKS.LLM(llmChoice);
  const EmbeddingEngine =
    EMBEDDING_ENGINE_PRIVACY?.[embeddingEngine] ||
    FALLBACKS.EMBEDDING(embeddingEngine);
  const VectorDb = VECTOR_DB_PRIVACY?.[vectorDb] || FALLBACKS.VECTOR(vectorDb);

  return (
    <div className="w-full flex items-center justify-center flex-col gap-y-6">
      <div className="p-8 flex flex-col gap-8">
        <div className="flex flex-col gap-y-2 border-b border-theme-sidebar-border pb-4">
          <div className="text-theme-text-primary text-base font-bold">
            LLM Selection
          </div>
          <div className="flex items-center gap-2.5">
            <img
              src={LLMSelection.logo}
              alt="LLM Logo"
              className="w-8 h-8 rounded"
            />
            <p className="text-theme-text-primary text-sm font-bold">
              {LLMSelection.name}
            </p>
          </div>
          <ul className="flex flex-col list-disc ml-4">
            {LLMSelection.description.map((desc) => (
              <li className="text-theme-text-primary text-sm">{desc}</li>
            ))}
          </ul>
        </div>
        <div className="flex flex-col gap-y-2 border-b border-theme-sidebar-border pb-4">
          <div className="text-theme-text-primary text-base font-bold">
            Embedding Preference
          </div>
          <div className="flex items-center gap-2.5">
            <img
              src={EmbeddingEngine.logo}
              alt="LLM Logo"
              className="w-8 h-8 rounded"
            />
            <p className="text-theme-text-primary text-sm font-bold">
              {EmbeddingEngine.name}
            </p>
          </div>
          <ul className="flex flex-col list-disc ml-4">
            {EmbeddingEngine.description.map((desc) => (
              <li className="text-theme-text-primary text-sm">{desc}</li>
            ))}
          </ul>
        </div>

        <div className="flex flex-col gap-y-2 pb-4">
          <div className="text-theme-text-primary text-base font-bold">
            Vector Database
          </div>
          <div className="flex items-center gap-2.5">
            <img
              src={VectorDb.logo}
              alt="LLM Logo"
              className="w-8 h-8 rounded"
            />
            <p className="text-theme-text-primary text-sm font-bold">
              {VectorDb.name}
            </p>
          </div>
          <ul className="flex flex-col list-disc ml-4">
            {VectorDb.description.map((desc) => (
              <li className="text-theme-text-primary text-sm">{desc}</li>
            ))}
          </ul>
        </div>
      </div>
      <p className="text-theme-text-secondary text-sm font-medium py-1">
        {t("onboarding.data.settingsHint")}
      </p>
    </div>
  );
}<|MERGE_RESOLUTION|>--- conflicted
+++ resolved
@@ -25,10 +25,6 @@
 import DeepSeekLogo from "@/media/llmprovider/deepseek.png";
 import APIPieLogo from "@/media/llmprovider/apipie.png";
 import XAILogo from "@/media/llmprovider/xai.png";
-<<<<<<< HEAD
-
-=======
->>>>>>> 010eb6b1
 import CohereLogo from "@/media/llmprovider/cohere.png";
 import ZillizLogo from "@/media/vectordbs/zilliz.png";
 import AstraDBLogo from "@/media/vectordbs/astraDB.png";
@@ -230,8 +226,6 @@
     ],
     logo: XAILogo,
   },
-<<<<<<< HEAD
-=======
   ppio: {
     name: "PPIO",
     description: [
@@ -240,7 +234,6 @@
     ],
     logo: PPIOLogo,
   },
->>>>>>> 010eb6b1
 };
 
 export const VECTOR_DB_PRIVACY = {
