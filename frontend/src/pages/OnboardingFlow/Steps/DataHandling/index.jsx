--- conflicted
+++ resolved
@@ -254,7 +254,14 @@
     ],
     logo: MoonshotAiLogo,
   },
-<<<<<<< HEAD
+  cometapi: {
+    name: "CometAPI",
+    description: [
+      "Your chats will not be used for training",
+      "Your prompts and document text used in response creation are visible to CometAPI",
+    ],
+    logo: CometApiLogo,
+  },
   submodel: {
     name: "SubModel",
     description: [
@@ -262,15 +269,6 @@
       "Your prompts and document text used in response creation are visible to SubModel",
     ],
     logo: SubModelLogo,
-=======
-  cometapi: {
-    name: "CometAPI",
-    description: [
-      "Your chats will not be used for training",
-      "Your prompts and document text used in response creation are visible to CometAPI",
-    ],
-    logo: CometApiLogo,
->>>>>>> 9841deb5
   },
 };
 
