import { ArrowLeft, ArrowRight } from "@phosphor-icons/react";
import { useState } from "react";
import { isMobile } from "react-device-detect";
import Home from "./Home";
import LLMPreference from "./LLMPreference";
import UserSetup from "./UserSetup";
import DataHandling from "./DataHandling";
import Survey from "./Survey";
import CreateWorkspace from "./CreateWorkspace";

const OnboardingSteps = {
  home: Home,
  "llm-preference": LLMPreference,
  "user-setup": UserSetup,
  "data-handling": DataHandling,
  survey: Survey,
  "create-workspace": CreateWorkspace,
};

export default OnboardingSteps;

export function OnboardingLayout({ children }) {
  const [header, setHeader] = useState({
    title: "",
    description: "",
  });
  const [backBtn, setBackBtn] = useState({
    showing: false,
    disabled: true,
    onClick: () => null,
  });
  const [forwardBtn, setForwardBtn] = useState({
    showing: false,
    disabled: true,
    onClick: () => null,
  });

  if (isMobile) {
    return (
      <div
        data-layout="onboarding"
        className="w-screen h-screen overflow-y-auto bg-theme-bg-primary overflow-hidden"
      >
        <div className="flex flex-col">
          <div className="w-full relative py-10 px-2">
            <div className="flex flex-col w-fit mx-auto gap-y-1 mb-[55px]">
              <h1 className="text-theme-text-primary font-semibold text-center text-2xl">
                {header.title}
              </h1>
              <p className="text-theme-text-secondary text-base text-center">
                {header.description}
              </p>
            </div>
            {children(setHeader, setBackBtn, setForwardBtn)}
          </div>
          <div className="flex w-full justify-center gap-x-4 pb-20">
            <div className="flex justify-center items-center">
              {backBtn.showing && (
                <button
                  disabled={backBtn.disabled}
                  onClick={backBtn.onClick}
                  className="group p-2 rounded-lg border-2 border-zinc-300 disabled:border-zinc-600 h-fit w-fit disabled:not-allowed hover:bg-zinc-100 disabled:hover:bg-transparent"
                >
                  <ArrowLeft
                    className="text-white group-hover:text-black group-disabled:text-gray-500"
                    size={30}
                  />
                </button>
              )}
            </div>

            <div className="flex justify-center items-center">
              {forwardBtn.showing && (
                <button
                  disabled={forwardBtn.disabled}
                  onClick={forwardBtn.onClick}
                  className="group p-2 rounded-lg border-2 border-zinc-300 disabled:border-zinc-600 h-fit w-fit disabled:not-allowed hover:bg-teal disabled:hover:bg-transparent"
                >
                  <ArrowRight
                    className="text-white group-hover:text-teal group-disabled:text-gray-500"
                    size={30}
                  />
                </button>
              )}
            </div>
          </div>
        </div>
      </div>
    );
  }

  return (
    <div
      data-layout="onboarding"
      className="w-screen overflow-y-auto bg-theme-bg-primary flex justify-center overflow-hidden"
    >
      <div className="flex w-1/5 h-screen justify-center items-center">
        {backBtn.showing && (
          <button
            disabled={backBtn.disabled}
            onClick={backBtn.onClick}
            className="group p-2 rounded-lg border-2 border-theme-sidebar-border h-fit w-fit disabled:cursor-not-allowed hover:bg-theme-bg-secondary disabled:hover:bg-transparent"
            aria-label="Back"
          >
            <ArrowLeft
              className="text-theme-text-secondary group-hover:text-theme-text-primary group-disabled:text-gray-500"
              size={30}
            />
          </button>
        )}
      </div>

      <div className="w-full md:w-3/5 relative h-full py-10">
        <div className="flex flex-col w-fit mx-auto gap-y-1 mb-[55px]">
          <h1 className="text-theme-text-primary font-semibold text-center text-2xl">
            {header.title}
          </h1>
          <p className="text-theme-text-secondary text-base text-center">
            {header.description}
          </p>
        </div>
        {children(setHeader, setBackBtn, setForwardBtn)}
      </div>

      <div className="flex w-1/5 h-screen justify-center items-center">
        {forwardBtn.showing && (
          <button
            disabled={forwardBtn.disabled}
            onClick={forwardBtn.onClick}
<<<<<<< HEAD
            className="group p-2 rounded-lg border-2 border-theme-sidebar-border h-fit w-fit disabled:cursor-not-allowed hover:bg-theme-bg-secondary disabled:hover:bg-transparent"
            aria-label="Continue"
          >
            <ArrowRight
              className="text-theme-text-secondary group-hover:text-theme-text-primary group-disabled:text-gray-500"
=======
            className="group p-2 rounded-lg border-2 border-theme-sidebar-border h-fit w-fit disabled:cursor-not-allowed hover:bg-teal disabled:hover:bg-transparent"
            aria-label="Continue"
          >
            <ArrowRight
              className="text-theme-text-secondary group-hover:text-white group-disabled:text-gray-500"
>>>>>>> 010eb6b1
              size={30}
            />
          </button>
        )}
      </div>
    </div>
  );
}<|MERGE_RESOLUTION|>--- conflicted
+++ resolved
@@ -127,19 +127,11 @@
           <button
             disabled={forwardBtn.disabled}
             onClick={forwardBtn.onClick}
-<<<<<<< HEAD
-            className="group p-2 rounded-lg border-2 border-theme-sidebar-border h-fit w-fit disabled:cursor-not-allowed hover:bg-theme-bg-secondary disabled:hover:bg-transparent"
-            aria-label="Continue"
-          >
-            <ArrowRight
-              className="text-theme-text-secondary group-hover:text-theme-text-primary group-disabled:text-gray-500"
-=======
             className="group p-2 rounded-lg border-2 border-theme-sidebar-border h-fit w-fit disabled:cursor-not-allowed hover:bg-teal disabled:hover:bg-transparent"
             aria-label="Continue"
           >
             <ArrowRight
               className="text-theme-text-secondary group-hover:text-white group-disabled:text-gray-500"
->>>>>>> 010eb6b1
               size={30}
             />
           </button>
