--- conflicted
+++ resolved
@@ -197,11 +197,7 @@
             <input
               name="password"
               type="password"
-<<<<<<< HEAD
-              className="border-none bg-zinc-900 text-white text-sm rounded-lg block w-full p-2.5"
-=======
-              className="bg-zinc-900 text-white text-sm rounded-lg block w-full p-2.5 focus:outline-primary-button active:outline-primary-button outline-none"
->>>>>>> 2f620163
+              className="border-none bg-zinc-900 text-white text-sm rounded-lg block w-full p-2.5 focus:outline-primary-button active:outline-primary-button outline-none"
               placeholder="Your admin password"
               minLength={6}
               required={true}
@@ -284,11 +280,7 @@
                 <input
                   name="username"
                   type="text"
-<<<<<<< HEAD
-                  className="border-none bg-zinc-900 text-white text-sm rounded-lg block w-full p-2.5"
-=======
-                  className="bg-zinc-900 text-white text-sm rounded-lg block w-full p-2.5 focus:outline-primary-button active:outline-primary-button outline-none"
->>>>>>> 2f620163
+                  className="border-none bg-zinc-900 text-white text-sm rounded-lg block w-full p-2.5 focus:outline-primary-button active:outline-primary-button outline-none"
                   placeholder="Your admin username"
                   minLength={6}
                   required={true}
@@ -306,11 +298,7 @@
                 <input
                   name="password"
                   type="password"
-<<<<<<< HEAD
-                  className="border-none bg-zinc-900 text-white text-sm rounded-lg block w-full p-2.5"
-=======
-                  className="bg-zinc-900 text-white text-sm rounded-lg block w-full p-2.5 focus:outline-primary-button active:outline-primary-button outline-none"
->>>>>>> 2f620163
+                  className="border-none bg-zinc-900 text-white text-sm rounded-lg block w-full p-2.5 focus:outline-primary-button active:outline-primary-button outline-none"
                   placeholder="Your admin password"
                   minLength={8}
                   required={true}
