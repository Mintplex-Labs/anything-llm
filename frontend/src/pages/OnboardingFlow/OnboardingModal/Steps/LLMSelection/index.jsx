import React, { memo, useEffect, useState } from "react";
import OpenAiLogo from "../../../../../media/llmprovider/openai.png";
import AzureOpenAiLogo from "../../../../../media/llmprovider/azure.png";
import AnthropicLogo from "../../../../../media/llmprovider/anthropic.png";
import LocalAiLogo from "../../../../../media/llmprovider/localai.png";
import System from "../../../../../models/system";
import PreLoader from "../../../../../components/Preloader";
import LLMProviderOption from "../../../../../components/LLMSelection/LLMProviderOption";
import OpenAiOptions from "../../../../../components/LLMSelection/OpenAiOptions";
import AzureAiOptions from "../../../../../components/LLMSelection/AzureAiOptions";
import AnthropicAiOptions from "../../../../../components/LLMSelection/AnthropicAiOptions";
import LocalAiOptions from "../../../../../components/LLMSelection/LocalAiOptions";

function LLMSelection({ nextStep, prevStep, currentStep }) {
  const [llmChoice, setLLMChoice] = useState("openai");
  const [settings, setSettings] = useState(null);
  const [loading, setLoading] = useState(true);

  const updateLLMChoice = (selection) => {
    setLLMChoice(selection);
  };

  useEffect(() => {
    async function fetchKeys() {
      const _settings = await System.keys();
      setSettings(_settings);
      setLLMChoice(_settings?.LLMProvider);
      setLoading(false);
    }

    if (currentStep === "llm_preference") {
      fetchKeys();
    }
  }, []);

  const handleSubmit = async (e) => {
    e.preventDefault();
    const form = e.target;
    const data = {};
    const formData = new FormData(form);
    for (var [key, value] of formData.entries()) data[key] = value;
    const { error } = await System.updateSystem(data);
    if (error) {
      alert(`Failed to save LLM settings: ${error}`, "error");
      return;
    }

    switch (data.LLMProvider) {
      case "anthropic":
<<<<<<< HEAD
        goToStep(7);
        break;
      case "localai":
        goToStep(7);
        break;
=======
        return nextStep("embedding_preferences");
>>>>>>> 458ffed0
      default:
        return nextStep("vector_database");
    }
  };

  if (loading)
    return (
      <div className="w-full h-full flex justify-center items-center p-20">
        <PreLoader />
      </div>
    );

  return (
    <div>
      <form onSubmit={handleSubmit} className="flex flex-col w-full">
        <div className="flex flex-col w-full px-1 md:px-8 py-12">
          <div className="text-white text-sm font-medium pb-4">
            LLM Providers
          </div>
          <div className="w-full flex md:flex-wrap overflow-x-scroll gap-4 max-w-[900px]">
            <input hidden={true} name="LLMProvider" value={llmChoice} />
            <LLMProviderOption
              name="OpenAI"
              value="openai"
              link="openai.com"
              description="The standard option for most non-commercial use. Provides both chat and embedding."
              checked={llmChoice === "openai"}
              image={OpenAiLogo}
              onClick={updateLLMChoice}
            />
            <LLMProviderOption
              name="Azure OpenAI"
              value="azure"
              link="azure.microsoft.com"
              description="The enterprise option of OpenAI hosted on Azure services. Provides both chat and embedding."
              checked={llmChoice === "azure"}
              image={AzureOpenAiLogo}
              onClick={updateLLMChoice}
            />
            <LLMProviderOption
              name="Anthropic Claude 2"
              value="anthropic"
              link="anthropic.com"
              description="A friendly AI Assistant hosted by Anthropic. Provides chat services only!"
              checked={llmChoice === "anthropic"}
              image={AnthropicLogo}
              onClick={updateLLMChoice}
            />
            <LLMProviderOption
              name="Local AI"
              value="localai"
              link="lmstudio.ai"
              description="Discover, download, and run local LLMs."
              checked={llmChoice === "localai"}
              image={LocalAiLogo}
              onClick={updateLLMChoice}
            />
          </div>
          <div className="mt-10 flex flex-wrap gap-4 max-w-[800px]">
            {llmChoice === "openai" && <OpenAiOptions settings={settings} />}
            {llmChoice === "azure" && <AzureAiOptions settings={settings} />}
            {llmChoice === "anthropic" && (
              <AnthropicAiOptions settings={settings} />
            )}
            {llmChoice === "localai" && <LocalAiOptions settings={settings} />}
          </div>
        </div>
        <div className="flex w-full justify-between items-center p-6 space-x-2 border-t rounded-b border-gray-500/50">
          <button
            onClick={prevStep}
            type="button"
            className="px-4 py-2 rounded-lg text-white hover:bg-sidebar"
          >
            Back
          </button>
          <button
            type="submit"
            className="border border-slate-200 px-4 py-2 rounded-lg text-slate-800 bg-slate-200 text-sm items-center flex gap-x-2 hover:text-white hover:bg-transparent focus:ring-gray-800 font-semibold shadow"
          >
            Continue
          </button>
        </div>
      </form>
    </div>
  );
}

export default memo(LLMSelection);<|MERGE_RESOLUTION|>--- conflicted
+++ resolved
@@ -47,15 +47,9 @@
 
     switch (data.LLMProvider) {
       case "anthropic":
-<<<<<<< HEAD
-        goToStep(7);
-        break;
+        return nextStep("embedding_preferences");
       case "localai":
-        goToStep(7);
-        break;
-=======
         return nextStep("embedding_preferences");
->>>>>>> 458ffed0
       default:
         return nextStep("vector_database");
     }
