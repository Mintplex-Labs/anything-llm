import React, { memo, useEffect, useState } from "react";
import AnythingLLMIcon from "@/media/logo/anything-llm-icon.png";
import OpenAiLogo from "@/media/llmprovider/openai.png";
import AzureOpenAiLogo from "@/media/llmprovider/azure.png";
import LocalAiLogo from "@/media/llmprovider/localai.png";
import System from "@/models/system";
import PreLoader from "@/components/Preloader";
import LLMProviderOption from "@/components/LLMSelection/LLMProviderOption";
import OpenAiOptions from "@/components/EmbeddingSelection/OpenAiOptions";
import AzureAiOptions from "@/components/EmbeddingSelection/AzureAiOptions";
import LocalAiOptions from "@/components/EmbeddingSelection/LocalAiOptions";
import NativeEmbeddingOptions from "@/components/EmbeddingSelection/NativeEmbeddingOptions";

function EmbeddingSelection({ nextStep, prevStep, currentStep }) {
  const [embeddingChoice, setEmbeddingChoice] = useState("native");
  const [settings, setSettings] = useState(null);
  const [loading, setLoading] = useState(true);
  const updateChoice = (selection) => {
    setEmbeddingChoice(selection);
  };

  useEffect(() => {
    async function fetchKeys() {
      const _settings = await System.keys();
      setSettings(_settings);
      setEmbeddingChoice(_settings?.EmbeddingEngine || "native");
      setLoading(false);
    }
    fetchKeys();
  }, [currentStep]);

  const handleSubmit = async (e) => {
    e.preventDefault();
    const form = e.target;
    const data = {};
    const formData = new FormData(form);
    for (var [key, value] of formData.entries()) data[key] = value;
    const { error } = await System.updateSystem(data);
    if (error) {
      alert(`Failed to save LLM settings: ${error}`, "error");
      return;
    }
    nextStep("vector_database");
    return;
  };

  if (loading)
    return (
      <div className="w-full h-full flex justify-center items-center p-20">
        <PreLoader />
      </div>
    );

  return (
    <div className="w-full">
      <form onSubmit={handleSubmit} className="flex flex-col w-full">
        <div className="flex flex-col w-full px-1 md:px-8 py-4">
          <div className="text-white text-sm font-medium pb-4">
            Embedding Provider
          </div>
          <div className="w-full flex md:flex-wrap overflow-x-scroll gap-4 max-w-[752px]">
            <input
              hidden={true}
              name="EmbeddingEngine"
              value={embeddingChoice}
            />
            <LLMProviderOption
              name="AnythingLLM Embedder"
              value="native"
              description="Use the built-in embedding engine for AnythingLLM. Zero setup!"
              checked={embeddingChoice === "native"}
              image={AnythingLLMIcon}
              onClick={updateChoice}
            />
            <LLMProviderOption
              name="OpenAI"
              value="openai"
              link="openai.com"
              description="The standard option for most non-commercial use. Provides both chat and embedding."
              checked={embeddingChoice === "openai"}
              image={OpenAiLogo}
              onClick={updateChoice}
            />
            <LLMProviderOption
              name="Azure OpenAI"
              value="azure"
              link="azure.microsoft.com"
              description="The enterprise option of OpenAI hosted on Azure services. Provides both chat and embedding."
              checked={embeddingChoice === "azure"}
              image={AzureOpenAiLogo}
              onClick={updateChoice}
            />
            <LLMProviderOption
              name="LocalAI"
              value="localai"
              link="localai.io"
              description="Self hosted LocalAI embedding engine."
              checked={embeddingChoice === "localai"}
              image={LocalAiLogo}
              onClick={updateChoice}
            />
          </div>
          <div className="mt-4 flex flex-wrap gap-4 max-w-[752px]">
<<<<<<< HEAD
=======
            {embeddingChoice === "native" && <NativeEmbeddingOptions />}
>>>>>>> f48e6b1a
            {embeddingChoice === "openai" && (
              <OpenAiOptions settings={settings} />
            )}
            {embeddingChoice === "azure" && (
              <AzureAiOptions settings={settings} />
            )}
            {embeddingChoice === "localai" && (
              <LocalAiOptions settings={settings} />
            )}
          </div>
        </div>
        <div className="flex w-full justify-between items-center px-6 py-4 space-x-2 border-t rounded-b border-gray-500/50">
          <button
            onClick={prevStep}
            type="button"
            className="px-4 py-2 rounded-lg text-white hover:bg-sidebar"
          >
            Back
          </button>
          <button
            type="submit"
            className="border border-slate-200 px-4 py-2 rounded-lg text-slate-800 bg-slate-200 text-sm items-center flex gap-x-2 hover:text-white hover:bg-transparent focus:ring-gray-800 font-semibold shadow"
          >
            Continue
          </button>
        </div>
      </form>
    </div>
  );
}

export default memo(EmbeddingSelection);<|MERGE_RESOLUTION|>--- conflicted
+++ resolved
@@ -101,10 +101,7 @@
             />
           </div>
           <div className="mt-4 flex flex-wrap gap-4 max-w-[752px]">
-<<<<<<< HEAD
-=======
             {embeddingChoice === "native" && <NativeEmbeddingOptions />}
->>>>>>> f48e6b1a
             {embeddingChoice === "openai" && (
               <OpenAiOptions settings={settings} />
             )}
