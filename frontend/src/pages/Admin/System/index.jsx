--- conflicted
+++ resolved
@@ -1,15 +1,8 @@
 import { useEffect, useState } from "react";
-<<<<<<< HEAD
-import Sidebar, {
-} from "../../../components/SettingsSidebar";
-import Admin from "../../../models/admin";
-import showToast from "../../../utils/toast";
-=======
 import Sidebar from "@/components/SettingsSidebar";
 import Admin from "@/models/admin";
 import showToast from "@/utils/toast";
 import CTAButton from "@/components/lib/CTAButton";
->>>>>>> bf165f2a
 
 export default function AdminSystem() {
   const [saving, setSaving] = useState(false);
@@ -47,18 +40,11 @@
   }, []);
 
   return (
-<<<<<<< HEAD
-    <div style={{ height: 'calc(100vh - 40px)' }} className="w-screen overflow-hidden bg-sidebar flex">
-      <Sidebar />
-      <div
-        className="transition-all duration-500 relative ml-[2px] mr-[16px] my-[16px] md:rounded-[26px] bg-main-gradient w-full h-[93vh] overflow-y-scroll border-4 border-accent"
-=======
     <div className="w-screen h-screen overflow-hidden bg-sidebar flex">
       <Sidebar />
       <div
         style={{ height: "calc(100vh - 32px)" }}
         className="relative md:ml-[2px] md:mr-[16px] md:my-[16px] md:rounded-[16px] bg-main-gradient w-full h-full overflow-y-scroll border-2 border-outline"
->>>>>>> bf165f2a
       >
         <form
           onSubmit={handleSubmit}
