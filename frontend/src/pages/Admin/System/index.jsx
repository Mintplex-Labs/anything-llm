--- conflicted
+++ resolved
@@ -115,11 +115,7 @@
                     value={messageLimit.limit}
                     min={1}
                     max={300}
-<<<<<<< HEAD
-                    className="mt-2 w-1/3 border-none bg-zinc-900 border border-gray-500 text-white text-sm rounded-lg focus:ring-blue-500 focus:border-blue-500 block p-2.5"
-=======
-                    className="bg-zinc-900 text-white placeholder:text-white/20 text-sm rounded-lg focus:border-white block w-60 p-2.5"
->>>>>>> 79656718
+                    className="border-none bg-zinc-900 text-white placeholder:text-white/20 text-sm rounded-lg focus:border-white block w-60 p-2.5"
                   />
                 </div>
               </div>
