import { useEffect, useState } from "react";
<<<<<<< HEAD
import Sidebar from "../../../components/SettingsSidebar";
import Admin from "../../../models/admin";
import showToast from "../../../utils/toast";
=======
import Sidebar from "@/components/SettingsSidebar";
import { isMobile } from "react-device-detect";
import Admin from "@/models/admin";
import showToast from "@/utils/toast";
>>>>>>> 229757be

export default function AdminSystem() {
  const [saving, setSaving] = useState(false);
  const [hasChanges, setHasChanges] = useState(false);
  const [canDelete, setCanDelete] = useState(false);
  const [messageLimit, setMessageLimit] = useState({
    enabled: false,
    limit: 10,
  });
  const handleSubmit = async (e) => {
    e.preventDefault();
    setSaving(true);
    await Admin.updateSystemPreferences({
      users_can_delete_workspaces: canDelete,
      limit_user_messages: messageLimit.enabled,
      message_limit: messageLimit.limit,
    });
    setSaving(false);
    setHasChanges(false);
    showToast("System preferences updated successfully.", "success");
  };

  useEffect(() => {
    async function fetchSettings() {
      const settings = (await Admin.systemPreferences())?.settings;
      if (!settings) return;
      setCanDelete(settings?.users_can_delete_workspaces);
      setMessageLimit({
        enabled: settings.limit_user_messages,
        limit: settings.message_limit,
      });
    }
    fetchSettings();
  }, []);

  return (
<<<<<<< HEAD
    <div
      style={{ height: "calc(100vh - 40px)" }}
      className="w-screen overflow-hidden bg-sidebar flex"
    >
      <Sidebar />
      <div className="transition-all duration-500 relative ml-[2px] mr-[16px] my-[16px] md:rounded-[26px] bg-main-gradient w-full h-[93vh] overflow-y-scroll border-4 border-accent">
=======
    <div className="w-screen h-screen overflow-hidden bg-sidebar flex">
      <Sidebar />
      <div
        style={{ height: isMobile ? "100%" : "calc(100% - 32px)" }}
        className="transition-all duration-500 relative md:ml-[2px] md:mr-[16px] md:my-[16px] md:rounded-[26px] bg-main-gradient w-full h-full overflow-y-scroll border-4 border-accent"
      >
>>>>>>> 229757be
        <form
          onSubmit={handleSubmit}
          onChange={() => setHasChanges(true)}
          className="flex w-full"
        >
          <div className="flex flex-col w-full px-1 md:px-20 md:py-12 py-16">
            <div className="w-full flex flex-col gap-y-1 pb-6 border-white border-b-2 border-opacity-10">
              <div className="items-center flex gap-x-4">
                <p className="text-2xl font-semibold text-white">
                  System Preferences
                </p>
                {hasChanges && (
                  <button
                    type="submit"
                    disabled={saving}
                    className="border border-slate-200 px-4 py-1 rounded-lg text-slate-200 text-sm items-center flex gap-x-2 hover:bg-slate-200 hover:text-slate-800"
                  >
                    {saving ? "Saving..." : "Save changes"}
                  </button>
                )}
              </div>
              <p className="text-sm font-base text-white text-opacity-60">
                These are the overall settings and configurations of your
                instance.
              </p>
            </div>

            <div className="my-5">
              <div className="flex flex-col gap-y-2 mb-2.5">
                <label className="leading-tight font-semibold text-white">
                  Users can delete workspaces
                </label>
                <p className="leading-tight text-sm text-white text-opacity-60 w-96">
                  Allow non-admin users to delete workspaces that they are a
                  part of. This would delete the workspace for everyone.
                </p>
              </div>
              <label className="relative inline-flex cursor-pointer items-center">
                <input
                  type="checkbox"
                  name="users_can_delete_workspaces"
                  checked={canDelete}
                  onChange={(e) => setCanDelete(e.target.checked)}
                  className="peer sr-only"
                />
                <div className="pointer-events-none peer h-6 w-11 rounded-full bg-stone-400 after:absolute after:left-[2px] after:top-[2px] after:h-5 after:w-5 after:rounded-full after:shadow-xl after:border after:border-gray-600 after:bg-white after:box-shadow-md after:transition-all after:content-[''] peer-checked:bg-lime-300 peer-checked:after:translate-x-full peer-checked:after:border-white peer-focus:outline-none peer-focus:ring-4 peer-focus:ring-blue-800"></div>
                <span className="ml-3 text-sm font-medium text-gray-900 dark:text-gray-300"></span>
              </label>
            </div>

            <div className="my-4">
              <div className="flex flex-col gap-y-2 mb-2.5">
                <label className="leading-tight font-medium text-black dark:text-white">
                  Limit messages per user per day
                </label>
                <p className="leading-tight text-sm text-white text-opacity-60 w-96">
                  Restrict non-admin users to a number of successful queries or
                  chats within a 24 hour window. Enable this to prevent users
                  from running up OpenAI costs.
                </p>
              </div>
              <label className="relative inline-flex cursor-pointer items-center">
                <input
                  type="checkbox"
                  name="limit_user_messages"
                  value="yes"
                  checked={messageLimit.enabled}
                  onChange={(e) => {
                    setMessageLimit({
                      ...messageLimit,
                      enabled: e.target.checked,
                    });
                  }}
                  className="peer sr-only"
                />
                <div className="pointer-events-none peer h-6 w-11 rounded-full bg-stone-400 after:absolute after:left-[2px] after:top-[2px] after:h-5 after:w-5 after:rounded-full after:shadow-xl after:border after:border-gray-600 after:bg-white after:box-shadow-md after:transition-all after:content-[''] peer-checked:bg-lime-300 peer-checked:after:translate-x-full peer-checked:after:border-white peer-focus:outline-none peer-focus:ring-4 peer-focus:ring-blue-800"></div>
                <span className="ml-3 text-sm font-medium text-gray-900 dark:text-gray-300"></span>
              </label>
            </div>
            {messageLimit.enabled && (
              <div className="mb-4">
                <label className=" block flex items-center gap-x-1 font-medium text-black dark:text-white">
                  Message limit per day
                </label>
                <div className="relative">
                  <input
                    type="number"
                    name="message_limit"
                    onScroll={(e) => e.target.blur()}
                    onChange={(e) => {
                      setMessageLimit({
                        enabled: true,
                        limit: Number(e?.target?.value || 0),
                      });
                    }}
                    value={messageLimit.limit}
                    min={1}
                    max={300}
                    className="mt-2 w-1/3 border-none bg-zinc-900 border border-gray-500 text-white text-sm rounded-lg focus:ring-blue-500 focus:border-blue-500 block p-2.5"
                  />
                </div>
              </div>
            )}
          </div>
        </form>
      </div>
    </div>
  );
}<|MERGE_RESOLUTION|>--- conflicted
+++ resolved
@@ -1,14 +1,7 @@
 import { useEffect, useState } from "react";
-<<<<<<< HEAD
-import Sidebar from "../../../components/SettingsSidebar";
-import Admin from "../../../models/admin";
-import showToast from "../../../utils/toast";
-=======
 import Sidebar from "@/components/SettingsSidebar";
-import { isMobile } from "react-device-detect";
 import Admin from "@/models/admin";
 import showToast from "@/utils/toast";
->>>>>>> 229757be
 
 export default function AdminSystem() {
   const [saving, setSaving] = useState(false);
@@ -45,21 +38,12 @@
   }, []);
 
   return (
-<<<<<<< HEAD
-    <div
-      style={{ height: "calc(100vh - 40px)" }}
-      className="w-screen overflow-hidden bg-sidebar flex"
-    >
-      <Sidebar />
-      <div className="transition-all duration-500 relative ml-[2px] mr-[16px] my-[16px] md:rounded-[26px] bg-main-gradient w-full h-[93vh] overflow-y-scroll border-4 border-accent">
-=======
     <div className="w-screen h-screen overflow-hidden bg-sidebar flex">
       <Sidebar />
       <div
-        style={{ height: isMobile ? "100%" : "calc(100% - 32px)" }}
+        style={{ height: "calc(100vh - 40px)" }}
         className="transition-all duration-500 relative md:ml-[2px] md:mr-[16px] md:my-[16px] md:rounded-[26px] bg-main-gradient w-full h-full overflow-y-scroll border-4 border-accent"
       >
->>>>>>> 229757be
         <form
           onSubmit={handleSubmit}
           onChange={() => setHasChanges(true)}
