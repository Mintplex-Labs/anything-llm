--- conflicted
+++ resolved
@@ -12,10 +12,7 @@
 import { DefaultBadge } from "./Badges/default";
 import ImportedSkillList from "./Imported/SkillList";
 import ImportedSkillConfig from "./Imported/ImportedSkillConfig";
-<<<<<<< HEAD
-=======
 import { Tooltip } from "react-tooltip";
->>>>>>> dca27e72
 
 export default function AdminAgents() {
   const [hasChanges, setHasChanges] = useState(false);
@@ -174,11 +171,7 @@
               activeSkills={agentSkills}
             />
 
-<<<<<<< HEAD
-            <div className="text-white flex items-center gap-x-2">
-=======
             <div className="text-theme-text-primary flex items-center gap-x-2">
->>>>>>> dca27e72
               <Plug size={24} />
               <p className="text-lg font-medium">Custom Skills</p>
             </div>
@@ -288,11 +281,7 @@
             activeSkills={agentSkills}
           />
 
-<<<<<<< HEAD
-          <div className="text-white flex items-center gap-x-2">
-=======
           <div className="text-theme-text-primary flex items-center gap-x-2">
->>>>>>> dca27e72
             <Plug size={24} />
             <p className="text-lg font-medium">Custom Skills</p>
           </div>
