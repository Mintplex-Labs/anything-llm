--- conflicted
+++ resolved
@@ -3,7 +3,7 @@
 import Admin from "@/models/admin";
 import System from "@/models/system";
 import showToast from "@/utils/toast";
-import { CaretLeft, CaretRight, Robot } from "@phosphor-icons/react";
+import { CaretRight, Robot } from "@phosphor-icons/react";
 import ContextualSaveBar from "@/components/ContextualSaveBar";
 import { castToType } from "@/utils/types";
 import { FullScreenLoader } from "@/components/Preloader";
@@ -16,7 +16,6 @@
   const [selectedSkill, setSelectedSkill] = useState("");
   const [agentSkills, setAgentSkills] = useState([]);
   const [loading, setLoading] = useState(true);
-  const [showSkillModal, setShowSkillModal] = useState(false);
   const formEl = useRef(null);
 
   // Alert user if they try to leave the page with unsaved changes
@@ -105,113 +104,6 @@
       <div className="relative md:ml-[2px] md:mr-[16px] md:my-[16px] md:rounded-[16px] w-full h-full flex justify-center items-center">
         <FullScreenLoader />
       </div>
-    );
-  }
-<<<<<<< HEAD
-  return (
-    <div
-      id="workspace-agent-settings-container"
-      style={{ height: "calc(100vh - 40px)" }}
-      className="w-screen overflow-hidden bg-sidebar flex"
-    >
-      <Sidebar />
-      <div className="relative ml-[2px] mr-[16px] my-[16px] md:rounded-[16px] w-full h-[93vh] overflow-y-scroll">
-=======
-
-  if (isMobile) {
-    return (
-      <SkillLayout
-        hasChanges={hasChanges}
-        handleCancel={() => setHasChanges(false)}
-        handleSubmit={handleSubmit}
-      >
->>>>>>> 9644f671
-        <form
-          onSubmit={handleSubmit}
-          onChange={() => setHasChanges(true)}
-          ref={formEl}
-          className="flex flex-col w-full p-4 mt-10"
-        >
-          <input
-            name="system::default_agent_skills"
-            type="hidden"
-            value={agentSkills.join(",")}
-          />
-
-          {/* Skill settings nav */}
-          <div hidden={showSkillModal} className="flex flex-col gap-y-[18px]">
-            <div className="text-white flex items-center gap-x-2">
-              <Robot size={24} />
-              <p className="text-lg font-medium">Agent Skills</p>
-            </div>
-            {/* Default skills */}
-            <SkillList
-              isDefault={true}
-              skills={defaultSkills}
-              selectedSkill={selectedSkill}
-              handleClick={(skill) => {
-                setSelectedSkill(skill);
-                setShowSkillModal(true);
-              }}
-            />
-            {/* Configurable skills */}
-            <SkillList
-              skills={configurableSkills}
-              selectedSkill={selectedSkill}
-              handleClick={(skill) => {
-                setSelectedSkill(skill);
-                setShowSkillModal(true);
-              }}
-              activeSkills={agentSkills}
-            />
-          </div>
-
-          {/* Selected agent skill modal */}
-          {showSkillModal && (
-            <div className="fixed top-0 left-0 w-full h-full bg-sidebar z-30">
-              <div className="flex flex-col h-full">
-                <div className="flex items-center p-4">
-                  <button
-                    type="button"
-                    onClick={() => {
-                      setShowSkillModal(false);
-                      setSelectedSkill("");
-                    }}
-                    className="text-white/60 hover:text-white transition-colors duration-200"
-                  >
-                    <div className="flex items-center text-sky-400">
-                      <CaretLeft size={24} />
-                      <div>Back</div>
-                    </div>
-                  </button>
-                </div>
-                <div className="flex-1 overflow-y-auto p-4">
-                  <div className="bg-[#303237] text-white rounded-xl p-4">
-                    {SelectedSkillComponent ? (
-                      <SelectedSkillComponent
-                        skill={configurableSkills[selectedSkill]?.skill}
-                        settings={settings}
-                        toggleSkill={toggleAgentSkill}
-                        enabled={agentSkills.includes(
-                          configurableSkills[selectedSkill]?.skill
-                        )}
-                        setHasChanges={setHasChanges}
-                        {...(configurableSkills[selectedSkill] ||
-                          defaultSkills[selectedSkill])}
-                      />
-                    ) : (
-                      <div className="flex flex-col items-center justify-center h-full text-white/60">
-                        <Robot size={40} />
-                        <p className="font-medium">Select an agent skill</p>
-                      </div>
-                    )}
-                  </div>
-                </div>
-              </div>
-            </div>
-          )}
-        </form>
-      </SkillLayout>
     );
   }
 
@@ -288,13 +180,11 @@
   return (
     <div
       id="workspace-agent-settings-container"
-      className="w-screen h-screen overflow-hidden bg-sidebar flex md:mt-0 mt-6"
+      style={{ height: "calc(100vh - 40px)" }}
+      className="w-screen overflow-hidden bg-sidebar flex"
     >
       <Sidebar />
-      <div
-        style={{ height: isMobile ? "100%" : "calc(100% - 32px)" }}
-        className="relative md:ml-[2px] md:mr-[16px] md:my-[16px] md:rounded-[16px] w-full h-full flex"
-      >
+      <div className="relative ml-[2px] mr-[16px] my-[16px] md:rounded-[16px] w-full h-[93vh] overflow-y-scroll">
         {children}
         <ContextualSaveBar
           showing={hasChanges}
@@ -316,11 +206,7 @@
   if (skills.length === 0) return null;
 
   return (
-    <div
-      className={`bg-white/5 text-white rounded-xl ${
-        isMobile ? "w-full" : "min-w-[360px] w-fit"
-      }`}
-    >
+    <div className="bg-white/5 text-white rounded-xl min-w-[360px] w-fit">
       {Object.entries(skills).map(([skill, settings], index) => (
         <div
           key={skill}
