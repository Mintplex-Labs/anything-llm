--- conflicted
+++ resolved
@@ -362,46 +362,9 @@
   if (skills.length === 0) return null;
 
   return (
-<<<<<<< HEAD
-    <div
-      className={`bg-theme-bg-secondary text-white rounded-xl ${
-        isMobile ? "w-full" : "min-w-[360px] w-fit"
-      }`}
-    >
-      {Object.entries(skills).map(([skill, settings], index) => (
-        <div
-          key={skill}
-          className={`py-3 px-4 flex items-center justify-between ${
-            index === 0 ? "rounded-t-xl" : ""
-          } ${
-            index === Object.keys(skills).length - 1
-              ? "rounded-b-xl"
-              : "border-b border-white/10"
-          } cursor-pointer transition-all duration-300  hover:bg-theme-bg-primary ${
-            selectedSkill === skill
-              ? "bg-white/10 light:bg-theme-bg-sidebar  "
-              : ""
-          }`}
-          onClick={() => handleClick?.(skill)}
-        >
-          <div className="text-sm font-light">{settings.title}</div>
-          <div className="flex items-center gap-x-2">
-            {isDefault ? (
-              <DefaultBadge title={skill} />
-            ) : (
-              <div className="text-sm text-theme-text-secondary font-medium">
-                {activeSkills.includes(skill) ? "On" : "Off"}
-              </div>
-            )}
-            <CaretRight
-              size={14}
-              weight="bold"
-              className="text-theme-text-secondary"
-            />
-=======
     <>
       <div
-        className={`bg-white/5 text-white rounded-xl ${
+        className={`bg-theme-bg-secondary text-white rounded-xl ${
           isMobile ? "w-full" : "min-w-[360px] w-fit"
         }`}
       >
@@ -414,8 +377,10 @@
               index === Object.keys(skills).length - 1
                 ? "rounded-b-xl"
                 : "border-b border-white/10"
-            } cursor-pointer transition-all duration-300  hover:bg-white/5 ${
-              selectedSkill === skill ? "bg-white/10" : ""
+            } cursor-pointer transition-all duration-300  hover:bg-theme-bg-primary ${
+              selectedSkill === skill
+                ? "bg-white/10 light:bg-theme-bg-sidebar"
+                : ""
             }`}
             onClick={() => handleClick?.(skill)}
           >
@@ -424,13 +389,16 @@
               {isDefault ? (
                 <DefaultBadge title={skill} />
               ) : (
-                <div className="text-sm text-white/60 font-medium">
+                <div className="text-sm text-theme-text-secondary font-medium">
                   {activeSkills.includes(skill) ? "On" : "Off"}
                 </div>
               )}
-              <CaretRight size={14} weight="bold" className="text-white/80" />
+              <CaretRight
+                size={14}
+                weight="bold"
+                className="text-theme-text-secondary"
+              />
             </div>
->>>>>>> da3d0283
           </div>
         ))}
       </div>
