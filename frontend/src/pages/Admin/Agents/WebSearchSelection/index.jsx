--- conflicted
+++ resolved
@@ -8,10 +8,7 @@
 import SerplySearchIcon from "./icons/serply.png";
 import SearXNGSearchIcon from "./icons/searxng.png";
 import TavilySearchIcon from "./icons/tavily.svg";
-<<<<<<< HEAD
-=======
 import DuckDuckGoIcon from "./icons/duckduckgo.png";
->>>>>>> dca27e72
 import {
   CaretUpDown,
   MagnifyingGlass,
@@ -28,10 +25,7 @@
   SerplySearchOptions,
   SearXNGOptions,
   TavilySearchOptions,
-<<<<<<< HEAD
-=======
   DuckDuckGoOptions,
->>>>>>> dca27e72
 } from "./SearchProviderOptions";
 
 const SEARCH_PROVIDERS = [
