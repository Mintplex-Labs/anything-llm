import { useState } from "react";
import { createPortal } from "react-dom";
import ModalWrapper from "@/components/ModalWrapper";
import { Warehouse, WarningOctagon, X } from "@phosphor-icons/react";
import { DB_LOGOS } from "./DBConnection";

function assembleConnectionString({
  engine,
  username = "",
  password = "",
  host = "",
  port = "",
  database = "",
  privateKeyPassPhrase = "",
}) {
  if ([username, password, host, database].every((i) => !!i) === false)
    return `Please fill out all the fields above.`;
  switch (engine) {
    case "postgresql":
      return `postgres://${username}:${password}@${host}:${port}/${database}`;
    case "mysql":
      return `mysql://${username}:${password}@${host}:${port}/${database}`;
    case "sql-server":
      return `mssql://${username}:${password}@${host}:${port}/${database}`;
    case "snowflake":
      const snowflake = {
        username: username,
        privateKey: password,
        privateKeyPassPhrase: privateKeyPassPhrase,
        host: host,
        warehouse: port,
        database: database,
      }
      return JSON.stringify(snowflake);
    default:
      return null;
  }
}

const DEFAULT_ENGINE = "postgresql";
const DEFAULT_CONFIG = {
  username: null,
  password: null,
  privateKeyPassPhrase: null,
  host: null,
  port: null,
  database: null,
};

export default function NewSQLConnection({ isOpen, closeModal, onSubmit }) {
  const [engine, setEngine] = useState(DEFAULT_ENGINE);
  const [config, setConfig] = useState(DEFAULT_CONFIG);
  if (!isOpen) return null;

  function handleClose() {
    setEngine(DEFAULT_ENGINE);
    setConfig(DEFAULT_CONFIG);
    closeModal();
  }

  function onFormChange() {
    const form = new FormData(document.getElementById("sql-connection-form"));
    setConfig({
      username: form.get("username").trim(),
      password: form.get("password"),
      privateKeyPassPhrase: form.get("privateKeyPassPhrase"),
      host: form.get("host").trim(),
      port: form.get("port").trim(),
      database: form.get("database").trim(),
    });
  }

  async function handleUpdate(e) {
    e.preventDefault();
    e.stopPropagation();
    const form = new FormData(e.target);
    onSubmit({
      engine,
      database_id: form.get("name"),
      connectionString: assembleConnectionString({ engine, ...config }),
    });
    handleClose();
    return false;
  }

  // Cannot do nested forms, it will cause all sorts of issues, so we portal this out
  // to the parent container form so we don't have nested forms.
  return createPortal(
    <ModalWrapper isOpen={isOpen}>
      <div className="fixed inset-0 z-50 overflow-auto bg-black bg-opacity-50 flex items-center justify-center">
        <div className="relative w-full max-w-2xl bg-theme-bg-secondary rounded-lg shadow border-2 border-theme-modal-border">
          <div className="relative p-6 border-b rounded-t border-theme-modal-border">
            <div className="w-full flex gap-x-2 items-center">
              <h3 className="text-xl font-semibold text-white overflow-hidden overflow-ellipsis whitespace-nowrap">
                New SQL Connection
              </h3>
            </div>
            <button
              onClick={handleClose}
              type="button"
              className="absolute top-4 right-4 transition-all duration-300 bg-transparent rounded-lg text-sm p-1 inline-flex items-center hover:bg-theme-modal-border hover:border-theme-modal-border hover:border-opacity-50 border-transparent border"
            >
              <X size={24} weight="bold" className="text-white" />
            </button>
          </div>
          <form
            id="sql-connection-form"
            onSubmit={handleUpdate}
            onChange={onFormChange}
          >
            <div className="px-7 py-6">
              <div className="space-y-6 max-h-[60vh] overflow-y-auto pr-2">
                <p className="text-sm text-white/60">
                  Add the connection information for your database below and it
                  will be available for future SQL agent calls.
                </p>
                <div className="flex flex-col w-full">
                  <div className="border border-red-800 bg-zinc-800 light:bg-red-200/50 p-4 rounded-lg flex items-center gap-x-2 text-sm text-red-400 light:text-red-500">
                    <WarningOctagon size={28} className="shrink-0" />
                    <p>
                      <b>WARNING:</b> The SQL agent has been <i>instructed</i>{" "}
                      to only perform non-modifying queries. This{" "}
                      <b>does not</b> prevent a hallucination from still
                      deleting data. Only connect with a user who has{" "}
                      <b>READ_ONLY</b> permissions.
                    </p>
                  </div>

<<<<<<< HEAD
                <label className="text-white text-sm font-semibold block my-4">
                  Select your SQL engine
                </label>
                <div className="grid md:grid-cols-4 gap-4 grid-cols-2">
                  <DBEngine
                    provider="postgresql"
                    active={engine === "postgresql"}
                    onClick={() => setEngine("postgresql")}
                  />
                  <DBEngine
                    provider="mysql"
                    active={engine === "mysql"}
                    onClick={() => setEngine("mysql")}
                  />
                  <DBEngine
                    provider="sql-server"
                    active={engine === "sql-server"}
                    onClick={() => setEngine("sql-server")}
                  />
                  <DBEngine
                    provider="snowflake"
                    active={engine === "snowflake"}
                    onClick={() => setEngine("snowflake")}
                  />
=======
                  <label className="block mb-2 text-sm font-medium text-white mt-4">
                    Select your SQL engine
                  </label>
                  <div className="grid md:grid-cols-4 gap-4 grid-cols-2">
                    <DBEngine
                      provider="postgresql"
                      active={engine === "postgresql"}
                      onClick={() => setEngine("postgresql")}
                    />
                    <DBEngine
                      provider="mysql"
                      active={engine === "mysql"}
                      onClick={() => setEngine("mysql")}
                    />
                    <DBEngine
                      provider="sql-server"
                      active={engine === "sql-server"}
                      onClick={() => setEngine("sql-server")}
                    />
                  </div>
>>>>>>> dca27e72
                </div>

                <div className="flex flex-col w-full">
                  <label className="block mb-2 text-sm font-medium text-white">
                    Connection name
                  </label>
                  <input
                    type="text"
                    name="name"
                    className="border-none bg-theme-settings-input-bg w-full text-white placeholder:text-theme-settings-input-placeholder text-sm rounded-lg focus:outline-primary-button active:outline-primary-button outline-none block w-full p-2.5"
                    placeholder="a unique name to identify this SQL connection"
                    required={true}
                    autoComplete="off"
                    spellCheck={false}
                  />
                </div>
<<<<<<< HEAD
                {engine === "snowflake" ? (
                <div className="flex flex-col">
                  <label className="text-white text-sm font-semibold block mb-3">
                    Private Key Passphrase
                  </label>
                  <input
                    type="text"
                    name="privateKeyPassPhrase"
                    className="border-none bg-zinc-900 text-white placeholder:text-white/20 text-sm rounded-lg focus:outline-primary-button active:outline-primary-button outline-none block w-full p-2.5"
                    placeholder="password123"
                    required={true}
                    autoComplete="off"
                    spellCheck={false}
                  />
                </div>
                ) : (
                <div className="flex flex-col">
                  <label className="text-white text-sm font-semibold block mb-3">
                    Database user password
                  </label>
                      <input
                        type="text"
                        name="password"
                        className="border-none bg-zinc-900 text-white placeholder:text-white/20 text-sm rounded-lg focus:outline-primary-button active:outline-primary-button outline-none block w-full p-2.5"
                        placeholder="password123"
                        required={true}
                        autoComplete="off"
                        spellCheck={false}
                      />
                </div>
                )}
              </div>
              {engine === "snowflake" ? (
              <div className="flex flex-col">
                <label className="text-white text-sm font-semibold block mb-3">
                  Private Key
                </label>
                    <textarea 
                    rows={5}
                    name="password" 
                    className="border-none bg-zinc-900 text-white placeholder:text-white/20 text-sm rounded-lg focus:outline-primary-button active:outline-primary-button outline-none block w-full p-2.5" 
                    placeholder="-----BEGIN PRIVATE KEY----- MIIEvQIBADANBgkqhkiG9w0BAQEFAASCBKcwggSjAgEAAoIBAQDQ7  ..." 
                    required={true} 
                    autoComplete="off" 
                    spellCheck={false} />
              </div>
              ) : null}

              <div className="grid grid-cols-1 gap-4 sm:grid-cols-3">
                <div className="sm:col-span-2">
                  <label className="text-white text-sm font-semibold block mb-3">
                    {engine === "snowflake" ? (
                    "Account"
                    ) : (
                    "Server endpoint"
                    )}
                  </label>
                  <input
                    type="text"
                    name="host"
                    className="border-none bg-zinc-900 text-white placeholder:text-white/20 text-sm rounded-lg focus:outline-primary-button active:outline-primary-button outline-none block w-full p-2.5"
                    placeholder={engine === "snowflake" ? (
                      "the account for your snowflake instance"
                      ) : (
                      "the hostname or endpoint for your database"
                      )}
                    required={true}
                    autoComplete="off"
                    spellCheck={false}
                  />
                </div>
                <div>
                  <label className="text-white text-sm font-semibold block mb-3">
                  {engine === "snowflake" ? (
                    "Warehouse"
                    ) : (
                    "Port"
                    )}
                  </label>
                  <input
                    type="text"
                    name="port"
                    className="border-none bg-zinc-900 text-white placeholder:text-white/20 text-sm rounded-lg focus:outline-primary-button active:outline-primary-button outline-none block w-full p-2.5"
                    placeholder={engine === "snowflake" ? (
                      "WAREHOUSE"
                      ) : (
                      "3306"
                      )}
                    required={false}
=======

                <div className="grid grid-cols-1 gap-4 sm:grid-cols-2">
                  <div className="flex flex-col">
                    <label className="block mb-2 text-sm font-medium text-white">
                      Database user
                    </label>
                    <input
                      type="text"
                      name="username"
                      className="border-none bg-theme-settings-input-bg w-full text-white placeholder:text-theme-settings-input-placeholder text-sm rounded-lg focus:outline-primary-button active:outline-primary-button outline-none block w-full p-2.5"
                      placeholder="root"
                      required={true}
                      autoComplete="off"
                      spellCheck={false}
                    />
                  </div>
                  <div className="flex flex-col">
                    <label className="block mb-2 text-sm font-medium text-white">
                      Database user password
                    </label>
                    <input
                      type="text"
                      name="password"
                      className="border-none bg-theme-settings-input-bg w-full text-white placeholder:text-theme-settings-input-placeholder text-sm rounded-lg focus:outline-primary-button active:outline-primary-button outline-none block w-full p-2.5"
                      placeholder="password123"
                      required={true}
                      autoComplete="off"
                      spellCheck={false}
                    />
                  </div>
                </div>

                <div className="grid grid-cols-1 gap-4 sm:grid-cols-3">
                  <div className="sm:col-span-2">
                    <label className="block mb-2 text-sm font-medium text-white">
                      Server endpoint
                    </label>
                    <input
                      type="text"
                      name="host"
                      className="border-none bg-theme-settings-input-bg w-full text-white placeholder:text-theme-settings-input-placeholder text-sm rounded-lg focus:outline-primary-button active:outline-primary-button outline-none block w-full p-2.5"
                      placeholder="the hostname or endpoint for your database"
                      required={true}
                      autoComplete="off"
                      spellCheck={false}
                    />
                  </div>
                  <div>
                    <label className="block mb-2 text-sm font-medium text-white">
                      Port
                    </label>
                    <input
                      type="text"
                      name="port"
                      className="border-none bg-theme-settings-input-bg w-full text-white placeholder:text-theme-settings-input-placeholder text-sm rounded-lg focus:outline-primary-button active:outline-primary-button outline-none block w-full p-2.5"
                      placeholder="3306"
                      required={false}
                      autoComplete="off"
                      spellCheck={false}
                    />
                  </div>
                </div>

                <div className="flex flex-col">
                  <label className="block mb-2 text-sm font-medium text-white">
                    Database
                  </label>
                  <input
                    type="text"
                    name="database"
                    className="border-none bg-theme-settings-input-bg w-full text-white placeholder:text-theme-settings-input-placeholder text-sm rounded-lg focus:outline-primary-button active:outline-primary-button outline-none block w-full p-2.5"
                    placeholder="the database the agent will interact with"
                    required={true}
>>>>>>> dca27e72
                    autoComplete="off"
                    spellCheck={false}
                  />
                </div>
                <p className="text-theme-text-secondary text-sm">
                  {assembleConnectionString({ engine, ...config })}
                </p>
              </div>
            </div>
            <div className="flex justify-between items-center mt-6 pt-6 border-t border-theme-modal-border px-7 pb-6">
              <button
                type="button"
                onClick={handleClose}
                className="transition-all duration-300 text-white hover:bg-zinc-700 light:hover:bg-theme-bg-primary px-4 py-2 rounded-lg text-sm"
              >
                Cancel
              </button>
              <button
                type="submit"
                form="sql-connection-form"
                className="transition-all duration-300 bg-white text-black hover:opacity-60 px-4 py-2 rounded-lg text-sm"
              >
                Save connection
              </button>
            </div>
          </form>
        </div>
      </div>
    </ModalWrapper>,
    document.getElementById("workspace-agent-settings-container")
  );
}

function DBEngine({ provider, active, onClick }) {
  return (
    <button
      type="button"
      onClick={onClick}
      className={`flex flex-col p-4 border border-white/40 bg-zinc-800 light:bg-theme-settings-input-bg rounded-lg w-fit hover:bg-zinc-700 ${
        active ? "!bg-blue-500/50" : ""
      }`}
    >
      <img
        src={DB_LOGOS[provider]}
        className="h-[100px] rounded-md"
        alt={provider}
      />
    </button>
  );
}<|MERGE_RESOLUTION|>--- conflicted
+++ resolved
@@ -126,32 +126,6 @@
                     </p>
                   </div>
 
-<<<<<<< HEAD
-                <label className="text-white text-sm font-semibold block my-4">
-                  Select your SQL engine
-                </label>
-                <div className="grid md:grid-cols-4 gap-4 grid-cols-2">
-                  <DBEngine
-                    provider="postgresql"
-                    active={engine === "postgresql"}
-                    onClick={() => setEngine("postgresql")}
-                  />
-                  <DBEngine
-                    provider="mysql"
-                    active={engine === "mysql"}
-                    onClick={() => setEngine("mysql")}
-                  />
-                  <DBEngine
-                    provider="sql-server"
-                    active={engine === "sql-server"}
-                    onClick={() => setEngine("sql-server")}
-                  />
-                  <DBEngine
-                    provider="snowflake"
-                    active={engine === "snowflake"}
-                    onClick={() => setEngine("snowflake")}
-                  />
-=======
                   <label className="block mb-2 text-sm font-medium text-white mt-4">
                     Select your SQL engine
                   </label>
@@ -172,7 +146,6 @@
                       onClick={() => setEngine("sql-server")}
                     />
                   </div>
->>>>>>> dca27e72
                 </div>
 
                 <div className="flex flex-col w-full">
@@ -188,8 +161,89 @@
                     autoComplete="off"
                     spellCheck={false}
                   />
-                </div>
-<<<<<<< HEAD
+                  <DBEngine
+                    provider="snowflake"
+                    active={engine === "snowflake"}
+                    onClick={() => setEngine("snowflake")}
+                  />
+                </div>
+
+                <div className="grid grid-cols-1 gap-4 sm:grid-cols-2">
+                  <div className="flex flex-col">
+                    <label className="block mb-2 text-sm font-medium text-white">
+                      Database user
+                    </label>
+                    <input
+                      type="text"
+                      name="username"
+                      className="border-none bg-theme-settings-input-bg w-full text-white placeholder:text-theme-settings-input-placeholder text-sm rounded-lg focus:outline-primary-button active:outline-primary-button outline-none block w-full p-2.5"
+                      placeholder="root"
+                      required={true}
+                      autoComplete="off"
+                      spellCheck={false}
+                    />
+                  </div>
+                  <div className="flex flex-col">
+                    <label className="block mb-2 text-sm font-medium text-white">
+                      Database user password
+                    </label>
+                    <input
+                      type="text"
+                      name="password"
+                      className="border-none bg-theme-settings-input-bg w-full text-white placeholder:text-theme-settings-input-placeholder text-sm rounded-lg focus:outline-primary-button active:outline-primary-button outline-none block w-full p-2.5"
+                      placeholder="password123"
+                      required={true}
+                      autoComplete="off"
+                      spellCheck={false}
+                    />
+                  </div>
+                </div>
+
+                <div className="grid grid-cols-1 gap-4 sm:grid-cols-3">
+                  <div className="sm:col-span-2">
+                    <label className="block mb-2 text-sm font-medium text-white">
+                      Server endpoint
+                    </label>
+                    <input
+                      type="text"
+                      name="host"
+                      className="border-none bg-theme-settings-input-bg w-full text-white placeholder:text-theme-settings-input-placeholder text-sm rounded-lg focus:outline-primary-button active:outline-primary-button outline-none block w-full p-2.5"
+                      placeholder="the hostname or endpoint for your database"
+                      required={true}
+                      autoComplete="off"
+                      spellCheck={false}
+                    />
+                  </div>
+                  <div>
+                    <label className="block mb-2 text-sm font-medium text-white">
+                      Port
+                    </label>
+                    <input
+                      type="text"
+                      name="port"
+                      className="border-none bg-theme-settings-input-bg w-full text-white placeholder:text-theme-settings-input-placeholder text-sm rounded-lg focus:outline-primary-button active:outline-primary-button outline-none block w-full p-2.5"
+                      placeholder="3306"
+                      required={false}
+                      autoComplete="off"
+                      spellCheck={false}
+                    />
+                  </div>
+                </div>
+
+                <div className="flex flex-col">
+                  <label className="block mb-2 text-sm font-medium text-white">
+                    Database
+                  </label>
+                  <input
+                    type="text"
+                    name="username"
+                    className="border-none bg-zinc-900 text-white placeholder:text-white/20 text-sm rounded-lg focus:outline-primary-button active:outline-primary-button outline-none block w-full p-2.5"
+                    placeholder="root"
+                    required={true}
+                    autoComplete="off"
+                    spellCheck={false}
+                  />
+                </div>
                 {engine === "snowflake" ? (
                 <div className="flex flex-col">
                   <label className="text-white text-sm font-semibold block mb-3">
@@ -279,89 +333,29 @@
                       "3306"
                       )}
                     required={false}
-=======
-
-                <div className="grid grid-cols-1 gap-4 sm:grid-cols-2">
-                  <div className="flex flex-col">
-                    <label className="block mb-2 text-sm font-medium text-white">
-                      Database user
-                    </label>
-                    <input
-                      type="text"
-                      name="username"
-                      className="border-none bg-theme-settings-input-bg w-full text-white placeholder:text-theme-settings-input-placeholder text-sm rounded-lg focus:outline-primary-button active:outline-primary-button outline-none block w-full p-2.5"
-                      placeholder="root"
-                      required={true}
-                      autoComplete="off"
-                      spellCheck={false}
-                    />
-                  </div>
-                  <div className="flex flex-col">
-                    <label className="block mb-2 text-sm font-medium text-white">
-                      Database user password
-                    </label>
-                    <input
-                      type="text"
-                      name="password"
-                      className="border-none bg-theme-settings-input-bg w-full text-white placeholder:text-theme-settings-input-placeholder text-sm rounded-lg focus:outline-primary-button active:outline-primary-button outline-none block w-full p-2.5"
-                      placeholder="password123"
-                      required={true}
-                      autoComplete="off"
-                      spellCheck={false}
-                    />
-                  </div>
-                </div>
-
-                <div className="grid grid-cols-1 gap-4 sm:grid-cols-3">
-                  <div className="sm:col-span-2">
-                    <label className="block mb-2 text-sm font-medium text-white">
-                      Server endpoint
-                    </label>
-                    <input
-                      type="text"
-                      name="host"
-                      className="border-none bg-theme-settings-input-bg w-full text-white placeholder:text-theme-settings-input-placeholder text-sm rounded-lg focus:outline-primary-button active:outline-primary-button outline-none block w-full p-2.5"
-                      placeholder="the hostname or endpoint for your database"
-                      required={true}
-                      autoComplete="off"
-                      spellCheck={false}
-                    />
-                  </div>
-                  <div>
-                    <label className="block mb-2 text-sm font-medium text-white">
-                      Port
-                    </label>
-                    <input
-                      type="text"
-                      name="port"
-                      className="border-none bg-theme-settings-input-bg w-full text-white placeholder:text-theme-settings-input-placeholder text-sm rounded-lg focus:outline-primary-button active:outline-primary-button outline-none block w-full p-2.5"
-                      placeholder="3306"
-                      required={false}
-                      autoComplete="off"
-                      spellCheck={false}
-                    />
-                  </div>
-                </div>
-
-                <div className="flex flex-col">
-                  <label className="block mb-2 text-sm font-medium text-white">
-                    Database
-                  </label>
-                  <input
-                    type="text"
-                    name="database"
-                    className="border-none bg-theme-settings-input-bg w-full text-white placeholder:text-theme-settings-input-placeholder text-sm rounded-lg focus:outline-primary-button active:outline-primary-button outline-none block w-full p-2.5"
-                    placeholder="the database the agent will interact with"
-                    required={true}
->>>>>>> dca27e72
                     autoComplete="off"
                     spellCheck={false}
                   />
                 </div>
-                <p className="text-theme-text-secondary text-sm">
-                  {assembleConnectionString({ engine, ...config })}
-                </p>
               </div>
+
+              <div className="flex flex-col">
+                <label className="block mb-2 text-sm font-medium text-white">
+                  Database
+                </label>
+                <input
+                  type="text"
+                  name="database"
+                  className="border-none bg-theme-settings-input-bg w-full text-white placeholder:text-theme-settings-input-placeholder text-sm rounded-lg focus:outline-primary-button active:outline-primary-button outline-none block w-full p-2.5"
+                  placeholder="the database the agent will interact with"
+                  required={true}
+                  autoComplete="off"
+                  spellCheck={false}
+                />
+              </div>
+              <p className="text-theme-text-secondary text-sm">
+                {assembleConnectionString({ engine, ...config })}
+              </p>
             </div>
             <div className="flex justify-between items-center mt-6 pt-6 border-t border-theme-modal-border px-7 pb-6">
               <button
