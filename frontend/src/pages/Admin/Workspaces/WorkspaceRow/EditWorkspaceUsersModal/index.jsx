import React, { useState } from "react";
import { X } from "@phosphor-icons/react";
import Admin from "../../../../../models/admin";
import { titleCase } from "text-case";

export const EditWorkspaceUsersModalId = (workspace) =>
  `edit-workspace-${workspace.id}-modal`;

export default function EditWorkspaceUsersModal({
  workspace,
  users,
  closeModal,
}) {
  const [error, setError] = useState(null);

  const handleUpdate = async (e) => {
    setError(null);
    e.preventDefault();
    const data = {
      userIds: [],
    };
    const form = new FormData(e.target);
    for (var [key, value] of form.entries()) {
      if (key.includes("user-") && value === "yes") {
        const [_, id] = key.split(`-`);
        data.userIds.push(+id);
      }
    }
    const { success, error } = await Admin.updateUsersInWorkspace(
      workspace.id,
      data.userIds
    );
    if (success) window.location.reload();
    setError(error);
  };

  return (
<<<<<<< HEAD
    <dialog
      id={EditWorkspaceUsersModalId(workspace)}
      className="border-none bg-transparent outline-none"
    >
      <div className="relative w-[500px] max-w-2xl max-h-full">
        <div className="relative bg-main-gradient rounded-lg shadow">
          <div className="flex items-start justify-between p-4 border-b rounded-t border-gray-500/50">
            <h3 className="text-xl font-semibold text-white">
              Edit {workspace.name}
            </h3>
=======
    <div className="relative w-[500px] max-w-2xl max-h-full">
      <div className="relative bg-main-gradient rounded-lg shadow">
        <div className="flex items-start justify-between p-4 border-b rounded-t border-gray-500/50">
          <h3 className="text-xl font-semibold text-white">
            Edit {workspace.name}
          </h3>
          <button
            onClick={closeModal}
            type="button"
            className="transition-all duration-300 text-gray-400 bg-transparent hover:border-white/60 rounded-lg text-sm p-1.5 ml-auto inline-flex items-center bg-sidebar-button hover:bg-menu-item-selected-gradient hover:border-slate-100 hover:border-opacity-50 border-transparent border"
            data-modal-hide="staticModal"
          >
            <X className="text-gray-300 text-lg" />
          </button>
        </div>
        <form onSubmit={handleUpdate}>
          <div className="p-6 space-y-6 flex h-full w-full">
            <div className="w-full flex flex-col gap-y-4">
              {users
                .filter((user) => user.role !== "admin")
                .map((user) => {
                  return (
                    <div
                      key={`workspace-${workspace.id}-user-${user.id}`}
                      data-workspace={workspace.id}
                      className="flex items-center pl-4 border border-gray-500/50 rounded group hover:bg-stone-900 transition-all duration-300 cursor-pointer"
                      onClick={() => {
                        document
                          .getElementById(
                            `workspace-${workspace.id}-user-${user.id}`
                          )
                          ?.click();
                      }}
                    >
                      <input
                        id={`workspace-${workspace.id}-user-${user.id}`}
                        defaultChecked={workspace.userIds.includes(user.id)}
                        type="checkbox"
                        value="yes"
                        name={`user-${user.id}`}
                        className="w-4 h-4 text-blue-600 bg-zinc-900 border border-gray-500/50 rounded focus:ring-blue-500 focus:border-blue-500 pointer-events-none"
                      />
                      <label
                        htmlFor={`user-${user.id}`}
                        className="pointer-events-none w-full py-4 ml-2 text-sm font-medium text-white"
                      >
                        {titleCase(user.username)}
                      </label>
                    </div>
                  );
                })}
              <div className="flex items-center gap-x-4">
                <button
                  type="button"
                  className="w-full p-4 flex text-white items-center pl-4 border border-gray-500/50 rounded group hover:bg-stone-900 transition-all duration-300 cursor-pointer"
                  onClick={() => {
                    document
                      .getElementById(`workspace-${workspace.id}-select-all`)
                      ?.click();
                    Array.from(
                      document.querySelectorAll(
                        `[data-workspace='${workspace.id}']`
                      )
                    ).forEach((el) => {
                      if (!el.firstChild.checked) el.firstChild.click();
                    });
                  }}
                >
                  Select All
                </button>
                <button
                  type="button"
                  className="w-full p-4 flex text-white items-center pl-4 border border-gray-500/50 rounded group hover:bg-stone-900 transition-all duration-300 cursor-pointer"
                  onClick={() => {
                    document
                      .getElementById(`workspace-${workspace.id}-select-all`)
                      ?.click();
                    Array.from(
                      document.querySelectorAll(
                        `[data-workspace='${workspace.id}']`
                      )
                    ).forEach((el) => {
                      if (el.firstChild.checked) el.firstChild.click();
                    });
                  }}
                >
                  Deselect All
                </button>
              </div>
              {error && <p className="text-red-400 text-sm">Error: {error}</p>}
            </div>
          </div>
          <div className="flex w-full justify-between items-center p-6 space-x-2 border-t rounded-b border-gray-500/50">
>>>>>>> 171b1dd9
            <button
              onClick={closeModal}
              type="button"
              className="px-4 py-2 rounded-lg text-white hover:bg-stone-900 transition-all duration-300"
            >
              Cancel
            </button>
            <button
              type="submit"
              className="transition-all duration-300 border border-slate-200 px-4 py-2 rounded-lg text-white text-sm items-center flex gap-x-2 hover:bg-slate-200 hover:text-slate-800 focus:ring-gray-800"
            >
              Update workspace
            </button>
          </div>
        </form>
      </div>
    </div>
  );
}<|MERGE_RESOLUTION|>--- conflicted
+++ resolved
@@ -1,6 +1,6 @@
 import React, { useState } from "react";
 import { X } from "@phosphor-icons/react";
-import Admin from "../../../../../models/admin";
+import Admin from "@/models/admin";
 import { titleCase } from "text-case";
 
 export const EditWorkspaceUsersModalId = (workspace) =>
@@ -35,18 +35,6 @@
   };
 
   return (
-<<<<<<< HEAD
-    <dialog
-      id={EditWorkspaceUsersModalId(workspace)}
-      className="border-none bg-transparent outline-none"
-    >
-      <div className="relative w-[500px] max-w-2xl max-h-full">
-        <div className="relative bg-main-gradient rounded-lg shadow">
-          <div className="flex items-start justify-between p-4 border-b rounded-t border-gray-500/50">
-            <h3 className="text-xl font-semibold text-white">
-              Edit {workspace.name}
-            </h3>
-=======
     <div className="relative w-[500px] max-w-2xl max-h-full">
       <div className="relative bg-main-gradient rounded-lg shadow">
         <div className="flex items-start justify-between p-4 border-b rounded-t border-gray-500/50">
@@ -140,7 +128,6 @@
             </div>
           </div>
           <div className="flex w-full justify-between items-center p-6 space-x-2 border-t rounded-b border-gray-500/50">
->>>>>>> 171b1dd9
             <button
               onClick={closeModal}
               type="button"
