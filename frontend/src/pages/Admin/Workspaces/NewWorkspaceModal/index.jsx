--- conflicted
+++ resolved
@@ -42,11 +42,7 @@
                 <input
                   name="name"
                   type="text"
-<<<<<<< HEAD
-                  className="border-none bg-zinc-900 border border-gray-500 text-white text-sm rounded-lg focus:ring-blue-500 focus:border-blue-500 block w-full p-2.5"
-=======
-                  className="bg-zinc-900 placeholder:text-white/20 border-gray-500 text-white text-sm rounded-lg focus:ring-blue-500 focus:border-blue-500 block w-full p-2.5"
->>>>>>> 9e085baf
+                  className="border-none bg-zinc-900 placeholder:text-white/20 border-gray-500 text-white text-sm rounded-lg focus:ring-blue-500 focus:border-blue-500 block w-full p-2.5"
                   placeholder="My workspace"
                   minLength={4}
                   required={true}
