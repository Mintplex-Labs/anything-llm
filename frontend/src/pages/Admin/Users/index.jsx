--- conflicted
+++ resolved
@@ -5,15 +5,10 @@
 import { UserPlus } from "@phosphor-icons/react";
 import Admin from "../../../models/admin";
 import UserRow from "./UserRow";
-<<<<<<< HEAD
-import useUser from "../../../hooks/useUser";
-import NewUserModal, { NewUserModalId } from "./NewUserModal";
-=======
 import useUser from "@/hooks/useUser";
 import NewUserModal from "./NewUserModal";
 import { useModal } from "@/hooks/useModal";
 import ModalWrapper from "@/components/ModalWrapper";
->>>>>>> 171b1dd9
 
 export default function AdminUsers() {
   const { isOpen, openModal, closeModal } = useModal();
