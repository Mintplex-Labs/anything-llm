import { useRef, useState } from "react";
import { titleCase } from "text-case";
<<<<<<< HEAD
import Admin from "../../../../models/admin";
import EditUserModal, { EditUserModalId } from "./EditUserModal";
import { DotsThreeOutline } from "@phosphor-icons/react";
=======
import Admin from "@/models/admin";
import EditUserModal from "./EditUserModal";
import showToast from "@/utils/toast";
import { useModal } from "@/hooks/useModal";
import ModalWrapper from "@/components/ModalWrapper";
import { refocusApplication } from "@/ipc/node-api";

const ModMap = {
  admin: ["admin", "manager", "default"],
  manager: ["manager", "default"],
  default: [],
};
>>>>>>> bf165f2a

export default function UserRow({ currUser, user }) {
  const rowRef = useRef(null);
  const canModify = ModMap[currUser?.role || "default"].includes(user.role);
  const [suspended, setSuspended] = useState(user.suspended === 1);
  const { isOpen, openModal, closeModal } = useModal();
  const handleSuspend = async () => {
    if (
      !window.confirm(
        `Are you sure you want to suspend ${user.username}?\nAfter you do this they will be logged out and unable to log back into this instance of AnythingLLM until unsuspended by an admin.`
      )
    ) {
      refocusApplication();
      return false;
    }

    refocusApplication();
    const { success, error } = await Admin.updateUser(user.id, {
      suspended: suspended ? 0 : 1,
    });
    if (!success) showToast(error, "error", { clear: true });
    if (success) {
      showToast(
        `User ${!suspended ? "has been suspended" : "is no longer suspended"}.`,
        "success",
        { clear: true }
      );
      setSuspended(!suspended);
    }
  };
  const handleDelete = async () => {
    if (
      !window.confirm(
        `Are you sure you want to delete ${user.username}?\nAfter you do this they will be logged out and unable to use this instance of AnythingLLM.\n\nThis action is irreversible.`
      )
    ) {
      refocusApplication();
      return false;
    }

    refocusApplication();
    const { success, error } = await Admin.deleteUser(user.id);
    if (!success) showToast(error, "error", { clear: true });
    if (success) {
      rowRef?.current?.remove();
      showToast("User deleted from system.", "success", { clear: true });
    }
  };

  return (
    <>
      <tr
        ref={rowRef}
        className="bg-transparent text-white text-opacity-80 text-sm font-medium"
      >
        <th scope="row" className="px-6 py-4 whitespace-nowrap">
          {user.username}
        </th>
        <td className="px-6 py-4">{titleCase(user.role)}</td>
        <td className="px-6 py-4">{user.createdAt}</td>
        <td className="px-6 py-4 flex items-center gap-x-6">
          {canModify && (
            <button
              onClick={openModal}
              className="text-sm font-medium text-white/80 rounded-lg hover:text-white px-2 py-1 hover:bg-white hover:bg-opacity-10"
            >
              Edit
            </button>
          )}
          {currUser?.id !== user.id && canModify && (
            <>
              <button
                onClick={handleSuspend}
                className="text-sm font-medium text-white/80 hover:text-orange-300 rounded-lg px-2 py-1 hover:bg-white hover:bg-opacity-10"
              >
                {suspended ? "Unsuspend" : "Suspend"}
              </button>
              <button
                onClick={handleDelete}
                className="text-sm font-medium text-white/80 hover:text-red-300 px-2 py-1 rounded-lg hover:bg-red-800 hover:bg-opacity-20"
              >
                Delete
              </button>
            </>
          )}
        </td>
      </tr>
      <ModalWrapper isOpen={isOpen}>
        <EditUserModal
          currentUser={currUser}
          user={user}
          closeModal={closeModal}
        />
      </ModalWrapper>
    </>
  );
}<|MERGE_RESOLUTION|>--- conflicted
+++ resolved
@@ -1,10 +1,5 @@
 import { useRef, useState } from "react";
 import { titleCase } from "text-case";
-<<<<<<< HEAD
-import Admin from "../../../../models/admin";
-import EditUserModal, { EditUserModalId } from "./EditUserModal";
-import { DotsThreeOutline } from "@phosphor-icons/react";
-=======
 import Admin from "@/models/admin";
 import EditUserModal from "./EditUserModal";
 import showToast from "@/utils/toast";
@@ -17,7 +12,6 @@
   manager: ["manager", "default"],
   default: [],
 };
->>>>>>> bf165f2a
 
 export default function UserRow({ currUser, user }) {
   const rowRef = useRef(null);
