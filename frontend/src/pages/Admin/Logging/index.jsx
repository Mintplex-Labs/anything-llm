--- conflicted
+++ resolved
@@ -35,16 +35,8 @@
       className="w-screen overflow-hidden bg-sidebar flex"
     >
       <Sidebar />
-<<<<<<< HEAD
       <div className="transition-all duration-500 relative ml-[2px] mr-[16px] my-[16px] md:rounded-[26px] bg-main-gradient w-full h-[93vh] overflow-y-scroll border-4 border-accent">
         <div className="flex flex-col w-full px-1 md:px-20 md:py-12 py-16">
-=======
-      <div
-        style={{ height: isMobile ? "100%" : "calc(100% - 32px)" }}
-        className="relative md:ml-[2px] md:mr-[16px] md:my-[16px] md:rounded-[16px] bg-main-gradient w-full h-full overflow-y-scroll"
-      >
-        <div className="flex flex-col w-full px-1 md:pl-6 md:pr-[86px] md:py-6 py-16">
->>>>>>> 0e46a11c
           <div className="w-full flex flex-col gap-y-1 pb-6 border-white border-b-2 border-opacity-10">
             <div className="flex gap-x-4 items-center">
               <p className="text-lg leading-6 font-bold text-white">
@@ -52,11 +44,7 @@
               </p>
               <button
                 onClick={handleResetLogs}
-<<<<<<< HEAD
-                className="border-none px-4 py-1 rounded-lg text-slate-200/50 text-sm items-center flex gap-x-2 hover:bg-slate-200 hover:text-slate-800"
-=======
                 className="flex items-center gap-x-2 px-4 py-2 rounded-lg bg-[#2C2F36] text-white text-sm hover:bg-[#3D4147] shadow-md border border-[#3D4147]"
->>>>>>> 0e46a11c
               >
                 Clear event logs
               </button>
@@ -113,13 +101,8 @@
 
   return (
     <>
-<<<<<<< HEAD
-      <table className="border-collapse	md:w-5/6 w-full text-sm text-left rounded-lg mt-5">
+      <table className="border-collapse	w-full max-w-5/6 w-full text-sm text-left rounded-lg mt-5">
         <thead className="text-white text-opacity-80 text-sm font-bold uppercase border-white border-b border-opacity-60">
-=======
-      <table className="w-full text-sm text-left rounded-lg mt-6">
-        <thead className="text-white text-opacity-80 text-xs leading-[18px] font-bold uppercase border-white border-b border-opacity-60">
->>>>>>> 0e46a11c
           <tr>
             <th scope="col" className="px-6 py-3 rounded-tl-lg">
               Event Type
