--- conflicted
+++ resolved
@@ -1,14 +1,4 @@
-<<<<<<< HEAD
-import {
-  CaretDown,
-  CaretUp,
-  Plus,
-  FloppyDisk,
-  BookOpen,
-} from "@phosphor-icons/react";
-=======
 import { CaretDown, CaretUp, Plus } from "@phosphor-icons/react";
->>>>>>> 835b406d
 import AnythingInfinityLogo from "@/media/logo/anything-llm-infinity.png";
 import { useState, useRef, useEffect } from "react";
 import { useNavigate, useParams } from "react-router-dom";
