import { useEffect, useState } from "react";
import Sidebar from "@/components/SettingsSidebar";
import { EnvelopeSimple } from "@phosphor-icons/react";
import Admin from "../../../models/admin";
import InviteRow from "./InviteRow";
import NewInviteModal from "./NewInviteModal";
import { useModal } from "@/hooks/useModal";
import ModalWrapper from "@/components/ModalWrapper";
<<<<<<< HEAD
import * as Skeleton from "react-loading-skeleton";
import "react-loading-skeleton/dist/skeleton.css";
=======
import CTAButton from "@/components/lib/CTAButton";
>>>>>>> 1f8ab0d2

export default function AdminInvites() {
  const { isOpen, openModal, closeModal } = useModal();

  return (
    <div className="w-screen h-screen overflow-hidden bg-sidebar flex">
      <Sidebar />
      <div
        style={{ height: "calc(100vh - 32px)" }}
        className="relative md:ml-[2px] md:mr-[16px] md:my-[16px] md:rounded-[16px] bg-main-gradient w-full h-full overflow-y-scroll border-2 border-outline"
      >
        <div className="flex flex-col w-full px-1 md:pl-6 md:pr-[50px] md:py-6 py-16">
          <div className="w-full flex flex-col gap-y-1 pb-6 border-white border-b-2 border-opacity-10">
            <div className="items-center flex gap-x-4">
              <p className="text-lg leading-6 font-bold text-white">
                Invitations
              </p>
            </div>
            <p className="text-xs leading-[18px] font-base text-white text-opacity-60">
              Create invitation links for people in your organization to accept
              and sign up with. Invitations can only be used by a single user.
            </p>
          </div>
          <div className="w-full justify-end flex">
            <CTAButton onClick={openModal} className="mt-3 mr-0 -mb-12 z-10">
              <EnvelopeSimple className="h-4 w-4" weight="bold" /> Create Invite
              Link
            </CTAButton>
          </div>
          <InvitationsContainer />
        </div>
        <ModalWrapper isOpen={isOpen}>
          <NewInviteModal closeModal={closeModal} />
        </ModalWrapper>
      </div>
    </div>
  );
}

function InvitationsContainer() {
  const [loading, setLoading] = useState(true);
  const [invites, setInvites] = useState([]);

  useEffect(() => {
    async function fetchInvites() {
      const _invites = await Admin.invites();
      setInvites(_invites);
      setLoading(false);
    }
    fetchInvites();
  }, []);

  if (loading) {
    return (
      <Skeleton.default
        height="80vh"
        width="100%"
        highlightColor="#3D4147"
        baseColor="#2C2F35"
        count={1}
        className="w-full p-4 rounded-b-2xl rounded-tr-2xl rounded-tl-sm mt-6"
        containerClassName="flex w-full"
      />
    );
  }

  return (
    <table className="w-full text-sm text-left rounded-lg mt-6">
      <thead className="text-white text-opacity-80 text-xs leading-[18px] font-bold uppercase border-white border-b border-opacity-60">
        <tr>
          <th scope="col" className="px-6 py-3 rounded-tl-lg">
            Status
          </th>
          <th scope="col" className="px-6 py-3">
            Accepted By
          </th>
          <th scope="col" className="px-6 py-3">
            Created By
          </th>
          <th scope="col" className="px-6 py-3">
            Created
          </th>
          <th scope="col" className="px-6 py-3 rounded-tr-lg">
            {" "}
          </th>
        </tr>
      </thead>
      <tbody>
        {invites.map((invite) => (
          <InviteRow key={invite.id} invite={invite} />
        ))}
      </tbody>
    </table>
  );
}<|MERGE_RESOLUTION|>--- conflicted
+++ resolved
@@ -6,12 +6,9 @@
 import NewInviteModal from "./NewInviteModal";
 import { useModal } from "@/hooks/useModal";
 import ModalWrapper from "@/components/ModalWrapper";
-<<<<<<< HEAD
+import CTAButton from "@/components/lib/CTAButton";
 import * as Skeleton from "react-loading-skeleton";
 import "react-loading-skeleton/dist/skeleton.css";
-=======
-import CTAButton from "@/components/lib/CTAButton";
->>>>>>> 1f8ab0d2
 
 export default function AdminInvites() {
   const { isOpen, openModal, closeModal } = useModal();
