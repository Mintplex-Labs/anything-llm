--- conflicted
+++ resolved
@@ -176,20 +176,19 @@
             disabled={true}
           />
           <GenericSkill
-<<<<<<< HEAD
+            title="Scrape websites"
+            description="Allow the agent to visit and scrape the content of websites."
+            settings={settings}
+            enabled={true}
+            disabled={true}
+          />
+          <GenericSkill
             title="Generate charts"
             description="Enable the default agent to generate various types of charts from data provided or given in chat."
             skill="create-chart"
             settings={settings}
             toggleSkill={toggleAgentSkill}
             enabled={skills.includes("create-chart")}
-=======
-            title="Scrape websites"
-            description="Allow the agent to visit and scrape the content of websites."
-            settings={settings}
-            enabled={true}
-            disabled={true}
->>>>>>> bc62ed37
           />
           <GenericSkill
             title="Generate & save files to browser"
