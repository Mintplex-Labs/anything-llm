--- conflicted
+++ resolved
@@ -170,7 +170,7 @@
           disabled={true}
         />
         <GenericSkill
-          title="View and summarize documents"
+          title="View & summarize documents"
           description="Allow the agent to list and summarize the content of workspace files currently embedded."
           settings={settings}
           enabled={true}
@@ -182,6 +182,14 @@
           settings={settings}
           enabled={true}
           disabled={true}
+        />
+        <GenericSkill
+          title="Generate charts"
+          description="Enable the default agent to generate various types of charts from data provided or given in chat."
+          skill="create-chart"
+          settings={settings}
+          toggleSkill={toggleAgentSkill}
+          enabled={skills.includes("create-chart")}
         />
         <GenericSkill
           title="Generate & save files to browser"
@@ -197,54 +205,6 @@
           toggleSkill={toggleAgentSkill}
           enabled={skills.includes("web-browsing")}
         />
-<<<<<<< HEAD
-        <div className="flex flex-col gap-y-3">
-          <GenericSkill
-            title="RAG & long-term memory"
-            description='Allow the agent to leverage your local documents to answer a query or ask the agent to "remember" pieces of content for long-term memory retrieval.'
-            settings={settings}
-            enabled={true}
-            disabled={true}
-          />
-          <GenericSkill
-            title="View & summarize documents"
-            description="Allow the agent to list and summarize the content of workspace files currently embedded."
-            settings={settings}
-            enabled={true}
-            disabled={true}
-          />
-          <GenericSkill
-            title="Scrape websites"
-            description="Allow the agent to visit and scrape the content of websites."
-            settings={settings}
-            enabled={true}
-            disabled={true}
-          />
-          <GenericSkill
-            title="Generate charts"
-            description="Enable the default agent to generate various types of charts from data provided or given in chat."
-            skill="create-chart"
-            settings={settings}
-            toggleSkill={toggleAgentSkill}
-            enabled={skills.includes("create-chart")}
-          />
-          <GenericSkill
-            title="Generate & save files to browser"
-            description="Enable the default agent to generate and write to files that save and can be downloaded in your browser."
-            skill="save-file-to-browser"
-            settings={settings}
-            toggleSkill={toggleAgentSkill}
-            enabled={skills.includes("save-file-to-browser")}
-          />
-          <AgentWebSearchSelection
-            skill="web-browsing"
-            settings={settings}
-            toggleSkill={toggleAgentSkill}
-            enabled={skills.includes("web-browsing")}
-          />
-        </div>
-=======
->>>>>>> 331423f8
       </div>
     </div>
   );
