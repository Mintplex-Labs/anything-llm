--- conflicted
+++ resolved
@@ -31,14 +31,11 @@
   "xai",
   "nvidia-nim",
   "gemini",
-<<<<<<< HEAD
-  "giteeai",
-=======
   "moonshotai",
   "cometapi",
   "foundry",
   "zai",
->>>>>>> 66e44f65
+  "giteeai",
   // TODO: More agent support.
   // "cohere",         // Has tool calling and will need to build explicit support
   // "huggingface"     // Can be done but already has issues with no-chat templated. Needs to be tested.
