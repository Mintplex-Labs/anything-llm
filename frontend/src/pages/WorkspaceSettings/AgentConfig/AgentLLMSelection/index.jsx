import React, { useEffect, useRef, useState } from "react";
import AnythingLLMIcon from "@/media/logo/anything-llm-icon.png";
import AgentLLMItem from "./AgentLLMItem";
import { AVAILABLE_LLM_PROVIDERS } from "@/pages/GeneralSettings/LLMPreference";
import { CaretUpDown, Gauge, MagnifyingGlass, X } from "@phosphor-icons/react";
import AgentModelSelection from "../AgentModelSelection";
import { useTranslation } from "react-i18next";

const ENABLED_PROVIDERS = [
  "openai",
  "anthropic",
  "lmstudio",
  "ollama",
  "localai",
  "groq",
  "azure",
  "koboldcpp",
  "togetherai",
  "openrouter",
  "novita",
  "mistral",
  "perplexity",
  "textgenwebui",
  "generic-openai",
  "bedrock",
  "fireworksai",
  "deepseek",
  "ppio",
  "litellm",
  "apipie",
  "xai",
  "nvidia-nim",
<<<<<<< HEAD
  "giteeai",
=======
  "gemini",
>>>>>>> feadf1f0
  // TODO: More agent support.
  // "cohere",         // Has tool calling and will need to build explicit support
  // "huggingface"     // Can be done but already has issues with no-chat templated. Needs to be tested.
];
const WARN_PERFORMANCE = [
  "lmstudio",
  "groq",
  "azure",
  "koboldcpp",
  "ollama",
  "localai",
  "openrouter",
  "novita",
  "generic-openai",
  "textgenwebui",
];

const LLM_DEFAULT = {
  name: "System Default",
  value: "none",
  logo: AnythingLLMIcon,
  options: () => <React.Fragment />,
  description:
    "Agents will use the workspace or system LLM unless otherwise specified.",
  requiredConfig: [],
};

const LLMS = [
  LLM_DEFAULT,
  ...AVAILABLE_LLM_PROVIDERS.filter((llm) =>
    ENABLED_PROVIDERS.includes(llm.value)
  ),
];

export default function AgentLLMSelection({
  settings,
  workspace,
  setHasChanges,
}) {
  const [filteredLLMs, setFilteredLLMs] = useState([]);
  const [selectedLLM, setSelectedLLM] = useState(
    workspace?.agentProvider ?? "none"
  );
  const [searchQuery, setSearchQuery] = useState("");
  const [searchMenuOpen, setSearchMenuOpen] = useState(false);
  const searchInputRef = useRef(null);
  const { t } = useTranslation();
  function updateLLMChoice(selection) {
    setSearchQuery("");
    setSelectedLLM(selection);
    setSearchMenuOpen(false);
    setHasChanges(true);
  }

  function handleXButton() {
    if (searchQuery.length > 0) {
      setSearchQuery("");
      if (searchInputRef.current) searchInputRef.current.value = "";
    } else {
      setSearchMenuOpen(!searchMenuOpen);
    }
  }

  useEffect(() => {
    const filtered = LLMS.filter((llm) =>
      llm.name.toLowerCase().includes(searchQuery.toLowerCase())
    );
    setFilteredLLMs(filtered);
  }, [searchQuery, selectedLLM]);

  const selectedLLMObject = LLMS.find((llm) => llm.value === selectedLLM);
  return (
    <div className="border-b border-white/40 pb-8">
      {WARN_PERFORMANCE.includes(selectedLLM) && (
        <div className="flex flex-col md:flex-row md:items-center gap-x-2 text-white mb-4 bg-blue-800/30 w-fit rounded-lg px-4 py-2">
          <div className="gap-x-2 flex items-center">
            <Gauge className="shrink-0" size={25} />
            <p className="text-sm">{t("agent.performance-warning")}</p>
          </div>
        </div>
      )}

      <div className="flex flex-col">
        <label htmlFor="name" className="block input-label">
          {t("agent.provider.title")}
        </label>
        <p className="text-white text-opacity-60 text-xs font-medium py-1.5">
          {t("agent.provider.description")}
        </p>
      </div>

      <div className="relative">
        <input type="hidden" name="agentProvider" value={selectedLLM} />
        {searchMenuOpen && (
          <div
            className="fixed top-0 left-0 w-full h-full bg-black bg-opacity-70 backdrop-blur-sm z-10"
            onClick={() => setSearchMenuOpen(false)}
          />
        )}
        {searchMenuOpen ? (
          <div className="absolute top-0 left-0 w-full max-w-[640px] max-h-[310px] min-h-[64px] bg-theme-settings-input-bg rounded-lg flex flex-col justify-between cursor-pointer border-2 border-primary-button z-20">
            <div className="w-full flex flex-col gap-y-1">
              <div className="flex items-center sticky top-0 z-10 border-b border-[#9CA3AF] mx-4 bg-theme-settings-input-bg">
                <MagnifyingGlass
                  size={20}
                  weight="bold"
                  className="absolute left-4 z-30 text-theme-text-primary -ml-4 my-2"
                />
                <input
                  type="text"
                  name="llm-search"
                  autoComplete="off"
                  placeholder="Search available LLM providers"
                  className="border-none -ml-4 my-2 bg-transparent z-20 pl-12 h-[38px] w-full px-4 py-1 text-sm outline-none text-theme-text-primary placeholder:text-theme-text-primary placeholder:font-medium"
                  onChange={(e) => setSearchQuery(e.target.value)}
                  ref={searchInputRef}
                  onKeyDown={(e) => {
                    if (e.key === "Enter") e.preventDefault();
                  }}
                />
                <X
                  size={20}
                  weight="bold"
                  className="cursor-pointer text-theme-text-primary hover:text-x-button"
                  onClick={handleXButton}
                />
              </div>
              <div className="flex-1 pl-4 pr-2 flex flex-col gap-y-1 overflow-y-auto white-scrollbar pb-4 max-h-[245px]">
                {filteredLLMs.map((llm) => {
                  return (
                    <AgentLLMItem
                      llm={llm}
                      key={llm.name}
                      availableLLMs={LLMS}
                      settings={settings}
                      checked={selectedLLM === llm.value}
                      onClick={() => updateLLMChoice(llm.value)}
                    />
                  );
                })}
              </div>
            </div>
          </div>
        ) : (
          <button
            className="w-full max-w-[640px] h-[64px] bg-theme-settings-input-bg rounded-lg flex items-center p-[14px] justify-between cursor-pointer border-2 border-transparent hover:border-primary-button transition-all duration-300"
            type="button"
            onClick={() => setSearchMenuOpen(true)}
          >
            <div className="flex gap-x-4 items-center">
              <img
                src={selectedLLMObject.logo}
                alt={`${selectedLLMObject.name} logo`}
                className="w-10 h-10 rounded-md"
              />
              <div className="flex flex-col text-left">
                <div className="text-sm font-semibold text-white">
                  {selectedLLMObject.name}
                </div>
                <div className="mt-1 text-xs text-description">
                  {selectedLLMObject.description}
                </div>
              </div>
            </div>
            <CaretUpDown size={24} weight="bold" className="text-white" />
          </button>
        )}
      </div>
      {selectedLLM !== "none" && (
        <div className="mt-4 flex flex-col gap-y-1">
          <AgentModelSelection
            provider={selectedLLM}
            workspace={workspace}
            setHasChanges={setHasChanges}
          />
        </div>
      )}
    </div>
  );
}<|MERGE_RESOLUTION|>--- conflicted
+++ resolved
@@ -30,11 +30,8 @@
   "apipie",
   "xai",
   "nvidia-nim",
-<<<<<<< HEAD
+  "gemini",
   "giteeai",
-=======
-  "gemini",
->>>>>>> feadf1f0
   // TODO: More agent support.
   // "cohere",         // Has tool calling and will need to build explicit support
   // "huggingface"     // Can be done but already has issues with no-chat templated. Needs to be tested.
