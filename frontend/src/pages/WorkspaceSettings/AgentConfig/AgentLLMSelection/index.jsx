--- conflicted
+++ resolved
@@ -31,11 +31,8 @@
   "xai",
   "nvidia-nim",
   "gemini",
-<<<<<<< HEAD
+  "moonshotai",
   "flowiseai",
-=======
-  "moonshotai",
->>>>>>> 20468d70
   // TODO: More agent support.
   // "cohere",         // Has tool calling and will need to build explicit support
   // "huggingface"     // Can be done but already has issues with no-chat templated. Needs to be tested.
