import React, { useEffect, useRef, useState } from "react";
import AnythingLLMIcon from "@/media/logo/anything-llm-icon.png";
import AgentLLMItem from "./AgentLLMItem";
import { AVAILABLE_LLM_PROVIDERS } from "@/pages/GeneralSettings/LLMPreference";
import { CaretUpDown, Gauge, MagnifyingGlass, X } from "@phosphor-icons/react";
import AgentModelSelection from "../AgentModelSelection";
import { useTranslation } from "react-i18next";

const ENABLED_PROVIDERS = [
  "openai",
  "anthropic",
  "lmstudio",
  "ollama",
  "localai",
  "groq",
  "azure",
  "koboldcpp",
  "togetherai",
  "openrouter",
  "novita",
  "mistral",
  "perplexity",
  "textgenwebui",
  "generic-openai",
  "bedrock",
  "fireworksai",
  "deepseek",
  "ppio",
  "litellm",
  "apipie",
  "xai",
  "nvidia-nim",
  "gemini",
  "moonshotai",
<<<<<<< HEAD
  "flowiseai",
=======
  "cometapi",
  "foundry",
  "zai",
  "giteeai",
  "cohere",
>>>>>>> 43006390
  // TODO: More agent support.
  // "huggingface"     // Can be done but already has issues with no-chat templated. Needs to be tested.
];
const WARN_PERFORMANCE = [
  "lmstudio",
  "koboldcpp",
  "ollama",
  "localai",
  "textgenwebui",
];

const LLM_DEFAULT = {
  name: "System Default",
  value: "none",
  logo: AnythingLLMIcon,
  options: () => <React.Fragment />,
  description:
    "Agents will use the workspace or system LLM unless otherwise specified.",
  requiredConfig: [],
};

const LLMS = [
  LLM_DEFAULT,
  ...AVAILABLE_LLM_PROVIDERS.filter((llm) =>
    ENABLED_PROVIDERS.includes(llm.value)
  ),
];

export default function AgentLLMSelection({
  settings,
  workspace,
  setHasChanges,
}) {
  const [filteredLLMs, setFilteredLLMs] = useState([]);
  const [selectedLLM, setSelectedLLM] = useState(
    workspace?.agentProvider ?? "none"
  );
  const [searchQuery, setSearchQuery] = useState("");
  const [searchMenuOpen, setSearchMenuOpen] = useState(false);
  const searchInputRef = useRef(null);
  const { t } = useTranslation();
  function updateLLMChoice(selection) {
    setSearchQuery("");
    setSelectedLLM(selection);
    setSearchMenuOpen(false);
    setHasChanges(true);
  }

  function handleXButton() {
    if (searchQuery.length > 0) {
      setSearchQuery("");
      if (searchInputRef.current) searchInputRef.current.value = "";
    } else {
      setSearchMenuOpen(!searchMenuOpen);
    }
  }

  useEffect(() => {
    const filtered = LLMS.filter((llm) =>
      llm.name.toLowerCase().includes(searchQuery.toLowerCase())
    );
    setFilteredLLMs(filtered);
  }, [searchQuery, selectedLLM]);

  const selectedLLMObject = LLMS.find((llm) => llm.value === selectedLLM);
  return (
    <div className="border-b border-white/40 pb-8">
      {WARN_PERFORMANCE.includes(selectedLLM) && (
        <div className="flex flex-col md:flex-row md:items-center gap-x-2 text-white mb-4 bg-blue-800/30 w-fit rounded-lg px-4 py-2">
          <div className="gap-x-2 flex items-center">
            <Gauge className="shrink-0" size={25} />
            <p className="text-sm">{t("agent.performance-warning")}</p>
          </div>
        </div>
      )}

      <div className="flex flex-col">
        <label htmlFor="name" className="block input-label">
          {t("agent.provider.title")}
        </label>
        <p className="text-white text-opacity-60 text-xs font-medium py-1.5">
          {t("agent.provider.description")}
        </p>
      </div>

      <div className="relative">
        <input type="hidden" name="agentProvider" value={selectedLLM} />
        {searchMenuOpen && (
          <div
            className="fixed top-0 left-0 w-full h-full bg-black bg-opacity-70 backdrop-blur-sm z-10"
            onClick={() => setSearchMenuOpen(false)}
          />
        )}
        {searchMenuOpen ? (
          <div className="absolute top-0 left-0 w-full max-w-[640px] max-h-[310px] min-h-[64px] bg-theme-settings-input-bg rounded-lg flex flex-col justify-between cursor-pointer border-2 border-primary-button z-20">
            <div className="w-full flex flex-col gap-y-1">
              <div className="flex items-center sticky top-0 z-10 border-b border-[#9CA3AF] mx-4 bg-theme-settings-input-bg">
                <MagnifyingGlass
                  size={20}
                  weight="bold"
                  className="absolute left-4 z-30 text-theme-text-primary -ml-4 my-2"
                />
                <input
                  type="text"
                  name="llm-search"
                  autoComplete="off"
                  placeholder="Search available LLM providers"
                  className="border-none -ml-4 my-2 bg-transparent z-20 pl-12 h-[38px] w-full px-4 py-1 text-sm outline-none text-theme-text-primary placeholder:text-theme-text-primary placeholder:font-medium"
                  onChange={(e) => setSearchQuery(e.target.value)}
                  ref={searchInputRef}
                  onKeyDown={(e) => {
                    if (e.key === "Enter") e.preventDefault();
                  }}
                />
                <X
                  size={20}
                  weight="bold"
                  className="cursor-pointer text-theme-text-primary hover:text-x-button"
                  onClick={handleXButton}
                />
              </div>
              <div className="flex-1 pl-4 pr-2 flex flex-col gap-y-1 overflow-y-auto white-scrollbar pb-4 max-h-[245px]">
                {filteredLLMs.map((llm) => {
                  return (
                    <AgentLLMItem
                      llm={llm}
                      key={llm.name}
                      availableLLMs={LLMS}
                      settings={settings}
                      checked={selectedLLM === llm.value}
                      onClick={() => updateLLMChoice(llm.value)}
                    />
                  );
                })}
              </div>
            </div>
          </div>
        ) : (
          <button
            className="w-full max-w-[640px] h-[64px] bg-theme-settings-input-bg rounded-lg flex items-center p-[14px] justify-between cursor-pointer border-2 border-transparent hover:border-primary-button transition-all duration-300"
            type="button"
            onClick={() => setSearchMenuOpen(true)}
          >
            <div className="flex gap-x-4 items-center">
              <img
                src={selectedLLMObject.logo}
                alt={`${selectedLLMObject.name} logo`}
                className="w-10 h-10 rounded-md"
              />
              <div className="flex flex-col text-left">
                <div className="text-sm font-semibold text-white">
                  {selectedLLMObject.name}
                </div>
                <div className="mt-1 text-xs text-description">
                  {selectedLLMObject.description}
                </div>
              </div>
            </div>
            <CaretUpDown size={24} weight="bold" className="text-white" />
          </button>
        )}
      </div>
      {selectedLLM !== "none" && (
        <div className="mt-4 flex flex-col gap-y-1">
          <AgentModelSelection
            provider={selectedLLM}
            workspace={workspace}
            setHasChanges={setHasChanges}
          />
        </div>
      )}
    </div>
  );
}<|MERGE_RESOLUTION|>--- conflicted
+++ resolved
@@ -32,15 +32,12 @@
   "nvidia-nim",
   "gemini",
   "moonshotai",
-<<<<<<< HEAD
-  "flowiseai",
-=======
   "cometapi",
   "foundry",
   "zai",
   "giteeai",
   "cohere",
->>>>>>> 43006390
+  "flowiseai",
   // TODO: More agent support.
   // "huggingface"     // Can be done but already has issues with no-chat templated. Needs to be tested.
 ];
