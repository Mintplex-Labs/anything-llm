import React, { useEffect, useRef, useState } from "react";
import AnythingLLMIcon from "@/media/logo/anything-llm-icon.png";
import AgentLLMItem from "./AgentLLMItem";
import { AVAILABLE_LLM_PROVIDERS } from "@/pages/GeneralSettings/LLMPreference";
import { CaretUpDown, Gauge, MagnifyingGlass, X } from "@phosphor-icons/react";
import AgentModelSelection from "../AgentModelSelection";
import { useTranslation } from "react-i18next";

const ENABLED_PROVIDERS = [
  "openai",
  "anthropic",
  "lmstudio",
  "ollama",
  "localai",
  "groq",
  "azure",
  "koboldcpp",
  "togetherai",
  "openrouter",
  "novita",
  "mistral",
  "perplexity",
  "textgenwebui",
  "generic-openai",
  "bedrock",
  "fireworksai",
  "deepseek",
<<<<<<< HEAD
=======
  "ppio",
>>>>>>> 010eb6b1
  "litellm",
  "apipie",
  "xai",
  "nvidia-nim",
<<<<<<< HEAD
=======
  "gemini",
>>>>>>> 010eb6b1
  // TODO: More agent support.
  // "cohere",         // Has tool calling and will need to build explicit support
  // "huggingface"     // Can be done but already has issues with no-chat templated. Needs to be tested.
];
const WARN_PERFORMANCE = [
  "lmstudio",
  "groq",
  "azure",
  "koboldcpp",
  "ollama",
  "localai",
  "openrouter",
  "novita",
  "generic-openai",
  "textgenwebui",
];

const LLM_DEFAULT = {
  name: "System Default",
  value: "none",
  logo: AnythingLLMIcon,
  options: () => <React.Fragment />,
  description:
    "Agents will use the workspace or system LLM unless otherwise specified.",
  requiredConfig: [],
};

const LLMS = [
  LLM_DEFAULT,
  ...AVAILABLE_LLM_PROVIDERS.filter((llm) =>
    ENABLED_PROVIDERS.includes(llm.value)
  ),
];

export default function AgentLLMSelection({
  settings,
  workspace,
  setHasChanges,
}) {
  const [filteredLLMs, setFilteredLLMs] = useState([]);
  const [selectedLLM, setSelectedLLM] = useState(
    workspace?.agentProvider ?? "none"
  );
  const [searchQuery, setSearchQuery] = useState("");
  const [searchMenuOpen, setSearchMenuOpen] = useState(false);
  const searchInputRef = useRef(null);
  const { t } = useTranslation();
  function updateLLMChoice(selection) {
    setSearchQuery("");
    setSelectedLLM(selection);
    setSearchMenuOpen(false);
    setHasChanges(true);
  }

  function handleXButton() {
    if (searchQuery.length > 0) {
      setSearchQuery("");
      if (searchInputRef.current) searchInputRef.current.value = "";
    } else {
      setSearchMenuOpen(!searchMenuOpen);
    }
  }

  useEffect(() => {
    const filtered = LLMS.filter((llm) =>
      llm.name.toLowerCase().includes(searchQuery.toLowerCase())
    );
    setFilteredLLMs(filtered);
  }, [searchQuery, selectedLLM]);

  const selectedLLMObject = LLMS.find((llm) => llm.value === selectedLLM);
  return (
    <div className="border-b border-white/40 pb-8">
      {WARN_PERFORMANCE.includes(selectedLLM) && (
        <div className="flex flex-col md:flex-row md:items-center gap-x-2 text-white mb-4 bg-blue-800/30 w-fit rounded-lg px-4 py-2">
          <div className="gap-x-2 flex items-center">
            <Gauge className="shrink-0" size={25} />
            <p className="text-sm">{t("agent.performance-warning")}</p>
          </div>
        </div>
      )}

      <div className="flex flex-col">
        <label htmlFor="name" className="block input-label">
          {t("agent.provider.title")}
        </label>
        <p className="text-white text-opacity-60 text-xs font-medium py-1.5">
          {t("agent.provider.description")}
        </p>
      </div>

      <div className="relative">
        <input type="hidden" name="agentProvider" value={selectedLLM} />
        {searchMenuOpen && (
          <div
            className="fixed top-0 left-0 w-full h-full bg-black bg-opacity-70 backdrop-blur-sm z-10"
            onClick={() => setSearchMenuOpen(false)}
          />
        )}
        {searchMenuOpen ? (
          <div className="absolute top-0 left-0 w-full max-w-[640px] max-h-[310px] overflow-auto white-scrollbar min-h-[64px] bg-theme-settings-input-bg rounded-lg flex flex-col justify-between cursor-pointer border-2 border-primary-button z-20">
            <div className="w-full flex flex-col gap-y-1">
              <div className="flex items-center sticky top-0 border-b border-[#9CA3AF] mx-4 bg-theme-settings-input-bg">
                <MagnifyingGlass
                  size={20}
                  weight="bold"
                  className="absolute left-4 z-30 text-theme-text-primary -ml-4 my-2"
                />
                <input
                  type="text"
                  name="llm-search"
                  autoComplete="off"
                  placeholder="Search available LLM providers"
                  className="border-none -ml-4 my-2 bg-transparent z-20 pl-12 h-[38px] w-full px-4 py-1 text-sm outline-none text-theme-text-primary placeholder:text-theme-text-primary placeholder:font-medium"
                  onChange={(e) => setSearchQuery(e.target.value)}
                  ref={searchInputRef}
                  onKeyDown={(e) => {
                    if (e.key === "Enter") e.preventDefault();
                  }}
                />
                <X
                  size={20}
                  weight="bold"
                  className="cursor-pointer text-theme-text-primary hover:text-x-button"
                  onClick={handleXButton}
                />
              </div>
              <div className="flex-1 pl-4 pr-2 flex flex-col gap-y-1 overflow-y-auto white-scrollbar pb-4">
                {filteredLLMs.map((llm) => {
                  return (
                    <AgentLLMItem
                      llm={llm}
                      key={llm.name}
                      availableLLMs={LLMS}
                      settings={settings}
                      checked={selectedLLM === llm.value}
                      onClick={() => updateLLMChoice(llm.value)}
                    />
                  );
                })}
              </div>
            </div>
          </div>
        ) : (
          <button
            className="w-full max-w-[640px] h-[64px] bg-theme-settings-input-bg rounded-lg flex items-center p-[14px] justify-between cursor-pointer border-2 border-transparent hover:border-primary-button transition-all duration-300"
            type="button"
            onClick={() => setSearchMenuOpen(true)}
          >
            <div className="flex gap-x-4 items-center">
              <img
                src={selectedLLMObject.logo}
                alt={`${selectedLLMObject.name} logo`}
                className="w-10 h-10 rounded-md"
              />
              <div className="flex flex-col text-left">
                <div className="text-sm font-semibold text-white">
                  {selectedLLMObject.name}
                </div>
                <div className="mt-1 text-xs text-description">
                  {selectedLLMObject.description}
                </div>
              </div>
            </div>
            <CaretUpDown size={24} weight="bold" className="text-white" />
          </button>
        )}
      </div>
      {selectedLLM !== "none" && (
        <div className="mt-4 flex flex-col gap-y-1">
          <AgentModelSelection
            provider={selectedLLM}
            workspace={workspace}
            setHasChanges={setHasChanges}
          />
        </div>
      )}
    </div>
  );
}<|MERGE_RESOLUTION|>--- conflicted
+++ resolved
@@ -25,18 +25,12 @@
   "bedrock",
   "fireworksai",
   "deepseek",
-<<<<<<< HEAD
-=======
   "ppio",
->>>>>>> 010eb6b1
   "litellm",
   "apipie",
   "xai",
   "nvidia-nim",
-<<<<<<< HEAD
-=======
   "gemini",
->>>>>>> 010eb6b1
   // TODO: More agent support.
   // "cohere",         // Has tool calling and will need to build explicit support
   // "huggingface"     // Can be done but already has issues with no-chat templated. Needs to be tested.
