import React, { useEffect, useRef, useState } from "react";
import AnythingLLMIcon from "@/assets/logo/anything-llm-icon.png";
import AgentLLMItem from "./AgentLLMItem";
import { AVAILABLE_LLM_PROVIDERS } from "@/pages/GeneralSettings/LLMPreference";
import { CaretUpDown, Gauge, MagnifyingGlass, X } from "@phosphor-icons/react";
import AgentModelSelection from "../AgentModelSelection";

const ENABLED_PROVIDERS = [
  "openai",
  "anthropic",
  "lmstudio",
  "ollama",
<<<<<<< HEAD
  "anythingllm_ollama",
];
const WARN_PERFORMANCE = ["lmstudio", "ollama", "anythingllm_ollama"];
=======
  "localai",
  "groq",
  "azure",
  "koboldcpp",
  "togetherai",
  "openrouter",
  "mistral",
  "perplexity",
  "textgenwebui",
  // TODO: More agent support.
  // "generic-openai", // Need to support text-input for agent model input for this to be enabled.
  // "cohere",         // Has tool calling and will need to build explicit support
  // "huggingface"     // Can be done but already has issues with no-chat templated. Needs to be tested.
  // "gemini",         // Too rate limited and broken in several ways to use for agents.
];
const WARN_PERFORMANCE = [
  "lmstudio",
  "groq",
  "azure",
  "koboldcpp",
  "ollama",
  "localai",
  "openrouter",
  "generic-openai",
  "textgenwebui",
];
>>>>>>> 0f981abd

const LLM_DEFAULT = {
  name: "Please make a selection",
  value: "none",
  logo: AnythingLLMIcon,
  options: () => <React.Fragment />,
  description: "Agents will not work until a valid selection is made.",
  requiredConfig: [],
};

const LLMS = [
  LLM_DEFAULT,
  ...AVAILABLE_LLM_PROVIDERS.filter((llm) =>
    ENABLED_PROVIDERS.includes(llm.value)
  ),
];

export default function AgentLLMSelection({
  settings,
  workspace,
  setHasChanges,
}) {
  const [filteredLLMs, setFilteredLLMs] = useState([]);
  const [selectedLLM, setSelectedLLM] = useState(
    workspace?.agentProvider ?? "none"
  );
  const [searchQuery, setSearchQuery] = useState("");
  const [searchMenuOpen, setSearchMenuOpen] = useState(false);
  const searchInputRef = useRef(null);

  function updateLLMChoice(selection) {
    setSearchQuery("");
    setSelectedLLM(selection);
    setSearchMenuOpen(false);
    setHasChanges(true);
  }

  function handleXButton() {
    if (searchQuery.length > 0) {
      setSearchQuery("");
      if (searchInputRef.current) searchInputRef.current.value = "";
    } else {
      setSearchMenuOpen(!searchMenuOpen);
    }
  }

  useEffect(() => {
    const filtered = LLMS.filter((llm) =>
      llm.name.toLowerCase().includes(searchQuery.toLowerCase())
    );
    setFilteredLLMs(filtered);
  }, [searchQuery, selectedLLM]);

  const selectedLLMObject = LLMS.find((llm) => llm.value === selectedLLM);
  return (
    <div className="border-b border-white/40 pb-8">
      {WARN_PERFORMANCE.includes(selectedLLM) && (
        <div className="flex flex-col md:flex-row md:items-center gap-x-2 text-white mb-4 bg-blue-800/30 w-fit rounded-lg px-4 py-2">
          <div className="gap-x-2 flex items-center">
            <Gauge className="shrink-0" size={25} />
            <p className="text-sm">
              Performance of LLMs that do not explicitly support tool-calling is
              highly dependent on the model's capabilities and accuracy. Some
              abilities may be limited or non-functional.
            </p>
          </div>
        </div>
      )}

      <div className="flex flex-col">
        <label htmlFor="name" className="block input-label">
          Workspace Agent LLM Provider
        </label>
        <p className="text-white text-opacity-60 text-xs font-medium py-1.5">
          The specific LLM provider & model that will be used for this
          workspace's @agent agent.
        </p>
      </div>

      <div className="relative">
        <input type="hidden" name="agentProvider" value={selectedLLM} />
        {searchMenuOpen && (
          <div
            className="fixed top-0 left-0 w-full h-full bg-black bg-opacity-70 backdrop-blur-sm z-10"
            onClick={() => setSearchMenuOpen(false)}
          />
        )}
        {searchMenuOpen ? (
          <div className="absolute top-0 left-0 w-full max-w-[640px] max-h-[310px] overflow-auto white-scrollbar min-h-[64px] bg-[#18181B] rounded-lg flex flex-col justify-between cursor-pointer border-2 border-[#46C8FF] z-20">
            <div className="w-full flex flex-col gap-y-1">
              <div className="flex items-center sticky top-0 border-b border-[#9CA3AF] mx-4 bg-[#18181B]">
                <MagnifyingGlass
                  size={20}
                  weight="bold"
                  className="absolute left-4 z-30 text-white -ml-4 my-2"
                />
                <input
                  type="text"
                  name="llm-search"
                  autoComplete="off"
                  placeholder="Search available LLM providers"
                  className="border-none -ml-4 my-2 bg-transparent z-20 pl-12 h-[38px] w-full px-4 py-1 text-sm outline-none focus:border-white text-white placeholder:text-white placeholder:font-medium"
                  onChange={(e) => setSearchQuery(e.target.value)}
                  ref={searchInputRef}
                  onKeyDown={(e) => {
                    if (e.key === "Enter") e.preventDefault();
                  }}
                />
                <X
                  size={20}
                  weight="bold"
                  className="cursor-pointer text-white hover:text-[#9CA3AF]"
                  onClick={handleXButton}
                />
              </div>
              <div className="flex-1 pl-4 pr-2 flex flex-col gap-y-1 overflow-y-auto white-scrollbar pb-4">
                {filteredLLMs.map((llm) => {
                  return (
                    <AgentLLMItem
                      llm={llm}
                      key={llm.name}
                      availableLLMs={LLMS}
                      settings={settings}
                      checked={selectedLLM === llm.value}
                      onClick={() => updateLLMChoice(llm.value)}
                    />
                  );
                })}
              </div>
            </div>
          </div>
        ) : (
          <button
            className="w-full max-w-[640px] h-[64px] bg-[#18181B] rounded-lg flex items-center p-[14px] justify-between cursor-pointer border-2 border-transparent hover:border-[#46C8FF] transition-all duration-300"
            type="button"
            onClick={() => setSearchMenuOpen(true)}
          >
            <div className="flex gap-x-4 items-center">
              <img
                src={selectedLLMObject.logo}
                alt={`${selectedLLMObject.name} logo`}
                className="w-10 h-10 rounded-md"
              />
              <div className="flex flex-col text-left">
                <div className="text-sm font-semibold text-white">
                  {selectedLLMObject.name}
                </div>
                <div className="mt-1 text-xs text-[#D2D5DB]">
                  {selectedLLMObject.description}
                </div>
              </div>
            </div>
            <CaretUpDown size={24} weight="bold" className="text-white" />
          </button>
        )}
      </div>
      {selectedLLM !== "none" && (
        <div className="mt-4 flex flex-col gap-y-1">
          <AgentModelSelection
            provider={selectedLLM}
            workspace={workspace}
            setHasChanges={setHasChanges}
          />
        </div>
      )}
    </div>
  );
}<|MERGE_RESOLUTION|>--- conflicted
+++ resolved
@@ -6,15 +6,11 @@
 import AgentModelSelection from "../AgentModelSelection";
 
 const ENABLED_PROVIDERS = [
+  "anythingllm_ollama",
   "openai",
   "anthropic",
   "lmstudio",
   "ollama",
-<<<<<<< HEAD
-  "anythingllm_ollama",
-];
-const WARN_PERFORMANCE = ["lmstudio", "ollama", "anythingllm_ollama"];
-=======
   "localai",
   "groq",
   "azure",
@@ -31,6 +27,7 @@
   // "gemini",         // Too rate limited and broken in several ways to use for agents.
 ];
 const WARN_PERFORMANCE = [
+  "anythingllm_ollama",
   "lmstudio",
   "groq",
   "azure",
@@ -41,7 +38,6 @@
   "generic-openai",
   "textgenwebui",
 ];
->>>>>>> 0f981abd
 
 const LLM_DEFAULT = {
   name: "Please make a selection",
