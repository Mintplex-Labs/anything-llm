--- conflicted
+++ resolved
@@ -100,13 +100,8 @@
                   type="text"
                   name="llm-search"
                   autoComplete="off"
-<<<<<<< HEAD
-                  placeholder="Search all LLM providers"
-                  className="border-none -ml-4 my-2 bg-transparent z-20 pl-12 h-[38px] w-full px-4 py-1 text-sm outline-none text-white placeholder:text-white placeholder:font-medium"
-=======
                   placeholder={t("chat.llm.search")}
-                  className="-ml-4 my-2 bg-transparent z-20 pl-12 h-[38px] w-full px-4 py-1 text-sm outline-none focus:border-white text-white placeholder:text-white placeholder:font-medium"
->>>>>>> 77916d92
+                  className="border-none -ml-4 my-2 bg-transparent z-20 pl-12 h-[38px] w-full px-4 py-1 text-sm outline-none focus:border-white text-white placeholder:text-white placeholder:font-medium"
                   onChange={(e) => setSearchQuery(e.target.value)}
                   ref={searchInputRef}
                   onKeyDown={(e) => {
