--- conflicted
+++ resolved
@@ -36,7 +36,6 @@
   }, [isEditing]);
 
   return (
-<<<<<<< HEAD
     <>
       <ChatPromptHistory
         workspaceSlug={workspace.slug}
@@ -66,34 +65,6 @@
           </p>
           <p className="text-white text-opacity-60 text-xs font-medium mb-2">
             You can insert{" "}
-=======
-    <div>
-      <div className="flex flex-col">
-        <label htmlFor="name" className="block input-label">
-          {t("chat.prompt.title")}
-        </label>
-        <p className="text-white text-opacity-60 text-xs font-medium py-1.5">
-          {t("chat.prompt.description")}
-        </p>
-        <p className="text-white text-opacity-60 text-xs font-medium mb-2">
-          You can insert{" "}
-          <Link
-            to={paths.settings.systemPromptVariables()}
-            className="text-primary-button"
-          >
-            prompt variables
-          </Link>{" "}
-          like:{" "}
-          {availableVariables.slice(0, 3).map((v, i) => (
-            <Fragment key={v.key}>
-              <span className="bg-theme-settings-input-bg px-1 py-0.5 rounded">
-                {`{${v.key}}`}
-              </span>
-              {i < availableVariables.length - 1 && ", "}
-            </Fragment>
-          ))}
-          {availableVariables.length > 3 && (
->>>>>>> eff9d24c
             <Link
               to={paths.settings.systemPromptVariables()}
               className="text-primary-button"
@@ -102,15 +73,12 @@
             </Link>{" "}
             like:{" "}
             {availableVariables.slice(0, 3).map((v, i) => (
-              <>
-                <span
-                  key={v.key}
-                  className="bg-theme-settings-input-bg px-1 py-0.5 rounded"
-                >
+              <Fragment key={v.key}>
+                <span className="bg-theme-settings-input-bg px-1 py-0.5 rounded">
                   {`{${v.key}}`}
                 </span>
                 {i < availableVariables.length - 1 && ", "}
-              </>
+              </Fragment>
             ))}
             {availableVariables.length > 3 && (
               <Link
