import { useTranslation } from "react-i18next";
function recommendedSettings(provider = null) {
  switch (provider) {
    case "mistral":
      return { temp: 0 };
    default:
      return { temp: 0.7 };
  }
}

export default function ChatTemperatureSettings({
  settings,
  workspace,
  setHasChanges,
}) {
  const defaults = recommendedSettings(settings?.LLMProvider);
  const { t } = useTranslation();
  return (
    <div>
      <div className="flex flex-col">
        <label htmlFor="name" className="block input-label">
          {t("chat.temperature.title")}
        </label>
        <p className="text-white text-opacity-60 text-xs font-medium py-1.5">
<<<<<<< HEAD
          {t("chat.temperature.desc-start")}
          <br />
          {t("chat.temperature.desc-end")}
          <br />
          <i>{t("chat.temperature.recommend")} {defaults.temp}</i>
=======
          This setting controls how &quot;creative&quot; your LLM responses will
          be.
          <br />
          The higher the number the more creative. For some models this can lead
          to incoherent responses when set too high.
          <br />
          <br />
          <i>
            Most LLMs have various acceptable ranges of valid values. Consult
            your LLM provider for that information.
          </i>
>>>>>>> 0935127f
        </p>
      </div>
      <input
        name="openAiTemp"
        type="number"
        min={0.0}
        step={0.1}
        onWheel={(e) => e.target.blur()}
        defaultValue={workspace?.openAiTemp ?? defaults.temp}
        className="bg-zinc-900 text-white placeholder:text-white/20 text-sm rounded-lg focus:ring-blue-500 focus:border-blue-500 block w-full p-2.5"
        placeholder="0.7"
        required={true}
        autoComplete="off"
        onChange={() => setHasChanges(true)}
      />
    </div>
  );
}<|MERGE_RESOLUTION|>--- conflicted
+++ resolved
@@ -22,25 +22,12 @@
           {t("chat.temperature.title")}
         </label>
         <p className="text-white text-opacity-60 text-xs font-medium py-1.5">
-<<<<<<< HEAD
           {t("chat.temperature.desc-start")}
           <br />
           {t("chat.temperature.desc-end")}
           <br />
-          <i>{t("chat.temperature.recommend")} {defaults.temp}</i>
-=======
-          This setting controls how &quot;creative&quot; your LLM responses will
-          be.
           <br />
-          The higher the number the more creative. For some models this can lead
-          to incoherent responses when set too high.
-          <br />
-          <br />
-          <i>
-            Most LLMs have various acceptable ranges of valid values. Consult
-            your LLM provider for that information.
-          </i>
->>>>>>> 0935127f
+          <i>{t("chat.temperature.hint")}</i>
         </p>
       </div>
       <input
