import Workspace from "@/models/workspace";
import { castToType } from "@/utils/types";
import showToast from "@/utils/toast";
import { useEffect, useRef, useState } from "react";
import VectorCount from "./VectorCount";
import WorkspaceName from "./WorkspaceName";
import DeleteWorkspace from "./DeleteWorkspace";
import WorkspacePfp from "./WorkspacePfp";

export default function GeneralInfo({ slug }) {
  const [workspace, setWorkspace] = useState(null);
  const [hasChanges, setHasChanges] = useState(false);
  const [saving, setSaving] = useState(false);
  const [loading, setLoading] = useState(true);
  const formEl = useRef(null);

  useEffect(() => {
    async function fetchWorkspace() {
      const workspace = await Workspace.bySlug(slug);
      setWorkspace(workspace);
      setLoading(false);
    }
    fetchWorkspace();
  }, [slug]);

  const handleUpdate = async (e) => {
    setSaving(true);
    e.preventDefault();
    const data = {};
    const form = new FormData(formEl.current);
    for (var [key, value] of form.entries()) data[key] = castToType(key, value);
    const { workspace: updatedWorkspace, message } = await Workspace.update(
      workspace.slug,
      data
    );
    if (!!updatedWorkspace) {
      showToast("Workspace updated!", "success", { clear: true });
      setTimeout(() => window.location.reload(), 1_500);
    } else {
      showToast(`Error: ${message}`, "error", { clear: true });
    }
    setSaving(false);
    setHasChanges(false);
  };

  if (!workspace || loading) return null;
  return (
    <>
      <form
        ref={formEl}
        onSubmit={handleUpdate}
        className="w-1/2 flex flex-col gap-y-6"
      >
        <VectorCount reload={true} workspace={workspace} />
        <WorkspaceName
          key={workspace.slug}
          workspace={workspace}
          setHasChanges={setHasChanges}
        />
        {hasChanges && (
          <button
            type="submit"
            className="transition-all w-fit duration-300 border border-slate-200 px-5 py-2.5 rounded-lg text-white text-sm items-center flex gap-x-2 hover:bg-slate-200 hover:text-slate-800 focus:ring-gray-800"
          >
            {saving ? "Updating..." : "Update workspace"}
          </button>
        )}
      </form>
<<<<<<< HEAD
=======
      <SuggestedChatMessages slug={workspace.slug} />
      <WorkspacePfp workspace={workspace} slug={slug} />
>>>>>>> 0e46a11c
      <DeleteWorkspace workspace={workspace} />
    </>
  );
}<|MERGE_RESOLUTION|>--- conflicted
+++ resolved
@@ -66,11 +66,10 @@
           </button>
         )}
       </form>
-<<<<<<< HEAD
-=======
-      <SuggestedChatMessages slug={workspace.slug} />
-      <WorkspacePfp workspace={workspace} slug={slug} />
->>>>>>> 0e46a11c
+      {/* Not needed for desktop */}
+      {/* <SuggestedMessages.../> */}
+      {/* Does not work on desktop. */}
+      {/* <WorkspacePfp workspace={workspace} slug={slug} /> */}
       <DeleteWorkspace workspace={workspace} />
     </>
   );
