--- conflicted
+++ resolved
@@ -2,13 +2,9 @@
 import { useParams } from "react-router-dom";
 import Workspace from "@/models/workspace";
 import paths from "@/utils/paths";
-<<<<<<< HEAD
-import System from "@/models/system";
 import { refocusApplication } from "@/ipc/node-api";
-=======
 import { useTranslation } from "react-i18next";
 import showToast from "@/utils/toast";
->>>>>>> 77916d92
 
 export default function DeleteWorkspace({ workspace }) {
   const { slug } = useParams();
