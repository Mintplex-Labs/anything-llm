--- conflicted
+++ resolved
@@ -812,11 +812,10 @@
   }
 }
 
-<<<<<<< HEAD
 .bg-fullscreen-loader {
   background: linear-gradient(#3d4147, #2c2f35);
-=======
+}
+
 .search-input::-webkit-search-cancel-button {
   filter: grayscale(100%) invert(1) brightness(100) opacity(0.5);
->>>>>>> 3c98d15c
 }