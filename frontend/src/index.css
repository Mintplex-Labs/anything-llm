--- conflicted
+++ resolved
@@ -667,7 +667,22 @@
   color: #fff;
 }
 
-<<<<<<< HEAD
+.file-row:nth-child(even) {
+  @apply bg-[#1C1E21];
+}
+
+.file-row:nth-child(odd) {
+  @apply bg-[#2C2C2C];
+}
+
+.file-row.selected:nth-child(even) {
+  @apply bg-sky-500/20;
+}
+
+.file-row.selected:nth-child(odd) {
+  @apply bg-sky-500/10;
+}
+
 /* Flex upload modal to be a column when on small screens so that the UI
 does not extend the close button beyond the viewport. */
 @media (max-width: 1330px) {
@@ -686,43 +701,4 @@
 
 .upload-modal-arrow {
   margin-top: 25%;
-}
-
-.file-row:nth-child(odd) {
-=======
-.file-row:nth-child(even) {
->>>>>>> 129c456f
-  @apply bg-[#1C1E21];
-}
-
-.file-row:nth-child(odd) {
-  @apply bg-[#2C2C2C];
-}
-
-.file-row.selected:nth-child(even) {
-  @apply bg-sky-500/20;
-}
-
-.file-row.selected:nth-child(odd) {
-  @apply bg-sky-500/10;
-}
-
-/* Flex upload modal to be a column when on small screens so that the UI
-does not extend the close button beyond the viewport. */
-@media (max-width: 1330px) {
-  .upload-modal {
-    @apply !flex-col !items-center !py-4 no-scroll;
-  }
-
-  .upload-modal-arrow {
-    margin-top: 0px !important;
-  }
-}
-
-.upload-modal {
-  @apply flex-row items-start gap-x-6 justify-center;
-}
-
-.upload-modal-arrow {
-  margin-top: 25%;
 }