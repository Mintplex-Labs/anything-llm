--- conflicted
+++ resolved
@@ -446,6 +446,10 @@
         title: "自动语音回复",
         description: "自动朗读 AI 的回复内容",
       },
+      spellcheck: {
+        title: null,
+        description: null,
+      },
     },
     items: {
       theme: {
@@ -843,188 +847,6 @@
   },
 
   profile_settings: {
-<<<<<<< HEAD
-    edit_account: null,
-    profile_picture: null,
-    remove_profile_picture: null,
-    username: null,
-    username_description: null,
-    new_password: null,
-    passwort_description: null,
-    cancel: null,
-    update_account: null,
-    theme: null,
-    language: null,
-  },
-  customization: {
-    interface: {
-      title: "界面偏好设置",
-      description: "设置您的 AnythingLLM 界面偏好。",
-    },
-    branding: {
-      title: "品牌与白标设置",
-      description: "使用自定义品牌对白标您的 AnythingLLM 实例。",
-    },
-    chat: {
-      title: "聊天",
-      description: "设置您的 AnythingLLM 聊天偏好。",
-      auto_submit: {
-        title: "自动提交语音输入",
-        description: "在静音一段时间后自动提交语音输入",
-      },
-      auto_speak: {
-        title: "自动语音回复",
-        description: "自动朗读 AI 的回复内容",
-      },
-      spellcheck: {
-        title: null,
-        description: null,
-      },
-    },
-    items: {
-      theme: {
-        title: "主题",
-        description: "选择您偏好的应用配色主题。",
-      },
-      "show-scrollbar": {
-        title: "显示滚动条",
-        description: "启用或禁用聊天窗口中的滚动条。",
-      },
-      "support-email": {
-        title: "支持邮箱",
-        description: "设置用户在需要帮助时可联系的支持邮箱地址。",
-      },
-      "app-name": {
-        title: "名称",
-        description: "设置所有用户在登录页面看到的名称。",
-      },
-      "chat-message-alignment": {
-        title: "聊天消息对齐方式",
-        description: "选择在聊天界面中使用的消息对齐模式。",
-      },
-      "display-language": {
-        title: "显示语言",
-        description: "选择显示 AnythingLLM 界面所用的语言（若有翻译可用）。",
-      },
-      logo: {
-        title: "品牌标志",
-        description: "上传您的自定义标志以在所有页面展示。",
-        add: "添加自定义标志",
-        recommended: "推荐尺寸：800 x 200",
-        remove: "移除",
-        replace: "替换",
-      },
-      "welcome-messages": {
-        title: "欢迎消息",
-        description: "自定义显示给用户的欢迎消息。仅非管理员用户可见这些消息。",
-        new: "新建",
-        system: "系统",
-        user: "用户",
-        message: "消息",
-        assistant: "AnythingLLM 聊天助手",
-        "double-click": "双击进行编辑...",
-        save: "保存消息",
-      },
-      "browser-appearance": {
-        title: "浏览器外观",
-        description: "自定义应用打开时浏览器标签和标题的外观。",
-        tab: {
-          title: "标题",
-          description: "设置应用在浏览器中打开时的自定义标签标题。",
-        },
-        favicon: {
-          title: "网站图标",
-          description: "为浏览器标签使用自定义网站图标。",
-        },
-      },
-      "sidebar-footer": {
-        title: "侧边栏底部项目",
-        description: "自定义显示在侧边栏底部的项目。",
-        icon: "图标",
-        link: "链接",
-      },
-    },
-  },
-  "main-page": {
-    noWorkspaceError: "请在开始聊天前创建一个工作区。",
-    checklist: {
-      title: "入门指南",
-      tasksLeft: "剩余任务",
-      completed: "你正在成为AnythingLLM专家的路上！",
-      dismiss: "关闭",
-      tasks: {
-        create_workspace: {
-          title: "创建工作区",
-          description: "创建你的第一个工作区以开始使用",
-          action: "创建",
-        },
-        send_chat: {
-          title: "发送聊天",
-          description: "开始与你的AI助手对话",
-          action: "聊天",
-        },
-        embed_document: {
-          title: "嵌入文档",
-          description: "添加你的第一个文档到工作区",
-          action: "嵌入",
-        },
-        setup_system_prompt: {
-          title: "设置系统提示",
-          description: "配置你的AI助手的行为",
-          action: "设置",
-        },
-        define_slash_command: {
-          title: "定义斜杠命令",
-          description: "为你的助手创建自定义命令",
-          action: "定义",
-        },
-        visit_community: {
-          title: "访问社区中心",
-          description: "探索社区资源和模板",
-          action: "浏览",
-        },
-      },
-    },
-    quickLinks: {
-      title: "快捷链接",
-      sendChat: "发送聊天",
-      embedDocument: "嵌入文档",
-      createWorkspace: "创建工作区",
-    },
-    exploreMore: {
-      title: "探索更多功能",
-      features: {
-        customAgents: {
-          title: "自定义AI代理",
-          description: "无需编程即可构建强大的AI代理和自动化流程。",
-          primaryAction: "使用@agent聊天",
-          secondaryAction: "构建代理流程",
-        },
-        slashCommands: {
-          title: "斜杠命令",
-          description: "使用自定义斜杠命令节省时间并注入提示。",
-          primaryAction: "创建斜杠命令",
-          secondaryAction: "在中心探索",
-        },
-        systemPrompts: {
-          title: "系统提示",
-          description: "修改系统提示以自定义工作区的AI回复。",
-          primaryAction: "修改系统提示",
-          secondaryAction: "管理提示变量",
-        },
-      },
-    },
-    announcements: {
-      title: "更新与公告",
-    },
-    resources: {
-      title: "资源",
-      links: {
-        docs: "文档",
-        star: "在Github上加星标",
-      },
-    },
-=======
     edit_account: "编辑帐户",
     profile_picture: "头像",
     remove_profile_picture: "移除头像",
@@ -1037,7 +859,6 @@
     update_account: "更新帐号",
     theme: "主题偏好",
     language: "语言偏好",
->>>>>>> cfb47a12
   },
 };
 
