--- conflicted
+++ resolved
@@ -337,49 +337,6 @@
       at: "Gönderilme Zamanı",
     },
   },
-<<<<<<< HEAD
-  appearance: {
-    title: "Görünüm",
-    description: "Platformunuzun görünüm ayarlarını özelleştirin.",
-    auto_submit: {
-      title: null,
-      description: null,
-    },
-    auto_speak: {
-      title: null,
-      description: null,
-    },
-    logo: {
-      title: "Logoyu Özelleştir",
-      description:
-        "Özel bir logo yükleyerek chatbot'unuzu kendinize ait hale getirin.",
-      add: "Özel bir logo ekle",
-      recommended: "Önerilen boyut: 800 x 200",
-      remove: "Kaldır",
-      replace: "Değiştir",
-    },
-    message: {
-      title: "Mesajları Özelleştir",
-      description:
-        "Kullanıcılarınıza gösterilen otomatik mesajları özelleştirin.",
-      new: "Yeni",
-      system: "sistem",
-      user: "kullanıcı",
-      message: "mesaj",
-      assistant: "AnythingLLM Sohbet Asistanı",
-      "double-click": "Düzenlemek için çift tıklayın...",
-      save: "Mesajları Kaydet",
-    },
-    icons: {
-      title: "Özel Altbilgi Simgeleri",
-      description:
-        "Kenar çubuğunun altında görüntülenen altbilgi simgelerini özelleştirin.",
-      icon: "Simge",
-      link: "Bağlantı",
-    },
-  },
-=======
->>>>>>> 451f4c26
   api: {
     title: "API Anahtarları",
     description:
