// Anything with "null" requires a translation. Contribute to translation via a PR!
const TRANSLATIONS = {
  onboarding: {
    survey: {
      email: null,
      useCase: null,
      useCaseWork: null,
      useCasePersonal: null,
      useCaseOther: null,
      comment: null,
      commentPlaceholder: null,
      skip: null,
      thankYou: null,
      title: null,
      description: null,
    },
    home: {
      title: null,
      getStarted: null,
    },
    llm: {
      title: null,
      description: null,
    },
    userSetup: {
      title: null,
      description: null,
      howManyUsers: null,
      justMe: null,
      myTeam: null,
      instancePassword: null,
      setPassword: null,
      passwordReq: null,
      passwordWarn: null,
      adminUsername: null,
      adminUsernameReq: null,
      adminPassword: null,
      adminPasswordReq: null,
      teamHint: null,
    },
    data: {
      title: null,
      description: null,
      settingsHint: null,
    },
    workspace: {
      title: null,
      description: null,
    },
  },
  common: {
    "workspaces-name": "Nome dos Workspaces",
    error: "erro",
    success: "sucesso",
    user: "Usuário",
    selection: "Seleção de Modelo",
    saving: "Salvando...",
    save: "Salvar alterações",
    previous: "Página Anterior",
    next: "Próxima Página",
    optional: null,
    yes: null,
    no: null,
  },
  settings: {
    title: "Configurações da Instância",
    system: "Configurações Gerais",
    invites: "Convites",
    users: "Usuários",
    workspaces: "Workspaces",
    "workspace-chats": "Chats do Workspace",
    customization: "Customização",
    "api-keys": "API para Desenvolvedores",
    llm: "LLM",
    transcription: "Transcrição",
    embedder: "Incorporador",
    "text-splitting": "Divisor de Texto e Fragmentação",
    "voice-speech": "Voz e Fala",
    "vector-database": "Banco de Dados Vetorial",
    embeds: "Incorporar Chat",
    "embed-chats": "Histórico de Chats Incorporados",
    security: "Segurança",
    "event-logs": "Logs de Eventos",
    privacy: "Privacidade e Dados",
    "ai-providers": "Provedores de IA",
    "agent-skills": "Habilidades do Agente",
    admin: "Admin",
    tools: "Ferramentas",
    "experimental-features": "Recursos Experimentais",
    contact: "Contato com Suporte",
    "browser-extension": "Extensão do navegador",
    "system-prompt-variables": null,
    interface: null,
    branding: null,
  },
  login: {
    "multi-user": {
      welcome: "Bem-vindo ao",
      "placeholder-username": "Nome de Usuário",
      "placeholder-password": "Senha",
      login: "Entrar",
      validating: "Validando...",
      "forgot-pass": "Esqueceu a senha",
      reset: "Redefinir",
    },
    "sign-in": {
      start: "Faça login na sua",
      end: "conta.",
    },
    "password-reset": {
      title: "Redefinição de Senha",
      description:
        "Forneça as informações necessárias abaixo para redefinir sua senha.",
      "recovery-codes": "Códigos de Recuperação",
      "recovery-code": "Código de Recuperação {{index}}",
      "back-to-login": "Voltar ao Login",
    },
  },
  welcomeMessage: {
    part1:
      "Bem-vindo ao AnythingLLM, AnythingLLM é uma ferramenta de IA de código aberto da Mintplex Labs que transforma qualquer coisa em um chatbot treinado que você pode consultar e conversar. AnythingLLM é um software BYOK (bring-your-own-keys | traga suas próprias chaves), portanto, não há assinatura, taxa ou cobranças para este software fora dos serviços que você deseja usar com ele.",
    part2:
      "AnythingLLM é a maneira mais fácil de reunir produtos de IA poderosos como OpenAi, GPT-4, LangChain, PineconeDB, ChromaDB e outros serviços em um pacote organizado sem complicações para aumentar sua produtividade em 100x.",
    part3:
      "AnythingLLM pode ser executado totalmente localmente em sua máquina com pouca sobrecarga que você nem perceberá que está lá! Não é necessário GPU. A instalação em nuvem e localmente também está disponível.\nO ecossistema de ferramentas de IA fica mais poderoso a cada dia. AnythingLLM facilita o uso.",
    githubIssue: "Criar uma issue no GitHub",
    user1: "Como eu começo?!",
    part4:
      'É simples. Todas as coleções são organizadas em grupos que chamamos de "Workspaces". Workspaces são grupos de arquivos, documentos, imagens, PDFs e outros arquivos que serão transformados em algo que os LLMs podem entender e usar em conversas.\n\nVocê pode adicionar e remover arquivos a qualquer momento.',
    createWorkspace: "Crie seu primeiro workspace",
    user2:
      "Isso é como um Dropbox de IA ou algo assim? E quanto a conversar? Não é um chatbot?",
    part5:
      "AnythingLLM é mais do que um Dropbox mais inteligente.\n\nAnythingLLM oferece duas maneiras de conversar com seus dados:\n\n<i>Consulta:</i> Seus chats retornarão dados ou inferências encontradas com os documentos em seu workspace ao qual tem acesso. Adicionar mais documentos ao Workspace o torna mais inteligente!\n\n<i>Conversacional:</i> Seus documentos + seu histórico de chat em andamento contribuem para o conhecimento do LLM ao mesmo tempo. Ótimo para adicionar informações em tempo real baseadas em texto ou correções e mal-entendidos que o LLM possa ter.\n\nVocê pode alternar entre qualquer modo \n<i>no meio da conversa!</i>",
    user3: "Uau, isso soa incrível, deixe-me experimentar já!",
    part6: "Divirta-se!",
    starOnGitHub: "Dar estrela no GitHub",
    contact: "Contato Mintplex Labs",
  },
  "new-workspace": {
    title: "Novo Workspace",
    placeholder: "Meu Workspace",
  },
  "workspaces—settings": {
    general: "Configurações Gerais",
    chat: "Configurações de Chat",
    vector: "Banco de Dados Vetorial",
    members: "Membros",
    agent: "Configuração do Agente",
  },
  general: {
    vector: {
      title: "Contagem de Vetores",
      description: "Número total de vetores no seu banco de dados vetorial.",
    },
    names: {
      description: "Isso mudará apenas o nome de exibição do seu workspace.",
    },
    message: {
      title: "Mensagens de Chat Sugeridas",
      description:
        "Personalize as mensagens que serão sugeridas aos usuários do seu workspace.",
      add: "Adicionar nova mensagem",
      save: "Salvar Mensagens",
      heading: "Explique para mim",
      body: "os benefícios do AnythingLLM",
    },
    pfp: {
      title: "Imagem de Perfil do Assistente",
      description:
        "Personalize a imagem de perfil do assistente para este workspace.",
      image: "Imagem do Workspace",
      remove: "Remover Imagem do Workspace",
    },
    delete: {
      title: "Excluir Workspace",
      description:
        "Excluir este workspace e todos os seus dados. Isso excluirá o workspace para todos os usuários.",
      delete: "Excluir Workspace",
      deleting: "Excluindo Workspace...",
      "confirm-start": "Você está prestes a excluir todo o seu",
      "confirm-end":
        "workspace. Isso removerá todas as incorporações vetoriais no seu banco de dados vetorial.\n\nOs arquivos de origem originais permanecerão intactos. Esta ação é irreversível.",
    },
  },
  chat: {
    llm: {
      title: "Provedor de LLM do Workspace",
      description:
        "O provedor e modelo específico de LLM que será usado para este workspace. Por padrão, usa o provedor e as configurações do sistema LLM.",
      search: "Pesquisar todos os provedores de LLM",
    },
    model: {
      title: "Modelo de Chat do Workspace",
      description:
        "O modelo de chat específico que será usado para este workspace. Se vazio, usará a preferência do LLM do sistema.",
      wait: "-- aguardando modelos --",
    },
    mode: {
      title: "Modo de Chat",
      chat: {
        title: "Chat",
        "desc-start": "fornecerá respostas com o conhecimento geral do LLM",
        and: "e",
        "desc-end": "contexto do documento encontrado.",
      },
      query: {
        title: "Consulta",
        "desc-start": "fornecerá respostas",
        only: "somente",
        "desc-end": "se o contexto do documento for encontrado.",
      },
    },
    history: {
      title: "Histórico de Chat",
      "desc-start":
        "O número de chats anteriores que serão incluídos na memória de curto prazo da resposta.",
      recommend: "Recomendado: 20. ",
      "desc-end":
        "Qualquer coisa acima de 45 provavelmente levará a falhas contínuas de chat dependendo do tamanho da mensagem.",
    },
    prompt: {
      title: "Prompt",
      description:
        "O prompt que será usado neste workspace. Defina o contexto e as instruções para que a IA gere uma resposta. Você deve fornecer um prompt cuidadosamente elaborado para que a IA possa gerar uma resposta relevante e precisa.",
    },
    refusal: {
      title: "Resposta de Recusa no Modo de Consulta",
      "desc-start": "Quando estiver no modo",
      query: "consulta",
      "desc-end":
        ", você pode querer retornar uma resposta de recusa personalizada quando nenhum contexto for encontrado.",
    },
    temperature: {
      title: "Temperatura do LLM",
      "desc-start":
        'Esta configuração controla o quão "criativas" serão as respostas do seu LLM.',
      "desc-end":
        "Quanto maior o número, mais criativa será a resposta. Para alguns modelos, isso pode levar a respostas incoerentes quando configurado muito alto.",
      hint: "A maioria dos LLMs tem vários intervalos aceitáveis de valores válidos. Consulte seu provedor de LLM para essa informação.",
    },
  },
  "vector-workspace": {
    identifier: "Identificador do Banco de Dados Vetorial",
    snippets: {
      title: "Máximo de Trechos de Contexto",
      description:
        "Esta configuração controla a quantidade máxima de trechos de contexto que será enviada ao LLM por chat ou consulta.",
      recommend: "Recomendado: 4",
    },
    doc: {
      title: "Limite de Similaridade de Documentos",
      description:
        "A pontuação mínima de similaridade necessária para que uma fonte seja considerada relacionada ao chat. Quanto maior o número, mais semelhante a fonte deve ser ao chat.",
      zero: "Sem restrição",
      low: "Baixo (pontuação de similaridade ≥ 0,25)",
      medium: "Médio (pontuação de similaridade ≥ 0,50)",
      high: "Alto (pontuação de similaridade ≥ 0,75)",
    },
    reset: {
      reset: "Redefinir Banco de Dados Vetorial",
      resetting: "Limpando vetores...",
      confirm:
        "Você está prestes a redefinir o banco de dados vetorial deste workspace. Isso removerá todas as incorporações vetoriais atualmente embutidas.\n\nOs arquivos de origem originais permanecerão intactos. Esta ação é irreversível.",
      error: "O banco de dados vetorial do workspace não pôde ser redefinido!",
      success:
        "O banco de dados vetorial do workspace foi redefinido com sucesso!",
    },
  },
  agent: {
    "performance-warning":
      "O desempenho dos LLMs que não suportam explicitamente a chamada de ferramentas depende muito das capacidades e da precisão do modelo. Algumas habilidades podem ser limitadas ou não funcionais.",
    provider: {
      title: "Provedor de LLM do Agente do Workspace",
      description:
        "O provedor e modelo específico de LLM que será usado para o agente @agent deste workspace.",
    },
    mode: {
      chat: {
        title: "Modelo de Chat do Agente do Workspace",
        description:
          "O modelo de chat específico que será usado para o agente @agent deste workspace.",
      },
      title: "Modelo do Agente do Workspace",
      description:
        "O modelo de LLM específico que será usado para o agente @agent deste workspace.",
      wait: "-- aguardando modelos --",
    },
    skill: {
      title: "Habilidades padrão do agente",
      description:
        "Melhore as habilidades naturais do agente padrão com essas habilidades pré-construídas. Esta configuração se aplica a todos os workspaces.",
      rag: {
        title: "RAG e memória de longo prazo",
        description:
          'Permitir que o agente utilize seus documentos locais para responder a uma consulta ou pedir ao agente para "lembrar" peças de conteúdo para recuperação de memória de longo prazo.',
      },
      view: {
        title: "Visualizar e resumir documentos",
        description:
          "Permitir que o agente liste e resuma o conteúdo dos arquivos do workspace atualmente incorporados.",
      },
      scrape: {
        title: "Raspagem de sites",
        description:
          "Permitir que o agente visite e raspe o conteúdo de sites.",
      },
      generate: {
        title: "Gerar gráficos",
        description:
          "Habilitar o agente padrão para gerar vários tipos de gráficos a partir dos dados fornecidos ou dados no chat.",
      },
      save: {
        title: "Gerar e salvar arquivos no navegador",
        description:
          "Habilitar o agente padrão para gerar e gravar arquivos que podem ser salvos e baixados no seu navegador.",
      },
      web: {
        title: "Pesquisa e navegação na web ao vivo",
        "desc-start":
          "Permitir que seu agente pesquise na web para responder suas perguntas conectando-se a um provedor de pesquisa na web (SERP).",
        "desc-end":
          "A pesquisa na web durante as sessões do agente não funcionará até que isso seja configurado.",
      },
    },
  },
  recorded: {
    title: "Chats do Workspace",
    description:
      "Estes são todos os chats e mensagens gravados que foram enviados pelos usuários ordenados por data de criação.",
    export: "Exportar",
    table: {
      id: "Id",
      by: "Enviado Por",
      workspace: "Workspace",
      prompt: "Prompt",
      response: "Resposta",
      at: "Enviado Em",
    },
  },
<<<<<<< HEAD
  appearance: {
    title: "Aparência",
    description: "Personalize as configurações de aparência da sua plataforma.",
    auto_submit: {
      title: null,
      description: null,
    },
    auto_speak: {
      title: null,
      description: null,
    },
    logo: {
      title: "Personalizar Logo",
      description:
        "Envie seu logotipo personalizado para tornar seu chatbot seu.",
      add: "Adicionar um logotipo personalizado",
      recommended: "Tamanho recomendado: 800 x 200",
      remove: "Remover",
      replace: "Substituir",
    },
    message: {
      title: "Personalizar Mensagens",
      description:
        "Personalize as mensagens automáticas exibidas aos seus usuários.",
      new: "Novo",
      system: "sistema",
      user: "usuário",
      message: "mensagem",
      assistant: "Assistente de Chat AnythingLLM",
      "double-click": "Clique duas vezes para editar...",
      save: "Salvar Mensagens",
    },
    icons: {
      title: "Ícones de Rodapé Personalizados",
      description:
        "Personalize os ícones de rodapé exibidos na parte inferior da barra lateral.",
      icon: "Ícone",
      link: "Link",
    },
  },
=======
>>>>>>> 451f4c26
  api: {
    title: "Chaves API",
    description:
      "As chaves API permitem que o titular acesse e gerencie programaticamente esta instância do AnythingLLM.",
    link: "Leia a documentação da API",
    generate: "Gerar Nova Chave API",
    table: {
      key: "Chave API",
      by: "Criado Por",
      created: "Criado",
    },
  },
  llm: {
    title: "Preferência de LLM",
    description:
      "Estas são as credenciais e configurações para seu provedor preferido de chat e incorporação de LLM. É importante que essas chaves estejam atualizadas e corretas, caso contrário, o AnythingLLM não funcionará corretamente.",
    provider: "Provedor de LLM",
  },
  transcription: {
    title: "Preferência de Modelo de Transcrição",
    description:
      "Estas são as credenciais e configurações para seu provedor preferido de modelo de transcrição. É importante que essas chaves estejam atualizadas e corretas, caso contrário, os arquivos de mídia e áudio não serão transcritos.",
    provider: "Provedor de Transcrição",
    "warn-start":
      "Usar o modelo whisper local em máquinas com RAM ou CPU limitados pode travar o AnythingLLM ao processar arquivos de mídia.",
    "warn-recommend":
      "Recomendamos pelo menos 2GB de RAM e upload de arquivos <10Mb.",
    "warn-end":
      "O modelo embutido será baixado automaticamente no primeiro uso.",
  },
  embedding: {
    title: "Preferência de Incorporação",
    "desc-start":
      "Ao usar um LLM que não suporta nativamente um mecanismo de incorporação - pode ser necessário especificar adicionalmente as credenciais para incorporação de texto.",
    "desc-end":
      "A incorporação é o processo de transformar texto em vetores. Essas credenciais são necessárias para transformar seus arquivos e prompts em um formato que o AnythingLLM possa usar para processar.",
    provider: {
      title: "Provedor de Incorporação",
      description:
        "Não é necessária configuração ao usar o mecanismo de incorporação nativo do AnythingLLM.",
    },
  },
  text: {
    title: "Preferências de Divisão e Fragmentação de Texto",
    "desc-start":
      "Às vezes, você pode querer alterar a maneira padrão como novos documentos são divididos e fragmentados antes de serem inseridos em seu banco de dados de vetores.",
    "desc-end":
      "Você só deve modificar esta configuração se entender como a divisão de texto funciona e seus efeitos colaterais.",
    "warn-start": "As alterações aqui se aplicarão apenas a",
    "warn-center": "documentos recém-incorporados",
    "warn-end": ", não documentos existentes.",
    size: {
      title: "Tamanho do Fragmento de Texto",
      description:
        "Este é o comprimento máximo de caracteres que pode estar presente em um único vetor.",
      recommend: "O comprimento máximo do modelo de incorporação é",
    },
    overlap: {
      title: "Sobreposição de Fragmento de Texto",
      description:
        "Esta é a sobreposição máxima de caracteres que ocorre durante a fragmentação entre dois fragmentos de texto adjacentes.",
    },
  },
  vector: {
    title: "Banco de Dados Vetorial",
    description:
      "Estas são as credenciais e configurações de como sua instância do AnythingLLM funcionará. É importante que essas chaves estejam atualizadas e corretas.",
    provider: {
      title: "Provedor de Banco de Dados Vetorial",
      description: "Não há configuração necessária para o LanceDB.",
    },
  },
  embeddable: {
    title: "Widgets de Chat Incorporáveis",
    description:
      "Os widgets de chat incorporáveis são interfaces de chat públicas vinculadas a um único workspace. Eles permitem que você construa workspaces que você pode publicar para o mundo.",
    create: "Criar incorporação",
    table: {
      workspace: "Workspace",
      chats: "Chats Enviados",
      Active: "Domínios Ativos",
    },
  },
  "embed-chats": {
    title: "Incorporar Chats",
    export: "Exportar",
    description:
      "Estes são todos os chats e mensagens registrados de qualquer incorporação que você publicou.",
    table: {
      embed: "Incorporação",
      sender: "Remetente",
      message: "Mensagem",
      response: "Resposta",
      at: "Enviado Em",
    },
  },
  multi: {
    title: "Modo Multiusuário",
    description:
      "Configure sua instância para suportar sua equipe ativando o Modo Multiusuário.",
    enable: {
      "is-enable": "Modo Multiusuário está Ativado",
      enable: "Ativar Modo Multiusuário",
      description:
        "Por padrão, você será o único administrador. Como administrador, você precisará criar contas para todos os novos usuários ou administradores. Não perca sua senha, pois apenas um usuário Administrador pode redefinir senhas.",
      username: "Nome de usuário da conta de Administrador",
      password: "Senha da conta de Administrador",
    },
    password: {
      title: "Proteção por Senha",
      description:
        "Proteja sua instância do AnythingLLM com uma senha. Se você esquecer esta senha, não há método de recuperação, então certifique-se de salvar esta senha.",
    },
    instance: {
      title: "Proteger Instância com Senha",
      description:
        "Por padrão, você será o único administrador. Como administrador, você precisará criar contas para todos os novos usuários ou administradores. Não perca sua senha, pois apenas um usuário Administrador pode redefinir senhas.",
      password: "Senha da instância",
    },
  },
  event: {
    title: "Logs de Eventos",
    description:
      "Veja todas as ações e eventos acontecendo nesta instância para monitoramento.",
    clear: "Limpar Logs de Eventos",
    table: {
      type: "Tipo de Evento",
      user: "Usuário",
      occurred: "Ocorreu Em",
    },
  },
  privacy: {
    title: "Privacidade e Tratamento de Dados",
    description:
      "Esta é a sua configuração de como os provedores de terceiros conectados e o AnythingLLM tratam seus dados.",
    llm: "Seleção de LLM",
    embedding: "Preferência de Incorporação",
    vector: "Banco de Dados Vetorial",
    anonymous: "Telemetria Anônima Ativada",
  },
  connectors: {
    "search-placeholder": null,
    "no-connectors": null,
    github: {
      name: null,
      description: null,
      URL: null,
      URL_explained: null,
      token: null,
      optional: null,
      token_explained: null,
      token_explained_start: null,
      token_explained_link1: null,
      token_explained_middle: null,
      token_explained_link2: null,
      token_explained_end: null,
      ignores: null,
      git_ignore: null,
      task_explained: null,
      branch: null,
      branch_loading: null,
      branch_explained: null,
      token_information: null,
      token_personal: null,
    },
    gitlab: {
      name: null,
      description: null,
      URL: null,
      URL_explained: null,
      token: null,
      optional: null,
      token_explained: null,
      token_description: null,
      token_explained_start: null,
      token_explained_link1: null,
      token_explained_middle: null,
      token_explained_link2: null,
      token_explained_end: null,
      fetch_issues: null,
      ignores: null,
      git_ignore: null,
      task_explained: null,
      branch: null,
      branch_loading: null,
      branch_explained: null,
      token_information: null,
      token_personal: null,
    },
    youtube: {
      name: null,
      description: null,
      URL: null,
      URL_explained_start: null,
      URL_explained_link: null,
      URL_explained_end: null,
      task_explained: null,
      language: null,
      language_explained: null,
      loading_languages: null,
    },
    "website-depth": {
      name: null,
      description: null,
      URL: null,
      URL_explained: null,
      depth: null,
      depth_explained: null,
      max_pages: null,
      max_pages_explained: null,
      task_explained: null,
    },
    confluence: {
      name: null,
      description: null,
      deployment_type: null,
      deployment_type_explained: null,
      base_url: null,
      base_url_explained: null,
      space_key: null,
      space_key_explained: null,
      username: null,
      username_explained: null,
      auth_type: null,
      auth_type_explained: null,
      auth_type_username: null,
      auth_type_personal: null,
      token: null,
      token_explained_start: null,
      token_explained_link: null,
      token_desc: null,
      pat_token: null,
      pat_token_explained: null,
      task_explained: null,
    },
    manage: {
      documents: null,
      "data-connectors": null,
      "desktop-only": null,
      dismiss: null,
      editing: null,
    },
    directory: {
      "my-documents": null,
      "new-folder": null,
      "search-document": null,
      "no-documents": null,
      "move-workspace": null,
      name: null,
      "delete-confirmation": null,
      "removing-message": null,
      "move-success": null,
      date: null,
      type: null,
      no_docs: null,
      select_all: null,
      deselect_all: null,
      remove_selected: null,
      costs: null,
      save_embed: null,
    },
    upload: {
      "processor-offline": null,
      "processor-offline-desc": null,
      "click-upload": null,
      "file-types": null,
      "or-submit-link": null,
      "placeholder-link": null,
      fetching: null,
      "fetch-website": null,
      "privacy-notice": null,
    },
    pinning: {
      what_pinning: null,
      pin_explained_block1: null,
      pin_explained_block2: null,
      pin_explained_block3: null,
      accept: null,
    },
    watching: {
      what_watching: null,
      watch_explained_block1: null,
      watch_explained_block2: null,
      watch_explained_block3_start: null,
      watch_explained_block3_link: null,
      watch_explained_block3_end: null,
      accept: null,
    },
  },
  chat_window: {
    welcome: null,
    get_started: null,
    get_started_default: null,
    upload: null,
    or: null,
    send_chat: null,
    send_message: null,
    attach_file: null,
    slash: null,
    agents: null,
    text_size: null,
    microphone: null,
    send: null,
  },
  profile_settings: {
    edit_account: null,
    profile_picture: null,
    remove_profile_picture: null,
    username: null,
    username_description: null,
    new_password: null,
    passwort_description: null,
    cancel: null,
    update_account: null,
    theme: null,
    language: null,
  },
  customization: {
    interface: {
      title: null,
      description: null,
    },
    branding: {
      title: null,
      description: null,
    },
    items: {
      theme: {
        title: null,
        description: null,
      },
      "show-scrollbar": {
        title: null,
        description: null,
      },
      "support-email": {
        title: null,
        description: null,
      },
      "app-name": {
        title: null,
        description: null,
      },
      "chat-message-alignment": {
        title: null,
        description: null,
      },
      "display-language": {
        title: null,
        description: null,
      },
      logo: {
        title: null,
        description: null,
        add: null,
        recommended: null,
        remove: null,
        replace: null,
      },
      "welcome-messages": {
        title: null,
        description: null,
        new: null,
        system: null,
        user: null,
        message: null,
        assistant: null,
        "double-click": null,
        save: null,
      },
      "browser-appearance": {
        title: null,
        description: null,
        tab: {
          title: null,
          description: null,
        },
        favicon: {
          title: null,
          description: null,
        },
      },
      "sidebar-footer": {
        title: null,
        description: null,
        icon: null,
        link: null,
      },
    },
  },
};

export default TRANSLATIONS;<|MERGE_RESOLUTION|>--- conflicted
+++ resolved
@@ -338,49 +338,6 @@
       at: "Enviado Em",
     },
   },
-<<<<<<< HEAD
-  appearance: {
-    title: "Aparência",
-    description: "Personalize as configurações de aparência da sua plataforma.",
-    auto_submit: {
-      title: null,
-      description: null,
-    },
-    auto_speak: {
-      title: null,
-      description: null,
-    },
-    logo: {
-      title: "Personalizar Logo",
-      description:
-        "Envie seu logotipo personalizado para tornar seu chatbot seu.",
-      add: "Adicionar um logotipo personalizado",
-      recommended: "Tamanho recomendado: 800 x 200",
-      remove: "Remover",
-      replace: "Substituir",
-    },
-    message: {
-      title: "Personalizar Mensagens",
-      description:
-        "Personalize as mensagens automáticas exibidas aos seus usuários.",
-      new: "Novo",
-      system: "sistema",
-      user: "usuário",
-      message: "mensagem",
-      assistant: "Assistente de Chat AnythingLLM",
-      "double-click": "Clique duas vezes para editar...",
-      save: "Salvar Mensagens",
-    },
-    icons: {
-      title: "Ícones de Rodapé Personalizados",
-      description:
-        "Personalize os ícones de rodapé exibidos na parte inferior da barra lateral.",
-      icon: "Ícone",
-      link: "Link",
-    },
-  },
-=======
->>>>>>> 451f4c26
   api: {
     title: "Chaves API",
     description:
