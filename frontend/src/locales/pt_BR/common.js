// Anything with "null" requires a translation. Contribute to translation via a PR!
const TRANSLATIONS = {
  onboarding: {
    home: {
      title: "Bem-vindo ao",
      getStarted: "Começar",
    },
    llm: {
      title: "Preferência de LLM",
      description:
        "AnythingLLM funciona com vários provedores de LLM. Este será o serviço que lidará com os chats.",
    },
    userSetup: {
      title: "Configuração do Usuário",
      description: "Configure suas preferências de usuário.",
      howManyUsers: "Quantos usuários usarão esta instância?",
      justMe: "Apenas eu",
      myTeam: "Minha equipe",
      instancePassword: "Senha da Instância",
      setPassword: "Deseja configurar uma senha?",
      passwordReq: "Senhas devem ter pelo menos 8 caracteres.",
      passwordWarn:
        "É importante salvar esta senha pois não há método de recuperação.",
      adminUsername: "Nome de usuário admin",
      adminUsernameReq:
        "O nome deve ter pelo menos 6 caracteres e conter apenas letras minúsculas, números, sublinhados e hífens, sem espaços.",
      adminPassword: "Senha de admin",
      adminPasswordReq: "Senhas devem ter pelo menos 8 caracteres.",
      teamHint:
        "Por padrão, você será o único admin. Após a configuração, você poderá convidar outros usuários ou admins. Não perca sua senha, pois apenas admins podem redefini-la.",
    },
    data: {
      title: "Privacidade de Dados",
      description:
        "Estamos comprometidos com transparência e controle sobre seus dados pessoais.",
      settingsHint:
        "Estas configurações podem ser alteradas a qualquer momento.",
    },
    survey: {
      title: "Bem-vindo ao AnythingLLM",
      description: "Ajude-nos a melhorar o AnythingLLM. Opcional.",
      email: "Qual seu email?",
      useCase: "Como você usará o AnythingLLM?",
      useCaseWork: "Para trabalho",
      useCasePersonal: "Uso pessoal",
      useCaseOther: "Outro",
      comment: "Como você conheceu o AnythingLLM?",
      commentPlaceholder:
        "Reddit, Twitter, GitHub, YouTube, etc. - Conte como nos encontrou!",
      skip: "Pular Pesquisa",
      thankYou: "Obrigado pelo seu feedback!",
    },
    workspace: {
      title: "Crie seu primeiro workspace",
      description: "Crie seu primeiro workspace e comece a usar o AnythingLLM.",
    },
  },
  common: {
    "workspaces-name": "Nome do Workspace",
    error: "erro",
    success: "sucesso",
    user: "Usuário",
    selection: "Seleção de Modelo",
    saving: "Salvando...",
    save: "Salvar alterações",
    previous: "Página Anterior",
    next: "Próxima Página",
    optional: "Opcional",
    yes: "Sim",
    no: "Não",
  },
  settings: {
    title: "Configurações da Instância",
    system: "Configurações Gerais",
    invites: "Convites",
    users: "Usuários",
    workspaces: "Workspaces",
    "workspace-chats": "Chats do Workspace",
    customization: "Personalização",
    interface: "Preferências de UI",
    branding: "Marca e Etiqueta Branca",
    chat: "Chat",
    "api-keys": "API de Desenvolvedor",
    llm: "LLM",
    transcription: "Transcrição",
    embedder: "Vinculador",
    "text-splitting": "Divisor de Texto",
    "voice-speech": "Voz e Fala",
    "vector-database": "Banco de Dados Vetorial",
    embeds: "Incorporador de Chat",
    "embed-chats": "Histórico de Incorporações",
    security: "Segurança",
    "event-logs": "Logs de Eventos",
    privacy: "Privacidade e Dados",
    "ai-providers": "Provedores de IA",
    "agent-skills": "Habilidades de Agente",
    admin: "Admin",
    tools: "Ferramentas",
    "system-prompt-variables": "Variáveis de Prompt",
    "experimental-features": "Recursos Experimentais",
    contact: "Suporte",
    "browser-extension": "Extensão de Navegador",
  },
  login: {
    "multi-user": {
      welcome: "Bem-vindo ao",
      "placeholder-username": "Nome de usuário",
      "placeholder-password": "Senha",
      login: "Login",
      validating: "Validando...",
      "forgot-pass": "Esqueci a senha",
      reset: "Redefinir",
    },
    "sign-in": {
      start: "Acesse sua",
      end: "conta.",
    },
    "password-reset": {
      title: "Redefinição de Senha",
      description:
        "Forneça as informações necessárias para redefinir sua senha.",
      "recovery-codes": "Códigos de Recuperação",
      "recovery-code": "Código de Recuperação {{index}}",
      "back-to-login": "Voltar ao Login",
    },
  },
  welcomeMessage: {
    part1:
      "Bem-vindo ao AnythingLLM, uma ferramenta de IA open-source da Mintplex Labs que transforma qualquer conteúdo em um chatbot treinado. AnythingLLM é um software BYOK (bring-your-own-keys), sem taxas ou assinaturas.",
    part2:
      "AnythingLLM é a maneira mais fácil de integrar poderosas ferramentas de IA como OpenAi, GPT-4, LangChain, PineconeDB, ChromaDB e outros serviços em um pacote simples.",
    part3:
      "AnythingLLM pode rodar localmente na sua máquina com baixo consumo de recursos. Sem GPU necessária. Disponível para instalação na nuvem ou on-premises.\nO ecossistema de IA evolui rapidamente. AnythingLLM facilita seu uso.",
    githubIssue: "Criar issue no GitHub",
    user1: "Como começar?!",
    part4:
      'É simples. As coleções são organizadas em "Workspaces". Workspaces são grupos de arquivos, documentos, imagens, PDFs e outros arquivos que serão transformados em algo que os LLMs possam entender e usar em conversas.\n\nVocê pode adicionar ou remover arquivos a qualquer momento.',
    createWorkspace: "Crie seu primeiro workspace",
    user2: "Isso é como um Dropbox com IA? E os chats? É um chatbot, certo?",
    part5:
      "AnythingLLM é mais que um Dropbox inteligente.\n\nAnythingLLM oferece duas formas de interagir com seus dados:\n\n<i>Consulta:</i> Seus chats retornarão dados encontrados nos documentos do workspace.\n\n<i>Conversacional:</i> Seus documentos + histórico de chat contribuem para o conhecimento do LLM em tempo real.\n\nVocê pode alternar entre os modos <i>durante o chat!</i>",
    user3: "Uau, isso parece incrível, quero testar agora!",
    part6: "Divirta-se!",
    starOnGitHub: "Estrelar no GitHub",
    contact: "Contate a Mintplex Labs",
  },
  "main-page": {
    noWorkspaceError: "Por favor, crie um workspace antes de iniciar um chat.",
    checklist: {
      title: "Primeiros Passos",
      tasksLeft: "tarefas restantes",
      completed:
        "Você está no caminho para se tornar um expert em AnythingLLM!",
      dismiss: "fechar",
      tasks: {
        create_workspace: {
          title: "Criar workspace",
          description: "Crie seu primeiro workspace para começar",
          action: "Criar",
        },
        send_chat: {
          title: "Enviar chat",
          description: "Inicie uma conversa com seu assistente de IA",
          action: "Chat",
        },
        embed_document: {
          title: "Inserir documento",
          description: "Adicione seu primeiro documento ao workspace",
          action: "Inserir",
        },
        setup_system_prompt: {
          title: "Configurar prompt",
          description: "Defina o comportamento do seu assistente de IA",
          action: "Configurar",
        },
        define_slash_command: {
          title: "Definir comando",
          description: "Crie comandos personalizados para seu assistente",
          action: "Definir",
        },
        visit_community: {
          title: "Visitar Comunidade",
          description: "Explore recursos e templates da comunidade",
          action: "Explorar",
        },
      },
    },
    quickLinks: {
      title: "Links Rápidos",
      sendChat: "Enviar Chat",
      embedDocument: "Vincular Documento",
      createWorkspace: "Criar Workspace",
    },
    exploreMore: {
      title: "Explore mais recursos",
      features: {
        customAgents: {
          title: "Agentes Personalizados",
          description: "Crie agentes de IA poderosos sem código.",
          primaryAction: "Chat com @agent",
          secondaryAction: "Criar fluxo de agente",
        },
        slashCommands: {
          title: "Comandos de Barra",
          description: "Economize tempo com comandos personalizados de barra.",
          primaryAction: "Criar Comando",
          secondaryAction: "Explorar no Hub",
        },
        systemPrompts: {
          title: "Prompts de Sistema",
          description:
            "Modifique o prompt para personalizar as respostas da IA.",
          primaryAction: "Modificar Prompt",
          secondaryAction: "Gerenciar variáveis",
        },
      },
    },
    announcements: {
      title: "Atualizações e Anúncios",
    },
    resources: {
      title: "Recursos",
      links: {
        docs: "Documentação",
        star: "Avalie-nos no Github",
      },
      keyboardShortcuts: null,
    },
  },
  "new-workspace": {
    title: "Novo Workspace",
    placeholder: "Meu Workspace",
  },
  "workspaces—settings": {
    general: "Configurações Gerais",
    chat: "Configurações de Chat",
    vector: "Banco de Dados Vetorial",
    members: "Membros",
    agent: "Configuração de Agente",
  },
  general: {
    vector: {
      title: "Contagem de Vetores",
      description: "Número total de vetores no seu banco de dados.",
    },
    names: {
      description: "Isso altera apenas o nome exibido do seu workspace.",
    },
    message: {
      title: "Sugestões de Chat",
      description:
        "Personalize as mensagens sugeridas aos usuários do workspace.",
      add: "Adicionar mensagem",
      save: "Salvar Mensagens",
      heading: "Explique para mim",
      body: "os benefícios do AnythingLLM",
    },
    pfp: {
      title: "Imagem do Assistente",
      description: "Personalize a imagem do assistente para este workspace.",
      image: "Imagem do Workspace",
      remove: "Remover Imagem",
    },
    delete: {
      title: "Excluir Workspace",
      description:
        "Exclua este workspace e todos seus dados. Isso afetará todos os usuários.",
      delete: "Excluir Workspace",
      deleting: "Excluindo Workspace...",
      "confirm-start": "Você está prestes a excluir todo o",
      "confirm-end":
        "workspace. Isso removerá todos os vetores do banco de dados.\n\nOs arquivos originais permanecerão intactos. Esta ação é irreversível.",
    },
  },
  chat: {
    llm: {
      title: "Provedor de LLM",
      description:
        "O provedor e modelo específico que será usado neste workspace. Por padrão, usa as configurações do sistema.",
      search: "Buscar todos provedores",
    },
    model: {
      title: "Modelo de Chat",
      description:
        "O modelo específico para este workspace. Se vazio, usará a preferência do sistema.",
      wait: "-- aguardando modelos --",
    },
    mode: {
      title: "Modo de Chat",
      chat: {
        title: "Chat",
        "desc-start": "fornecerá respostas com conhecimento geral do LLM",
        and: "e",
        "desc-end": "contexto dos documentos encontrados.",
      },
      query: {
        title: "Consulta",
        "desc-start": "fornecerá respostas",
        only: "apenas",
        "desc-end": "se contexto for encontrado nos documentos.",
      },
    },
    history: {
      title: "Histórico de Chat",
      "desc-start":
        "Número de chats anteriores que serão incluídos na memória de curto prazo.",
      recommend: "Recomendado: 20. ",
      "desc-end":
        "Valores acima de 45 podem causar falhas dependendo do tamanho das mensagens.",
    },
    prompt: {
      title: "Prompt de Sistema",
      description:
        "O prompt usado neste workspace. Defina o contexto e instruções para a IA gerar respostas relevantes e precisas.",
      history: {
        title: "Histórico de Prompts",
        clearAll: "Limpar Tudo",
        noHistory: "Nenhum histórico disponível",
        restore: "Restaurar",
        delete: "Excluir",
        deleteConfirm: "Tem certeza que deseja excluir este item?",
        clearAllConfirm:
          "Tem certeza que deseja limpar todo o histórico? Esta ação é irreversível.",
        expand: "Expandir",
      },
    },
    refusal: {
      title: "Modo Resposta de recusa",
      "desc-start": "Quando",
      query: "consulta",
      "desc-end":
        "modo, você pode definir uma resposta personalizada quando nenhum contexto for encontrado.",
    },
    temperature: {
      title: "Temperatura do LLM",
      "desc-start": 'Controla o nível de "criatividade" das respostas.',
      "desc-end":
        "Valores mais altos geram respostas mais criativas, mas para alguns modelos podem se tornar incoerentes.",
      hint: "Cada modelo LLM tem faixas de valores válidos. Consulte seu provedor.",
    },
  },
  "vector-workspace": {
    identifier: "Identificador do banco de dados",
    snippets: {
      title: "Máximo de Trechos",
      description:
        "Controla a quantidade máxima de trechos de contexto enviados ao LLM por chat.",
      recommend: "Recomendado: 4",
    },
    doc: {
      title: "Limiar de similaridade",
      description:
        "Pontuação mínima para uma fonte ser considerada relevante para o chat. Valores mais altos exigem maior similaridade.",
      zero: "Sem restrição",
      low: "Baixo (≥ .25)",
      medium: "Médio (≥ .50)",
      high: "Alto (≥ .75)",
    },
    reset: {
      reset: "Resetar Banco de Dados",
      resetting: "Limpando vetores...",
      confirm:
        "Você está prestes a resetar o banco de dados deste workspace. Isso removerá todos os vetores atuais.\n\nOs arquivos originais permanecerão intactos. Esta ação é irreversível.",
      error: "Falha ao resetar o banco de dados!",
      success: "Banco de dados resetado com sucesso!",
    },
  },
  agent: {
    "performance-warning":
      "O desempenho de LLMs sem suporte a tool-calling varia conforme as capacidades do modelo. Algumas funcionalidades podem ser limitadas.",
    provider: {
      title: "Provedor LLM de Agente de Workspace",
      description:
        "O provedor LLM e modelo específico que será usado por este agente @agent deste workspace.",
    },
    mode: {
      chat: {
        title: "Modelo de Chat para Agente de workspace",
        description:
          "O modelo de chat específico para o agente @agent deste workspace.",
      },
      title: "Modelo para Agente de workspace",
      description:
        "O modelo LLM específico que será usado pelo agente @agent deste workspace.",
      wait: "-- aguardando modelos --",
    },
    skill: {
      title: "Habilidades padrão do agente",
      description:
        "Melhore as habilidades naturais do agente com estas funções pré-configuradas. Aplica-se a todos os workspaces.",
      rag: {
        title: "RAG & memória longa duraçào",
        description:
          'Permite ao agente usar documentos locais para responder suas perguntas ou perguntar ao agente "lembrar" conteúdos de sua memória de longa duração.',
      },
      view: {
        title: "Visualizar & resumir",
        description:
          "Permite ao agente listar e resumir conteúdos guardados dos arquivos do workspace.",
      },
      scrape: {
        title: "Extrair sites",
        description:
          "Permite ao agente visitar e extrair conteúdo de websites.",
      },
      generate: {
        title: "Gerar gráficos",
        description:
          "Permite ao agent padrão gerar diversos tipos de gráficos a partir de dados armazenados ou informados no chat.",
      },
      save: {
        title: "Gerar & salvar arquivos",
        description: "Permite ao agente gerar e salvar arquivos no navegador.",
      },
      web: {
        title: "Busca na web",
        "desc-start":
          "Permite ao agente pesquisar na web para responder perguntas conectando-se a um provedor de busca.",
        "desc-end":
          "Buscas na web durante sessões de agente não funcionarão até que isso seja configurado.",
      },
    },
  },
  recorded: {
    title: "Chats do Workspace",
    description:
      "Todos os chats registrados enviados por usuários, ordenados por data de criação.",
    export: "Exportar",
    table: {
      id: "ID",
      by: "Enviado Por",
      workspace: "Workspace",
      prompt: "Prompt",
      response: "Resposta",
      at: "Enviado Em",
    },
  },
  customization: {
    interface: {
      title: "Preferências de UI",
      description: "Defina suas preferências de interface.",
    },
    branding: {
      title: "Marca & Etiqueta Branca",
      description: "Personalize sua instância do AnythingLLM com sua marca.",
    },
    chat: {
      title: "Chat",
      description: "Defina preferências de chat.",
      auto_submit: {
        title: "Envio Automático",
        description: "Envia automaticamente entrada de voz após silêncio.",
      },
      auto_speak: {
        title: "Falar Respostas",
        description: "Fala automaticamente as respostas da IA.",
      },
      spellcheck: {
        title: "Verificação Ortográfica",
        description: "Ativa/desativa verificação ortográfica no chat.",
      },
    },
    items: {
      theme: {
        title: "Tema",
        description: "Selecione seu tema de cores preferido.",
      },
      "show-scrollbar": {
        title: "Mostrar Barra",
        description: "Ativa/desativa barra de rolagem no chat.",
      },
      "support-email": {
        title: "Email de Suporte",
        description: "Defina o email de suporte acessível aos usuários.",
      },
      "app-name": {
        title: "Nome",
        description:
          "Defina um nome exibido na página de login para todos os usuários.",
      },
      "chat-message-alignment": {
        title: "Alinhamento de Mensagens",
        description: "Selecione o alinhamento das mensagens no chat.",
      },
      "display-language": {
        title: "Idioma",
        description:
          "Selecione o idioma preferido para a interface - quando houver traduções.",
      },
      logo: {
        title: "Logo",
        description: "Envie seu logo personalizado.",
        add: "Adicionar logo",
        recommended: "Tamanho recomendado: 800 x 200",
        remove: "Remover",
        replace: "Substituir",
      },
      "welcome-messages": {
        title: "Mensagens de Boas-vindas",
        description:
          "Personalize as mensagens exibidas aos usuários que não são administradores.",
        new: "Novo",
        system: "sistema",
        user: "usuário",
        message: "mensagem",
        assistant: "Assistente de Chat",
        "double-click": "Clique duas vezes para editar...",
        save: "Salvar Mensagens",
      },
      "browser-appearance": {
        title: "Aparência no Navegador",
        description: "Personalize a aparência da aba e título no navegador.",
        tab: {
          title: "Título",
          description: "Defina um título personalizado para a aba.",
        },
        favicon: {
          title: "Favicon",
          description: "Use um favicon personalizado.",
        },
      },
      "sidebar-footer": {
        title: "Itens do Rodapé",
        description:
          "Personalize os itens exibidos no rodapé da barra lateral.",
        icon: "Ícone",
        link: "Link",
      },
    },
  },
  api: {
    title: "Chaves API",
    description: "Chaves API permitem acesso programático a esta instância.",
    link: "Leia a documentação da API",
    generate: "Gerar Nova Chave",
    table: {
      key: "Chave API",
      by: "Criado Por",
      created: "Criado Em",
    },
  },
  llm: {
    title: "Preferência de LLM",
    description:
      "Credenciais e configurações do seu provedor de LLM. Essas chaves devem estar corretas para o funcionamento adequado.",
    provider: "Provedor de LLM",
  },
  transcription: {
    title: "Preferência de Transcrição",
    description:
      "Credenciais e configurações do seu provedor de transcrição. Essas chaves devem estar corretas para processar arquivos de mídia.",
    provider: "Provedor de Transcrição",
    "warn-start":
      "Usar o modelo local whisper em máquinas com RAM ou CPU limitada pode travar o AnythingLLM.",
    "warn-recommend": "Recomendamos pelo menos 2GB de RAM e arquivos <10Mb.",
    "warn-end":
      "O modelo interno será baixado automaticamente no primeiro uso.",
  },
  embedding: {
    title: "Preferência de Vínculo",
    "desc-start":
      "Ao usar um LLM sem suporte nativo a vínculo, você pode precisar especificar credenciais adicionais.",
    "desc-end":
      "Vínculo é o processo de transformar texto em vetores. Essas credenciais são necessárias para processar arquivos e prompts.",
    provider: {
<<<<<<< HEAD
      title: "Provedor de Incorporação",
=======
      title: "Provedor de Vínculo",
      description:
        "Nenhuma configuração é necessária ao usar o mecanismo nativo do AnythingLLM.",
>>>>>>> 702e7563
    },
  },
  text: {
    title: "Preferências de Divisão de Texto",
    "desc-start":
      "Você pode alterar a forma como novos documentos são divididos antes de serem inseridos no banco de dados vetorial.",
    "desc-end": "Modifique apenas se entender os efeitos da divisão de texto.",
    "warn-start": "Alterações afetarão apenas",
    "warn-center": "documentos novos",
    "warn-end": ", não os existentes.",
    size: {
      title: "Tamanho dos Trechos",
      description: "Comprimento máximo de caracteres em um único vetor.",
      recommend: "Tamanho máximo do modelo de vínculo é",
    },
    overlap: {
      title: "Sobreposição de Trechos",
      description:
        "Sobreposição máxima de caracteres entre dois trechos adjacentes.",
    },
  },
  vector: {
    title: "Banco de Dados Vetorial",
    description:
      "Credenciais e configurações do seu banco de dados vetorial. Essas chaves devem estar corretas para o funcionamento adequado.",
    provider: {
      title: "Provedor do Banco",
      description: "Nenhuma configuração necessária para LanceDB.",
    },
  },
  embeddable: {
    title: "Widgets de Chat vinculado",
    description:
      "Widgets de chat vinculadas são interfaces de chats públicos ligadas a um único workspace. Isto permite construir workspaces e publicá-los na web.",
    create: "Criar vínculo",
    table: {
      workspace: "Workspace",
      chats: "Chats Enviados",
      Active: "Domínios Ativos",
    },
  },
  "embed-chats": {
    title: "Chats Vinculados",
    export: "Exportar",
    description: "Todos os chats registrados de qualquer vínculo publicado.",
    table: {
      embed: "Vínculo",
      sender: "Remetente",
      message: "Mensagem",
      response: "Resposta",
      at: "Enviado Em",
    },
  },
  multi: {
    title: "Modo Multi-Usuário",
    description:
      "Configure sua instância para suportar sua equipe ativando o modo multi-usuário.",
    enable: {
      "is-enable": "Modo Multi-Usuário Ativo",
      enable: "Ativar Modo Multi-Usuário",
      description:
        "Por padrão, você será o único administrador. Como administrador, você precisará criar contas para novos usuários. Não perca sua senha, pois apenas administradores podem redefini-la.",
      username: "Nome de usuário admin",
      password: "Senha de admin",
    },
    password: {
      title: "Proteção por Senha",
      description:
        "Proteja sua instância com uma senha. Não há recuperação, então salve esta senha.",
    },
    instance: {
      title: "Proteger Instância",
      description:
        "Por padrão, você será o único administrador. Como administrador, você precisará criar contas para novos usuários. Não perca sua senha, pois apenas administradores podem redefini-la.",
      password: "Senha da instância",
    },
  },
  event: {
    title: "Logs de Eventos",
    description:
      "Visualize todas as ações e eventos nesta instância para monitoramento.",
    clear: "Limpar Logs de eventos",
    table: {
      type: "Tipo de Evento",
      user: "Usuário",
      occurred: "Ocorrido Em",
    },
  },
  privacy: {
    title: "Privacidade & Dados",
    description:
      "Configurações de como provedores terceiros e o AnythingLLM lidam com seus dados.",
    llm: "Seleção de LLM",
    embedding: "Preferência de Vínculo",
    vector: "Banco de Dados Vetorial",
    anonymous: "Telemetria Anônima Ativa",
  },
  connectors: {
    "search-placeholder": "Buscar conectores",
    "no-connectors": "Nenhum conector encontrado.",
    obsidian: {
      name: "Obsidian",
      description: "Importe um vault do Obsidian com um clique.",
      vault_location: "Local do Cofre",
      vault_description:
        "Selecione sua pasta do Obsidian para importar todas as notas.",
      selected_files: "Encontrados {{count}} arquivos markdown",
      importing: "Importando cofre...",
      import_vault: "Importar Cofre",
      processing_time: "Pode levar algum tempo dependendo do tamanho do cofre.",
      vault_warning:
        "Para evitar conflitos, certifique-se que seu cofre Obsidian não está aberto.",
    },
    github: {
      name: "Repositório GitHub",
      description:
        "Importe um repositório GitHub público ou privado com um clique.",
      URL: "URL do Repositório",
      URL_explained: "URL do repositório que deseja coletar.",
      token: "Token de Acesso",
      optional: "opcional",
      token_explained: "Token para evitar limitação de taxa.",
      token_explained_start: "Sem um ",
      token_explained_link1: "Token de Acesso Pessoal",
      token_explained_middle:
        ", a API do GitHub pode limitar o número de arquivos coletados. Você pode ",
      token_explained_link2: "criar um Token Temporário",
      token_explained_end: " para evitar isso.",
      ignores: "Arquivos Ignorados",
      git_ignore:
        "Liste no formato .gitignore para ignorar arquivos específicos. Pressione enter após cada entrada.",
      task_explained:
        "Após conclusão, todos os arquivos estarão disponíveis para vínculo.",
      branch: "Branch",
      branch_loading: "-- carregando branches --",
      branch_explained: "Branch para coletar arquivos.",
      token_information:
        "Sem preencher o <b>Token de Acesso</b>, este conector só poderá coletar arquivos <b>do nível superior</b> devido a limitações da API pública.",
      token_personal: "Obtenha um Token de Acesso Pessoal gratuito aqui.",
    },
    gitlab: {
      name: "Repositório GitLab",
      description:
        "Importe um repositório GitLab público ou privado com um clique.",
      URL: "URL do Repositório",
      URL_explained: "URL do repositório que deseja coletar.",
      token: "Token de Acesso",
      optional: "opcional",
      token_explained: "Token para evitar limitação de taxa.",
      token_description: "Selecione entidades adicionais para buscar na API.",
      token_explained_start: "Sem um ",
      token_explained_link1: "Token de Acesso Pessoal",
      token_explained_middle:
        ", a API do GitLab pode limitar o número de arquivos coletados. Você pode ",
      token_explained_link2: "criar um Token Temporário",
      token_explained_end: " para evitar isso.",
      fetch_issues: "Buscar Issues como Documentos",
      ignores: "Arquivos Ignorados",
      git_ignore:
        "Liste no formato .gitignore para ignorar arquivos específicos. Pressione enter após cada entrada.",
      task_explained:
        "Após conclusão, todos os arquivos estarão disponíveis para vínculo.",
      branch: "Branch",
      branch_loading: "-- carregando branches --",
      branch_explained: "Branch para coletar arquivos.",
      token_information:
        "Sem preencher o <b>Token de Acesso</b>, este conector só poderá coletar arquivos <b>do nível superior</b> devido a limitações da API pública.",
      token_personal: "Obtenha um Token de Acesso Pessoal gratuito aqui.",
    },
    youtube: {
      name: "Transcrição do YouTube",
      description:
        "Importe a transcrição de um vídeo do YouTube a partir de um link.",
      URL: "URL do Vídeo",
      URL_explained_start:
        "Insira a URL de qualquer vídeo do YouTube para buscar sua transcrição. O vídeo deve ter ",
      URL_explained_link: "legendas",
      URL_explained_end: " disponíveis.",
      task_explained:
        "Após conclusão, a transcrição estará disponível para vínculo.",
      language: "Idioma da Transcrição",
      language_explained:
        "Selecione o idioma da transcrição que deseja coletar.",
      loading_languages: "-- carregando idiomas --",
    },
    "website-depth": {
      name: "Coletor de Links",
      description:
        "Extraia um site e seus sublinks até uma certa profundidade.",
      URL: "URL do Site",
      URL_explained: "URL do site que deseja extrair.",
      depth: "Profundidade",
      depth_explained:
        "Número de links filhos que o coletor deve seguir a partir da URL original.",
      max_pages: "Máximo de Páginas",
      max_pages_explained: "Número máximo de links para extrair.",
      task_explained:
        "Após conclusão, todo o conteúdo estará disponível para vínculo.",
    },
    confluence: {
      name: "Confluence",
      description: "Importe uma página do Confluence com um clique.",
      deployment_type: "Tipo de instalação",
      deployment_type_explained:
        "Determine se sua instância é hospedada na nuvem ou auto-hospedada.",
      base_url: "URL Base",
      base_url_explained: "URL base do seu espaço no Confluence.",
      space_key: "Chave do Espaço",
      space_key_explained:
        "Chave do espaço no Confluence que será usada. Geralmente começa com ~",
      username: "Nome de Usuário",
      username_explained: "Seu nome de usuário no Confluence",
      auth_type: "Tipo de Autenticação",
      auth_type_explained:
        "Selecione o tipo de autenticação para acessar suas páginas.",
      auth_type_username: "Usuário e Token",
      auth_type_personal: "Token Pessoal",
      token: "Token de Acesso",
      token_explained_start:
        "Forneça um token de acesso para autenticação. Você pode gerar um token",
      token_explained_link: "aqui",
      token_desc: "Token para autenticação",
      pat_token: "Token Pessoal",
      pat_token_explained: "Seu token pessoal de acesso.",
      task_explained:
        "Após conclusão, o conteúdo da página estará disponível para vínculo.",
    },
    manage: {
      documents: "Documentos",
      "data-connectors": "Conectores de Dados",
      "desktop-only":
        "Editar estas configurações só está disponível em dispositivos desktop. Acesse esta página em seu desktop para continuar.",
      dismiss: "Ignorar",
      editing: "Editando",
    },
    directory: {
      "my-documents": "Meus Documentos",
      "new-folder": "Nova Pasta",
      "search-document": "Buscar documento",
      "no-documents": "Nenhum Documento",
      "move-workspace": "Mover para Workspace",
      name: "Nome",
      "delete-confirmation":
        "Tem certeza que deseja excluir estes arquivos e pastas?\nIsso removerá os arquivos do sistema e de todos os workspaces automaticamente.\nEsta ação é irreversível.",
      "removing-message":
        "Removendo {{count}} documentos e {{folderCount}} pastas. Aguarde.",
      "move-success": "{{count}} documentos movidos com sucesso.",
      date: "Data",
      type: "Tipo",
      no_docs: "Nenhum Documento",
      select_all: "Selecionar Tudo",
      deselect_all: "Desmarcar Tudo",
      remove_selected: "Remover Selecionados",
      costs: "*Custo único para vínculos",
      save_embed: "Salvar e Inserir",
    },
    upload: {
      "processor-offline": "Processador de documentos Indisponível",
      "processor-offline-desc":
        "Não é possível enviar arquivos agora. O processador de documentos está offline. Tente mais tarde.",
      "click-upload": "Clique para enviar ou arraste e solte",
      "file-types": "suporta textos, csv, planilhas, áudios e mais!",
      "or-submit-link": "ou envie um link",
      "placeholder-link": "https://exemplo.com",
      fetching: "Buscando...",
      "fetch-website": "Buscar site",
      "privacy-notice":
        "Esses arquivos são enviados ao processador local do AnythingLLM. Não são compartilhados com terceiros.",
    },
    pinning: {
      what_pinning: "O que é fixar documento?",
      pin_explained_block1:
        "Ao <b>fixar</b> um documento, o conteúdo será injetado na janela do prompt para o LLM entender.",
      pin_explained_block2:
        "Funciona melhor com <b>modelos de contexto grande</b> ou arquivos pequenos e importantes.",
      pin_explained_block3:
        "Se não tiver boas respostas, fixar pode melhorar a qualidade com um clique.",
      accept: "Ok, entendi",
    },
    watching: {
      what_watching: "O que é monitorar um documento?",
      watch_explained_block1:
        "Ao <b>monitorar</b>, o conteúdo será <i>sincronizado</i> com a fonte em intervalos regulares.",
      watch_explained_block2:
        "Funciona apenas com conteúdo online, não com uploads manuais.",
      watch_explained_block3_start:
        "Você pode gerenciar documentos monitorados no ",
      watch_explained_block3_link: "Gerenciador de arquivos",
      watch_explained_block3_end: " na visão de admin.",
      accept: "Ok, entendi",
    },
  },
  chat_window: {
    welcome: "Bem-vindo ao novo workspace.",
    get_started: "Para começar,",
    get_started_default: "Para começar",
    upload: "envie um documento",
    or: "ou",
    attachments_processing: "Anexos em processamento. Aguarde...",
    send_chat: "envie uma mensagem.",
    send_message: "Enviar mensagem",
    attach_file: "Anexar arquivo ao chat",
    slash: "Veja todos os comandos disponíveis.",
    agents: "Veja todos os agentes disponíveis.",
    text_size: "Alterar tamanho do texto.",
    microphone: "Fale seu prompt.",
    send: "Enviar prompt para o workspace",
    tts_speak_message: null,
    copy: null,
    regenerate: null,
    regenerate_response: null,
    good_response: null,
    more_actions: null,
    hide_citations: null,
    show_citations: null,
    pause_tts_speech_message: null,
    fork: null,
    delete: null,
    save_submit: null,
    cancel: null,
    edit_prompt: null,
    edit_response: null,
    at_agent: null,
    default_agent_description: null,
    custom_agents_coming_soon: null,
    slash_reset: null,
    preset_reset_description: null,
    add_new_preset: null,
    command: null,
    your_command: null,
    placeholder_prompt: null,
    description: null,
    placeholder_description: null,
    save: null,
    small: null,
    normal: null,
    large: null,
  },
  profile_settings: {
    edit_account: "Editar conta",
    profile_picture: "Foto de perfil",
    remove_profile_picture: "Remover foto de perfil",
    username: "Nome de usuário",
    username_description:
      "Somente letras minúsculas, números, sublinhados e hífens. Sem espaços.",
    new_password: "Nova senha",
    passwort_description: "A senha deve ter no mínimo 8 caracteres",
    cancel: "Cancelar",
    update_account: "Atualizar conta",
    theme: "Preferência de tema",
    language: "Idioma preferido",
  },
  "keyboard-shortcuts": {
    title: null,
    shortcuts: {
      settings: null,
      workspaceSettings: null,
      home: null,
      workspaces: null,
      apiKeys: null,
      llmPreferences: null,
      chatSettings: null,
      help: null,
    },
  },
};

export default TRANSLATIONS;<|MERGE_RESOLUTION|>--- conflicted
+++ resolved
@@ -563,13 +563,7 @@
     "desc-end":
       "Vínculo é o processo de transformar texto em vetores. Essas credenciais são necessárias para processar arquivos e prompts.",
     provider: {
-<<<<<<< HEAD
-      title: "Provedor de Incorporação",
-=======
       title: "Provedor de Vínculo",
-      description:
-        "Nenhuma configuração é necessária ao usar o mecanismo nativo do AnythingLLM.",
->>>>>>> 702e7563
     },
   },
   text: {
