--- conflicted
+++ resolved
@@ -1,5 +1,4 @@
 const TRANSLATIONS = {
-<<<<<<< HEAD
   "onboarding": {
     "home": {
       "title": "Bem-vindo ao",
@@ -83,107 +82,10 @@
     "embeds": "Incorporador de Chat",
     "embed-chats": "Histórico de Incorporações",
     "security": "Segurança",
-=======
-  onboarding: {
-    home: {
-      title: "Bem-vindo ao",
-      getStarted: "Começar",
-    },
-    llm: {
-      title: "Preferência de LLM",
-      description:
-        "AnythingLLM funciona com vários provedores de LLM. Este será o serviço que lidará com os chats.",
-    },
-    userSetup: {
-      title: "Configuração do Usuário",
-      description: "Configure suas preferências de usuário.",
-      howManyUsers: "Quantos usuários usarão esta instância?",
-      justMe: "Apenas eu",
-      myTeam: "Minha equipe",
-      instancePassword: "Senha da Instância",
-      setPassword: "Deseja configurar uma senha?",
-      passwordReq: "Senhas devem ter pelo menos 8 caracteres.",
-      passwordWarn:
-        "É importante salvar esta senha pois não há método de recuperação.",
-
-      adminUsername: "Nome de usuário admin",
-      adminUsernameReq:
-        "O nome deve ter pelo menos 6 caracteres e conter apenas letras minúsculas, números, sublinhados e hífens, sem espaços.",
-      adminPassword: "Senha de admin",
-      adminPasswordReq: "Senhas devem ter pelo menos 8 caracteres.",
-      teamHint:
-        "Por padrão, você será o único admin. Após a configuração, você poderá convidar outros usuários ou admins. Não perca sua senha, pois apenas admins podem redefini-la.",
-    },
-    data: {
-      title: "Privacidade de Dados",
-      description:
-        "Estamos comprometidos com transparência e controle sobre seus dados pessoais.",
-      settingsHint:
-        "Estas configurações podem ser alteradas a qualquer momento.",
-    },
-    survey: {
-      title: "Bem-vindo ao AnythingLLM",
-      description: "Ajude-nos a melhorar o AnythingLLM. Opcional.",
-
-      email: "Qual seu email?",
-      useCase: "Como você usará o AnythingLLM?",
-      useCaseWork: "Para trabalho",
-      useCasePersonal: "Uso pessoal",
-      useCaseOther: "Outro",
-      comment: "Como você conheceu o AnythingLLM?",
-      commentPlaceholder:
-        "Reddit, Twitter, GitHub, YouTube, etc. - Conte como nos encontrou!",
-      skip: "Pular Pesquisa",
-      thankYou: "Obrigado pelo seu feedback!",
-    },
-    workspace: {
-      title: "Crie seu primeiro workspace",
-      description: "Crie seu primeiro workspace e comece a usar o AnythingLLM.",
-    },
-  },
-  common: {
-    "workspaces-name": "Nome do Workspace",
-    error: "erro",
-    success: "sucesso",
-    user: "Usuário",
-    selection: "Seleção de Modelo",
-    saving: "Salvando...",
-    save: "Salvar alterações",
-    previous: "Página Anterior",
-    next: "Próxima Página",
-    optional: "Opcional",
-    yes: "Sim",
-    no: "Não",
-  },
-
-  // Setting Sidebar menu items.
-  settings: {
-    title: "Configurações da Instância",
-    system: "Configurações Gerais",
-    invites: "Convites",
-    users: "Usuários",
-    workspaces: "Workspaces",
-    "workspace-chats": "Chats do Workspace",
-    customization: "Personalização",
-    interface: "Preferências de UI",
-    branding: "Marca e Etiqueta Branca",
-    chat: "Chat",
-    "api-keys": "API de Desenvolvedor",
-    llm: "LLM",
-    transcription: "Transcrição",
-    embedder: "Vinculador",
-    "text-splitting": "Divisor de Texto",
-    "voice-speech": "Voz e Fala",
-    "vector-database": "Banco de Dados Vetorial",
-    embeds: "Incorporador de Chat",
-    "embed-chats": "Histórico de Incorporações",
-    security: "Segurança",
->>>>>>> 245a5969
     "event-logs": "Logs de Eventos",
     "privacy": "Privacidade e Dados",
     "ai-providers": "Provedores de IA",
     "agent-skills": "Habilidades de Agente",
-<<<<<<< HEAD
     "admin": "Admin",
     "tools": "Ferramentas",
     "system-prompt-variables": "Variáveis de Prompt",
@@ -208,35 +110,6 @@
     "password-reset": {
       "title": "Redefinição de Senha",
       "description": "Forneça as informações necessárias para redefinir sua senha.",
-=======
-    admin: "Admin",
-    tools: "Ferramentas",
-    "system-prompt-variables": "Variáveis de Prompt",
-    "experimental-features": "Recursos Experimentais",
-    contact: "Suporte",
-    "browser-extension": "Extensão de Navegador",
-  },
-
-  // Page Definitions
-  login: {
-    "multi-user": {
-      welcome: "Bem-vindo ao",
-      "placeholder-username": "Nome de usuário",
-      "placeholder-password": "Senha",
-      login: "Login",
-      validating: "Validando...",
-      "forgot-pass": "Esqueci a senha",
-      reset: "Redefinir",
-    },
-    "sign-in": {
-      start: "Acesse sua",
-      end: "conta.",
-    },
-    "password-reset": {
-      title: "Redefinição de Senha",
-      description:
-        "Forneça as informações necessárias para redefinir sua senha.",
->>>>>>> 245a5969
       "recovery-codes": "Códigos de Recuperação",
       "recovery-code": "Código de Recuperação {{index}}",
       "back-to-login": "Voltar ao Login"
@@ -257,7 +130,6 @@
     "starOnGitHub": "Estrelar no GitHub",
     "contact": "Contate a Mintplex Labs"
   },
-<<<<<<< HEAD
   "main-page": {
     "noWorkspaceError": "Por favor, crie um workspace antes de iniciar um chat.",
     "checklist": {
@@ -337,113 +209,7 @@
         "star": "Avalie-nos no Github"
       }
     }
-=======
-
-  welcomeMessage: {
-    part1:
-      "Bem-vindo ao AnythingLLM, uma ferramenta de IA open-source da Mintplex Labs que transforma qualquer conteúdo em um chatbot treinado. AnythingLLM é um software BYOK (bring-your-own-keys), sem taxas ou assinaturas.",
-    part2:
-      "AnythingLLM é a maneira mais fácil de integrar poderosas ferramentas de IA como OpenAi, GPT-4, LangChain, PineconeDB, ChromaDB e outros serviços em um pacote simples.",
-    part3:
-      "AnythingLLM pode rodar localmente na sua máquina com baixo consumo de recursos. Sem GPU necessária. Disponível para instalação na nuvem ou on-premises.\nO ecossistema de IA evolui rapidamente. AnythingLLM facilita seu uso.",
-    githubIssue: "Criar issue no GitHub",
-    user1: "Como começar?!",
-    part4:
-      'É simples. As coleções são organizadas em "Workspaces". Workspaces são grupos de arquivos, documentos, imagens, PDFs e outros arquivos que serão transformados em algo que os LLMs possam entender e usar em conversas.\n\nVocê pode adicionar ou remover arquivos a qualquer momento.',
-    createWorkspace: "Crie seu primeiro workspace",
-    user2: "Isso é como um Dropbox com IA? E os chats? É um chatbot, certo?",
-    part5:
-      "AnythingLLM é mais que um Dropbox inteligente.\n\nAnythingLLM oferece duas formas de interagir com seus dados:\n\n<i>Consulta:</i> Seus chats retornarão dados encontrados nos documentos do workspace.\n\n<i>Conversacional:</i> Seus documentos + histórico de chat contribuem para o conhecimento do LLM em tempo real.\n\nVocê pode alternar entre os modos <i>durante o chat!</i>",
-    user3: "Uau, isso parece incrível, quero testar agora!",
-    part6: "Divirta-se!",
-    starOnGitHub: "Estrelar no GitHub",
-    contact: "Contate a Mintplex Labs",
-  },
-
-  "main-page": {
-    noWorkspaceError: "Por favor, crie um workspace antes de iniciar um chat.",
-    checklist: {
-      title: "Primeiros Passos",
-      tasksLeft: "tarefas restantes",
-      completed:
-        "Você está no caminho para se tornar um expert em AnythingLLM!",
-      dismiss: "fechar",
-      tasks: {
-        create_workspace: {
-          title: "Criar workspace",
-          description: "Crie seu primeiro workspace para começar",
-          action: "Criar",
-        },
-        send_chat: {
-          title: "Enviar chat",
-          description: "Inicie uma conversa com seu assistente de IA",
-          action: "Chat",
-        },
-        embed_document: {
-          title: "Inserir documento",
-          description: "Adicione seu primeiro documento ao workspace",
-          action: "Inserir",
-        },
-        setup_system_prompt: {
-          title: "Configurar prompt",
-          description: "Defina o comportamento do seu assistente de IA",
-          action: "Configurar",
-        },
-        define_slash_command: {
-          title: "Definir comando",
-          description: "Crie comandos personalizados para seu assistente",
-          action: "Definir",
-        },
-        visit_community: {
-          title: "Visitar Comunidade",
-          description: "Explore recursos e templates da comunidade",
-          action: "Explorar",
-        },
-      },
-    },
-    quickLinks: {
-      title: "Links Rápidos",
-      sendChat: "Enviar Chat",
-      embedDocument: "Vincular Documento",
-      createWorkspace: "Criar Workspace",
-    },
-    exploreMore: {
-      title: "Explore mais recursos",
-      features: {
-        customAgents: {
-          title: "Agentes Personalizados",
-          description: "Crie agentes de IA poderosos sem código.",
-          primaryAction: "Chat com @agent",
-          secondaryAction: "Criar fluxo de agente",
-        },
-        slashCommands: {
-          title: "Comandos de Barra",
-          description: "Economize tempo com comandos personalizados de barra.",
-          primaryAction: "Criar Comando",
-          secondaryAction: "Explorar no Hub",
-        },
-        systemPrompts: {
-          title: "Prompts de Sistema",
-          description:
-            "Modifique o prompt para personalizar as respostas da IA.",
-          primaryAction: "Modificar Prompt",
-          secondaryAction: "Gerenciar variáveis",
-        },
-      },
-    },
-    announcements: {
-      title: "Atualizações e Anúncios",
-    },
-    resources: {
-      title: "Recursos",
-      links: {
-        docs: "Documentação",
-        star: "Avalie-nos no Github",
-      },
-    },
->>>>>>> 245a5969
-  },
-
+  },
   "new-workspace": {
     "title": "Novo Workspace",
     "placeholder": "Meu Workspace"
@@ -451,7 +217,6 @@
 
   // Workspace Settings menu items
   "workspaces—settings": {
-<<<<<<< HEAD
     "general": "Configurações Gerais",
     "chat": "Configurações de Chat",
     "vector": "Banco de Dados Vetorial",
@@ -507,77 +272,10 @@
         "desc-start": "fornecerá respostas com conhecimento geral do LLM",
         "and": "e",
         "desc-end": "contexto dos documentos encontrados."
-=======
-    general: "Configurações Gerais",
-    chat: "Configurações de Chat",
-    vector: "Banco de Dados Vetorial",
-    members: "Membros",
-    agent: "Configuração de Agente",
-  },
-
-  // General Appearance
-  general: {
-    vector: {
-      title: "Contagem de Vetores",
-      description: "Número total de vetores no seu banco de dados.",
-    },
-    names: {
-      description: "Isso altera apenas o nome exibido do seu workspace.",
-    },
-    message: {
-      title: "Sugestões de Chat",
-      description:
-        "Personalize as mensagens sugeridas aos usuários do workspace.",
-      add: "Adicionar mensagem",
-      save: "Salvar Mensagens",
-      heading: "Explique para mim",
-      body: "os benefícios do AnythingLLM",
-    },
-    pfp: {
-      title: "Imagem do Assistente",
-      description: "Personalize a imagem do assistente para este workspace.",
-      image: "Imagem do Workspace",
-      remove: "Remover Imagem",
-    },
-    delete: {
-      title: "Excluir Workspace",
-      description:
-        "Exclua este workspace e todos seus dados. Isso afetará todos os usuários.",
-      delete: "Excluir Workspace",
-      deleting: "Excluindo Workspace...",
-      "confirm-start": "Você está prestes a excluir todo o",
-      "confirm-end":
-        "workspace. Isso removerá todos os vetores do banco de dados.\n\nOs arquivos originais permanecerão intactos. Esta ação é irreversível.",
-    },
-  },
-
-  // Chat Settings
-  chat: {
-    llm: {
-      title: "Provedor de LLM",
-      description:
-        "O provedor e modelo específico que será usado neste workspace. Por padrão, usa as configurações do sistema.",
-      search: "Buscar todos provedores",
-    },
-    model: {
-      title: "Modelo de Chat",
-      description:
-        "O modelo específico para este workspace. Se vazio, usará a preferência do sistema.",
-      wait: "-- aguardando modelos --",
-    },
-    mode: {
-      title: "Modo de Chat",
-      chat: {
-        title: "Chat",
-        "desc-start": "fornecerá respostas com conhecimento geral do LLM",
-        and: "e",
-        "desc-end": "contexto dos documentos encontrados.",
->>>>>>> 245a5969
       },
       "query": {
         "title": "Consulta",
         "desc-start": "fornecerá respostas",
-<<<<<<< HEAD
         "only": "apenas",
         "desc-end": "se contexto for encontrado nos documentos."
       }
@@ -614,55 +312,10 @@
       "desc-end": "Valores mais altos geram respostas mais criativas, mas para alguns modelos podem se tornar incoerentes.",
       "hint": "Cada modelo LLM tem faixas de valores válidos. Consulte seu provedor."
     }
-=======
-        only: "apenas",
-        "desc-end": "se contexto for encontrado nos documentos.",
-      },
-    },
-    history: {
-      title: "Histórico de Chat",
-      "desc-start":
-        "Número de chats anteriores que serão incluídos na memória de curto prazo.",
-      recommend: "Recomendado: 20. ",
-      "desc-end":
-        "Valores acima de 45 podem causar falhas dependendo do tamanho das mensagens.",
-    },
-    prompt: {
-      title: "Prompt de Sistema",
-      description:
-        "O prompt usado neste workspace. Defina o contexto e instruções para a IA gerar respostas relevantes e precisas.",
-      history: {
-        title: "Histórico de Prompts",
-        clearAll: "Limpar Tudo",
-        noHistory: "Nenhum histórico disponível",
-        restore: "Restaurar",
-        delete: "Excluir",
-        deleteConfirm: "Tem certeza que deseja excluir este item?",
-        clearAllConfirm:
-          "Tem certeza que deseja limpar todo o histórico? Esta ação é irreversível.",
-        expand: "Expandir",
-      },
-    },
-    refusal: {
-      title: "Modo Resposta de recusa",
-      "desc-start": "Quando",
-      query: "consulta",
-      "desc-end":
-        "modo, você pode definir uma resposta personalizada quando nenhum contexto for encontrado.",
-    },
-    temperature: {
-      title: "Temperatura do LLM",
-      "desc-start": 'Controla o nível de "criatividade" das respostas.',
-      "desc-end":
-        "Valores mais altos geram respostas mais criativas, mas para alguns modelos podem se tornar incoerentes.",
-      hint: "Cada modelo LLM tem faixas de valores válidos. Consulte seu provedor.",
-    },
->>>>>>> 245a5969
   },
 
   // Vector Database
   "vector-workspace": {
-<<<<<<< HEAD
     "identifier": "Identificador do banco de dados",
     "snippets": {
       "title": "Máximo de Trechos",
@@ -1064,501 +717,11 @@
       "editing": "Editando"
     },
     "directory": {
-=======
-    identifier: "Identificador do banco de dados",
-    snippets: {
-      title: "Máximo de Trechos",
-      description:
-        "Controla a quantidade máxima de trechos de contexto enviados ao LLM por chat.",
-      recommend: "Recomendado: 4",
-    },
-    doc: {
-      title: "Limiar de similaridade",
-      description:
-        "Pontuação mínima para uma fonte ser considerada relevante para o chat. Valores mais altos exigem maior similaridade.",
-      zero: "Sem restrição",
-      low: "Baixo (≥ .25)",
-      medium: "Médio (≥ .50)",
-      high: "Alto (≥ .75)",
-    },
-    reset: {
-      reset: "Resetar Banco de Dados",
-      resetting: "Limpando vetores...",
-      confirm:
-        "Você está prestes a resetar o banco de dados deste workspace. Isso removerá todos os vetores atuais.\n\nOs arquivos originais permanecerão intactos. Esta ação é irreversível.",
-      error: "Falha ao resetar o banco de dados!",
-      success: "Banco de dados resetado com sucesso!",
-    },
-  },
-
-  // Agent Configuration
-  agent: {
-    "performance-warning":
-      "O desempenho de LLMs sem suporte a tool-calling varia conforme as capacidades do modelo. Algumas funcionalidades podem ser limitadas.",
-    provider: {
-      title: "Provedor LLM de Agente de Workspace",
-      description:
-        "O provedor LLM e modelo específico que será usado por este agente @agent deste workspace.",
-    },
-    mode: {
-      chat: {
-        title: "Modelo de Chat para Agente de workspace",
-        description:
-          "O modelo de chat específico para o agente @agent deste workspace.",
-      },
-      title: "Modelo para Agente de workspace",
-      description:
-        "O modelo LLM específico que será usado pelo agente @agent deste workspace.",
-      wait: "-- aguardando modelos --",
-    },
-
-    skill: {
-      title: "Habilidades padrão do agente",
-      description:
-        "Melhore as habilidades naturais do agente com estas funções pré-configuradas. Aplica-se a todos os workspaces.",
-      rag: {
-        title: "RAG & memória longa duraçào",
-        description:
-          'Permite ao agente usar documentos locais para responder suas perguntas ou perguntar ao agente "lembrar" conteúdos de sua memória de longa duração.',
-      },
-      view: {
-        title: "Visualizar & resumir",
-        description:
-          "Permite ao agente listar e resumir conteúdos guardados dos arquivos do workspace.",
-      },
-      scrape: {
-        title: "Extrair sites",
-        description:
-          "Permite ao agente visitar e extrair conteúdo de websites.",
-      },
-      generate: {
-        title: "Gerar gráficos",
-        description:
-          "Permite ao agent padrão gerar diversos tipos de gráficos a partir de dados armazenados ou informados no chat.",
-      },
-      save: {
-        title: "Gerar & salvar arquivos",
-        description: "Permite ao agente gerar e salvar arquivos no navegador.",
-      },
-      web: {
-        title: "Busca na web",
-        "desc-start":
-          "Permite ao agente pesquisar na web para responder perguntas conectando-se a um provedor de busca.",
-        "desc-end":
-          "Buscas na web durante sessões de agente não funcionarão até que isso seja configurado.",
-      },
-    },
-  },
-
-  // Workspace Chats
-  recorded: {
-    title: "Chats do Workspace",
-    description:
-      "Todos os chats registrados enviados por usuários, ordenados por data de criação.",
-    export: "Exportar",
-    table: {
-      id: "ID",
-      by: "Enviado Por",
-      workspace: "Workspace",
-      prompt: "Prompt",
-      response: "Resposta",
-      at: "Enviado Em",
-    },
-  },
-
-  customization: {
-    interface: {
-      title: "Preferências de UI",
-      description: "Defina suas preferências de interface.",
-    },
-    branding: {
-      title: "Marca & Etiqueta Branca",
-      description: "Personalize sua instância do AnythingLLM com sua marca.",
-    },
-    chat: {
-      title: "Chat",
-      description: "Defina preferências de chat.",
-      auto_submit: {
-        title: "Envio Automático",
-        description: "Envia automaticamente entrada de voz após silêncio.",
-      },
-      auto_speak: {
-        title: "Falar Respostas",
-        description: "Fala automaticamente as respostas da IA.",
-      },
-      spellcheck: {
-        title: "Verificação Ortográfica",
-        description: "Ativa/desativa verificação ortográfica no chat.",
-      },
-    },
-    items: {
-      theme: {
-        title: "Tema",
-        description: "Selecione seu tema de cores preferido.",
-      },
-      "show-scrollbar": {
-        title: "Mostrar Barra",
-        description: "Ativa/desativa barra de rolagem no chat.",
-      },
-      "support-email": {
-        title: "Email de Suporte",
-        description: "Defina o email de suporte acessível aos usuários.",
-      },
-      "app-name": {
-        title: "Nome",
-        description:
-          "Defina um nome exibido na página de login para todos os usuários.",
-      },
-      "chat-message-alignment": {
-        title: "Alinhamento de Mensagens",
-        description: "Selecione o alinhamento das mensagens no chat.",
-      },
-      "display-language": {
-        title: "Idioma",
-        description:
-          "Selecione o idioma preferido para a interface - quando houver traduções.",
-      },
-      logo: {
-        title: "Logo",
-        description: "Envie seu logo personalizado.",
-        add: "Adicionar logo",
-        recommended: "Tamanho recomendado: 800 x 200",
-        remove: "Remover",
-        replace: "Substituir",
-      },
-      "welcome-messages": {
-        title: "Mensagens de Boas-vindas",
-        description:
-          "Personalize as mensagens exibidas aos usuários que não são administradores.",
-        new: "Novo",
-        system: "sistema",
-        user: "usuário",
-        message: "mensagem",
-        assistant: "Assistente de Chat",
-        "double-click": "Clique duas vezes para editar...",
-        save: "Salvar Mensagens",
-      },
-      "browser-appearance": {
-        title: "Aparência no Navegador",
-        description: "Personalize a aparência da aba e título no navegador.",
-        tab: {
-          title: "Título",
-          description: "Defina um título personalizado para a aba.",
-        },
-        favicon: {
-          title: "Favicon",
-          description: "Use um favicon personalizado.",
-        },
-      },
-      "sidebar-footer": {
-        title: "Itens do Rodapé",
-        description:
-          "Personalize os itens exibidos no rodapé da barra lateral.",
-        icon: "Ícone",
-        link: "Link",
-      },
-    },
-  },
-
-  // API Keys
-  api: {
-    title: "Chaves API",
-    description: "Chaves API permitem acesso programático a esta instância.",
-    link: "Leia a documentação da API",
-    generate: "Gerar Nova Chave",
-    table: {
-      key: "Chave API",
-      by: "Criado Por",
-      created: "Criado Em",
-    },
-  },
-
-  llm: {
-    title: "Preferência de LLM",
-    description:
-      "Credenciais e configurações do seu provedor de LLM. Essas chaves devem estar corretas para o funcionamento adequado.",
-    provider: "Provedor de LLM",
-  },
-
-  transcription: {
-    title: "Preferência de Transcrição",
-    description:
-      "Credenciais e configurações do seu provedor de transcrição. Essas chaves devem estar corretas para processar arquivos de mídia.",
-    provider: "Provedor de Transcrição",
-    "warn-start":
-      "Usar o modelo local whisper em máquinas com RAM ou CPU limitada pode travar o AnythingLLM.",
-    "warn-recommend": "Recomendamos pelo menos 2GB de RAM e arquivos <10Mb.",
-    "warn-end":
-      "O modelo interno será baixado automaticamente no primeiro uso.",
-  },
-
-  embedding: {
-    title: "Preferência de Vínculo",
-    "desc-start":
-      "Ao usar um LLM sem suporte nativo a vínculo, você pode precisar especificar credenciais adicionais.",
-    "desc-end":
-      "Vínculo é o processo de transformar texto em vetores. Essas credenciais são necessárias para processar arquivos e prompts.",
-    provider: {
-      title: "Provedor de Vínculo",
-      description:
-        "Nenhuma configuração é necessária ao usar o mecanismo nativo do AnythingLLM.",
-    },
-  },
-
-  text: {
-    title: "Preferências de Divisão de Texto",
-    "desc-start":
-      "Você pode alterar a forma como novos documentos são divididos antes de serem inseridos no banco de dados vetorial.",
-    "desc-end": "Modifique apenas se entender os efeitos da divisão de texto.",
-    "warn-start": "Alterações afetarão apenas",
-    "warn-center": "documentos novos",
-    "warn-end": ", não os existentes.",
-    size: {
-      title: "Tamanho dos Trechos",
-      description: "Comprimento máximo de caracteres em um único vetor.",
-      recommend: "Tamanho máximo do modelo de vínculo é",
-    },
-
-    overlap: {
-      title: "Sobreposição de Trechos",
-      description:
-        "Sobreposição máxima de caracteres entre dois trechos adjacentes.",
-    },
-  },
-
-  // Vector Database
-  vector: {
-    title: "Banco de Dados Vetorial",
-    description:
-      "Credenciais e configurações do seu banco de dados vetorial. Essas chaves devem estar corretas para o funcionamento adequado.",
-    provider: {
-      title: "Provedor do Banco",
-      description: "Nenhuma configuração necessária para LanceDB.",
-    },
-  },
-
-  // Embeddable Chat Widgets
-  embeddable: {
-    title: "Widgets de Chat vinculado",
-    description:
-      "Widgets de chat vinculadas são interfaces de chats públicos ligadas a um único workspace. Isto permite construir workspaces e publicá-los na web.",
-    create: "Criar vínculo",
-    table: {
-      workspace: "Workspace",
-      chats: "Chats Enviados",
-      Active: "Domínios Ativos",
-    },
-  },
-
-  "embed-chats": {
-    title: "Chats Vinculados",
-    export: "Exportar",
-    description: "Todos os chats registrados de qualquer vínculo publicado.",
-    table: {
-      embed: "Vínculo",
-      sender: "Remetente",
-      message: "Mensagem",
-      response: "Resposta",
-      at: "Enviado Em",
-    },
-  },
-
-  multi: {
-    title: "Modo Multi-Usuário",
-    description:
-      "Configure sua instância para suportar sua equipe ativando o modo multi-usuário.",
-    enable: {
-      "is-enable": "Modo Multi-Usuário Ativo",
-      enable: "Ativar Modo Multi-Usuário",
-      description:
-        "Por padrão, você será o único administrador. Como administrador, você precisará criar contas para novos usuários. Não perca sua senha, pois apenas administradores podem redefini-la.",
-      username: "Nome de usuário admin",
-      password: "Senha de admin",
-    },
-    password: {
-      title: "Proteção por Senha",
-      description:
-        "Proteja sua instância com uma senha. Não há recuperação, então salve esta senha.",
-    },
-    instance: {
-      title: "Proteger Instância",
-      description:
-        "Por padrão, você será o único administrador. Como administrador, você precisará criar contas para novos usuários. Não perca sua senha, pois apenas administradores podem redefini-la.",
-      password: "Senha da instância",
-    },
-  },
-
-  // Event Logs
-  event: {
-    title: "Logs de Eventos",
-    description:
-      "Visualize todas as ações e eventos nesta instância para monitoramento.",
-    clear: "Limpar Logs de eventos",
-    table: {
-      type: "Tipo de Evento",
-      user: "Usuário",
-      occurred: "Ocorrido Em",
-    },
-  },
-
-  // Privacy & Data-Handling
-  privacy: {
-    title: "Privacidade & Dados",
-    description:
-      "Configurações de como provedores terceiros e o AnythingLLM lidam com seus dados.",
-    llm: "Seleção de LLM",
-    embedding: "Preferência de Vínculo",
-    vector: "Banco de Dados Vetorial",
-    anonymous: "Telemetria Anônima Ativa",
-  },
-
-  connectors: {
-    "search-placeholder": "Buscar conectores",
-    "no-connectors": "Nenhum conector encontrado.",
-    obsidian: {
-      name: "Obsidian",
-      description: "Importe um vault do Obsidian com um clique.",
-      vault_location: "Local do Cofre",
-      vault_description:
-        "Selecione sua pasta do Obsidian para importar todas as notas.",
-      selected_files: "Encontrados {{count}} arquivos markdown",
-      importing: "Importando cofre...",
-      import_vault: "Importar Cofre",
-      processing_time: "Pode levar algum tempo dependendo do tamanho do cofre.",
-      vault_warning:
-        "Para evitar conflitos, certifique-se que seu cofre Obsidian não está aberto.",
-    },
-    github: {
-      name: "Repositório GitHub",
-      description:
-        "Importe um repositório GitHub público ou privado com um clique.",
-      URL: "URL do Repositório",
-      URL_explained: "URL do repositório que deseja coletar.",
-      token: "Token de Acesso",
-      optional: "opcional",
-      token_explained: "Token para evitar limitação de taxa.",
-      token_explained_start: "Sem um ",
-      token_explained_link1: "Token de Acesso Pessoal",
-      token_explained_middle:
-        ", a API do GitHub pode limitar o número de arquivos coletados. Você pode ",
-      token_explained_link2: "criar um Token Temporário",
-      token_explained_end: " para evitar isso.",
-      ignores: "Arquivos Ignorados",
-      git_ignore:
-        "Liste no formato .gitignore para ignorar arquivos específicos. Pressione enter após cada entrada.",
-      task_explained:
-        "Após conclusão, todos os arquivos estarão disponíveis para vínculo.",
-      branch: "Branch",
-      branch_loading: "-- carregando branches --",
-      branch_explained: "Branch para coletar arquivos.",
-      token_information:
-        "Sem preencher o <b>Token de Acesso</b>, este conector só poderá coletar arquivos <b>do nível superior</b> devido a limitações da API pública.",
-      token_personal: "Obtenha um Token de Acesso Pessoal gratuito aqui.",
-    },
-    gitlab: {
-      name: "Repositório GitLab",
-      description:
-        "Importe um repositório GitLab público ou privado com um clique.",
-      URL: "URL do Repositório",
-      URL_explained: "URL do repositório que deseja coletar.",
-      token: "Token de Acesso",
-      optional: "opcional",
-      token_explained: "Token para evitar limitação de taxa.",
-      token_description: "Selecione entidades adicionais para buscar na API.",
-      token_explained_start: "Sem um ",
-      token_explained_link1: "Token de Acesso Pessoal",
-      token_explained_middle:
-        ", a API do GitLab pode limitar o número de arquivos coletados. Você pode ",
-      token_explained_link2: "criar um Token Temporário",
-      token_explained_end: " para evitar isso.",
-      fetch_issues: "Buscar Issues como Documentos",
-      ignores: "Arquivos Ignorados",
-      git_ignore:
-        "Liste no formato .gitignore para ignorar arquivos específicos. Pressione enter após cada entrada.",
-      task_explained:
-        "Após conclusão, todos os arquivos estarão disponíveis para vínculo.",
-      branch: "Branch",
-      branch_loading: "-- carregando branches --",
-      branch_explained: "Branch para coletar arquivos.",
-      token_information:
-        "Sem preencher o <b>Token de Acesso</b>, este conector só poderá coletar arquivos <b>do nível superior</b> devido a limitações da API pública.",
-      token_personal: "Obtenha um Token de Acesso Pessoal gratuito aqui.",
-    },
-    youtube: {
-      name: "Transcrição do YouTube",
-      description:
-        "Importe a transcrição de um vídeo do YouTube a partir de um link.",
-      URL: "URL do Vídeo",
-      URL_explained_start:
-        "Insira a URL de qualquer vídeo do YouTube para buscar sua transcrição. O vídeo deve ter ",
-      URL_explained_link: "legendas",
-      URL_explained_end: " disponíveis.",
-      task_explained:
-        "Após conclusão, a transcrição estará disponível para vínculo.",
-      language: "Idioma da Transcrição",
-      language_explained:
-        "Selecione o idioma da transcrição que deseja coletar.",
-      loading_languages: "-- carregando idiomas --",
-    },
-    "website-depth": {
-      name: "Coletor de Links",
-      description:
-        "Extraia um site e seus sublinks até uma certa profundidade.",
-      URL: "URL do Site",
-      URL_explained: "URL do site que deseja extrair.",
-      depth: "Profundidade",
-      depth_explained:
-        "Número de links filhos que o coletor deve seguir a partir da URL original.",
-      max_pages: "Máximo de Páginas",
-      max_pages_explained: "Número máximo de links para extrair.",
-      task_explained:
-        "Após conclusão, todo o conteúdo estará disponível para vínculo.",
-    },
-    confluence: {
-      name: "Confluence",
-      description: "Importe uma página do Confluence com um clique.",
-      deployment_type: "Tipo de instalação",
-      deployment_type_explained:
-        "Determine se sua instância é hospedada na nuvem ou auto-hospedada.",
-      base_url: "URL Base",
-      base_url_explained: "URL base do seu espaço no Confluence.",
-      space_key: "Chave do Espaço",
-      space_key_explained:
-        "Chave do espaço no Confluence que será usada. Geralmente começa com ~",
-      username: "Nome de Usuário",
-      username_explained: "Seu nome de usuário no Confluence",
-      auth_type: "Tipo de Autenticação",
-      auth_type_explained:
-        "Selecione o tipo de autenticação para acessar suas páginas.",
-      auth_type_username: "Usuário e Token",
-      auth_type_personal: "Token Pessoal",
-      token: "Token de Acesso",
-      token_explained_start:
-        "Forneça um token de acesso para autenticação. Você pode gerar um token",
-      token_explained_link: "aqui",
-      token_desc: "Token para autenticação",
-      pat_token: "Token Pessoal",
-      pat_token_explained: "Seu token pessoal de acesso.",
-      task_explained:
-        "Após conclusão, o conteúdo da página estará disponível para vínculo.",
-    },
-
-    manage: {
-      documents: "Documentos",
-      "data-connectors": "Conectores de Dados",
-      "desktop-only":
-        "Editar estas configurações só está disponível em dispositivos desktop. Acesse esta página em seu desktop para continuar.",
-      dismiss: "Ignorar",
-      editing: "Editando",
-    },
-    directory: {
->>>>>>> 245a5969
       "my-documents": "Meus Documentos",
       "new-folder": "Nova Pasta",
       "search-document": "Buscar documento",
       "no-documents": "Nenhum Documento",
       "move-workspace": "Mover para Workspace",
-<<<<<<< HEAD
       "name": "Nome",
       "delete-confirmation": "Tem certeza que deseja excluir estes arquivos e pastas?\nIsso removerá os arquivos do sistema e de todos os workspaces automaticamente.\nEsta ação é irreversível.",
       "removing-message": "Removendo {{count}} documentos e {{folderCount}} pastas. Aguarde.",
@@ -1575,32 +738,10 @@
     "upload": {
       "processor-offline": "Processador de documentos Indisponível",
       "processor-offline-desc": "Não é possível enviar arquivos agora. O processador de documentos está offline. Tente mais tarde.",
-=======
-      name: "Nome",
-      "delete-confirmation":
-        "Tem certeza que deseja excluir estes arquivos e pastas?\nIsso removerá os arquivos do sistema e de todos os workspaces automaticamente.\nEsta ação é irreversível.",
-      "removing-message":
-        "Removendo {{count}} documentos e {{folderCount}} pastas. Aguarde.",
-      "move-success": "{{count}} documentos movidos com sucesso.",
-      date: "Data",
-      type: "Tipo",
-      no_docs: "Nenhum Documento",
-      select_all: "Selecionar Tudo",
-      deselect_all: "Desmarcar Tudo",
-      remove_selected: "Remover Selecionados",
-      costs: "*Custo único para vínculos",
-      save_embed: "Salvar e Inserir",
-    },
-    upload: {
-      "processor-offline": "Processador de documentos Indisponível",
-      "processor-offline-desc":
-        "Não é possível enviar arquivos agora. O processador de documentos está offline. Tente mais tarde.",
->>>>>>> 245a5969
       "click-upload": "Clique para enviar ou arraste e solte",
       "file-types": "suporta textos, csv, planilhas, áudios e mais!",
       "or-submit-link": "ou envie um link",
       "placeholder-link": "https://exemplo.com",
-<<<<<<< HEAD
       "fetching": "Buscando...",
       "fetch-website": "Buscar site",
       "privacy-notice": "Esses arquivos são enviados ao processador local do AnythingLLM. Não são compartilhados com terceiros."
@@ -1667,67 +808,6 @@
     "small": null,
     "normal": null,
     "large": null
-=======
-      fetching: "Buscando...",
-      "fetch-website": "Buscar site",
-      "privacy-notice":
-        "Esses arquivos são enviados ao processador local do AnythingLLM. Não são compartilhados com terceiros.",
-    },
-    pinning: {
-      what_pinning: "O que é fixar documento?",
-      pin_explained_block1:
-        "Ao <b>fixar</b> um documento, o conteúdo será injetado na janela do prompt para o LLM entender.",
-      pin_explained_block2:
-        "Funciona melhor com <b>modelos de contexto grande</b> ou arquivos pequenos e importantes.",
-      pin_explained_block3:
-        "Se não tiver boas respostas, fixar pode melhorar a qualidade com um clique.",
-      accept: "Ok, entendi",
-    },
-    watching: {
-      what_watching: "O que é monitorar um documento?",
-      watch_explained_block1:
-        "Ao <b>monitorar</b>, o conteúdo será <i>sincronizado</i> com a fonte em intervalos regulares.",
-      watch_explained_block2:
-        "Funciona apenas com conteúdo online, não com uploads manuais.",
-      watch_explained_block3_start:
-        "Você pode gerenciar documentos monitorados no ",
-      watch_explained_block3_link: "Gerenciador de arquivos",
-      watch_explained_block3_end: " na visão de admin.",
-      accept: "Ok, entendi",
-    },
-  },
-
-  chat_window: {
-    welcome: "Bem-vindo ao novo workspace.",
-    get_started: "Para começar,",
-    get_started_default: "Para começar",
-    upload: "envie um documento",
-    or: "ou",
-    attachments_processing: "Anexos em processamento. Aguarde...",
-    send_chat: "envie uma mensagem.",
-    send_message: "Enviar mensagem",
-    attach_file: "Anexar arquivo ao chat",
-    slash: "Veja todos os comandos disponíveis.",
-    agents: "Veja todos os agentes disponíveis.",
-    text_size: "Alterar tamanho do texto.",
-    microphone: "Fale seu prompt.",
-    send: "Enviar prompt para o workspace",
-  },
-
-  profile_settings: {
-    edit_account: "Editar conta",
-    profile_picture: "Foto de perfil",
-    remove_profile_picture: "Remover foto de perfil",
-    username: "Nome de usuário",
-    username_description:
-      "Somente letras minúsculas, números, sublinhados e hífens. Sem espaços.",
-    new_password: "Nova senha",
-    passwort_description: "A senha deve ter no mínimo 8 caracteres",
-    cancel: "Cancelar",
-    update_account: "Atualizar conta",
-    theme: "Preferência de tema",
-    language: "Idioma preferido",
->>>>>>> 245a5969
   },
   "profile_settings": {
     "edit_account": "Editar conta",
