--- conflicted
+++ resolved
@@ -331,47 +331,6 @@
       at: "보낸 시각",
     },
   },
-<<<<<<< HEAD
-  appearance: {
-    title: "외관",
-    description: "플랫폼의 외관 설정을 수정합니다.",
-    auto_submit: {
-      title: null,
-      description: null,
-    },
-    auto_speak: {
-      title: null,
-      description: null,
-    },
-    logo: {
-      title: "사용자 로고",
-      description:
-        "사용자의 로고를 업로드하여 챗봇을 자신의 것으로 만드십시오.",
-      add: "사용자 로고 추가",
-      recommended: "추천 크기: 800 x 200",
-      remove: "제거",
-      replace: "교체",
-    },
-    message: {
-      title: "사용자 메시지",
-      description: "사용자에게 표시되는 자동 메시지를 작성합니다.",
-      new: "새로운",
-      system: "시스템",
-      user: "사용자",
-      message: "메시지",
-      assistant: "AnythingLLM 채팅 어시스턴트",
-      "double-click": "더블 클릭하여 편집...",
-      save: "메시지 저장",
-    },
-    icons: {
-      title: "맞춤형 바닥글 아이콘",
-      description: "사이드바 하단에 표시되는 아이콘을 수정합니다.",
-      icon: "아이콘",
-      link: "링크",
-    },
-  },
-=======
->>>>>>> 451f4c26
   api: {
     title: "API 키",
     description:
