--- conflicted
+++ resolved
@@ -343,46 +343,6 @@
       at: "أرسلت في",
     },
   },
-<<<<<<< HEAD
-  appearance: {
-    title: "مظهر",
-    description: "تخصيص إعدادات مظهر منصتك.",
-    auto_submit: {
-      title: null,
-      description: null,
-    },
-    auto_speak: {
-      title: null,
-      description: null,
-    },
-    logo: {
-      title: "تخصيص الشعار",
-      description: "قم بتحميل شعارك المخصص لجعل روبوت المحادثة خاصا بك .",
-      add: "أضف شعارًا مخصصًا",
-      recommended: "الحجم الموصى به: 800 × 200",
-      remove: "قم بإزالة",
-      replace: "قم باستبدال",
-    },
-    message: {
-      title: "تخصيص الرسائل",
-      description: "قم بتخصيص الرسائل التلقائية التي يتم عرضها لمستعمليك.",
-      new: "جديد",
-      system: "نظام",
-      user: "مستعمل",
-      message: "رسالة",
-      assistant: "مساعد الدردشة لِـ إني ثينك إلْلْم",
-      "double-click": "انقر نقراً مزدوجاً للتحرير...",
-      save: "حفظ الرسائل",
-    },
-    icons: {
-      title: "أيقونات التذييل المخصصة",
-      description: "تخصيص أيقونات التذييل المعروضة في أسفل الشريط الجانبي.",
-      icon: "أيقونة",
-      link: "رابط",
-    },
-  },
-=======
->>>>>>> 451f4c26
   api: {
     title: " مفاتيح واجهة برمجة التطبيقات.",
     description:
