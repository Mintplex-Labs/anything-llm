// Anything with "null" requires a translation. Contribute to translation via a PR!
const TRANSLATIONS = {
  onboarding: {
    survey: {
      email: null,
      useCase: null,
      useCaseWork: null,
      useCasePersonal: null,
      useCaseOther: null,
      comment: null,
      commentPlaceholder: null,
      skip: null,
      thankYou: null,
      title: null,
      description: null,
    },
    home: {
      title: null,
      getStarted: null,
    },
    llm: {
      title: null,
      description: null,
    },
    userSetup: {
      title: null,
      description: null,
      howManyUsers: null,
      justMe: null,
      myTeam: null,
      instancePassword: null,
      setPassword: null,
      passwordReq: null,
      passwordWarn: null,
      adminUsername: null,
      adminUsernameReq: null,
      adminPassword: null,
      adminPasswordReq: null,
      teamHint: null,
    },
    data: {
      title: null,
      description: null,
      settingsHint: null,
    },
    workspace: {
      title: null,
      description: null,
    },
  },
  common: {
    "workspaces-name": "نام فضای کار",
    error: "خطا",
    success: "موفق",
    user: "کاربر",
    selection: "انتخاب مدل",
    saving: "در حال ذخیره...",
    save: "ذخیره تغییرات",
    previous: "صفحه قبلی",
    next: "صفحه بعدی",
    optional: null,
    yes: null,
    no: null,
  },
  settings: {
    title: "تنظیمات سامانه",
    system: "تنظیمات عمومی",
    invites: "دعوت‌نامه‌ها",
    users: "کاربران",
    workspaces: "فضاهای کاری",
    "workspace-chats": "گفتگوهای فضای کاری",
    customization: "شخصی‌سازی",
    "api-keys": "API توسعه‌دهندگان",
    llm: "مدل زبانی",
    transcription: "رونویسی",
    embedder: "جاسازی",
    "text-splitting": "تقسیم متن و تکه‌بندی",
    "voice-speech": "صدا و گفتار",
    "vector-database": "پایگاه داده برداری",
    embeds: "جاسازی گفتگو",
    "embed-chats": "تاریخچه گفتگوهای جاسازی شده",
    security: "امنیت",
    "event-logs": "گزارش رویدادها",
    privacy: "حریم خصوصی و داده‌ها",
    "ai-providers": "ارائه‌دهندگان هوش مصنوعی",
    "agent-skills": "مهارت‌های عامل",
    admin: "مدیریت",
    tools: "ابزارها",
    "experimental-features": "ویژگی‌های آزمایشی",
    contact: "تماس با پشتیبانی",
    "browser-extension": "افزونه مرورگر",
    "system-prompt-variables": null,
    interface: null,
    branding: null,
  },
  login: {
    "multi-user": {
      welcome: "خوش آمدید به",
      "placeholder-username": "نام کاربری",
      "placeholder-password": "رمز عبور",
      login: "ورود",
      validating: "در حال اعتبارسنجی...",
      "forgot-pass": "فراموشی رمز عبور",
      reset: "بازنشانی",
    },
    "sign-in": {
      start: "ورود به حساب",
      end: "کاربری شما.",
    },
    "password-reset": {
      title: "بازنشانی رمز عبور",
      description: "برای بازنشانی رمز عبور خود، اطلاعات لازم را وارد کنید.",
      "recovery-codes": "کدهای بازیابی",
      "recovery-code": "کد بازیابی {{index}}",
      "back-to-login": "بازگشت به صفحه ورود",
    },
  },
  welcomeMessage: {
    part1:
      "به AnythingLLM خوش آمدید. AnythingLLM یک ابزار هوش مصنوعی متن‌باز توسط Mintplex Labs است که هر چیزی را به یک ربات گفتگوی آموزش‌دیده تبدیل می‌کند که می‌توانید با آن گفتگو و پرس‌وجو کنید. AnythingLLM یک نرم‌افزار BYOK (آوردن کلیدهای خودتان) است، بنابراین هیچ اشتراک، هزینه یا مبلغی برای این نرم‌افزار خارج از سرویس‌هایی که می‌خواهید با آن استفاده کنید، وجود ندارد.",
    part2:
      "AnythingLLM ساده‌ترین راه برای کنار هم قرار دادن محصولات قدرتمند هوش مصنوعی مانند OpenAI، GPT-4، LangChain، PineconeDB، ChromaDB و سایر سرویس‌ها در یک بسته منظم و بدون دردسر برای افزایش بهره‌وری شما تا ۱۰۰ برابر است.",
    part3:
      "AnythingLLM می‌تواند کاملاً به صورت محلی روی دستگاه شما با حداقل مصرف منابع اجرا شود، طوری که حتی متوجه حضور آن نخواهید شد! نیازی به GPU نیست. نصب ابری و درون‌سازمانی نیز در دسترس است.\nاکوسیستم ابزارهای هوش مصنوعی هر روز قدرتمندتر می‌شود. AnythingLLM استفاده از آن را آسان می‌کند.",
    githubIssue: "ایجاد مسئله در گیت‌هاب",
    user1: "چطور شروع کنم؟!",
    part4:
      "خیلی ساده است. تمام مجموعه‌ها در سطل‌هایی که ما «فضای کاری» می‌نامیم سازماندهی شده‌اند. فضاهای کاری، سطل‌هایی از فایل‌ها، اسناد، تصاویر، PDF‌ها و سایر فایل‌ها هستند که به چیزی تبدیل می‌شوند که LLM‌ها می‌توانند درک کنند و در مکالمه استفاده کنند.\n\nشما می‌توانید در هر زمان فایل‌ها را اضافه و حذف کنید.",
    createWorkspace: "ایجاد اولین فضای کاری",
    user2:
      "آیا این مثل یک دراپ‌باکس هوشمند است یا چیز دیگری؟ پس گفتگو چی؟ مگر این یک ربات گفتگو نیست؟",
    part5:
      "AnythingLLM بیشتر از یک دراپ‌باکس هوشمند است.\n\nAnythingLLM دو روش برای صحبت با داده‌های شما ارائه می‌دهد:\n\n<i>پرس‌وجو:</i> گفتگوهای شما داده‌ها یا استنباط‌های یافت شده در اسناد فضای کاری که به آن دسترسی دارد را برمی‌گرداند. افزودن اسناد بیشتر به فضای کاری آن را هوشمندتر می‌کند!\n\n<i>مکالمه‌ای:</i> اسناد شما + تاریخچه گفتگوی جاری شما هر دو همزمان به دانش LLM کمک می‌کنند. برای افزودن اطلاعات متنی بلادرنگ یا اصلاح اشتباهات و سوءتفاهم‌هایی که LLM ممکن است داشته باشد، عالی است.\n\nشما می‌توانید بین هر دو حالت \n<i>در وسط گفتگو!</i> جابجا شوید.",
    user3: "وای، این عالی به نظر می‌رسد، بگذارید همین حالا امتحانش کنم!",
    part6: "خوش بگذره!",
    starOnGitHub: "ستاره در گیت‌هاب",
    contact: "تماس با Mintplex Labs",
  },
  "new-workspace": {
    title: "فضای کاری جدید",
    placeholder: "فضای کاری من",
  },
  "workspaces—settings": {
    general: "تنظیمات عمومی",
    chat: "تنظیمات گفتگو",
    vector: "پایگاه داده برداری",
    members: "اعضا",
    agent: "پیکربندی عامل",
  },
  general: {
    vector: {
      title: "تعداد بردارها",
      description: "تعداد کل بردارها در پایگاه داده برداری شما.",
    },
    names: {
      description: "این فقط نام نمایشی فضای کاری شما را تغییر خواهد داد.",
    },
    message: {
      title: "پیام‌های گفتگوی پیشنهادی",
      description:
        "پیام‌هایی که به کاربران فضای کاری پیشنهاد می‌شود را شخصی‌سازی کنید.",
      add: "افزودن پیام جدید",
      save: "ذخیره پیام‌ها",
      heading: "برایم توضیح بده",
      body: "مزایای AnythingLLM را",
    },
    pfp: {
      title: "تصویر پروفایل دستیار",
      description: "تصویر پروفایل دستیار را برای این فضای کاری شخصی‌سازی کنید.",
      image: "تصویر فضای کاری",
      remove: "حذف تصویر فضای کاری",
    },
    delete: {
      title: "حذف فضای کاری",
      description:
        "این فضای کاری و تمام داده‌های آن را حذف کنید. این کار فضای کاری را برای همه کاربران حذف خواهد کرد.",
      delete: "حذف فضای کاری",
      deleting: "در حال حذف فضای کاری...",
      "confirm-start": "شما در حال حذف کامل",
      "confirm-end":
        "فضای کاری هستید. این کار تمام جاسازی‌های برداری را از پایگاه داده برداری شما حذف خواهد کرد.\n\nفایل‌های اصلی منبع دست نخورده باقی خواهند ماند. این عمل برگشت‌ناپذیر است.",
    },
  },
  chat: {
    llm: {
      title: "ارائه‌دهنده LLM فضای کاری",
      description:
        "ارائه‌دهنده و مدل LLM خاصی که برای این فضای کاری استفاده خواهد شد. به طور پیش‌فرض، از ارائه‌دهنده و تنظیمات LLM سیستم استفاده می‌کند.",
      search: "جستجوی تمام ارائه‌دهندگان LLM",
    },
    model: {
      title: "مدل گفتگوی فضای کاری",
      description:
        "مدل گفتگوی خاصی که برای این فضای کاری استفاده خواهد شد. اگر خالی باشد، از ترجیحات LLM سیستم استفاده خواهد کرد.",
      wait: "-- در انتظار مدل‌ها --",
    },
    mode: {
      title: "حالت گفتگو",
      chat: {
        title: "گفتگو",
        "desc-start": "پاسخ‌ها را با دانش عمومی LLM",
        and: "و",
        "desc-end": "محتوای اسناد یافت شده ارائه می‌دهد.",
      },
      query: {
        title: "پرس‌وجو",
        "desc-start": "پاسخ‌ها را",
        only: "فقط",
        "desc-end": "در صورت یافتن محتوای اسناد ارائه می‌دهد.",
      },
    },
    history: {
      title: "تاریخچه گفتگو",
      "desc-start":
        "تعداد گفتگوهای قبلی که در حافظه کوتاه‌مدت پاسخ گنجانده خواهد شد.",
      recommend: "پیشنهاد: ۲۰. ",
      "desc-end":
        "بیش از ۴۵ احتمالاً منجر به شکست مداوم گفتگو می‌شود که به اندازه پیام‌ها بستگی دارد.",
    },
    prompt: {
      title: "پیش‌متن",
      description:
        "پیش‌متنی که در این فضای کاری استفاده خواهد شد. زمینه و دستورالعمل‌ها را برای تولید پاسخ توسط هوش مصنوعی تعریف کنید. باید یک پیش‌متن دقیق ارائه دهید تا هوش مصنوعی بتواند پاسخی مرتبط و دقیق تولید کند.",
    },
    refusal: {
      title: "پاسخ رد در حالت پرس‌وجو",
      "desc-start": "در حالت",
      query: "پرس‌وجو",
      "desc-end":
        "ممکن است بخواهید هنگامی که هیچ محتوایی یافت نمی‌شود، یک پاسخ رد سفارشی برگردانید.",
    },
    temperature: {
      title: "دمای LLM",
      "desc-start":
        'این تنظیم میزان "خلاقیت" پاسخ‌های LLM شما را کنترل می‌کند.',
      "desc-end":
        "هر چه عدد بالاتر باشد، خلاقیت بیشتر است. برای برخی مدل‌ها، تنظیم بسیار بالا می‌تواند منجر به پاسخ‌های نامفهوم شود.",
      hint: "اکثر LLMها محدوده‌های مختلفی از مقادیر معتبر را دارند. برای این اطلاعات به ارائه‌دهنده LLM خود مراجعه کنید.",
    },
  },
  "vector-workspace": {
    identifier: "شناسه پایگاه داده برداری",
    snippets: {
      title: "حداکثر قطعات متنی",
      description:
        "این تنظیم حداکثر تعداد قطعات متنی که برای هر گفتگو یا پرس‌وجو به LLM ارسال می‌شود را کنترل می‌کند.",
      recommend: "پیشنهادی: 4",
    },
    doc: {
      title: "آستانه شباهت سند",
      description:
        "حداقل امتیاز شباهت مورد نیاز برای اینکه یک منبع مرتبط با گفتگو در نظر گرفته شود. هر چه عدد بالاتر باشد، منبع باید شباهت بیشتری با گفتگو داشته باشد.",
      zero: "بدون محدودیت",
      low: "پایین (امتیاز شباهت ≥ .25)",
      medium: "متوسط (امتیاز شباهت ≥ .50)",
      high: "بالا (امتیاز شباهت ≥ .75)",
    },
    reset: {
      reset: "بازنشانی پایگاه داده برداری",
      resetting: "در حال پاک کردن بردارها...",
      confirm:
        "شما در حال بازنشانی پایگاه داده برداری این فضای کاری هستید. این کار تمام جاسازی‌های برداری فعلی را حذف خواهد کرد.\n\nفایل‌های اصلی منبع دست نخورده باقی خواهند ماند. این عمل برگشت‌ناپذیر است.",
      error: "بازنشانی پایگاه داده برداری فضای کاری امکان‌پذیر نبود!",
      success: "پایگاه داده برداری فضای کاری بازنشانی شد!",
    },
  },
  agent: {
    "performance-warning":
      "عملکرد LLMهایی که به طور صریح از فراخوانی ابزار پشتیبانی نمی‌کنند، به شدت به قابلیت‌ها و دقت مدل وابسته است. برخی توانایی‌ها ممکن است محدود یا غیرفعال باشند.",
    provider: {
      title: "ارائه‌دهنده LLM عامل فضای کاری",
      description:
        "ارائه‌دهنده و مدل LLM خاصی که برای عامل @agent این فضای کاری استفاده خواهد شد.",
    },
    mode: {
      chat: {
        title: "مدل گفتگوی عامل فضای کاری",
        description:
          "مدل گفتگوی خاصی که برای عامل @agent این فضای کاری استفاده خواهد شد.",
      },
      title: "مدل عامل فضای کاری",
      description:
        "مدل LLM خاصی که برای عامل @agent این فضای کاری استفاده خواهد شد.",
      wait: "-- در انتظار مدل‌ها --",
    },
    skill: {
      title: "مهارت‌های پیش‌فرض عامل",
      description:
        "توانایی‌های طبیعی عامل پیش‌فرض را با این مهارت‌های از پیش ساخته شده بهبود دهید. این تنظیمات برای تمام فضاهای کاری اعمال می‌شود.",
      rag: {
        title: "RAG و حافظه بلندمدت",
        description:
          'به عامل اجازه دهید از اسناد محلی شما برای پاسخ به پرس‌وجو استفاده کند یا از عامل بخواهید قطعات محتوا را برای بازیابی حافظه بلندمدت "به خاطر بسپارد".',
      },
      view: {
        title: "مشاهده و خلاصه‌سازی اسناد",
        description:
          "به عامل اجازه دهید محتوای فایل‌های جاسازی شده فعلی فضای کاری را فهرست و خلاصه کند.",
      },
      scrape: {
        title: "استخراج از وب‌سایت‌ها",
        description:
          "به عامل اجازه دهید محتوای وب‌سایت‌ها را بازدید و استخراج کند.",
      },
      generate: {
        title: "تولید نمودارها",
        description:
          "به عامل پیش‌فرض امکان تولید انواع مختلف نمودار از داده‌های ارائه شده یا داده شده در گفتگو را بدهید.",
      },
      save: {
        title: "تولید و ذخیره فایل‌ها در مرورگر",
        description:
          "به عامل پیش‌فرض امکان تولید و نوشتن در فایل‌هایی که ذخیره می‌شوند و می‌توانند در مرورگر شما دانلود شوند را بدهید.",
      },
      web: {
        title: "جستجو و مرور زنده وب",
        "desc-start":
          "با اتصال به یک ارائه‌دهنده جستجوی وب (SERP)، به عامل خود امکان جستجو در وب برای پاسخ به سؤالات خود را بدهید.",
        "desc-end":
          "جستجوی وب در طول جلسات عامل تا زمانی که این تنظیم نشود، کار نخواهد کرد.",
      },
    },
  },
  recorded: {
    title: "گفتگوهای فضای کاری",
    description:
      "این‌ها تمام گفتگوها و پیام‌های ثبت شده هستند که توسط کاربران ارسال شده‌اند و بر اساس تاریخ ایجاد مرتب شده‌اند.",
    export: "خروجی‌گیری",
    table: {
      id: "شناسه",
      by: "ارسال شده توسط",
      workspace: "فضای کاری",
      prompt: "درخواست",
      response: "پاسخ",
      at: "زمان ارسال",
    },
  },
<<<<<<< HEAD
  appearance: {
    title: "ظاهر",
    description: "تنظیمات ظاهری پلتفرم خود را شخصی‌سازی کنید.",
    auto_submit: {
      title: null,
      description: null,
    },
    auto_speak: {
      title: null,
      description: null,
    },
    logo: {
      title: "شخصی‌سازی لوگو",
      description: "لوگوی سفارشی خود را برای شخصی‌سازی ربات گفتگو آپلود کنید.",
      add: "افزودن لوگوی سفارشی",
      recommended: "اندازه پیشنهادی: 800 x 200",
      remove: "حذف",
      replace: "جایگزینی",
    },
    message: {
      title: "شخصی‌سازی پیام‌ها",
      description:
        "پیام‌های خودکار نمایش داده شده به کاربران را شخصی‌سازی کنید.",
      new: "جدید",
      system: "سیستم",
      user: "کاربر",
      message: "پیام",
      assistant: "دستیار گفتگوی AnythingLLM",
      "double-click": "برای ویرایش دوبار کلیک کنید...",
      save: "ذخیره پیام‌ها",
    },
    icons: {
      title: "آیکون‌های سفارشی پاورقی",
      description:
        "آیکون‌های نمایش داده شده در پایین نوار کناری را شخصی‌سازی کنید.",
      icon: "آیکون",
      link: "لینک",
    },
  },
=======
>>>>>>> 451f4c26
  api: {
    title: "کلیدهای API",
    description:
      "کلیدهای API به دارنده آن‌ها اجازه می‌دهند به صورت برنامه‌نویسی به این نمونه AnythingLLM دسترسی داشته و آن را مدیریت کنند.",
    link: "مطالعه مستندات API",
    generate: "ایجاد کلید API جدید",
    table: {
      key: "کلید API",
      by: "ایجاد شده توسط",
      created: "تاریخ ایجاد",
    },
  },
  llm: {
    title: "ترجیحات مدل زبانی",
    description:
      "این‌ها اعتبارنامه‌ها و تنظیمات ارائه‌دهنده مدل زبانی و جاسازی انتخابی شما هستند. مهم است که این کلیدها به‌روز و صحیح باشند در غیر این صورت AnythingLLM به درستی کار نخواهد کرد.",
    provider: "ارائه‌دهنده مدل زبانی",
  },
  transcription: {
    title: "ترجیحات مدل رونویسی",
    description:
      "این‌ها اعتبارنامه‌ها و تنظیمات ارائه‌دهنده مدل رونویسی انتخابی شما هستند. مهم است که این کلیدها به‌روز و صحیح باشند در غیر این صورت فایل‌های رسانه و صوتی رونویسی نخواهند شد.",
    provider: "ارائه‌دهنده رونویسی",
    "warn-start":
      "استفاده از مدل محلی Whisper روی دستگاه‌هایی با RAM یا CPU محدود می‌تواند هنگام پردازش فایل‌های رسانه‌ای باعث توقف AnythingLLM شود.",
    "warn-recommend":
      "ما حداقل ۲ گیگابایت RAM و آپلود فایل‌های کمتر از ۱۰ مگابایت را توصیه می‌کنیم.",
    "warn-end": "مدل داخلی در اولین استفاده به صورت خودکار دانلود خواهد شد.",
  },
  embedding: {
    title: "ترجیحات جاسازی",
    "desc-start":
      "هنگام استفاده از یک LLM که به طور پیش‌فرض از موتور جاسازی پشتیبانی نمی‌کند - ممکن است نیاز به تعیین اعتبارنامه‌های اضافی برای جاسازی متن داشته باشید.",
    "desc-end":
      "جاسازی فرآیند تبدیل متن به بردارها است. این اعتبارنامه‌ها برای تبدیل فایل‌ها و درخواست‌های شما به فرمتی که AnythingLLM بتواند پردازش کند، ضروری هستند.",
    provider: {
      title: "ارائه‌دهنده جاسازی",
      description:
        "هنگام استفاده از موتور جاسازی داخلی AnythingLLM نیازی به تنظیمات نیست.",
    },
  },
  text: {
    title: "تقسیم متن و تکه‌بندی",
    "desc-start":
      "تقسیم متن به شما امکان می‌دهد اسناد بزرگ را به بخش‌های کوچک‌تر تقسیم کنید که برای جاسازی و پردازش مناسب‌تر هستند.",
    "desc-end":
      "سعی کنید تعادلی بین اندازه بخش و همپوشانی ایجاد کنید تا از دست رفتن اطلاعات را به حداقل برسانید.",
    "warn-start": "تغییر این مقادیر نیاز به",
    "warn-center": "پردازش مجدد تمام اسناد",
    "warn-end": "خواهد داشت.",
    size: {
      title: "حداکثر اندازه بخش",
      description:
        "این حداکثر تعداد کاراکترهایی است که می‌تواند در یک بردار وجود داشته باشد.",
      recommend: "حداکثر طول مدل جاسازی",
    },
    overlap: {
      title: "همپوشانی بخش‌های متن",
      description:
        "این حداکثر همپوشانی کاراکترها است که در هنگام تکه‌بندی بین دو بخش متن مجاور رخ می‌دهد.",
    },
  },
  vector: {
    title: "پایگاه داده برداری",
    description:
      "این‌ها اعتبارنامه‌ها و تنظیمات نحوه عملکرد نمونه AnythingLLM شما هستند. مهم است که این کلیدها به‌روز و صحیح باشند.",
    provider: {
      title: "ارائه‌دهنده پایگاه داده برداری",
      description: "برای LanceDB نیازی به پیکربندی نیست.",
    },
  },
  embeddable: {
    title: "جاسازی گفتگو",
    description:
      "جاسازی گفتگو به شما امکان می‌دهد گفتگوی فضای کاری را در وب‌سایت یا برنامه خود قرار دهید.",
    create: "ایجاد جاسازی جدید",
    table: {
      workspace: "فضای کاری",
      chats: "گفتگوهای ارسال شده",
      Active: "دامنه‌های فعال",
    },
  },
  "embed-chats": {
    title: "گفتگوهای جاسازی شده",
    export: "خروجی‌گیری",
    description:
      "این لیست تمام گفتگوها و پیام‌های ثبت شده از هر جاسازی که منتشر کرده‌اید را نشان می‌دهد.",
    table: {
      embed: "جاسازی",
      sender: "فرستنده",
      message: "پیام",
      response: "پاسخ",
      at: "زمان ارسال",
    },
  },
  multi: {
    title: "حالت چند کاربره",
    description:
      "نمونه خود را برای پشتیبانی از تیم خود با فعال‌سازی حالت چند کاربره تنظیم کنید.",
    enable: {
      "is-enable": "حالت چند کاربره فعال است",
      enable: "فعال‌سازی حالت چند کاربره",
      description:
        "به طور پیش‌فرض، شما تنها مدیر خواهید بود. به عنوان مدیر، باید برای تمام کاربران یا مدیران جدید حساب کاربری ایجاد کنید. رمز عبور خود را گم نکنید زیرا فقط یک کاربر مدیر می‌تواند رمزهای عبور را بازنشانی کند.",
      username: "نام کاربری حساب مدیر",
      password: "رمز عبور حساب مدیر",
    },
    password: {
      title: "حفاظت با رمز عبور",
      description:
        "از نمونه AnythingLLM خود با رمز عبور محافظت کنید. اگر این رمز را فراموش کنید هیچ روش بازیابی وجود ندارد، پس حتماً این رمز عبور را ذخیره کنید.",
    },
    instance: {
      title: "محافظت از نمونه با رمز عبور",
      description:
        "به طور پیش‌فرض، شما تنها مدیر خواهید بود. به عنوان مدیر، باید برای تمام کاربران یا مدیران جدید حساب کاربری ایجاد کنید. رمز عبور خود را گم نکنید زیرا فقط یک کاربر مدیر می‌تواند رمزهای عبور را بازنشانی کند.",
      password: "رمز عبور نمونه",
    },
  },
  event: {
    title: "گزارش رویدادها",
    description:
      "مشاهده تمام اقدامات و رویدادهای در حال وقوع در این نمونه برای نظارت.",
    clear: "پاک کردن گزارش رویدادها",
    table: {
      type: "نوع رویداد",
      user: "کاربر",
      occurred: "زمان وقوع",
    },
  },
  privacy: {
    title: "حریم خصوصی و مدیریت داده‌ها",
    description:
      "این پیکربندی شما برای نحوه مدیریت داده‌ها توسط ارائه‌دهندگان شخص ثالث متصل و AnythingLLM است.",
    llm: "انتخاب مدل زبانی",
    embedding: "ترجیحات جاسازی",
    vector: "پایگاه داده برداری",
    anonymous: "ارسال تله‌متری ناشناس فعال است",
  },
  connectors: {
    "search-placeholder": null,
    "no-connectors": null,
    github: {
      name: null,
      description: null,
      URL: null,
      URL_explained: null,
      token: null,
      optional: null,
      token_explained: null,
      token_explained_start: null,
      token_explained_link1: null,
      token_explained_middle: null,
      token_explained_link2: null,
      token_explained_end: null,
      ignores: null,
      git_ignore: null,
      task_explained: null,
      branch: null,
      branch_loading: null,
      branch_explained: null,
      token_information: null,
      token_personal: null,
    },
    gitlab: {
      name: null,
      description: null,
      URL: null,
      URL_explained: null,
      token: null,
      optional: null,
      token_explained: null,
      token_description: null,
      token_explained_start: null,
      token_explained_link1: null,
      token_explained_middle: null,
      token_explained_link2: null,
      token_explained_end: null,
      fetch_issues: null,
      ignores: null,
      git_ignore: null,
      task_explained: null,
      branch: null,
      branch_loading: null,
      branch_explained: null,
      token_information: null,
      token_personal: null,
    },
    youtube: {
      name: null,
      description: null,
      URL: null,
      URL_explained_start: null,
      URL_explained_link: null,
      URL_explained_end: null,
      task_explained: null,
      language: null,
      language_explained: null,
      loading_languages: null,
    },
    "website-depth": {
      name: null,
      description: null,
      URL: null,
      URL_explained: null,
      depth: null,
      depth_explained: null,
      max_pages: null,
      max_pages_explained: null,
      task_explained: null,
    },
    confluence: {
      name: null,
      description: null,
      deployment_type: null,
      deployment_type_explained: null,
      base_url: null,
      base_url_explained: null,
      space_key: null,
      space_key_explained: null,
      username: null,
      username_explained: null,
      auth_type: null,
      auth_type_explained: null,
      auth_type_username: null,
      auth_type_personal: null,
      token: null,
      token_explained_start: null,
      token_explained_link: null,
      token_desc: null,
      pat_token: null,
      pat_token_explained: null,
      task_explained: null,
    },
    manage: {
      documents: null,
      "data-connectors": null,
      "desktop-only": null,
      dismiss: null,
      editing: null,
    },
    directory: {
      "my-documents": null,
      "new-folder": null,
      "search-document": null,
      "no-documents": null,
      "move-workspace": null,
      name: null,
      "delete-confirmation": null,
      "removing-message": null,
      "move-success": null,
      date: null,
      type: null,
      no_docs: null,
      select_all: null,
      deselect_all: null,
      remove_selected: null,
      costs: null,
      save_embed: null,
    },
    upload: {
      "processor-offline": null,
      "processor-offline-desc": null,
      "click-upload": null,
      "file-types": null,
      "or-submit-link": null,
      "placeholder-link": null,
      fetching: null,
      "fetch-website": null,
      "privacy-notice": null,
    },
    pinning: {
      what_pinning: null,
      pin_explained_block1: null,
      pin_explained_block2: null,
      pin_explained_block3: null,
      accept: null,
    },
    watching: {
      what_watching: null,
      watch_explained_block1: null,
      watch_explained_block2: null,
      watch_explained_block3_start: null,
      watch_explained_block3_link: null,
      watch_explained_block3_end: null,
      accept: null,
    },
  },
  chat_window: {
    welcome: null,
    get_started: null,
    get_started_default: null,
    upload: null,
    or: null,
    send_chat: null,
    send_message: null,
    attach_file: null,
    slash: null,
    agents: null,
    text_size: null,
    microphone: null,
    send: null,
  },
  profile_settings: {
    edit_account: null,
    profile_picture: null,
    remove_profile_picture: null,
    username: null,
    username_description: null,
    new_password: null,
    passwort_description: null,
    cancel: null,
    update_account: null,
    theme: null,
    language: null,
  },
  customization: {
    interface: {
      title: null,
      description: null,
    },
    branding: {
      title: null,
      description: null,
    },
    items: {
      theme: {
        title: null,
        description: null,
      },
      "show-scrollbar": {
        title: null,
        description: null,
      },
      "support-email": {
        title: null,
        description: null,
      },
      "app-name": {
        title: null,
        description: null,
      },
      "chat-message-alignment": {
        title: null,
        description: null,
      },
      "display-language": {
        title: null,
        description: null,
      },
      logo: {
        title: null,
        description: null,
        add: null,
        recommended: null,
        remove: null,
        replace: null,
      },
      "welcome-messages": {
        title: null,
        description: null,
        new: null,
        system: null,
        user: null,
        message: null,
        assistant: null,
        "double-click": null,
        save: null,
      },
      "browser-appearance": {
        title: null,
        description: null,
        tab: {
          title: null,
          description: null,
        },
        favicon: {
          title: null,
          description: null,
        },
      },
      "sidebar-footer": {
        title: null,
        description: null,
        icon: null,
        link: null,
      },
    },
  },
};

export default TRANSLATIONS;<|MERGE_RESOLUTION|>--- conflicted
+++ resolved
@@ -335,48 +335,6 @@
       at: "زمان ارسال",
     },
   },
-<<<<<<< HEAD
-  appearance: {
-    title: "ظاهر",
-    description: "تنظیمات ظاهری پلتفرم خود را شخصی‌سازی کنید.",
-    auto_submit: {
-      title: null,
-      description: null,
-    },
-    auto_speak: {
-      title: null,
-      description: null,
-    },
-    logo: {
-      title: "شخصی‌سازی لوگو",
-      description: "لوگوی سفارشی خود را برای شخصی‌سازی ربات گفتگو آپلود کنید.",
-      add: "افزودن لوگوی سفارشی",
-      recommended: "اندازه پیشنهادی: 800 x 200",
-      remove: "حذف",
-      replace: "جایگزینی",
-    },
-    message: {
-      title: "شخصی‌سازی پیام‌ها",
-      description:
-        "پیام‌های خودکار نمایش داده شده به کاربران را شخصی‌سازی کنید.",
-      new: "جدید",
-      system: "سیستم",
-      user: "کاربر",
-      message: "پیام",
-      assistant: "دستیار گفتگوی AnythingLLM",
-      "double-click": "برای ویرایش دوبار کلیک کنید...",
-      save: "ذخیره پیام‌ها",
-    },
-    icons: {
-      title: "آیکون‌های سفارشی پاورقی",
-      description:
-        "آیکون‌های نمایش داده شده در پایین نوار کناری را شخصی‌سازی کنید.",
-      icon: "آیکون",
-      link: "لینک",
-    },
-  },
-=======
->>>>>>> 451f4c26
   api: {
     title: "کلیدهای API",
     description:
