const TRANSLATIONS = {
  onboarding: {
    home: {
      title: "Welcome to",
      getStarted: "Get Started",
    },
    llm: {
      title: "LLM Preference",
      description:
        "AzaleaGPT can work with many LLM providers. This will be the service which handles chatting.",
    },
    userSetup: {
      title: "User Setup",
      description: "Configure your user settings.",
      howManyUsers: "How many users will be using this instance?",
      justMe: "Just me",
      myTeam: "My team",
      instancePassword: "Instance Password",
      setPassword: "Would you like to set up a password?",
      passwordReq: "Passwords must be at least 8 characters.",
      passwordWarn:
        "It's important to save this password because there is no recovery method.",

      adminUsername: "Admin account username",
      adminUsernameReq:
        "Username must be at least 6 characters long and only contain lowercase letters, numbers, underscores, and hyphens with no spaces.",
      adminPassword: "Admin account password",
      adminPasswordReq: "Passwords must be at least 8 characters.",
      teamHint:
        "By default, you will be the only admin. Once onboarding is completed you can create and invite others to be users or admins. Do not lose your password as only admins can reset passwords.",
    },
    data: {
      title: "Data Handling & Privacy",
      description:
        "We are committed to transparency and control when it comes to your personal data.",
      settingsHint:
        "These settings can be reconfigured at any time in the settings.",
    },
    survey: {
      title: "Welcome to AzaleaGPT",
      description: "Help us make AzaleaGPT built for your needs. Optional.",

      email: "What's your email?",
      useCase: "What will you use AzaleaGPT for?",
      useCaseWork: "For work",
      useCasePersonal: "For personal use",
      useCaseOther: "Other",
      comment: "How did you hear about AzaleaGPT?",
      commentPlaceholder:
        "Reddit, Twitter, GitHub, YouTube, etc. - Let us know how you found us!",
      skip: "Skip Survey",
      thankYou: "Thank you for your feedback!",
    },
    workspace: {
      title: "Create your first workspace",
      description:
        "Create your first workspace and get started with AzaleaGPT.",
    },
  },
  common: {
    "workspaces-name": "Workspaces Name",
    error: "error",
    success: "success",
    user: "User",
    selection: "Model Selection",
    saving: "Saving...",
    save: "Save changes",
    previous: "Previous Page",
    next: "Next Page",
    optional: "Optional",
    yes: "Yes",
    no: "No",
  },

  // Setting Sidebar menu items.
  settings: {
    title: "Instance Settings",
    system: "General Settings",
    invites: "Invites",
    users: "Users",
    workspaces: "Workspaces",
    "workspace-chats": "Workspace Chats",
    customization: "Customization",
    interface: "UI Preferences",
    branding: "Branding & Whitelabeling",
    chat: "Chat",
    "api-keys": "Developer API",
    llm: "LLM",
    transcription: "Transcription",
    embedder: "Embedder",
    "text-splitting": "Text Splitter & Chunking",
    "voice-speech": "Voice & Speech",
    "vector-database": "Vector Database",
    embeds: "Chat Embed",
    "embed-chats": "Chat Embed History",
    security: "Security",
    "event-logs": "Event Logs",
    privacy: "Privacy & Data",
    "ai-providers": "AI Providers",
    "agent-skills": "Agent Skills",
    admin: "Admin",
    tools: "Tools",
    "system-prompt-variables": "System Prompt Variables",
    "experimental-features": "Experimental Features",
    contact: "Contact Support",
    "browser-extension": "Browser Extension",
  },

  // Page Definitions
  login: {
    "multi-user": {
      welcome: "Welcome to",
      "placeholder-username": "Username",
      "placeholder-password": "Password",
      login: "Login",
      validating: "Validating...",
      "forgot-pass": "Forgot password",
      reset: "Reset",
    },
    "sign-in": {
      start: "Sign in to your",
      end: "account.",
    },
    "password-reset": {
      title: "Password Reset",
      description:
        "Provide the necessary information below to reset your password.",
      "recovery-codes": "Recovery Codes",
      "recovery-code": "Recovery Code {{index}}",
      "back-to-login": "Back to Login",
    },
  },

  welcomeMessage: {
    part1:
      "Welcome to AzaleaGPT, AzaleaGPT is an open-source AI tool by Mintplex Labs that turns anything into a trained chatbot you can query and chat with. AzaleaGPT is a BYOK (bring-your-own-keys) software so there is no subscription, fee, or charges for this software outside of the services you want to use with it.",
    part2:
      "AzaleaGPT is the easiest way to put powerful AI products like OpenAi, GPT-4, LangChain, PineconeDB, ChromaDB, and other services together in a neat package with no fuss to increase your productivity by 100x.",
    part3:
      "AzaleaGPT can run totally locally on your machine with little overhead you wont even notice it's there! No GPU needed. Cloud and on-premises installation is available as well.\nThe AI tooling ecosystem gets more powerful everyday. AzaleaGPT makes it easy to use.",
    githubIssue: "Create an issue on GitHub",
    user1: "How do I get started?!",
    part4:
      "It's simple. All collections are organized into buckets we call \"Workspaces\". Workspaces are buckets of files, documents, images, PDFs, and other files which will be transformed into something LLM's can understand and use in conversation.\n\nYou can add and remove files at anytime.",
    createWorkspace: "Create your first workspace",
    user2:
      "Is this like an AI dropbox or something? What about chatting? It is a chatbot isn't it?",
    part5:
      "AzaleaGPT is more than a smarter Dropbox.\n\nAzaleaGPT offers two ways of talking with your data:\n\n<i>Query:</i> Your chats will return data or inferences found with the documents in your workspace it has access to. Adding more documents to the Workspace make it smarter! \n\n<i>Conversational:</i> Your documents + your on-going chat history both contribute to the LLM knowledge at the same time. Great for appending real-time text-based info or corrections and misunderstandings the LLM might have. \n\nYou can toggle between either mode \n<i>in the middle of chatting!</i>",
    user3: "Wow, this sounds amazing, let me try it out already!",
    part6: "Have Fun!",
    starOnGitHub: "Star on GitHub",
    contact: "Contact Mintplex Labs",
  },

  "main-page": {
    noWorkspaceError: "Please create a workspace before starting a chat.",
    checklist: {
      title: "Getting Started",
      tasksLeft: "tasks left",
      completed: "You're on your way to becoming an AzaleaGPT expert!",
      dismiss: "close",
      tasks: {
        create_workspace: {
          title: "Create a workspace",
          description: "Create your first workspace to get started",
          action: "Create",
        },
        send_chat: {
          title: "Send a chat",
          description: "Start a conversation with your AI assistant",
          action: "Chat",
        },
        embed_document: {
          title: "Embed a document",
          description: "Add your first document to your workspace",
          action: "Embed",
        },
        setup_system_prompt: {
          title: "Set up a system prompt",
          description: "Configure your AI assistant's behavior",
          action: "Set Up",
        },
        define_slash_command: {
          title: "Define a slash command",
          description: "Create custom commands for your assistant",
          action: "Define",
        },
        visit_community: {
          title: "Visit Community Hub",
          description: "Explore community resources and templates",
          action: "Browse",
        },
      },
    },
    quickLinks: {
      title: "Quick Links",
      sendChat: "Send Chat",
      embedDocument: "Embed a Document",
      createWorkspace: "Create Workspace",
    },
    exploreMore: {
      title: "Explore more features",
      features: {
        customAgents: {
          title: "Custom AI Agents",
          description: "Build powerful AI Agents and automations with no code.",
          primaryAction: "Chat using @agent",
          secondaryAction: "Build an agent flow",
        },
        slashCommands: {
          title: "Slash Commands",
          description:
            "Save time and inject prompts using custom slash commands.",
          primaryAction: "Create a Slash Command",
          secondaryAction: "Explore on Hub",
        },
        systemPrompts: {
          title: "System Prompts",
          description:
            "Modify the system prompt to customize the AI replies of a workspace.",
          primaryAction: "Modify a System Prompt",
          secondaryAction: "Manage prompt variables",
        },
      },
    },
    announcements: {
      title: "Updates & Announcements",
    },
    resources: {
      title: "Resources",
      links: {
        docs: "Docs",
        star: "Star on Github",
      },
    },
  },

  "new-workspace": {
    title: "New Workspace",
    placeholder: "My Workspace",
  },

  // Workspace Settings menu items
  "workspaces—settings": {
    general: "General Settings",
    chat: "Chat Settings",
    vector: "Vector Database",
    members: "Members",
    agent: "Agent Configuration",
  },

  // General Appearance
  general: {
    vector: {
      title: "Vector Count",
      description: "Total number of vectors in your vector database.",
    },
    names: {
      description: "This will only change the display name of your workspace.",
    },
    message: {
      title: "Suggested Chat Messages",
      description:
        "Customize the messages that will be suggested to your workspace users.",
      add: "Add new message",
      save: "Save Messages",
      heading: "Explain to me",
      body: "the benefits of AzaleaGPT",
    },
    pfp: {
      title: "Assistant Profile Image",
      description:
        "Customize the profile image of the assistant for this workspace.",
      image: "Workspace Image",
      remove: "Remove Workspace Image",
    },
    delete: {
      title: "Delete Workspace",
      description:
        "Delete this workspace and all of its data. This will delete the workspace for all users.",
      delete: "Delete Workspace",
      deleting: "Deleting Workspace...",
      "confirm-start": "You are about to delete your entire",
      "confirm-end":
        "workspace. This will remove all vector embeddings in your vector database.\n\nThe original source files will remain untouched. This action is irreversible.",
    },
  },

  // Chat Settings
  chat: {
    llm: {
      title: "Workspace LLM Provider",
      description:
        "The specific LLM provider & model that will be used for this workspace. By default, it uses the system LLM provider and settings.",
      search: "Search all LLM providers",
    },
    model: {
      title: "Workspace Chat model",
      description:
        "The specific chat model that will be used for this workspace. If empty, will use the system LLM preference.",
      wait: "-- waiting for models --",
    },
    mode: {
      title: "Chat mode",
      chat: {
        title: "Chat",
        "desc-start": "will provide answers with the LLM's general knowledge",
        and: "and",
        "desc-end": "document context that is found.",
      },
      query: {
        title: "Query",
        "desc-start": "will provide answers",
        only: "only",
        "desc-end": "if document context is found.",
      },
    },
    history: {
      title: "Chat History",
      "desc-start":
        "The number of previous chats that will be included in the response's short-term memory.",
      recommend: "Recommend 20. ",
      "desc-end":
        "Anything more than 45 is likely to lead to continuous chat failures depending on message size.",
    },
    prompt: {
      title: "System Prompt",
      description:
        "The prompt that will be used on this workspace. Define the context and instructions for the AI to generate a response. You should to provide a carefully crafted prompt so the AI can generate a relevant and accurate response.",
      history: {
        title: "System Prompt History",
        clearAll: "Clear All",
        noHistory: "No system prompt history available",
        restore: "Restore",
        delete: "Delete",
        deleteConfirm: "Are you sure you want to delete this history item?",
        clearAllConfirm:
          "Are you sure you want to clear all history? This action cannot be undone.",
        expand: "Expand",
      },
    },
    refusal: {
      title: "Query mode refusal response",
      "desc-start": "When in",
      query: "query",
      "desc-end":
        "mode, you may want to return a custom refusal response when no context is found.",
    },
    temperature: {
      title: "LLM Temperature",
      "desc-start":
        'This setting controls how "creative" your LLM responses will be.',
      "desc-end":
        "The higher the number the more creative. For some models this can lead to incoherent responses when set too high.",
      hint: "Most LLMs have various acceptable ranges of valid values. Consult your LLM provider for that information.",
    },
  },

  // Vector Database
  "vector-workspace": {
    identifier: "Vector database identifier",
    snippets: {
      title: "Max Context Snippets",
      description:
        "This setting controls the maximum amount of context snippets the will be sent to the LLM for per chat or query.",
      recommend: "Recommended: 4",
    },
    doc: {
      title: "Document similarity threshold",
      description:
        "The minimum similarity score required for a source to be considered related to the chat. The higher the number, the more similar the source must be to the chat.",
      zero: "No restriction",
      low: "Low (similarity score ≥ .25)",
      medium: "Medium (similarity score ≥ .50)",
      high: "High (similarity score ≥ .75)",
    },
    reset: {
      reset: "Reset Vector Database",
      resetting: "Clearing vectors...",
      confirm:
        "You are about to reset this workspace's vector database. This will remove all vector embeddings currently embedded.\n\nThe original source files will remain untouched. This action is irreversible.",
      error: "Workspace vector database could not be reset!",
      success: "Workspace vector database was reset!",
    },
  },

  // Agent Configuration
  agent: {
    "performance-warning":
      "Performance of LLMs that do not explicitly support tool-calling is highly dependent on the model's capabilities and accuracy. Some abilities may be limited or non-functional.",
    provider: {
      title: "Workspace Agent LLM Provider",
      description:
        "The specific LLM provider & model that will be used for this workspace's @agent agent.",
    },
    mode: {
      chat: {
        title: "Workspace Agent Chat model",
        description:
          "The specific chat model that will be used for this workspace's @agent agent.",
      },
      title: "Workspace Agent model",
      description:
        "The specific LLM model that will be used for this workspace's @agent agent.",
      wait: "-- waiting for models --",
    },

    skill: {
      title: "Default agent skills",
      description:
        "Improve the natural abilities of the default agent with these pre-built skills. This set up applies to all workspaces.",
      rag: {
        title: "RAG & long-term memory",
        description:
          'Allow the agent to leverage your local documents to answer a query or ask the agent to "remember" pieces of content for long-term memory retrieval.',
      },
      view: {
        title: "View & summarize documents",
        description:
          "Allow the agent to list and summarize the content of workspace files currently embedded.",
      },
      scrape: {
        title: "Scrape websites",
        description:
          "Allow the agent to visit and scrape the content of websites.",
      },
      generate: {
        title: "Generate charts",
        description:
          "Enable the default agent to generate various types of charts from data provided or given in chat.",
      },
      save: {
        title: "Generate & save files to browser",
        description:
          "Enable the default agent to generate and write to files that save and can be downloaded in your browser.",
      },
      web: {
        title: "Live web search and browsing",
        "desc-start":
          "Enable your agent to search the web to answer your questions by connecting to a web-search (SERP) provider.",
        "desc-end":
          "Web search during agent sessions will not work until this is set up.",
      },
    },
  },

  // Workspace Chats
  recorded: {
    title: "Workspace Chats",
    description:
      "These are all the recorded chats and messages that have been sent by users ordered by their creation date.",
    export: "Export",
    table: {
      id: "ID",
      by: "Sent By",
      workspace: "Workspace",
      prompt: "Prompt",
      response: "Response",
      at: "Sent At",
    },
  },

  customization: {
    interface: {
      title: "UI Preferences",
      description: "Set your UI preferences for AzaleaGPT.",
    },
    branding: {
      title: "Branding & Whitelabeling",
      description:
        "White-label your AzaleaGPT instance with custom branding.",
    },
    chat: {
      title: "Chat",
      description: "Set your chat preferences for AzaleaGPT.",
      auto_submit: {
        title: "Auto-Submit Speech Input",
        description:
          "Automatically submit speech input after a period of silence",
      },
      auto_speak: {
        title: "Auto-Speak Responses",
        description: "Automatically speak responses from the AI",
      },
      spellcheck: {
        title: "Enable Spellcheck",
        description: "Enable or disable spellcheck in the chat input field",
      },
    },
    items: {
      theme: {
        title: "Theme",
        description: "Select your preferred color theme for the application.",
      },
      "show-scrollbar": {
        title: "Show Scrollbar",
        description: "Enable or disable the scrollbar in the chat window.",
      },
      "support-email": {
        title: "Support Email",
        description:
          "Set the support email address that should be accessible by users when they need help.",
      },
      "app-name": {
        title: "Name",
        description:
          "Set a name that is displayed on the login page to all users.",
      },
      "chat-message-alignment": {
        title: "Chat Message Alignment",
        description:
          "Select the message alignment mode when using the chat interface.",
      },
      "display-language": {
        title: "Display Language",
        description:
          "Select the preferred language to render AzaleaGPT's UI in - when translations are available.",
      },
      logo: {
        title: "Brand Logo",
        description: "Upload your custom logo to showcase on all pages.",
        add: "Add a custom logo",
        recommended: "Recommended size: 800 x 200",
        remove: "Remove",
        replace: "Replace",
      },
      "welcome-messages": {
        title: "Welcome Messages",
        description:
          "Customize the welcome messages displayed to your users. Only non-admin users will see these messages.",
        new: "New",
        system: "system",
        user: "user",
        message: "message",
        assistant: "AzaleaGPT Chat Assistant",
        "double-click": "Double click to edit...",
        save: "Save Messages",
      },
      "browser-appearance": {
        title: "Browser Appearance",
        description:
          "Customize the appearance of the browser tab and title when the app is open.",
        tab: {
          title: "Title",
          description:
            "Set a custom tab title when the app is open in a browser.",
        },
        favicon: {
          title: "Favicon",
          description: "Use a custom favicon for the browser tab.",
        },
      },
      "sidebar-footer": {
        title: "Sidebar Footer Items",
        description:
          "Customize the footer items displayed on the bottom of the sidebar.",
        icon: "Icon",
        link: "Link",
      },
    },
  },

  // API Keys
  api: {
    title: "API Keys",
    description:
      "API keys allow the holder to programmatically access and manage this AzaleaGPT instance.",
    link: "Read the API documentation",
    generate: "Generate New API Key",
    table: {
      key: "API Key",
      by: "Created By",
      created: "Created",
    },
  },

  llm: {
    title: "LLM Preference",
    description:
<<<<<<< HEAD
      "These are the credentials and settings for your preferred LLM chat & embedding provider. Its important these keys are current and correct or else AzaleaGPT will not function properly.",
=======
      "These are the credentials and settings for your preferred LLM chat & embedding provider. It is important that these keys are current and correct, or else AnythingLLM will not function properly.",
>>>>>>> 753e1e95
    provider: "LLM Provider",
  },

  transcription: {
    title: "Transcription Model Preference",
    description:
      "These are the credentials and settings for your preferred transcription model provider. Its important these keys are current and correct or else media files and audio will not transcribe.",
    provider: "Transcription Provider",
    "warn-start":
      "Using the local whisper model on machines with limited RAM or CPU can stall AzaleaGPT when processing media files.",
    "warn-recommend":
      "We recommend at least 2GB of RAM and upload files <10Mb.",
    "warn-end":
      "The built-in model will automatically download on the first use.",
  },

  embedding: {
    title: "Embedding Preference",
    "desc-start":
      "When using an LLM that does not natively support an embedding engine - you may need to additionally specify credentials to for embedding text.",
    "desc-end":
      "Embedding is the process of turning text into vectors. These credentials are required to turn your files and prompts into a format which AzaleaGPT can use to process.",
    provider: {
      title: "Embedding Provider",
      description:
        "There is no set up required when using AzaleaGPT's native embedding engine.",
    },
  },

  text: {
    title: "Text splitting & Chunking Preferences",
    "desc-start":
      "Sometimes, you may want to change the default way that new documents are split and chunked before being inserted into your vector database.",
    "desc-end":
      "You should only modify this setting if you understand how text splitting works and it's side effects.",
    "warn-start": "Changes here will only apply to",
    "warn-center": "newly embedded documents",
    "warn-end": ", not existing documents.",
    size: {
      title: "Text Chunk Size",
      description:
        "This is the maximum length of characters that can be present in a single vector.",
      recommend: "Embed model maximum length is",
    },

    overlap: {
      title: "Text Chunk Overlap",
      description:
        "This is the maximum overlap of characters that occurs during chunking between two adjacent text chunks.",
    },
  },

  // Vector Database
  vector: {
    title: "Vector Database",
    description:
      "These are the credentials and settings for how your AzaleaGPT instance will function. It's important these keys are current and correct.",
    provider: {
      title: "Vector Database Provider",
      description: "There is no configuration needed for LanceDB.",
    },
  },

  // Embeddable Chat Widgets
  embeddable: {
    title: "Embeddable Chat Widgets",
    description:
      "Embeddable chat widgets are public facing chat interfaces that are tied to a single workspace. These allow you to build workspaces that then you can publish to the world.",
    create: "Create embed",
    table: {
      workspace: "Workspace",
      chats: "Sent Chats",
      Active: "Active Domains",
    },
  },

  "embed-chats": {
    title: "Embed Chats",
    export: "Export",
    description:
      "These are all the recorded chats and messages from any embed that you have published.",
    table: {
      embed: "Embed",
      sender: "Sender",
      message: "Message",
      response: "Response",
      at: "Sent At",
    },
  },

  multi: {
    title: "Multi-User Mode",
    description:
      "Set up your instance to support your team by activating Multi-User Mode.",
    enable: {
      "is-enable": "Multi-User Mode is Enabled",
      enable: "Enable Multi-User Mode",
      description:
        "By default, you will be the only admin. As an admin you will need to create accounts for all new users or admins. Do not lose your password as only an Admin user can reset passwords.",
      username: "Admin account username",
      password: "Admin account password",
    },
    password: {
      title: "Password Protection",
      description:
        "Protect your AzaleaGPT instance with a password. If you forget this there is no recovery method so ensure you save this password.",
    },
    instance: {
      title: "Password Protect Instance",
      description:
        "By default, you will be the only admin. As an admin you will need to create accounts for all new users or admins. Do not lose your password as only an Admin user can reset passwords.",
      password: "Instance password",
    },
  },

  // Event Logs
  event: {
    title: "Event Logs",
    description:
      "View all actions and events happening on this instance for monitoring.",
    clear: "Clear Event Logs",
    table: {
      type: "Event Type",
      user: "User",
      occurred: "Occurred At",
    },
  },

  // Privacy & Data-Handling
  privacy: {
    title: "Privacy & Data-Handling",
    description:
      "This is your configuration for how connected third party providers and AzaleaGPT handle your data.",
    llm: "LLM Selection",
    embedding: "Embedding Preference",
    vector: "Vector Database",
    anonymous: "Anonymous Telemetry Enabled",
  },

  connectors: {
    "search-placeholder": "Search data connectors",
    "no-connectors": "No data connectors found.",
    obsidian: {
      name: "Obsidian",
      description: "Import Obsidian vault in a single click.",
      vault_location: "Vault Location",
      vault_description:
        "Select your Obsidian vault folder to import all notes and their connections.",
      selected_files: "Found {{count}} markdown files",
      importing: "Importing vault...",
      import_vault: "Import Vault",
      processing_time:
        "This may take a while depending on the size of your vault.",
      vault_warning:
        "To avoid any conflicts, make sure your Obsidian vault is not currently open.",
    },
    github: {
      name: "GitHub Repo",
      description:
        "Import an entire public or private GitHub repository in a single click.",
      URL: "GitHub Repo URL",
      URL_explained: "Url of the GitHub repo you wish to collect.",
      token: "GitHub Access Token",
      optional: "optional",
      token_explained: "Access Token to prevent rate limiting.",
      token_explained_start: "Without a ",
      token_explained_link1: "Personal Access Token",
      token_explained_middle:
        ", the GitHub API may limit the number of files that can be collected due to rate limits. You can ",
      token_explained_link2: "create a temporary Access Token",
      token_explained_end: " to avoid this issue.",
      ignores: "File Ignores",
      git_ignore:
        "List in .gitignore format to ignore specific files during collection. Press enter after each entry you want to save.",
      task_explained:
        "Once complete, all files will be available for embedding into workspaces in the document picker.",
      branch: "Branch you wish to collect files from.",
      branch_loading: "-- loading available branches --",
      branch_explained: "Branch you wish to collect files from.",
      token_information:
        "Without filling out the <b>GitHub Access Token</b> this data connector will only be able to collect the <b>top-level</b> files of the repo due to GitHub's public API rate-limits.",
      token_personal:
        "Get a free Personal Access Token with a GitHub account here.",
    },
    gitlab: {
      name: "GitLab Repo",
      description:
        "Import an entire public or private GitLab repository in a single click.",
      URL: "GitLab Repo URL",
      URL_explained: "URL of the GitLab repo you wish to collect.",
      token: "GitLab Access Token",
      optional: "optional",
      token_explained: "Access Token to prevent rate limiting.",
      token_description:
        "Select additional entities to fetch from the GitLab API.",
      token_explained_start: "Without a ",
      token_explained_link1: "Personal Access Token",
      token_explained_middle:
        ", the GitLab API may limit the number of files that can be collected due to rate limits. You can ",
      token_explained_link2: "create a temporary Access Token",
      token_explained_end: " to avoid this issue.",
      fetch_issues: "Fetch Issues as Documents",
      ignores: "File Ignores",
      git_ignore:
        "List in .gitignore format to ignore specific files during collection. Press enter after each entry you want to save.",
      task_explained:
        "Once complete, all files will be available for embedding into workspaces in the document picker.",
      branch: "Branch you wish to collect files from",
      branch_loading: "-- loading available branches --",
      branch_explained: "Branch you wish to collect files from.",
      token_information:
        "Without filling out the <b>GitLab Access Token</b> this data connector will only be able to collect the <b>top-level</b> files of the repo due to GitLab's public API rate-limits.",
      token_personal:
        "Get a free Personal Access Token with a GitLab account here.",
    },
    youtube: {
      name: "YouTube Transcript",
      description:
        "Import the transcription of an entire YouTube video from a link.",
      URL: "YouTube Video URL",
      URL_explained_start:
        "Enter the URL of any YouTube video to fetch its transcript. The video must have ",
      URL_explained_link: "closed captions",
      URL_explained_end: " available.",
      task_explained:
        "Once complete, the transcript will be available for embedding into workspaces in the document picker.",
      language: "Transcript Language",
      language_explained:
        "Select the language of the transcript you want to collect.",
      loading_languages: "-- loading available languages --",
    },
    "website-depth": {
      name: "Bulk Link Scraper",
      description: "Scrape a website and its sub-links up to a certain depth.",
      URL: "Website URL",
      URL_explained: "URL of the website you want to scrape.",
      depth: "Crawl Depth",
      depth_explained:
        "This is the number of child-links that the worker should follow from the origin URL.",
      max_pages: "Maximum Pages",
      max_pages_explained: "Maximum number of links to scrape.",
      task_explained:
        "Once complete, all scraped content will be available for embedding into workspaces in the document picker.",
    },
    confluence: {
      name: "Confluence",
      description: "Import an entire Confluence page in a single click.",
      deployment_type: "Confluence deployment type",
      deployment_type_explained:
        "Determine if your Confluence instance is hosted on Atlassian cloud or self-hosted.",
      base_url: "Confluence base URL",
      base_url_explained: "This is the base URL of your Confluence space.",
      space_key: "Confluence space key",
      space_key_explained:
        "This is the spaces key of your confluence instance that will be used. Usually begins with ~",
      username: "Confluence Username",
      username_explained: "Your Confluence username",
      auth_type: "Confluence Auth Type",
      auth_type_explained:
        "Select the authentication type you want to use to access your Confluence pages.",
      auth_type_username: "Username and Access Token",
      auth_type_personal: "Personal Access Token",
      token: "Confluence Access Token",
      token_explained_start:
        "You need to provide an access token for authentication. You can generate an access token",
      token_explained_link: "here",
      token_desc: "Access token for authentication",
      pat_token: "Confluence Personal Access Token",
      pat_token_explained: "Your Confluence personal access token.",
      task_explained:
        "Once complete, the page content will be available for embedding into workspaces in the document picker.",
    },

    manage: {
      documents: "Documents",
      "data-connectors": "Data Connectors",
      "desktop-only":
        "Editing these settings are only available on a desktop device. Please access this page on your desktop to continue.",
      dismiss: "Dismiss",
      editing: "Editing",
    },
    directory: {
      "my-documents": "My Documents",
      "new-folder": "New Folder",
      "search-document": "Search for document",
      "no-documents": "No Documents",
      "move-workspace": "Move to Workspace",
      name: "Name",
      "delete-confirmation":
        "Are you sure you want to delete these files and folders?\nThis will remove the files from the system and remove them from any existing workspaces automatically.\nThis action is not reversible.",
      "removing-message":
        "Removing {{count}} documents and {{folderCount}} folders. Please wait.",
      "move-success": "Successfully moved {{count}} documents.",
      date: "Date",
      type: "Type",
      no_docs: "No Documents",
      select_all: "Select All",
      deselect_all: "Deselect All",
      remove_selected: "Remove Selected",
      costs: "*One time cost for embeddings",
      save_embed: "Save and Embed",
    },
    upload: {
      "processor-offline": "Document Processor Unavailable",
      "processor-offline-desc":
        "We can't upload your files right now because the document processor is offline. Please try again later.",
      "click-upload": "Click to upload or drag and drop",
      "file-types":
        "supports text files, csv's, spreadsheets, audio files, and more!",
      "or-submit-link": "or submit a link",
      "placeholder-link": "https://example.com",
      fetching: "Fetching...",
      "fetch-website": "Fetch website",
      "privacy-notice":
        "These files will be uploaded to the document processor running on this AzaleaGPT instance. These files are not sent or shared with a third party.",
    },
    pinning: {
      what_pinning: "What is document pinning?",
      pin_explained_block1:
        "When you <b>pin</b> a document in AzaleaGPT we will inject the entire content of the document into your prompt window for your LLM to fully comprehend.",
      pin_explained_block2:
        "This works best with <b>large-context models</b> or small files that are critical to its knowledge-base.",
      pin_explained_block3:
        "If you are not getting the answers you desire from AzaleaGPT by default then pinning is a great way to get higher quality answers in a click.",
      accept: "Okay, got it",
    },
    watching: {
      what_watching: "What does watching a document do?",
      watch_explained_block1:
        "When you <b>watch</b> a document in AzaleaGPT we will <i>automatically</i> sync your document content from it's original source on regular intervals. This will automatically update the content in every workspace where this file is managed.",
      watch_explained_block2:
        "This feature currently supports online-based content and will not be available for manually uploaded documents.",
      watch_explained_block3_start:
        "You can manage what documents are watched from the ",
      watch_explained_block3_link: "File manager",
      watch_explained_block3_end: " admin view.",
      accept: "Okay, got it",
    },
  },

  chat_window: {
    welcome: "Welcome to your new workspace.",
    get_started: "To get started either",
    get_started_default: "To get started",
    upload: "upload a document",
    or: "or",
    attachments_processing: "Attachments are processing. Please wait...",
    send_chat: "send a chat.",
    send_message: "Send a message",
    attach_file: "Attach a file to this chat",
    slash: "View all available slash commands for chatting.",
    agents: "View all available agents you can use for chatting.",
    text_size: "Change text size.",
    microphone: "Speak your prompt.",
    send: "Send prompt message to workspace",
  },

  profile_settings: {
    edit_account: "Edit Account",
    profile_picture: "Profile Picture",
    remove_profile_picture: "Remove Profile Picture",
    username: "Username",
    username_description:
      "Username must be only contain lowercase letters, numbers, underscores, and hyphens with no spaces",
    new_password: "New Password",
    passwort_description: "Password must be at least 8 characters long",
    cancel: "Cancel",
    update_account: "Update Account",
    theme: "Theme Preference",
    language: "Preferred language",
  },
};

export default TRANSLATIONS;<|MERGE_RESOLUTION|>--- conflicted
+++ resolved
@@ -578,11 +578,7 @@
   llm: {
     title: "LLM Preference",
     description:
-<<<<<<< HEAD
-      "These are the credentials and settings for your preferred LLM chat & embedding provider. Its important these keys are current and correct or else AzaleaGPT will not function properly.",
-=======
       "These are the credentials and settings for your preferred LLM chat & embedding provider. It is important that these keys are current and correct, or else AnythingLLM will not function properly.",
->>>>>>> 753e1e95
     provider: "LLM Provider",
   },
 
