--- conflicted
+++ resolved
@@ -343,52 +343,6 @@
       at: "送信日時",
     },
   },
-<<<<<<< HEAD
-
-  // Appearance
-  appearance: {
-    title: "外観",
-    description: "プラットフォームの外観設定をカスタマイズします。",
-    auto_submit: {
-      title: null,
-      description: null,
-    },
-    auto_speak: {
-      title: null,
-      description: null,
-    },
-    logo: {
-      title: "ロゴのカスタマイズ",
-      description:
-        "独自のロゴをアップロードして、チャットボットの個性を表現しましょう。",
-      add: "カスタムロゴを追加",
-      recommended: "推奨サイズ: 800 x 200",
-      remove: "削除",
-      replace: "差し替え",
-    },
-    message: {
-      title: "メッセージのカスタマイズ",
-      description: "ユーザーに表示される自動メッセージをカスタマイズします。",
-      new: "新規",
-      system: "システム",
-      user: "ユーザー",
-      message: "メッセージ",
-      assistant: "AnythingLLMチャットアシスタント",
-      "double-click": "ダブルクリックで編集",
-      save: "メッセージを保存",
-    },
-    icons: {
-      title: "カスタムフッターアイコン",
-      description:
-        "サイドバー下部に表示されるフッターアイコンをカスタマイズします。",
-      icon: "アイコン",
-      link: "リンク",
-    },
-  },
-
-  // API Keys
-=======
->>>>>>> 451f4c26
   api: {
     title: "APIキー",
     description:
