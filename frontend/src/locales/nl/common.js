--- conflicted
+++ resolved
@@ -337,48 +337,6 @@
       at: "Verzonden Om",
     },
   },
-<<<<<<< HEAD
-  appearance: {
-    title: "Verschijning",
-    description: "Pas de verschijningsinstellingen van je platform aan.",
-    auto_submit: {
-      title: null,
-      description: null,
-    },
-    auto_speak: {
-      title: null,
-      description: null,
-    },
-    logo: {
-      title: "Logo Aanpassen",
-      description: "Upload je aangepaste logo om je chatbot eigen te maken.",
-      add: "Voeg een aangepast logo toe",
-      recommended: "Aanbevolen grootte: 800 x 200",
-      remove: "Verwijderen",
-      replace: "Vervangen",
-    },
-    message: {
-      title: "Berichten Aanpassen",
-      description:
-        "Pas de automatische berichten aan die aan je gebruikers worden weergegeven.",
-      new: "Nieuw",
-      system: "systeem",
-      user: "gebruiker",
-      message: "bericht",
-      assistant: "AnythingLLM Chat Assistent",
-      "double-click": "Dubbelklik om te bewerken...",
-      save: "Berichten Opslaan",
-    },
-    icons: {
-      title: "Aangepaste Voettekstpictogrammen",
-      description:
-        "Pas de voettekstpictogrammen aan die onder aan de zijbalk worden weergegeven.",
-      icon: "Pictogram",
-      link: "Link",
-    },
-  },
-=======
->>>>>>> 451f4c26
   api: {
     title: "API-sleutels",
     description:
