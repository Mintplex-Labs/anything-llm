--- conflicted
+++ resolved
@@ -340,50 +340,6 @@
       at: "Inviato a",
     },
   },
-<<<<<<< HEAD
-  appearance: {
-    title: "Aspetto",
-    description:
-      "Personalizza le impostazioni di aspetto della tua piattaforma.",
-    auto_submit: {
-      title: null,
-      description: null,
-    },
-    auto_speak: {
-      title: null,
-      description: null,
-    },
-    logo: {
-      title: "Personalizza logo",
-      description:
-        "Carica il tuo logo personalizzato per rendere tuo il chatbot.",
-      add: "Aggiungi un logo personalizzato",
-      recommended: "Dimensioni consigliate: 800 x 200",
-      remove: "Rimuovi",
-      replace: "Sostituisci",
-    },
-    message: {
-      title: "Personalizza messaggi",
-      description:
-        "Personalizza i messaggi automatici visualizzati dai tuoi utenti.",
-      new: "Nuovo",
-      system: "sistema",
-      user: "utente",
-      message: "messaggio",
-      assistant: "Assistente chat AnythingLLM",
-      "double-click": "Fai doppio clic per modificare...",
-      save: "Salva messaggi",
-    },
-    icons: {
-      title: "Icone a piè di pagina personalizzate",
-      description:
-        "Personalizza le icone a piè di pagina visualizzate nella parte inferiore della barra laterale.",
-      icon: "Icona",
-      link: "Collegamento",
-    },
-  },
-=======
->>>>>>> 451f4c26
   api: {
     title: "Chiavi API",
     description:
