// Anything with "null" requires a translation. Contribute to translation via a PR!
const TRANSLATIONS = {
  onboarding: {
    home: {
      title: "Bine ai venit la",
      getStarted: "Începe",
    },
    llm: {
      title: "Preferința LLM",
      description:
        "AnythingLLM poate funcționa cu mai mulți furnizori LLM. Acesta va fi serviciul care gestionează conversațiile.",
    },
    userSetup: {
      title: "Configurare Utilizator",
      description: "Configurează setările utilizatorului tău.",
      howManyUsers: "Câți utilizatori vor folosi această resursă?",
      justMe: "Doar eu",
      myTeam: "Echipa mea",
      instancePassword: "Parola Resursei",
      setPassword: "Dorești să setezi o parolă?",
      passwordReq: "Parolele trebuie să aibă cel puțin 8 caractere.",
      passwordWarn:
        "Este important să salvezi această parolă deoarece nu există metodă de recuperare.",
      adminUsername: "Numele contului de administrator",
      adminUsernameReq:
        "Numele de utilizator trebuie să aibă cel puțin 6 caractere și să conțină numai litere mici, cifre, underscore și liniuțe fără spații.",
      adminPassword: "Parola contului de administrator",
      adminPasswordReq: "Parolele trebuie să aibă cel puțin 8 caractere.",
      teamHint:
        "Implicit, vei fi singurul administrator. După finalizarea configurării inițiale, poți crea și invita alți utilizatori sau administratori. Nu pierde parola, deoarece doar administratorii pot reseta parolele.",
    },
    data: {
      title: "Gestionarea datelor & Confidențialitate",
      description:
        "Suntem dedicați transparenței și controlului asupra datelor tale personale.",
      settingsHint:
        "Aceste setări pot fi reconfigurate oricând în setările aplicației.",
    },
    survey: {
      title: "Bun venit la AnythingLLM",
      description:
        "Ajută-ne să facem AnythingLLM potrivit pentru nevoile tale. Opțional.",
      email: "Care este adresa ta de email?",
      useCase: "Pentru ce vei folosi AnythingLLM?",
      useCaseWork: "Pentru muncă",
      useCasePersonal: "Pentru uz personal",
      useCaseOther: "Altele",
      comment: "De unde ai aflat despre AnythingLLM?",
      commentPlaceholder:
        "Reddit, Twitter, GitHub, YouTube, etc. - Spune-ne cum ne-ai găsit!",
      skip: "Sari peste sondaj",
      thankYou: "Îți mulțumim pentru feedback!",
    },
    workspace: {
      title: "Creează primul tău spațiu de lucru",
      description:
        "Creează primul tău spațiu de lucru și începe să folosești AnythingLLM.",
    },
  },
  common: {
    "workspaces-name": "Numele spațiilor de lucru",
    error: "eroare",
    success: "succes",
    user: "Utilizator",
    selection: "Selecția modelului",
    saving: "Se salvează...",
    save: "Salvează modificările",
    previous: "Pagina anterioară",
    next: "Pagina următoare",
    optional: "Opțional",
    yes: "Da",
    no: "Nu",
    search: "Caută",
  },
  settings: {
    title: "Setările instanței",
    system: "Setări generale",
    invites: "Invitații",
    users: "Utilizatori",
    workspaces: "Spații de lucru",
    "workspace-chats": "Conversațiile spațiului de lucru",
    customization: "Personalizare",
    interface: "Preferințe UI",
    branding: "Branding & White-label",
    chat: "Chat",
    "api-keys": "API pentru dezvoltatori",
    llm: "LLM",
    transcription: "Transcriere",
    embedder: "Embedder",
    "text-splitting": "Împărțirea și segmentarea textului",
    "voice-speech": "Voce & Vorbire",
    "vector-database": "Baza de date vectorială",
    embeds: "Chat Embed",
    "embed-chats": "Istoricul chat embed",
    security: "Securitate",
    "event-logs": "Jurnale de evenimente",
    privacy: "Confidențialitate & Date",
    "ai-providers": "Furnizori AI",
    "agent-skills": "Abilități agent",
    admin: "Administrator",
    tools: "Instrumente",
    "system-prompt-variables": "Variabile system prompt",
    "experimental-features": "Funcții experimentale",
    contact: "Contact suport",
    "browser-extension": "Extensie browser",
  },
  login: {
    "multi-user": {
      welcome: "Bine ai venit la",
      "placeholder-username": "Nume utilizator",
      "placeholder-password": "Parolă",
      login: "Autentifică-te",
      validating: "Se validează...",
      "forgot-pass": "Ai uitat parola",
      reset: "Resetează",
    },
    "sign-in": {
      start: "Autentifică-te în",
      end: "cont.",
    },
    "password-reset": {
      title: "Resetare parolă",
      description:
        "Introdu informațiile necesare mai jos pentru a reseta parola.",
      "recovery-codes": "Coduri de recuperare",
      "recovery-code": "Cod de recuperare {{index}}",
      "back-to-login": "Înapoi la autentificare",
    },
  },
  welcomeMessage: {
    part1:
      "Bine ai venit la AnythingLLM, AnythingLLM este un instrument AI open-source creat de Mintplex Labs care transformă orice într-un chatbot antrenat cu care poți interacționa. AnythingLLM este un software BYOK (bring-your-own-keys) fără abonamente sau taxe în afară de serviciile pe care dorești să le folosești.",
    part2:
      "AnythingLLM este cea mai simplă modalitate de a combina produse AI puternice precum OpenAi, GPT-4, LangChain, PineconeDB, ChromaDB și alte servicii într-un pachet ordonat care îți crește productivitatea de 100x.",
    part3:
      "AnythingLLM poate rula complet local pe calculatorul tău cu un consum redus de resurse, pe care nici nu îl vei observa! Nu este necesar GPU. Instalarea în cloud sau local este, de asemenea, disponibilă.\nEcosistemul de unelte AI devine tot mai puternic zilnic. AnythingLLM face aceste tehnologii ușor de folosit.",
    githubIssue: "Creează un tichet de problemă pe GitHub",
    user1: "Cum încep?!",
    part4:
      'Este simplu. Toate colecțiile sunt organizate în bucket-uri pe care le numim "Spații de Lucru". Acestea sunt containere de fișiere, documente, imagini, PDF-uri și alte fișiere care vor fi transformate într-un format pe care LLM-urile îl pot înțelege și folosi în conversație.\n\nPoți adăuga și elimina fișiere oricând.',
    createWorkspace: "Creează primul tău spațiu de lucru",
    user2:
      "Este ca un Dropbox AI sau ceva de genul? Dar ce fac cu chat-ul? Este un chatbot, nu?",
    part5:
      "AnythingLLM este mai mult decât un Dropbox mai inteligent.\n\nAnythingLLM oferă două moduri de a discuta cu datele tale:\n\nQuery: Chaturile tale vor returna date sau inferențe găsite în documentele din spațiul de lucru accesat. Adăugarea mai multor documente face sistemul mai inteligent! \n\nConversational: Documentele tale + istoricul conversațiilor contribuie împreună la cunoașterea LLM-ului în timp real. Ideal pentru a adăuga corecții și informații textuale în timp real.\n\nPoți comuta între cele două moduri chiar în timpul conversației!",
    user3: "Wow, sună uimitor, hai să încerc acum!",
    part6: "Distracție plăcută!",
    starOnGitHub: "Dă stea pe GitHub",
    contact: "Contactează Mintplex Labs",
  },
  "main-page": {
    noWorkspaceError:
      "Te rugăm să creezi un spațiu de lucru înainte să începi o conversație.",
    checklist: {
      title: "Început rapid",
      tasksLeft: "sarcini rămase",
      completed: "Ești pe drumul să devii expert AnythingLLM!",
      dismiss: "închide",
      tasks: {
        create_workspace: {
          title: "Creează un spațiu de lucru",
          description: "Creează primul tău spațiu de lucru pentru a începe",
          action: "Creează",
        },
        send_chat: {
          title: "Trimite un chat",
          description: "Începe o conversație cu asistentul AI",
          action: "Chat",
        },
        embed_document: {
          title: "Inserați un document",
          description: "Adaugă primul tău document în spațiul de lucru",
          action: "Include",
        },
        setup_system_prompt: {
          title: "Configurează un sistem prompt",
          description: "Configurează comportamentul asistentului AI",
          action: "Configurează",
        },
        define_slash_command: {
          title: "Definește o comandă slash",
          description: "Creează comenzi personalizate pentru asistent",
          action: "Definește",
        },
        visit_community: {
          title: "Vizitează Comunitatea",
          description: "Explorează resursele și șabloanele comunității",
          action: "Răsfoiește",
        },
      },
    },
    quickLinks: {
      title: "Link-uri rapide",
      sendChat: "Trimite Chat",
      embedDocument: "Include Document",
      createWorkspace: "Creează Spațiu de lucru",
    },
    exploreMore: {
      title: "Explorează mai multe funcții",
      features: {
        customAgents: {
          title: "Agenți AI personalizați",
          description:
            "Construiește agenți AI puternici și automatizări fără cod.",
          primaryAction: "Chatează cu @agent",
          secondaryAction: "Construiește un flux agent",
        },
        slashCommands: {
          title: "Comenzi Slash",
          description:
            "Economisește timp și folosește prompturi cu comenzi personalizate.",
          primaryAction: "Creează o comandă slash",
          secondaryAction: "Explorează pe Hub",
        },
        systemPrompts: {
          title: "System Prompts",
          description:
            "Modifică system prompt pentru a personaliza răspunsurile AI ale unui spațiu de lucru.",
          primaryAction: "Modifică un prompt system",
          secondaryAction: "Gestionează variabilele promptului",
        },
      },
    },
    announcements: {
      title: "Actualizări & Anunțuri",
    },
    resources: {
      title: "Resurse",
      links: {
        docs: "Documentație",
        star: "Stea pe Github",
      },
      keyboardShortcuts: "Scurtături de tastatură",
    },
  },
  "new-workspace": {
    title: "Spațiu de lucru nou",
    placeholder: "Spațiul meu de lucru",
  },
  "workspaces—settings": {
    general: "Setări generale",
    chat: "Setări chat",
    vector: "Baza de date vectorială",
    members: "Membri",
    agent: "Configurare agent",
  },
  general: {
    vector: {
      title: "Număr vectori",
      description: "Numărul total de vectori în baza ta de date vectorială.",
    },
    names: {
      description:
        "Aceasta va schimba doar numele afișat al spațiului de lucru.",
    },
    message: {
      title: "Mesaje sugerate pentru chat",
      description:
        "Personalizează mesajele care vor fi sugerate utilizatorilor spațiului de lucru.",
      add: "Adaugă mesaj nou",
      save: "Salvează mesajele",
      heading: "Explică-mi",
      body: "beneficiile AnythingLLM",
    },
    pfp: {
      title: "Imagine profil asistent",
      description:
        "Personalizează imaginea de profil a asistentului pentru acest spațiu de lucru.",
      image: "Imagine spațiu de lucru",
      remove: "Șterge imaginea spațiului de lucru",
    },
    delete: {
      title: "Șterge spațiul de lucru",
      description:
        "Șterge acest spațiu de lucru și toate datele sale. Aceasta va șterge spațiul de lucru pentru toți utilizatorii.",
      delete: "Șterge spațiul de lucru",
      deleting: "Se șterge spațiul de lucru...",
      "confirm-start": "Ești pe cale să ștergi întregul tău",
      "confirm-end":
        "spațiu de lucru. Această acțiune va elimina toate încorporările vectoriale (vector embeddings) din baza dumneavoastră de date vectorială.\n\nFișierele originale rămân neatinse. Această acțiune este ireversibilă.",
    },
  },
  chat: {
    llm: {
      title: "Furnizor LLM pentru spațiu de lucru",
      description:
        "Furnizorul LLM și modelul specific folosit pentru acest spațiu de lucru. Implicit, folosește setările și furnizorul sistemului.",
      search: "Caută toți furnizorii LLM",
    },
    model: {
      title: "Modelul de chat al spațiului de lucru",
      description:
        "Modelul specific chat folosit de acest spațiu de lucru. Dacă e lăsat gol, folosește preferința LLM a sistemului.",
      wait: "-- așteptare modele --",
    },
    mode: {
      title: "Mod chat",
      chat: {
        title: "Chat",
        "desc-start":
          "oferă răspunsuri bazate pe cunoștințele generale ale LLM-ului",
        and: "și",
        "desc-end": "context document care este găsit.",
      },
      query: {
        title: "Interogare",
        "desc-start": "oferă răspunsuri",
        only: "doar",
        "desc-end": "dacă contextul documentului este găsit.",
      },
    },
    history: {
      title: "Istoric chat",
      "desc-start":
        "Numărul conversațiilor anterioare care vor fi incluse în memoria pe termen scurt a răspunsului.",
      recommend: "Recomandat: 20.",
      "desc-end":
        "Mai mult de 45 poate duce la erori în conversații în funcție de mărimea mesajelor.",
    },
    prompt: {
      title: "System Prompt",
      description:
        "Promptul folosit în acest spațiu de lucru. Definește contextul și instrucțiunile pentru AI să genereze răspunsuri relevante și precise.",
      history: {
        title: "Istoricul system prompt",
        clearAll: "Șterge tot",
        noHistory: "Nu există istoric disponibil",
        restore: "Restaurează",
        delete: "Șterge",
        publish: "Publică în Comunitate",
        deleteConfirm: "Sigur dorești să ștergi acest istoric?",
        clearAllConfirm:
          "Sigur dorești să ștergi tot istoricul? Această acțiune nu poate fi anulată.",
        expand: "Extinde",
      },
    },
    refusal: {
      title: "Răspuns refuz în modul interogare",
      "desc-start": "Atunci când ești în",
      query: "modul interogare",
      "desc-end": ", poți personaliza răspunsul când nu se găsește context.",
      "tooltip-title": "De ce văd asta?",
      "tooltip-description":
        "Ești în modul interogare (query), care folosește doar informațiile din documente. Treci pe modul chat pentru conversații mai flexibile sau vizitează documentația pentru mai multe detalii.",
    },
    temperature: {
      title: "Temperatura LLM",
      "desc-start":
        'Această setare controlează cât de "creativ" va fi răspunsul LLM-ului.',
      "desc-end":
        "Cu cât numărul e mai mare, cu atât mai creativ. Pentru unele modele poate duce la răspunsuri incoerente la valori mari.",
      hint: "Majoritatea LLM-urilor au un interval valid specific. Consultă furnizorul tău LLM pentru detalii.",
    },
  },
  vector: {
    title: "Baza de date vectorială",
    description:
      "Acestea sunt credențialele și setările pentru modul în care funcționează instanța ta AnythingLLM. Este important să fie corecte și actuale.",
    provider: {
      title: "Furnizor baza de date vectorială",
      description: "Nu este necesară configurarea pentru LanceDB.",
    },
  },
  embeddable: {
    title: "Widget-uri chat integrabile (embeddable)",
    description:
      "Widgeturile de chat integrabile sunt interfețe de chat publice, asociate unui singur spațiu de lucru. Acestea vă permit să creați spații de lucru pe care le puteți apoi publica pentru întreaga lume.",
    create: "Generează cod embed",
    table: {
      workspace: "Spațiu de lucru",
      chats: "Chaturi trimise",
      active: "Domenii active",
      created: "Creat",
    },
  },
  "embed-chats": {
    title: "Istoric chat embed",
    export: "Exportă",
    description:
      "Acestea sunt toate chat-urile și mesajele înregistrate din orice embed pe care l-ai publicat.",
    table: {
      embed: "Embed",
      sender: "Expeditor",
      message: "Mesaj",
      response: "Răspuns",
      at: "Trimis la",
    },
  },
<<<<<<< HEAD
=======
  multi: {
    title: "Mod multi-utilizator",
    description:
      "Configurează resursa ta să suporte echipa activând modul multi-utilizator.",
    enable: {
      "is-enable": "Modul multi-utilizator este activat",
      enable: "Activează modul multi-utilizator",
      description:
        "Implicit, vei fi singurul administrator. Ca administrator, va trebui să creezi conturi pentru toți utilizatorii sau administratorii noi. Nu pierde parola, deoarece doar un utilizator administrator poate reseta parolele.",
      username: "Numele contului de administrator",
      password: "Parola contului de administrator",
    },
    password: {
      title: "Protecție prin parolă",
      description:
        "Protejează resursa AnythingLLM cu o parolă. Dacă o uiți, nu există metode de recuperare, deci asigură-te că o salvezi.",
      "password-label": "Parola instanței",
    },
  },
>>>>>>> c6e1b9c3
  event: {
    title: "Jurnale de evenimente",
    description:
      "Vizualizează toate acțiunile și evenimentele care au loc pe această resursă pentru monitorizare.",
    clear: "Șterge jurnalele",
    table: {
      type: "Tip eveniment",
      user: "Utilizator",
      occurred: "S-a întâmplat la",
    },
  },
  privacy: {
    title: "Confidențialitate & Gestionarea datelor",
    description:
      "Aceasta este configurația ta pentru modul în care furnizorii terți conectați și AnythingLLM gestionează datele tale.",
    llm: "Selecția LLM",
    embedding: "Preferința embedding",
    vector: "Baza de date vectorială",
    anonymous: "Telemetrie anonimă activată",
  },
  connectors: {
    "search-placeholder": "Caută conectori de date",
    "no-connectors": "Nu au fost găsiți conectori de date.",
    obsidian: {
      name: "Obsidian",
      description: "Importă un vault Obsidian cu un singur click.",
      vault_location: "Locația vault-ului",
      vault_description:
        "Selectează folderul vault-ului Obsidian pentru a importa toate notițele și conexiunile lor.",
      selected_files: "Au fost găsite {{count}} fișiere markdown",
      importing: "Import vault în curs...",
      import_vault: "Importă Vault",
      processing_time:
        "Aceasta poate dura ceva timp în funcție de dimensiunea vault-ului.",
      vault_warning:
        "Pentru a evita conflictele, asigură-te că vault-ul Obsidian nu este deschis în acest moment.",
    },
    github: {
      name: "Repo GitHub",
      description:
        "Importă un întreg repository public sau privat GitHub cu un singur click.",
      URL: "URL repository GitHub",
      URL_explained:
        "URL-ul repository-ului GitHub pe care dorești să îl colectezi.",
      token: "Token de acces GitHub",
      optional: "opțional",
      token_explained: "Token de acces pentru a preveni limitările de rată.",
      token_explained_start: "Fără un ",
      token_explained_link1: "Token de acces personal",
      token_explained_middle:
        ", API-ul GitHub poate limita numărul de fișiere ce pot fi colectate din cauza limitărilor. Poți ",
      token_explained_link2: "crea un token de acces temporar",
      token_explained_end: " pentru a evita această problemă.",
      ignores: "Fișiere ignorate",
      git_ignore:
        "Listează în format .gitignore fișierele de ignorat la colectare. Apasă enter după fiecare intrare pentru a salva.",
      task_explained:
        "Odată complet, toate fișierele vor fi disponibile pentru embedding în spații de lucru în selectorul de documente.",
      branch: "Ramura din care dorești să colectezi fișiere.",
      branch_loading: "-- încărcare ramuri disponibile --",
      branch_explained: "Ramura din care dorești să colectezi fișiere.",
      token_information:
        "Fără token-ul de acces GitHub completat, acest conector va putea colecta doar fișierele de top datorită limitărilor API-ului public GitHub.",
      token_personal:
        "Obține un token de acces personal gratuit aici cu un cont GitHub.",
    },
    gitlab: {
      name: "Repo GitLab",
      description:
        "Importă un întreg repository public sau privat GitLab cu un singur click.",
      URL: "URL repository GitLab",
      URL_explained:
        "URL-ul repository-ului GitLab pe care dorești să îl colectezi.",
      token: "Token de acces GitLab",
      optional: "opțional",
      token_explained: "Token de acces pentru a preveni limitările de rată.",
      token_description:
        "Selectează entitățile suplimentare de preluat din API-ul GitLab.",
      token_explained_start: "Fără un ",
      token_explained_link1: "Token de acces personal",
      token_explained_middle:
        ", API-ul GitLab poate limita numărul de fișiere ce pot fi colectate din cauza limitărilor. Poți ",
      token_explained_link2: "crea un token de acces temporar",
      token_explained_end: " pentru a evita această problemă.",
      fetch_issues: "Preia issue-uri ca documente",
      ignores: "Fișiere ignorate",
      git_ignore:
        "Listează în format .gitignore fișierele de ignorat la colectare. Apasă enter după fiecare intrare pentru a salva.",
      task_explained:
        "Odată complet, toate fișierele vor fi disponibile pentru embedding în spații de lucru în selectorul de documente.",
      branch: "Ramura din care dorești să colectezi fișiere.",
      branch_loading: "-- încărcare ramuri disponibile --",
      branch_explained: "Ramura din care dorești să colectezi fișiere.",
      token_information:
        "Fără token-ul de acces GitLab completat, acest conector va putea colecta doar fișierele de top datorită limitărilor API-ului public GitLab.",
      token_personal:
        "Obține un token de acces personal gratuit aici cu un cont GitLab.",
    },
    youtube: {
      name: "Transcriere YouTube",
      description: "Importă transcrierea unui videoclip YouTube dintr-un link.",
      URL: "URL videoclip YouTube",
      URL_explained_start:
        "Introdu URL-ul oricărui videoclip YouTube pentru a-i prelua textul. Videoclipul trebuie să aibă ",
      URL_explained_link: "subtitrări închise",
      URL_explained_end: " disponibile.",
      task_explained:
        "Odată complet, transcrierea va fi disponibilă pentru embedding în spații de lucru în selectorul de documente.",
      language: "Limba transcrierii",
      language_explained:
        "Selectează limba transcrierii pe care dorești să o colectezi.",
      loading_languages: "-- încărcare limbi disponibile --",
    },
    "website-depth": {
      name: "Bulk Link Scraper",
      description:
        "Extrage o pagină web și link-urile sale din subpaginile până la o anumită adâncime.",
      URL: "URL site web",
      URL_explained: "URL-ul site-ului pe care dorești să îl culegi.",
      depth: "Adâncime crawl",
      depth_explained:
        "Numărul de link-uri de copii pe care workerul trebuie să le urmărească din URL-ul originar.",
      max_pages: "Număr maxim pagini",
      max_pages_explained: "Numărul maxim de link-uri de colectat.",
      task_explained:
        "Odată complet, tot conținutul cules va fi disponibil pentru embedding în spații de lucru în selectorul de documente.",
    },
    confluence: {
      name: "Confluence",
      description: "Importă o pagină Confluence cu un singur click.",
      deployment_type: "Tip implementare Confluence",
      deployment_type_explained:
        "Determină dacă resursa ta Confluence este găzduită în cloud Atlassian sau self-hosted.",
      base_url: "URL de bază Confluence",
      base_url_explained:
        "Acesta este URL-ul de bază al spațiului tău Confluence.",
      space_key: "Cheie spațiu Confluence",
      space_key_explained:
        "Cheia spațiului din resursa ta Confluence care va fi folosită. De obicei începe cu ~",
      username: "Nume utilizator Confluence",
      username_explained: "Numele tău de utilizator Confluence",
      auth_type: "Tip autentificare Confluence",
      auth_type_explained:
        "Selectează tipul de autentificare pentru accesarea paginilor Confluence.",
      auth_type_username: "Nume utilizator și token de acces",
      auth_type_personal: "Token de acces personal",
      token: "Token de acces Confluence",
      token_explained_start:
        "Trebuie să furnizezi un token de acces pentru autentificare. Poți genera un token de acces ",
      token_explained_link: "aici",
      token_desc: "Token de acces pentru autentificare",
      pat_token: "Token de acces personal Confluence",
      pat_token_explained: "Token-ul tău personal de acces Confluence.",
      task_explained:
        "Odată complet, conținutul paginii va fi disponibil pentru embedding în spații de lucru în selectorul de documente.",
    },
    manage: {
      documents: "Documente",
      "data-connectors": "Conectori de date",
      "desktop-only":
        "Editarea acestor setări este disponibilă doar pe un dispozitiv desktop. Te rugăm să accesezi această pagină de pe desktop pentru a continua.",
      dismiss: "Ignoră",
      editing: "Se editează",
    },
    directory: {
      "my-documents": "Documentele mele",
      "new-folder": "Folder nou",
      "search-document": "Căută document",
      "no-documents": "Niciun document",
      "move-workspace": "Mută în spațiul de lucru",
      name: "Nume",
      "delete-confirmation":
        "Ești sigur că vrei să ștergi aceste fișiere și foldere?\nAcest lucru va elimina fișierele din sistem și le va elimina automat din orice spațiu de lucru existent.\nAceastă acțiune este ireversibilă.",
      "removing-message":
        "Se elimină {{count}} documente și {{folderCount}} foldere. Te rugăm să aștepți.",
      "move-success": "S-au mutat cu succes {{count}} documente.",
      date: "Dată",
      type: "Tip",
      no_docs: "Niciun document",
      select_all: "Selectează tot",
      deselect_all: "Deselectează tot",
      remove_selected: "Elimină selectate",
      costs: "*Cost unic pentru embeddings",
      save_embed: "Salvează și încorporează",
    },
    upload: {
      "processor-offline": "Procesorul de documente este offline",
      "processor-offline-desc":
        "Nu putem încărca fișierele tale acum deoarece procesorul de documente este offline. Te rugăm să încerci din nou mai târziu.",
      "click-upload": "Clic pentru a încărca sau trage și plasa",
      "file-types":
        "suportă fișiere text, CSV-uri, foi de calcul, fișiere audio și multe altele!",
      "or-submit-link": "sau trimite un link",
      "placeholder-link": "https://exemplu.com",
      fetching: "Se preia...",
      "fetch-website": "Preluare site web",
      "privacy-notice":
        "Aceste fișiere vor fi încărcate în procesorul de documente care rulează pe această instanță AnythingLLM. Aceste fișiere nu sunt trimise sau partajate cu o terță parte.",
    },
    pinning: {
      what_pinning: "Ce este fixarea documentelor?",
      pin_explained_block1:
        "Când **fixezi** un document în AnythingLLM, vom injecta întregul conținut al documentului în fereastra de prompt pentru ca LLM-ul tău să-l înțeleagă pe deplin.",
      pin_explained_block2:
        "Acest lucru funcționează cel mai bine cu **modele cu context mare** sau fișiere mici care sunt critice pentru baza sa de cunoștințe.",
      pin_explained_block3:
        "Dacă nu obții răspunsurile dorite de la AnythingLLM în mod implicit, atunci fixarea este o modalitate excelentă de a obține răspunsuri de calitate superioară dintr-un clic.",
      accept: "Ok, am înțeles",
    },
    watching: {
      what_watching: "Ce face vizualizarea unui document?",
      watch_explained_block1:
        "Când **urmărești** un document în AnythingLLM, vom sincroniza *automat* conținutul documentului tău din sursa originală la intervale regulate. Acest lucru va actualiza automat conținutul în fiecare spațiu de lucru unde acest fișier este gestionat.",
      watch_explained_block2:
        "Această funcție suportă în prezent conținutul online și nu va fi disponibilă pentru documentele încărcate manual.",
      watch_explained_block3_start:
        "Poți gestiona ce documente sunt urmărite din vizualizarea de administrator a ",
      watch_explained_block3_link: "Managerului de fișiere",
      watch_explained_block3_end: ".",
      accept: "Ok, am înțeles",
    },
  },
  chat_window: {
    welcome: "Bine ai venit în noul tău spațiu de lucru.",
    get_started: "Pentru a începe, fie",
    get_started_default: "Pentru a începe",
    upload: "încarcă un document",
    or: "sau",
    attachments_processing:
      "Fișierele atașate se procesează. Te rugăm să aștepți...",
    send_chat: "trimite un chat.",
    send_message: "Trimite mesaj",
    attach_file: "Atașează un fișier la acest chat",
    slash: "Vizualizează toate comenzile slash disponibile pentru chat.",
    agents: "Vezi toți agenții disponibili pentru chat.",
    text_size: "Schimbă dimensiunea textului.",
    microphone: "Vorbește promptul tău.",
    send: "Trimite prompt către spațiul de lucru",
    tts_speak_message: "Rostește mesajul TTS",
    copy: "Copiază",
    regenerate: "Regenerare",
    regenerate_response: "Regenerare răspuns",
    good_response: "Răspuns bun",
    more_actions: "Mai multe acțiuni",
    hide_citations: "Ascunde citările",
    show_citations: "Arată citările",
    pause_tts_speech_message: "Pauză rostire mesaj TTS",
    fork: "Fork",
    delete: "Șterge",
    save_submit: "Salvează & Trimite",
    cancel: "Anulează",
    edit_prompt: "Editează prompt",
    edit_response: "Editează răspuns",
    at_agent: "@agent",
    default_agent_description:
      " - agentul implicit pentru acest spațiu de lucru.",
    custom_agents_coming_soon: "agenții personalizați vin în curând!",
    slash_reset: "/reset",
    preset_reset_description:
      "Șterge istoricul chatului și începe o conversație nouă",
    add_new_preset: " Adaugă preset nou",
    command: "Comandă",
    your_command: "comanda-ta",
    placeholder_prompt:
      "Acesta este conținutul care va fi injectat înaintea promptului tău.",
    description: "Descriere",
    placeholder_description: "Răspunde cu o poezie despre LLM-uri.",
    save: "Salvează",
    small: "Mic",
    normal: "Normal",
    large: "Mare",
    workspace_llm_manager: {
      search: "Caută furnizori LLM",
      loading_workspace_settings: "Se încarcă setările spațiului de lucru...",
      available_models: "Modele disponibile pentru {{provider}}",
      available_models_description:
        "Selectează un model pentru acest spațiu de lucru.",
      save: "Folosește acest model",
      saving: "Setez modelul ca implicit pentru spațiu de lucru...",
      missing_credentials: "Acest furnizor lipsește credențiale!",
      missing_credentials_description: "Click pentru a configura credențialele",
    },
  },
  profile_settings: {
    edit_account: "Editează contul",
    profile_picture: "Poză profil",
    remove_profile_picture: "Șterge poza profil",
    username: "Nume utilizator",
    username_description:
      "Numele de utilizator trebuie să conțină doar litere mici, cifre, underscore și liniuțe fără spații",
    new_password: "Parolă nouă",
    password_description: "Parola trebuie să aibă cel puțin 8 caractere",
    cancel: "Anulează",
    update_account: "Actualizează contul",
    theme: "Preferință temă",
    language: "Limba preferată",
    failed_upload: "Încărcarea pozei de profil a eșuat: {{error}}",
    upload_success: "Poză de profil încărcată.",
    failed_remove: "Ștergerea pozei de profil a eșuat: {{error}}",
    profile_updated: "Profil actualizat.",
    failed_update_user: "Actualizarea utilizatorului a eșuat: {{error}}",
    account: "Cont",
    support: "Suport",
    signout: "Deconectare",
  },
  "keyboard-shortcuts": {
    title: "Scurtături de tastatură",
    shortcuts: {
      settings: "Deschide setările",
      workspaceSettings: "Deschide setările spațiului curent de lucru",
      home: "Mergi la pagina principală",
      workspaces: "Gestionează spațiile de lucru",
      apiKeys: "Setările API Keys",
      llmPreferences: "Preferințe LLM",
      chatSettings: "Setări chat",
      help: "Arată ajutor pentru scurtături de tastatură",
      showLLMSelector: "Arată selectorul LLM pentru spațiu de lucru",
    },
  },
  community_hub: {
    publish: {
      system_prompt: {
        success_title: "Succes!",
        success_description:
          "Promptul sistemului tău a fost publicat în Comunitate!",
        success_thank_you: "Mulțumim pentru contribuția ta!",
        view_on_hub: "Vezi pe Community Hub",
        modal_title: "Publică System Prompt ",
        name_label: "Nume",
        name_description:
          "Acesta este numele afișat al System Prompt-ului tău.",
        name_placeholder: "",
        description_label: "Descriere",
        description_description: "Descrie scopul System Prompt-ului tău.",
        tags_label: "Etichete",
        tags_description:
          "Etichetele ajută la căutarea Promptului. Max 5 etichete, max 20 caractere fiecare.",
        tags_placeholder: "Tastează și apasă Enter pentru a adăuga etichete",
        visibility_label: "Vizibilitate",
        public_description: "Prompturile publice sunt vizibile tuturor.",
        private_description: "Prompturile private sunt vizibile doar ție.",
        publish_button: "Publică pe Community Hub",
        submitting: "Se publică...",
        submit: "Publică pe Community Hub",
        prompt_label: "Prompt",
        prompt_description:
          "Acesta este promptul efectiv folosit pentru a ghida LLM-ul.",
        prompt_placeholder: "Introdu System Prompt-ul aici...",
      },
      agent_flow: {
        public_description: "Fluxurile agent publice sunt vizibile tuturor.",
        private_description: "Fluxurile agent private sunt vizibile doar ție.",
        success_title: "Succes!",
        success_description:
          "Fluxul agentului tău a fost publicat în Comunitate!",
        success_thank_you: "Mulțumim pentru contribuția ta!",
        view_on_hub: "Vezi pe Community Hub",
        modal_title: "Publică flux agent",
        name_label: "Nume",
        name_description: "Acesta este numele afișat al fluxului tău agent.",
        name_placeholder: "Fluxul meu agent",
        description_label: "Descriere",
        description_description: "Descrie scopul fluxului tău agent.",
        tags_label: "Etichete",
        tags_description:
          "Etichetele ajută la găsirea fluxului agent. Max 5 etichete, max 20 caractere fiecare.",
        tags_placeholder: "Tastează și apasă Enter pentru a adăuga etichete",
        visibility_label: "Vizibilitate",
        publish_button: "Publică pe Community Hub",
        submitting: "Se publică...",
        submit: "Publică pe Community Hub",
        privacy_note:
          "Fluxurile agent sunt întotdeauna încărcate privat pentru a proteja datele sensibile. Poți schimba vizibilitatea după publicare. Verifică că nu conține informații sensibile înainte să publici.",
      },
      slash_command: {
        success_title: "Succes!",
        success_description: "Comanda slash ta a fost publicată în Comunitate!",
        success_thank_you: "Mulțumim pentru contribuția ta!",
        view_on_hub: "Vezi pe Community Hub",
        modal_title: "Publică comandă slash",
        name_label: "Nume",
        name_description: "Acesta este numele afișat al comenzii tale slash.",
        name_placeholder: "Comanda mea slash",
        description_label: "Descriere",
        description_description: "Descrie scopul comenzii tale slash.",
        command_label: "Comandă",
        command_description:
          "Aceasta este comanda slash pe care utilizatorii o vor scrie pentru a o activa.",
        command_placeholder: "comanda-mea",
        tags_label: "Etichete",
        tags_description:
          "Etichetele ajută la găsirea comenzii. Max 5 etichete, max 20 caractere fiecare.",
        tags_placeholder: "Tastează și apasă Enter pentru a adăuga etichete",
        visibility_label: "Vizibilitate",
        public_description: "Comenzile slash publice sunt vizibile tuturor.",
        private_description: "Comenzile slash private sunt vizibile doar ție.",
        publish_button: "Publică pe Community Hub",
        submitting: "Se publică...",
        prompt_label: "Prompt",
        prompt_description:
          "Acesta este promptul folosit când se declanșează comanda slash.",
        prompt_placeholder: "Introdu promptul aici...",
      },
      generic: {
        unauthenticated: {
          title: "Autentificare necesară",
          description:
            "Trebuie să te autentifici cu AnythingLLM Community Hub înainte de a publica elemente.",
          button: "Conectează-te la Community Hub",
        },
      },
    },
  },
  "vector-workspace": {
    identifier: "Identificator bază de date vectorială",
    snippets: {
      title: "Număr maxim de fragmente de context",
      description:
        "Această setare controlează cantitatea maximă de fragmente de context care vor fi trimise către LLM per chat sau interogare (query).",
      recommend: "Recomandat",
    },
    doc: {
      title: "Prag de similaritate document",
      description:
        "Scorul minim de similaritate necesar pentru ca o sursă să fie considerată relevantă pentru conversație (chat). Cu cât numărul este mai mare, cu atât sursa trebuie să fie mai asemănătoare cu conversația (chat).",
      zero: "Fără restricții",
      low: "Scăzut (scor de similaritate ≥ .25)",
      medium: "Mediu (scor de similaritate ≥ .50)",
      high: "Înalt (scor de similaritate ≥ .75)",
    },
    reset: {
      reset: "Resetează baza de date vectorială",
      resetting: "Se șterg vectorii...",
      confirm:
        "Sunteți pe cale să resetați baza de date vectorială a acestui spațiu de lucru. Această acțiune va elimina toate încorporările vectoriale aflate în prezent în bază.\n\nFișierele sursă originale vor rămâne intacte. Această acțiune este ireversibilă.",
      error:
        "Baza de date vectorială a spațiului de lucru nu a putut fi resetată!",
      success: "Baza de date vectorială a spațiului de lucru a fost resetată!",
    },
  },
  agent: {
    "performance-warning":
      "Performanța LLM-urilor care nu suportă explicit apelarea de instrumente depinde în mare măsură de capabilitățile și acuratețea modelului. Unele abilități pot fi limitate sau nefuncționale.",
    provider: {
      title: "Furnizor LLM agent spațiu de lucru",
      description:
        "Furnizorul LLM și modelul specific care vor fi utilizate pentru agentul @agent al acestui spațiu de lucru.",
    },
    mode: {
      chat: {
        title: "Model de chat agent spațiu de lucru",
        description:
          "Modelul de chat specific care va fi utilizat pentru agentul @agent al acestui spațiu de lucru.",
      },
      title: "Model agent spațiu de lucru",
      description:
        "Modelul LLM specific care va fi utilizat pentru agentul @agent al acestui spațiu de lucru.",
      wait: "-- se așteaptă modele --",
    },
    skill: {
      title: "Abilități implicite ale agentului",
      description:
        "Îmbunătățește abilitățile naturale ale agentului implicit cu aceste abilități predefinite. Această configurație se aplică tuturor spațiilor de lucru.",
      rag: {
        title: "RAG & memorie pe termen lung",
        description:
          "Permite agentului să valorifice documentele dumneavoastră locale pentru a răspunde la o interogare sau cereți-i agentului să „rețină” fragmente de conținut pentru a le putea recupera ulterior din memoria pe termen lung.",
      },
      view: {
        title: "Vizualizează & rezumă documente",
        description:
          "Permite agentului să listeze și să rezume conținutul fișierelor din spațiul de lucru încorporate în prezent.",
      },
      scrape: {
        title: "Extrage date de pe site-uri web (prin web scraping)",
        description:
          "Permite agentului să viziteze și să extragă conținutul site-urilor web (prin web scraping).",
      },
      generate: {
        title: "Generează grafice",
        description:
          "Permite agentului implicit să genereze diverse tipuri de grafice din datele furnizate sau date în chat.",
      },
      save: {
        title: "Generează & salvează fișiere în browser",
        description:
          "Permite agentului implicit să genereze și să scrie fișiere care se salvează și pot fi descărcate în browserul tău.",
      },
      web: {
        title: "Căutare și navigare web live",
        "desc-start":
          "Permite-i agentului tău să caute pe web pentru a-ți răspunde la întrebări prin conectarea la un furnizor de căutare web (SERP).",
        "desc-end":
          "Căutarea web în timpul sesiunilor agentului nu va funcționa până nu este configurată.",
      },
    },
  },
  recorded: {
    title: "Conversații spațiu de lucru",
    description:
      "Acestea sunt toate conversațiile și mesajele înregistrate care au fost trimise de utilizatori, ordonate după data creării.",
    export: "Exportă",
    table: {
      id: "ID",
      by: "Trimis de",
      workspace: "Spațiu de lucru",
      prompt: "Prompt",
      response: "Răspuns",
      at: "Trimis la",
    },
  },
  customization: {
    interface: {
      title: "Preferințe UI",
      description: "Setează preferințele UI pentru AnythingLLM.",
    },
    branding: {
      title: "Branding & White-labeling",
      description:
        "Personalizează-ți instanța AnythingLLM cu branding personalizat.",
    },
    chat: {
      title: "Chat",
      description: "Setează preferințele de chat pentru AnythingLLM.",
      auto_submit: {
        title: "Trimite automat intrarea vocală",
        description:
          "Trimite automat intrarea vocală după o perioadă de liniște",
      },
      auto_speak: {
        title: "Rostește automat răspunsurile",
        description: "Rostește automat răspunsurile de la AI",
      },
      spellcheck: {
        title: "Activează verificarea ortografică",
        description:
          "Activează sau dezactivează verificarea ortografică în câmpul de introducere a chatului",
      },
    },
    items: {
      theme: {
        title: "Temă",
        description: "Selectează tema de culoare preferată pentru aplicație.",
      },
      "show-scrollbar": {
        title: "Arată bara de derulare",
        description:
          "Activează sau dezactivează bara de derulare în fereastra de chat.",
      },
      "support-email": {
        title: "Email de suport",
        description:
          "Setează adresa de email de suport care ar trebui să fie accesibilă utilizatorilor atunci când au nevoie de ajutor.",
      },
      "app-name": {
        title: "Nume aplicație",
        description:
          "Setează un nume care este afișat pe pagina de autentificare tuturor utilizatorilor.",
      },
      "chat-message-alignment": {
        title: "Alinierea mesajelor de chat",
        description:
          "Selectează modul de aliniere a mesajelor când folosești interfața de chat.",
      },
      "display-language": {
        title: "Limba de afișare",
        description:
          "Selectează limba preferată pentru a reda interfața AnythingLLM - atunci când traducerile sunt disponibile.",
      },
      logo: {
        title: "Logo brand",
        description:
          "Încarcă logo-ul tău personalizat pentru a fi afișat pe toate paginile.",
        add: "Adaugă un logo personalizat",
        recommended: "Dimensiune recomandată: 800 x 200",
        remove: "Elimină",
        replace: "Înlocuiește",
      },
      "welcome-messages": {
        title: "Mesaje de bun venit",
        description:
          "Personalizează mesajele de bun venit afișate utilizatorilor tăi. Doar utilizatorii non-admin vor vedea aceste mesaje.",
        new: "Nou",
        system: "sistem",
        user: "utilizator",
        message: "mesaj",
        assistant: "Asistent Chat AnythingLLM",
        "double-click": "Dublu clic pentru a edita...",
        save: "Salvează mesajele",
      },
      "browser-appearance": {
        title: "Aspect browser",
        description:
          "Personalizează aspectul tabului și titlului browserului când aplicația este deschisă.",
        tab: {
          title: "Titlu",
          description:
            "Setează un titlu personalizat pentru tab când aplicația este deschisă într-un browser.",
        },
        favicon: {
          title: "Favicon",
          description:
            "Folosește un favicon personalizat pentru tabul browserului.",
        },
      },
      "sidebar-footer": {
        title: "Elemente subsol bară laterală",
        description:
          "Personalizează elementele din subsol afișate în partea de jos a barei laterale.",
        icon: "Iconiță",
        link: "Link",
      },
    },
  },
  api: {
    title: "Chei API",
    description:
      "Cheile API permit deținătorului să acceseze și să gestioneze programatic această instanță AnythingLLM.",
    link: "Citește documentația API",
    generate: "Generează o nouă cheie API",
    table: {
      key: "Cheie API",
      by: "Creat de",
      created: "Creat la",
    },
  },
  llm: {
    title: "Preferința LLM",
    description:
      "Acestea sunt credențialele și setările pentru furnizorul tău preferat de chat și embedding LLM. Este important ca aceste chei să fie actuale și corecte, altfel AnythingLLM nu va funcționa corect.",
    provider: "Furnizor LLM",
    providers: {
      azure_openai: {
        azure_service_endpoint: "Endpoint serviciu Azure",
        api_key: "Cheie API",
        chat_deployment_name: "Nume implementare chat",
        chat_model_token_limit: "Limita token model chat",
        model_type: "Tip model",
        default: "Implicit",
        reasoning: "Raționament",
      },
    },
  },
  transcription: {
    title: "Preferința modelului de transcriere",
    description:
      "Acestea sunt credențialele și setările pentru furnizorul tău preferat de model de transcriere. Este important ca aceste chei să fie actuale și corecte, altfel fișierele media și audio nu vor fi transcrise.",
    provider: "Furnizor transcriere",
    "warn-start":
      "Utilizarea modelului local Whisper pe mașini cu RAM sau CPU limitat poate bloca AnythingLLM la procesarea fișierelor media.",
    "warn-recommend":
      "Recomandăm cel puțin 2GB de RAM și încărcarea fișierelor <10Mb.",
    "warn-end": "Modelul încorporat se va descărca automat la prima utilizare.",
  },
  embedding: {
    title: "Preferință embedding",
    "desc-start":
      "Atunci când utilizați un LLM care nu suportă nativ un motor de embedding - s-ar putea să fie necesar să specificați credențiale suplimentare pentru embedding text.",
    "desc-end":
      "Embedding-ul este procesul de transformare a textului în vectori. Aceste credențiale sunt necesare pentru a transforma fișierele și prompturile dvs. într-un format pe care AnythingLLM îl poate utiliza pentru procesare.",
    provider: {
      title: "Furnizor embedding",
    },
  },
  text: {
    title: "Preferințe de împărțire și fragmentare text",
    "desc-start":
      "Uneori, s-ar putea să doriți să modificați modul implicit în care documentele noi sunt împărțite și fragmentate înainte de a fi inserate în baza de date vectorială.",
    "desc-end":
      "Ar trebui să modificați această setare doar dacă înțelegeți cum funcționează împărțirea textului și efectele sale secundare.",
    size: {
      title: "Dimensiune fragment text",
      description:
        "Aceasta este lungimea maximă de caractere care poate fi prezentă într-un singur vector.",
      recommend: "Lungimea maximă a modelului de embedding este",
    },
    overlap: {
      title: "Suprapunere fragment text",
      description:
        "Aceasta este suprapunerea maximă de caractere care apare în timpul fragmentării între două fragmente de text adiacente.",
    },
  },
  security: {
    title: "Securitate",
    multiuser: {
      title: "Mod multi-utilizator",
      description:
        "Configurează instanța ta să suporte echipa activând modul multi-utilizator.",
      enable: {
        "is-enable": "Modul multi-utilizator este activat",
        enable: "Activează modul multi-utilizator",
        description:
          "Implicit, vei fi singurul administrator. Ca administrator, va trebui să creezi conturi pentru toți utilizatorii sau administratorii noi. Nu pierde parola, deoarece doar un utilizator administrator poate reseta parolele.",
        username: "Numele contului de administrator",
        password: "Parola contului de administrator",
      },
    },
    password: {
      title: "Protecție prin parolă",
      description:
        "Protejează instanța AnythingLLM cu o parolă. Dacă o uiți, nu există metode de recuperare, deci asigură-te că o salvezi.",
      "password-label": "Parola instanței",
    },
  },
};

export default TRANSLATIONS;<|MERGE_RESOLUTION|>--- conflicted
+++ resolved
@@ -386,28 +386,6 @@
       at: "Trimis la",
     },
   },
-<<<<<<< HEAD
-=======
-  multi: {
-    title: "Mod multi-utilizator",
-    description:
-      "Configurează resursa ta să suporte echipa activând modul multi-utilizator.",
-    enable: {
-      "is-enable": "Modul multi-utilizator este activat",
-      enable: "Activează modul multi-utilizator",
-      description:
-        "Implicit, vei fi singurul administrator. Ca administrator, va trebui să creezi conturi pentru toți utilizatorii sau administratorii noi. Nu pierde parola, deoarece doar un utilizator administrator poate reseta parolele.",
-      username: "Numele contului de administrator",
-      password: "Parola contului de administrator",
-    },
-    password: {
-      title: "Protecție prin parolă",
-      description:
-        "Protejează resursa AnythingLLM cu o parolă. Dacă o uiți, nu există metode de recuperare, deci asigură-te că o salvezi.",
-      "password-label": "Parola instanței",
-    },
-  },
->>>>>>> c6e1b9c3
   event: {
     title: "Jurnale de evenimente",
     description:
