// Anything with "null" requires a translation. Contribute to translation via a PR!
const TRANSLATIONS = {
  onboarding: {
    survey: {
      email: null,
      useCase: null,
      useCaseWork: null,
      useCasePersonal: null,
      useCaseOther: null,
      comment: null,
      commentPlaceholder: null,
      skip: null,
      thankYou: null,
      title: null,
      description: null,
    },
    home: {
      title: null,
      getStarted: null,
    },
    llm: {
      title: null,
      description: null,
    },
    userSetup: {
      title: null,
      description: null,
      howManyUsers: null,
      justMe: null,
      myTeam: null,
      instancePassword: null,
      setPassword: null,
      passwordReq: null,
      passwordWarn: null,
      adminUsername: null,
      adminUsernameReq: null,
      adminPassword: null,
      adminPasswordReq: null,
      teamHint: null,
    },
    data: {
      title: null,
      description: null,
      settingsHint: null,
    },
    workspace: {
      title: null,
      description: null,
    },
  },
  common: {
    "workspaces-name": "Name der Arbeitsbereiche",
    error: "Fehler",
    success: "Erfolg",
    user: "Benutzer",
    selection: "Modellauswahl",
    saving: "Speichern...",
    save: "Änderungen speichern",
    previous: "Vorherige Seite",
    next: "Nächste Seite",
    optional: null,
    yes: null,
    no: null,
  },
  settings: {
    title: "Instanzeinstellungen",
    system: "Allgemeine Einstellungen",
    invites: "Einladungen",
    users: "Benutzer",
    workspaces: "Arbeitsbereiche",
    "workspace-chats": "Arbeitsbereich-Chats",
    customization: "Anpassung",
    "api-keys": "Entwickler-API",
    llm: "LLM",
    transcription: "Transkription",
    embedder: "Einbettung",
    "text-splitting": "Textsplitting & Chunking",
    "voice-speech": "Sprache & Sprachausgabe",
    "vector-database": "Vektordatenbank",
    embeds: "Chat-Einbettung",
    "embed-chats": "Chat-Einbettungsverlauf",
    security: "Sicherheit",
    "event-logs": "Ereignisprotokolle",
    privacy: "Datenschutz & Datenverarbeitung",
    "ai-providers": "KI-Anbieter",
    "agent-skills": "Agentenfähigkeiten",
    admin: "Administrator",
    tools: "Werkzeuge",
    "experimental-features": "Experimentelle Funktionen",
    contact: "Support kontaktieren",
    "browser-extension": "Browser-Erweiterung",
    "system-prompt-variables": null,
    interface: null,
    branding: null,
  },
  login: {
    "multi-user": {
      welcome: "Willkommen bei",
      "placeholder-username": "Benutzername",
      "placeholder-password": "Passwort",
      login: "Anmelden",
      validating: "Überprüfung...",
      "forgot-pass": "Passwort vergessen",
      reset: "Zurücksetzen",
    },
    "sign-in": {
      start: "Melden Sie sich bei Ihrem",
      end: "Konto an.",
    },
    "password-reset": {
      title: "Passwort zurücksetzen",
      description:
        "Geben Sie die erforderlichen Informationen unten ein, um Ihr Passwort zurückzusetzen.",
      "recovery-codes": "Wiederherstellungscodes",
      "recovery-code": "Wiederherstellungscode {{index}}",
      "back-to-login": "Zurück zur Anmeldung",
    },
  },
  welcomeMessage: {
    part1:
      "Willkommen bei AnythingLLM, AnythingLLM ist ein Open-Source-KI-Tool von Mintplex Labs, das alles in einen trainierten Chatbot verwandelt, den Sie abfragen und mit dem Sie chatten können. AnythingLLM ist eine BYOK-Software (Bring-Your-Own-Keys), daher gibt es keine Abonnements, Gebühren oder Kosten für diese Software außerhalb der Dienste, die Sie damit nutzen möchten.",
    part2:
      "AnythingLLM ist der einfachste Weg, leistungsstarke KI-Produkte wie OpenAI, GPT-4, LangChain, PineconeDB, ChromaDB und andere Dienste in einem übersichtlichen Paket ohne Aufwand zusammenzufassen, um Ihre Produktivität um das 100-fache zu steigern.",
    part3:
      "AnythingLLM kann vollständig lokal auf Ihrem Computer mit geringem Overhead laufen - Sie werden nicht einmal bemerken, dass es da ist! Keine GPU erforderlich. Cloud- und On-Premises-Installation ist ebenfalls verfügbar.\nDas KI-Tool-Ökosystem wird jeden Tag leistungsfähiger. AnythingLLM macht es einfach, es zu nutzen.",
    githubIssue: "Erstellen Sie ein Problem auf GitHub",
    user1: "Wie fange ich an?!",
    part4:
      'Es ist einfach. Alle Sammlungen sind in Behältern organisiert, die wir "Arbeitsbereiche" nennen. Arbeitsbereiche sind Behälter für Dateien, Dokumente, Bilder, PDFs und andere Dateien, die in etwas umgewandelt werden, das LLMs verstehen und in Gesprächen verwenden können.\n\nSie können jederzeit Dateien hinzufügen und entfernen.',
    createWorkspace: "Erstellen Sie Ihren ersten Arbeitsbereich",
    user2:
      "Ist das so eine Art KI-Dropbox oder so? Was ist mit dem Chatten? Es ist doch ein Chatbot, oder?",
    part5:
      "AnythingLLM ist mehr als eine intelligentere Dropbox.\n\nAnythingLLM bietet zwei Möglichkeiten, mit Ihren Daten zu sprechen:\n\n<i>Abfrage:</i> Ihre Chats geben Daten oder Schlussfolgerungen zurück, die in den Dokumenten Ihres Arbeitsbereichs gefunden wurden, auf die es Zugriff hat. Je mehr Dokumente Sie dem Arbeitsbereich hinzufügen, desto intelligenter wird er! \n\n<i>Konversation:</i> Ihre Dokumente + Ihr laufender Chat-Verlauf tragen gleichzeitig zum LLM-Wissen bei. Großartig für das Anhängen von Echtzeit-Textinformationen oder Korrekturen und Missverständnissen, die das LLM haben könnte. \n\nSie können zwischen beiden Modi wechseln \n<i>mitten im Chatten!</i>",
    user3: "Wow, das klingt erstaunlich, lass es mich gleich ausprobieren!",
    part6: "Viel Spaß!",
    starOnGitHub: "Stern auf GitHub",
    contact: "Kontaktieren Sie Mintplex Labs",
  },
  "new-workspace": {
    title: "Neuer Arbeitsbereich",
    placeholder: "Mein Arbeitsbereich",
  },
  "workspaces—settings": {
    general: "Allgemeine Einstellungen",
    chat: "Chat-Einstellungen",
    vector: "Vektordatenbank",
    members: "Mitglieder",
    agent: "Agentenkonfiguration",
  },
  general: {
    vector: {
      title: "Vektoranzahl",
      description: "Gesamtanzahl der Vektoren in Ihrer Vektordatenbank.",
    },
    names: {
      description: "Dies ändert nur den Anzeigenamen Ihres Arbeitsbereichs.",
    },
    message: {
      title: "Vorgeschlagene Chat-Nachrichten",
      description:
        "Passen Sie die Nachrichten an, die Ihren Arbeitsbereich-Benutzern vorgeschlagen werden.",
      add: "Neue Nachricht hinzufügen",
      save: "Nachrichten speichern",
      heading: "Erkläre mir",
      body: "die Vorteile von AnythingLLM",
    },
    pfp: {
      title: "Assistent-Profilbild",
      description:
        "Passen Sie das Profilbild des Assistenten für diesen Arbeitsbereich an.",
      image: "Arbeitsbereich-Bild",
      remove: "Arbeitsbereich-Bild entfernen",
    },
    delete: {
      title: "Arbeitsbereich löschen",
      description:
        "Löschen Sie diesen Arbeitsbereich und alle seine Daten. Dies löscht den Arbeitsbereich für alle Benutzer.",
      delete: "Arbeitsbereich löschen",
      deleting: "Arbeitsbereich wird gelöscht...",
      "confirm-start": "Sie sind dabei, Ihren gesamten",
      "confirm-end":
        "Arbeitsbereich zu löschen. Dies entfernt alle Vektoreinbettungen in Ihrer Vektordatenbank.\n\nDie ursprünglichen Quelldateien bleiben unberührt. Diese Aktion ist irreversibel.",
    },
  },
  chat: {
    llm: {
      title: "Arbeitsbereich-LLM-Anbieter",
      description:
        "Der spezifische LLM-Anbieter und das Modell, das für diesen Arbeitsbereich verwendet wird. Standardmäßig wird der System-LLM-Anbieter und dessen Einstellungen verwendet.",
      search: "Durchsuchen Sie alle LLM-Anbieter",
    },
    model: {
      title: "Arbeitsbereich-Chat-Modell",
      description:
        "Das spezifische Chat-Modell, das für diesen Arbeitsbereich verwendet wird. Wenn leer, wird die System-LLM-Präferenz verwendet.",
      wait: "-- warte auf Modelle --",
    },
    mode: {
      title: "Chat-Modus",
      chat: {
        title: "Chat",
        "desc-start": "wird Antworten mit dem allgemeinen Wissen des LLM",
        and: "und",
        "desc-end": "gefundenem Dokumentenkontext liefern.",
      },
      query: {
        title: "Abfrage",
        "desc-start": "wird Antworten",
        only: "nur",
        "desc-end": "liefern, wenn Dokumentenkontext gefunden wird.",
      },
    },
    history: {
      title: "Chat-Verlauf",
      "desc-start":
        "Die Anzahl der vorherigen Chats, die in das Kurzzeitgedächtnis der Antwort einbezogen werden.",
      recommend: "Empfohlen 20. ",
      "desc-end":
        "Alles über 45 führt wahrscheinlich zu kontinuierlichen Chat-Ausfällen, abhängig von der Nachrichtengröße.",
    },
    prompt: {
      title: "Prompt",
      description:
        "Der Prompt, der in diesem Arbeitsbereich verwendet wird. Definieren Sie den Kontext und die Anweisungen für die KI, um eine Antwort zu generieren. Sie sollten einen sorgfältig formulierten Prompt bereitstellen, damit die KI eine relevante und genaue Antwort generieren kann.",
    },
    refusal: {
      title: "Abfragemodus-Ablehnungsantwort",
      "desc-start": "Wenn im",
      query: "Abfrage",
      "desc-end":
        "modus, möchten Sie vielleicht eine benutzerdefinierte Ablehnungsantwort zurückgeben, wenn kein Kontext gefunden wird.",
    },
    temperature: {
      title: "LLM-Temperatur",
      "desc-start":
        'Diese Einstellung steuert, wie "kreativ" Ihre LLM-Antworten sein werden.',
      "desc-end":
        "Je höher die Zahl, desto kreativer. Bei einigen Modellen kann dies zu unverständlichen Antworten führen, wenn sie zu hoch eingestellt ist.",
      hint: "Die meisten LLMs haben verschiedene akzeptable Bereiche gültiger Werte. Konsultieren Sie Ihren LLM-Anbieter für diese Informationen.",
    },
  },
  "vector-workspace": {
    identifier: "Vektordatenbank-Identifikator",
    snippets: {
      title: "Maximale Kontext-Snippets",
      description:
        "Diese Einstellung steuert die maximale Anzahl von Kontext-Snippets, die pro Chat oder Abfrage an das LLM gesendet werden.",
      recommend: "Empfohlen: 4",
    },
    doc: {
      title: "Dokumentähnlichkeitsschwelle",
      description:
        "Der minimale Ähnlichkeitswert, der erforderlich ist, damit eine Quelle als relevant für den Chat betrachtet wird. Je höher die Zahl, desto ähnlicher muss die Quelle dem Chat sein.",
      zero: "Keine Einschränkung",
      low: "Niedrig (Ähnlichkeitswert ≥ .25)",
      medium: "Mittel (Ähnlichkeitswert ≥ .50)",
      high: "Hoch (Ähnlichkeitswert ≥ .75)",
    },
    reset: {
      reset: "Vektordatenbank zurücksetzen",
      resetting: "Vektoren werden gelöscht...",
      confirm:
        "Sie sind dabei, die Vektordatenbank dieses Arbeitsbereichs zurückzusetzen. Dies entfernt alle derzeit eingebetteten Vektoreinbettungen.\n\nDie ursprünglichen Quelldateien bleiben unberührt. Diese Aktion ist irreversibel.",
      error:
        "Die Arbeitsbereich-Vektordatenbank konnte nicht zurückgesetzt werden!",
      success: "Die Arbeitsbereich-Vektordatenbank wurde zurückgesetzt!",
    },
  },
  agent: {
    "performance-warning":
      "Die Leistung von LLMs, die Werkzeugaufrufe nicht explizit unterstützen, hängt stark von den Fähigkeiten und der Genauigkeit des Modells ab. Einige Fähigkeiten können eingeschränkt oder nicht funktionsfähig sein.",
    provider: {
      title: "Arbeitsbereich-Agent LLM-Anbieter",
      description:
        "Der spezifische LLM-Anbieter und das Modell, das für den @agent-Agenten dieses Arbeitsbereichs verwendet wird.",
    },
    mode: {
      chat: {
        title: "Arbeitsbereich-Agent Chat-Modell",
        description:
          "Das spezifische Chat-Modell, das für den @agent-Agenten dieses Arbeitsbereichs verwendet wird.",
      },
      title: "Arbeitsbereich-Agent-Modell",
      description:
        "Das spezifische LLM-Modell, das für den @agent-Agenten dieses Arbeitsbereichs verwendet wird.",
      wait: "-- warte auf Modelle --",
    },
    skill: {
      title: "Standard-Agentenfähigkeiten",
      description:
        "Verbessern Sie die natürlichen Fähigkeiten des Standard-Agenten mit diesen vorgefertigten Fähigkeiten. Diese Einrichtung gilt für alle Arbeitsbereiche.",
      rag: {
        title: "RAG & Langzeitgedächtnis",
        description:
          'Erlauben Sie dem Agenten, Ihre lokalen Dokumente zu nutzen, um eine Abfrage zu beantworten oder bitten Sie den Agenten, Inhalte für den Langzeitabruf zu "merken".',
      },
      view: {
        title: "Dokumente anzeigen & zusammenfassen",
        description:
          "Erlauben Sie dem Agenten, den Inhalt der aktuell eingebetteten Arbeitsbereichsdateien aufzulisten und zusammenzufassen.",
      },
      scrape: {
        title: "Websites durchsuchen",
        description:
          "Erlauben Sie dem Agenten, Websites zu besuchen und deren Inhalt zu extrahieren.",
      },
      generate: {
        title: "Diagramme generieren",
        description:
          "Aktivieren Sie den Standard-Agenten, um verschiedene Arten von Diagrammen aus bereitgestellten oder im Chat gegebenen Daten zu generieren.",
      },
      save: {
        title: "Dateien generieren & im Browser speichern",
        description:
          "Aktivieren Sie den Standard-Agenten, um Dateien zu generieren und zu schreiben, die gespeichert und in Ihrem Browser heruntergeladen werden können.",
      },
      web: {
        title: "Live-Websuche und -Browsing",
        "desc-start":
          "Ermöglichen Sie Ihrem Agenten, das Web zu durchsuchen, um Ihre Fragen zu beantworten, indem Sie eine Verbindung zu einem Websuche-Anbieter (SERP) herstellen.",
        "desc-end":
          "Die Websuche während Agentensitzungen funktioniert erst, wenn dies eingerichtet ist.",
      },
    },
  },
  recorded: {
    title: "Arbeitsbereich-Chats",
    description:
      "Dies sind alle aufgezeichneten Chats und Nachrichten, die von Benutzern gesendet wurden, geordnet nach ihrem Erstellungsdatum.",
    export: "Exportieren",
    table: {
      id: "Id",
      by: "Gesendet von",
      workspace: "Arbeitsbereich",
      prompt: "Prompt",
      response: "Antwort",
      at: "Gesendet am",
    },
  },
<<<<<<< HEAD
  appearance: {
    title: "Erscheinungsbild",
    description: "Passen Sie die Erscheinungseinstellungen Ihrer Plattform an.",
    auto_submit: {
      title: null,
      description: null,
    },
    auto_speak: {
      title: null,
      description: null,
    },
    logo: {
      title: "Logo anpassen",
      description:
        "Laden Sie Ihr eigenes Logo hoch, um Ihren Chatbot zu personalisieren.",
      add: "Benutzerdefiniertes Logo hinzufügen",
      recommended: "Empfohlene Größe: 800 x 200",
      remove: "Entfernen",
      replace: "Ersetzen",
    },
    message: {
      title: "Nachrichten anpassen",
      description:
        "Passen Sie die automatischen Nachrichten an, die Ihren Benutzern angezeigt werden.",
      new: "Neu",
      system: "System",
      user: "Benutzer",
      message: "Nachricht",
      assistant: "AnythingLLM Chat-Assistent",
      "double-click": "Doppelklicken zum Bearbeiten...",
      save: "Nachrichten speichern",
    },
    icons: {
      title: "Benutzerdefinierte Fußzeilen-Icons",
      description:
        "Passen Sie die Fußzeilen-Icons an, die am unteren Rand der Seitenleiste angezeigt werden.",
      icon: "Icon",
      link: "Link",
    },
  },
=======
>>>>>>> 451f4c26
  api: {
    title: "API-Schlüssel",
    description:
      "API-Schlüssel ermöglichen es dem Besitzer, programmatisch auf diese AnythingLLM-Instanz zuzugreifen und sie zu verwalten.",
    link: "Lesen Sie die API-Dokumentation",
    generate: "Neuen API-Schlüssel generieren",
    table: {
      key: "API-Schlüssel",
      by: "Erstellt von",
      created: "Erstellt",
    },
  },
  llm: {
    title: "LLM-Präferenz",
    description:
      "Dies sind die Anmeldeinformationen und Einstellungen für Ihren bevorzugten LLM-Chat- und Einbettungsanbieter. Es ist wichtig, dass diese Schlüssel aktuell und korrekt sind, sonst wird AnythingLLM nicht richtig funktionieren.",
    provider: "LLM-Anbieter",
  },
  transcription: {
    title: "Transkriptionsmodell-Präferenz",
    description:
      "Dies sind die Anmeldeinformationen und Einstellungen für Ihren bevorzugten Transkriptionsmodellanbieter. Es ist wichtig, dass diese Schlüssel aktuell und korrekt sind, sonst werden Mediendateien und Audio nicht transkribiert.",
    provider: "Transkriptionsanbieter",
    "warn-start":
      "Die Verwendung des lokalen Whisper-Modells auf Maschinen mit begrenztem RAM oder CPU kann AnythingLLM bei der Verarbeitung von Mediendateien zum Stillstand bringen.",
    "warn-recommend":
      "Wir empfehlen mindestens 2 GB RAM und das Hochladen von Dateien <10 MB.",
    "warn-end":
      "Das eingebaute Modell wird bei der ersten Verwendung automatisch heruntergeladen.",
  },
  embedding: {
    title: "Einbettungspräferenz",
    "desc-start":
      "Bei der Verwendung eines LLM, das keine native Unterstützung für eine Einbettungs-Engine bietet, müssen Sie möglicherweise zusätzlich Anmeldeinformationen für die Texteinbettung angeben.",
    "desc-end":
      "Einbettung ist der Prozess, Text in Vektoren umzuwandeln. Diese Anmeldeinformationen sind erforderlich, um Ihre Dateien und Prompts in ein Format umzuwandeln, das AnythingLLM zur Verarbeitung verwenden kann.",
    provider: {
      title: "Einbettungsanbieter",
      description:
        "Bei Verwendung der nativen Einbettungs-Engine von AnythingLLM ist keine Einrichtung erforderlich.",
    },
  },
  text: {
    title: "Textsplitting & Chunking-Präferenzen",
    "desc-start":
      "Manchmal möchten Sie vielleicht die Standardmethode ändern, wie neue Dokumente gesplittet und gechunkt werden, bevor sie in Ihre Vektordatenbank eingefügt werden.",
    "desc-end":
      "Sie sollten diese Einstellung nur ändern, wenn Sie verstehen, wie Textsplitting funktioniert und welche Nebenwirkungen es hat.",
    "warn-start": "Änderungen hier gelten nur für",
    "warn-center": "neu eingebettete Dokumente",
    "warn-end": ", nicht für bestehende Dokumente.",
    size: {
      title: "Textchunk-Größe",
      description:
        "Dies ist die maximale Länge der Zeichen, die in einem einzelnen Vektor vorhanden sein können.",
      recommend: "Die maximale Länge des Einbettungsmodells beträgt",
    },
    overlap: {
      title: "Textchunk-Überlappung",
      description:
        "Dies ist die maximale Überlappung von Zeichen, die während des Chunkings zwischen zwei benachbarten Textchunks auftritt.",
    },
  },
  vector: {
    title: "Vektordatenbank",
    description:
      "Dies sind die Anmeldeinformationen und Einstellungen für die Funktionsweise Ihrer AnythingLLM-Instanz. Es ist wichtig, dass diese Schlüssel aktuell und korrekt sind.",
    provider: {
      title: "Vektordatenbankanbieter",
      description: "Für LanceDB ist keine Konfiguration erforderlich.",
    },
  },
  embeddable: {
    title: "Einbettbare Chat-Widgets",
    description:
      "Einbettbare Chat-Widgets sind öffentlich zugängliche Chat-Schnittstellen, die an einen einzelnen Arbeitsbereich gebunden sind. Diese ermöglichen es Ihnen, Arbeitsbereiche zu erstellen, die Sie dann weltweit veröffentlichen können.",
    create: "Einbettung erstellen",
    table: {
      workspace: "Arbeitsbereich",
      chats: "Gesendete Chats",
      Active: "Aktive Domains",
    },
  },
  "embed-chats": {
    title: "Eingebettete Chats",
    export: "Exportieren",
    description:
      "Dies sind alle aufgezeichneten Chats und Nachrichten von jeder Einbettung, die Sie veröffentlicht haben.",
    table: {
      embed: "Einbettung",
      sender: "Absender",
      message: "Nachricht",
      response: "Antwort",
      at: "Gesendet am",
    },
  },
  multi: {
    title: "Mehrbenutzer-Modus",
    description:
      "Richten Sie Ihre Instanz ein, um Ihr Team zu unterstützen, indem Sie den Mehrbenutzer-Modus aktivieren.",
    enable: {
      "is-enable": "Mehrbenutzer-Modus ist aktiviert",
      enable: "Mehrbenutzer-Modus aktivieren",
      description:
        "Standardmäßig sind Sie der einzige Administrator. Als Administrator müssen Sie Konten für alle neuen Benutzer oder Administratoren erstellen. Verlieren Sie Ihr Passwort nicht, da nur ein Administrator-Benutzer Passwörter zurücksetzen kann.",
      username: "Administrator-Kontoname",
      password: "Administrator-Kontopasswort",
    },
    password: {
      title: "Passwortschutz",
      description:
        "Schützen Sie Ihre AnythingLLM-Instanz mit einem Passwort. Wenn Sie dieses vergessen, gibt es keine Wiederherstellungsmethode, also stellen Sie sicher, dass Sie dieses Passwort speichern.",
    },
    instance: {
      title: "Instanz mit Passwort schützen",
      description:
        "Standardmäßig sind Sie der einzige Administrator. Als Administrator müssen Sie Konten für alle neuen Benutzer oder Administratoren erstellen. Verlieren Sie Ihr Passwort nicht, da nur ein Administrator-Benutzer Passwörter zurücksetzen kann.",
      password: "Instanz-Passwort",
    },
  },
  event: {
    title: "Ereignisprotokolle",
    description:
      "Sehen Sie alle Aktionen und Ereignisse, die auf dieser Instanz zur Überwachung stattfinden.",
    clear: "Ereignisprotokolle löschen",
    table: {
      type: "Ereignistyp",
      user: "Benutzer",
      occurred: "Aufgetreten am",
    },
  },
  privacy: {
    title: "Datenschutz & Datenverarbeitung",
    description:
      "Dies ist Ihre Konfiguration dafür, wie verbundene Drittanbieter und AnythingLLM Ihre Daten behandeln.",
    llm: "LLM-Auswahl",
    embedding: "Einbettungspräferenz",
    vector: "Vektordatenbank",
    anonymous: "Anonyme Telemetrie aktiviert",
  },
  connectors: {
    "search-placeholder": "Datenverbindungen durchsuchen",
    "no-connectors": "Keine Datenverbindungen gefunden.",
    github: {
      name: "GitHub Repository",
      description:
        "Importieren Sie ein öffentliches oder privates GitHub-Repository mit einem einzigen Klick.",
      URL: "GitHub Repo URL",
      URL_explained: "URL des GitHub-Repositories, das Sie sammeln möchten.",
      token: "GitHub Zugriffstoken",
      optional: "optional",
      token_explained: "Zugriffstoken um Ratenlimits zu vermeiden.",
      token_explained_start: "Ohne einen ",
      token_explained_link1: "persönlichen Zugriffstoken",
      token_explained_middle:
        " kann die GitHub-API aufgrund von Ratenlimits die Anzahl der abrufbaren Dateien einschränken. Sie können ",
      token_explained_link2: "einen temporären Zugriffstoken erstellen",
      token_explained_end: ", um dieses Problem zu vermeiden.",
      ignores: "Datei-Ausschlüsse",
      git_ignore:
        "Liste im .gitignore-Format, um bestimmte Dateien während der Sammlung zu ignorieren. Drücken Sie Enter nach jedem Eintrag, den Sie speichern möchten.",
      task_explained:
        "Sobald der Vorgang abgeschlossen ist, sind alle Dateien im Dokumenten-Picker zur Einbettung in Arbeitsbereiche verfügbar.",
      branch: "Branch, von dem Sie Dateien sammeln möchten.",
      branch_loading: "-- lade verfügbare Branches --",
      branch_explained: "Branch, von dem Sie Dateien sammeln möchten.",
      token_information:
        "Ohne Angabe des <b>GitHub Zugriffstokens</b> kann dieser Datenkonnektor aufgrund der öffentlichen API-Ratenlimits von GitHub nur die <b>Top-Level</b>-Dateien des Repositories sammeln.",
      token_personal:
        "Holen Sie sich hier einen kostenlosen persönlichen Zugriffstoken mit einem GitHub-Konto.",
    },
    gitlab: {
      name: "GitLab Repository",
      description:
        "Importieren Sie ein öffentliches oder privates GitLab-Repository mit einem einzigen Klick.",
      URL: "GitLab Repo URL",
      URL_explained: "URL des GitLab-Repositories, das Sie sammeln möchten.",
      token: "GitLab Zugriffstoken",
      optional: "optional",
      token_explained: "Zugriffstoken zur Vermeidung von Ratenlimits.",
      token_description:
        "Wählen Sie zusätzliche Entitäten aus, die von der GitLab-API abgerufen werden sollen.",
      token_explained_start: "Ohne einen ",
      token_explained_link1: "persönlichen Zugriffstoken",
      token_explained_middle:
        " kann die GitLab-API aufgrund von Ratenlimits die Anzahl der abrufbaren Dateien einschränken. Sie können ",
      token_explained_link2: "einen temporären Zugriffstoken erstellen",
      token_explained_end: ", um dieses Problem zu vermeiden.",
      fetch_issues: "Issues als Dokumente abrufen",
      ignores: "Datei-Ausschlüsse",
      git_ignore:
        "Liste im .gitignore-Format, um bestimmte Dateien während der Sammlung zu ignorieren. Drücken Sie Enter nach jedem Eintrag, den Sie speichern möchten.",
      task_explained:
        "Sobald der Vorgang abgeschlossen ist, sind alle Dateien im Dokumenten-Picker zur Einbettung in Arbeitsbereiche verfügbar.",
      branch: "Branch, von dem Sie Dateien sammeln möchten",
      branch_loading: "-- lade verfügbare Branches --",
      branch_explained: "Branch, von dem Sie Dateien sammeln möchten.",
      token_information:
        "Ohne Angabe des <b>GitLab Zugriffstokens</b> kann dieser Datenkonnektor aufgrund der öffentlichen API-Ratenlimits von GitLab nur die <b>Top-Level</b>-Dateien des Repositories sammeln.",
      token_personal:
        "Holen Sie sich hier einen kostenlosen persönlichen Zugriffstoken mit einem GitLab-Konto.",
    },
    youtube: {
      name: "YouTube Transkript",
      description:
        "Importieren Sie die Transkription eines YouTube-Videos über einen Link.",
      URL: "YouTube Video URL",
      URL_explained_start:
        "Geben Sie die URL eines beliebigen YouTube-Videos ein, um dessen Transkript abzurufen. Das Video muss über ",
      URL_explained_link: "Untertitel",
      URL_explained_end: " verfügen.",
      task_explained:
        "Sobald der Vorgang abgeschlossen ist, ist das Transkript im Dokumenten-Picker zur Einbettung in Arbeitsbereiche verfügbar.",
      language: "Transkriptsprache",
      language_explained:
        "Wählen Sie die Sprache des Transkripts aus, das Sie sammeln möchten.",
      loading_languages: "-- lade verfügbare Sprachen --",
    },
    "website-depth": {
      name: "Massen-Link-Scraper",
      description:
        "Durchsuchen Sie eine Website und ihre Unterlinks bis zu einer bestimmten Tiefe.",
      URL: "Website URL",
      URL_explained:
        "Geben Sie die Start-URL der Website ein, die Sie durchsuchen möchten.",
      depth: "Durchsuchungstiefe",
      depth_explained:
        "Das ist die Menge an Unterseiten, die abhängig der originalen URL durchsucht werden sollen.",
      max_pages: "Maximale Seitenanzahl",
      max_pages_explained: "Maximale Anzahl der zu durchsuchenden Seiten.",
      task_explained:
        "Sobald der Vorgang abgeschlossen ist, sind alle gesammelten Inhalte im Dokumenten-Picker zur Einbettung in Arbeitsbereiche verfügbar.",
    },
    confluence: {
      name: "Confluence",
      description:
        "Importieren Sie eine komplette Confluence-Seite mit einem einzigen Klick.",
      deployment_type: "Confluence Bereitstellungstyp",
      deployment_type_explained:
        "Bestimmen Sie, ob Ihre Confluence-Instanz in der Atlassian Cloud oder selbst gehostet ist.",
      base_url: "Confluence Basis-URL",
      base_url_explained: "Dies ist die Basis-URL Ihres Confluence-Bereichs.",
      space_key: "Confluence Space-Key",
      space_key_explained:
        "Dies ist der Space-Key Ihrer Confluence-Instanz, der verwendet wird. Beginnt normalerweise mit ~",
      username: "Confluence Benutzername",
      username_explained: "Ihr Confluence Benutzername.",
      auth_type: "Confluence Authentifizierungstyp",
      auth_type_explained:
        "Wählen Sie den Authentifizierungstyp, den Sie verwenden möchten, um auf Ihre Confluence-Seiten zuzugreifen.",
      auth_type_username: "Benutzername und Zugriffstoken",
      auth_type_personal: "Persönliches Zugriffstoken",
      token: "Confluence API-Token",
      token_explained_start:
        "Sie müssen ein Zugriffstoken für die Authentifizierung bereitstellen. Sie können ein Zugriffstoken",
      token_explained_link: "hier",
      token_desc: "Zugriffstoken für die Authentifizierung.",
      pat_token: "Confluence persönliches Zugriffstoken",
      pat_token_explained: "Ihr Confluence persönliches Zugriffstoken.",
      task_explained:
        "Sobald der Vorgang abgeschlossen ist, ist der Seiteninhalt im Dokumenten-Picker zur Einbettung in Arbeitsbereiche verfügbar.",
    },
    manage: {
      documents: "Dokumente",
      "data-connectors": "Datenverbindungen",
      "desktop-only":
        "Diese Einstellungen können nur auf einem Desktop-Gerät bearbeitet werden. Bitte rufen Sie diese Seite auf Ihrem Desktop auf, um fortzufahren.",
      dismiss: "Schließen",
      editing: "Bearbeite",
    },
    directory: {
      "my-documents": "Meine Dokumente",
      "new-folder": "Neuer Ordner",
      "search-document": "Dokument suchen",
      "no-documents": "Keine Dokumente",
      "move-workspace": "In Arbeitsbereich verschieben",
      name: "Name",
      "delete-confirmation":
        "Sind Sie sicher, dass Sie diese Dateien und Ordner löschen möchten?\nDies wird die Dateien vom System entfernen und sie automatisch aus allen vorhandenen Arbeitsbereichen entfernen.\nDiese Aktion kann nicht rückgängig gemacht werden.",
      "removing-message":
        "Entferne {{count}} Dokumente und {{folderCount}} Ordner. Bitte warten.",
      "move-success": "{{count}} Dokumente erfolgreich verschoben.",
      date: "Datum",
      type: "Typ",
      select_all: "Alle auswählen",
      deselect_all: "Auswahl abbrechen",
      no_docs: "Keine Dokumente vorhanden.",
      remove_selected: "Ausgewähltes entfernen",
      costs: "*Einmalige Kosten für das Einbetten",
      save_embed: "Speichern und Einbetten",
    },
    upload: {
      "processor-offline": "Dokumentenprozessor nicht verfügbar",
      "processor-offline-desc":
        "Wir können Ihre Dateien momentan nicht hochladen, da der Dokumentenprozessor offline ist. Bitte versuchen Sie es später erneut.",
      "click-upload":
        "Klicken Sie zum Hochladen oder ziehen Sie Dateien per Drag & Drop",
      "file-types":
        "unterstützt Textdateien, CSVs, Tabellenkalkulationen, Audiodateien und mehr!",
      "or-submit-link": "oder einen Link einreichen",
      "placeholder-link": "https://beispiel.de",
      fetching: "Wird abgerufen...",
      "fetch-website": "Website abrufen",
      "privacy-notice":
        "Diese Dateien werden zum Dokumentenprozessor hochgeladen, der auf dieser AnythingLLM-Instanz läuft. Diese Dateien werden nicht an Dritte gesendet oder geteilt.",
    },
    pinning: {
      what_pinning: "Was bedeutet es Dokumente anzuheften?",
      pin_explained_block1:
        "Wenn du ein Dokument <b>anheftest</b>, wird den kompletten Inhalt des Dokuments mit deinem Prompt versendet, wodurch das LLM den vollen Kontext besitzt",
      pin_explained_block2:
        "Das funktioniert am besten bei <b>sehr großen Dokumenten</b> sowie für kleine Dokumenten, dessen Inhalt für die Wissensbasis absolut wichtig sind.",
      pin_explained_block3:
        "Wenn du nicht standardmäßig die erwünschten Ergebnisse bekommst, kann das anheften eine gute Methode sein, um Antworten mit einer besseren Qualität mit nur einem Klick zu erhalten.",
      accept: "Alles klar, ich habe es verstanden.",
    },
    watching: {
      what_watching: "Was bedeutet es ein Dokument zu beobachten?",
      watch_explained_block1:
        "Wenn du ein Dokument <b>beobachtest,</b> werden wir <i>automatisch</i> das Dokument von der Datenquelle in regelmäßigen Abständen aktualisieren. Dadurch wird der Inhalt automatisch in allen Arbeitsbereichen aktualisiert, wo sich das Dokument befindet.",
      watch_explained_block2:
        "Diese Funktion unterstützt aktuell nur Online-Quellen und ist somit nicht verfügbar für selbst hochgeladene Dokumente",
      watch_explained_block3_start: "Du kannst im ",
      watch_explained_block3_link: "Dateimanager",
      watch_explained_block3_end:
        " entscheiden, welche Dokumente du beobachten möchtest.",
      accept: "Alles klar, ich habe es verstanden.",
    },
  },
  chat_window: {
    welcome: "Willkommen zu deinem Arbeitsbereich.",
    get_started: "Starte mit ",
    get_started_default: "Starte mit ",
    upload: "dem Upload von Dokumenten",
    or: " oder ",
    send_chat: " schreibe im Chat.",
    send_message: "Schreibe eine Nachricht",
    attach_file: "Füge eine Datei zum Chat hinzu",
    slash: "Schau dir alle verfügbaren Slash Befehle für den Chat an.",
    agents: "Schau dir alle verfugbaren Agentenfähigkeiten für den Chat an.",
    text_size: "Ändere die Größe des Textes.",
    microphone: "Spreche deinen Prompt ein.",
    send: "Versende den Prompt an den Arbeitsbereich.",
  },
  profile_settings: {
    edit_account: "Account bearbeiten",
    profile_picture: "Profilbild",
    remove_profile_picture: "Profilbild entfernen",
    username: "Nutzername",
    username_description:
      "Der Nutzername darf nur kleine Buchstaben, Zahlen, Unterstrich und Bindestriche ohne Leerzeichen.",
    new_password: "Neues Passwort",
    passwort_description: "Das Passwort muss mindestens 8 Zeichen haben.",
    cancel: "Abbrechen",
    update_account: "Account updaten",
    theme: "Bevozugtes Design",
    language: "Bevorzugte Sprache",
  },
  customization: {
    interface: {
      title: null,
      description: null,
    },
    branding: {
      title: null,
      description: null,
    },
    items: {
      theme: {
        title: null,
        description: null,
      },
      "show-scrollbar": {
        title: null,
        description: null,
      },
      "support-email": {
        title: null,
        description: null,
      },
      "app-name": {
        title: null,
        description: null,
      },
      "chat-message-alignment": {
        title: null,
        description: null,
      },
      "display-language": {
        title: null,
        description: null,
      },
      logo: {
        title: null,
        description: null,
        add: null,
        recommended: null,
        remove: null,
        replace: null,
      },
      "welcome-messages": {
        title: null,
        description: null,
        new: null,
        system: null,
        user: null,
        message: null,
        assistant: null,
        "double-click": null,
        save: null,
      },
      "browser-appearance": {
        title: null,
        description: null,
        tab: {
          title: null,
          description: null,
        },
        favicon: {
          title: null,
          description: null,
        },
      },
      "sidebar-footer": {
        title: null,
        description: null,
        icon: null,
        link: null,
      },
    },
  },
};

export default TRANSLATIONS;<|MERGE_RESOLUTION|>--- conflicted
+++ resolved
@@ -338,49 +338,6 @@
       at: "Gesendet am",
     },
   },
-<<<<<<< HEAD
-  appearance: {
-    title: "Erscheinungsbild",
-    description: "Passen Sie die Erscheinungseinstellungen Ihrer Plattform an.",
-    auto_submit: {
-      title: null,
-      description: null,
-    },
-    auto_speak: {
-      title: null,
-      description: null,
-    },
-    logo: {
-      title: "Logo anpassen",
-      description:
-        "Laden Sie Ihr eigenes Logo hoch, um Ihren Chatbot zu personalisieren.",
-      add: "Benutzerdefiniertes Logo hinzufügen",
-      recommended: "Empfohlene Größe: 800 x 200",
-      remove: "Entfernen",
-      replace: "Ersetzen",
-    },
-    message: {
-      title: "Nachrichten anpassen",
-      description:
-        "Passen Sie die automatischen Nachrichten an, die Ihren Benutzern angezeigt werden.",
-      new: "Neu",
-      system: "System",
-      user: "Benutzer",
-      message: "Nachricht",
-      assistant: "AnythingLLM Chat-Assistent",
-      "double-click": "Doppelklicken zum Bearbeiten...",
-      save: "Nachrichten speichern",
-    },
-    icons: {
-      title: "Benutzerdefinierte Fußzeilen-Icons",
-      description:
-        "Passen Sie die Fußzeilen-Icons an, die am unteren Rand der Seitenleiste angezeigt werden.",
-      icon: "Icon",
-      link: "Link",
-    },
-  },
-=======
->>>>>>> 451f4c26
   api: {
     title: "API-Schlüssel",
     description:
