--- conflicted
+++ resolved
@@ -320,17 +320,6 @@
       description:
         "Der Prompt, der in diesem Workspace verwendet wird. Definieren Sie den Kontext und die Anweisungen für die KI, um eine Antwort zu generieren. Sie sollten einen sorgfältig formulierten Prompt bereitstellen, damit die KI eine relevante und genaue Antwort generieren kann.",
       history: {
-<<<<<<< HEAD
-        title: null,
-        clearAll: null,
-        noHistory: null,
-        restore: null,
-        delete: null,
-        deleteConfirm: null,
-        clearAllConfirm: null,
-        expand: null,
-        publish: null,
-=======
         title: "Systemprompt-Historie",
         clearAll: "Alles löschen",
         noHistory: "Keine Einträge im Verlauf vorhanden",
@@ -341,7 +330,6 @@
         clearAllConfirm:
           "Möchten Sie wirklich alle Einträge löschen? Diese Aktion ist unwiderruflich.",
         expand: "Ausklappen",
->>>>>>> 2d210aa9
       },
     },
     refusal: {
@@ -1007,75 +995,6 @@
   community_hub: {
     publish: {
       system_prompt: {
-        success_title: "Erfolg!",
-        success_description:
-          "Ihr Systemprompt ist jetzt im Community Hub verfügbar!",
-        success_thank_you:
-          "Herzlichen Dank für Ihre Beteiligung an der Community!",
-        view_on_hub: "Im Community Hub anzeigen",
-        modal_title: "Systemprompt veröffentlichen",
-        name_label: "Name",
-        name_description: "Dies ist der Anzeigename Ihres Systemprompts.",
-        name_placeholder: "Mein Systemprompt",
-        description_label: "Beschreibung",
-        description_description:
-          "Hier können Sie erklären, welchem Zweck Ihr Systemprompt dient.",
-        tags_label: "Tags",
-        tags_description:
-          "Tags erleichtern die Schuche nach Ihrem Prompt. Sie können bis zu 5 Tags vergeben, jedes maximal 20 Zeichen.",
-        tags_placeholder: "Geben Sie Tags ein und bestätigen Sie mit Enter",
-        visibility_label: "Sichtbarkeit",
-        public_description:
-          "Öffentliche Systemprompts sind für jeden sichtbar.",
-        private_description: "Private Systemprompts können nur Sie sehen.",
-        publish_button: "Im Community Hub veröffentlichen",
-        submitting: "Wird veröffentlicht",
-        submit: "Veröffentlichen",
-        prompt_label: "Prompt",
-        prompt_description:
-          "Hier geben Sie den Slash-Befehl ein, der das LLM steuert.",
-        prompt_placeholder: "Systemprompt hier eingeben...",
-      },
-      agent_flow: {
-        public_description:
-          "Öffentliche Agentenflüsse sind für jeden sichtbar.",
-        private_description: "Private Agentenflüsse können nur Sie sehen.",
-        success_title: "Erfolg!",
-        success_description:
-          "Ihr Agentenfluss ist jetzt im Community Hub verfügbar!",
-        success_thank_you:
-          "Herzlichen Dank für Ihre Beteiligung an der Community!",
-        view_on_hub: "Im Community Hub anzeigen",
-        modal_title: "Agentenfluss veröffentlichen",
-        name_label: "Name",
-        name_description: "Dies ist der Anzeigename Ihres Agentenflusses.",
-        name_placeholder: "Mein Agentenfluss",
-        description_label: "Beschreibung",
-        description_description:
-          "Hier können Sie erklären, welchem Zweck Ihr Agentenfluss dient.",
-        tags_label: "Tags",
-        tags_description:
-          "Tags erleichtern die Schuche nach Ihrem Agentenfluss. Sie können bis zu 5 Tags vergeben, jedes maximal 20 Zeichen.",
-        tags_placeholder: "Geben Sie Tags ein und bestätigen Sie mit Enter",
-        visibility_label: "Sichtbarkeit",
-        publish_button: "Im Community Hub veröffentlichen",
-        submitting: "Wird veröffentlicht",
-        submit: "Veröffentlichen",
-        privacy_note: "Private Agentenflüsse können nur Sie sehen.",
-      },
-      generic: {
-        unauthenticated: {
-          title: "Anmeldung erforderlich",
-          description:
-            "Vor der Veröffentlichung müssen Sie sich bei AnythingLLM Community Hub anmelden.",
-          button: "Mit Community Hub verbinden",
-        },
-      },
-    },
-  },
-  community_hub: {
-    publish: {
-      system_prompt: {
         success_title: null,
         success_description: null,
         success_thank_you: null,
