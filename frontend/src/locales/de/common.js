// Anything with "null" requires a translation. Contribute to translation via a PR!
const TRANSLATIONS = {
  onboarding: {
    home: {
      title: "Willkommen bei",
      getStarted: "Jetzt starten",
    },
    llm: {
      title: "LLM-Einstellung",
      description:
        "AnythingLLM ist mit vielen LLM-Anbietern kompatibel. Der ausgewählte Dienst wird für die Chats verwendet.",
    },
    userSetup: {
      title: "Benutzer Setup",
      description: "Konfigurieren Sie Ihre Benutzereinstellungen.",
      howManyUsers: "Wie viele Benutzer werden diese Instanz verwenden?",
      justMe: "Nur ich",
      myTeam: "Mein Team",
      instancePassword: "Passwort für diese Instanz",
      setPassword: "Möchten Sie ein Passwort einrichten?",
      passwordReq: "Das Passwort muss mindestens 8 Zeichen enthalten.",
      passwordWarn:
        "Dieses Passwort sollte sicher aufbewahrt werden, da Wiederherstellung nicht möglich ist.",
      adminUsername: "Benutzername des Admin-Accounts",
      adminUsernameReq:
        "Der Benutzername muss aus mindestens 6 Zeichen bestehen und darf ausschließlich Kleinbuchstaben, Ziffern, Unter- und Bindestriche enthalten – keine Leerzeichen",
      adminPassword: "Passwort des Admin-Accounts",
      adminPasswordReq: "Das Passwort muss mindestens 8 Zeichen enthalten.",
      teamHint:
        "Zu Beginn sind Sie der einzige Admin. Nach der Einrichtung können Sie weitere Benutzer oder Admins einladen. Verlieren Sie Ihr Passwort nicht – nur Admins können Passwörter zurücksetzen.",
    },
    data: {
      title: "Datenverarbeitung & Datenschutz",
      description:
        "Wir setzen uns für Transparenz und Kontrolle im Umgang mit Ihren persönlichen Daten ein.",
      settingsHint:
        "Diese Einstellungen können jederzeit in den Einstellungen angepasst werden.",
    },
    survey: {
      title: "Willkommen bei AnythingLLM",
      description:
        "Helfen Sie uns, AnythingLLM an Ihre Bedürfnisse anzupassen. (Optional)",
      email: "Wie lautet Ihre E-Mail-Adresse?",
      useCase: "Wofür möchten Sie AnythingLLM verwenden?",
      useCaseWork: "Beruflich",
      useCasePersonal: "Privat",
      useCaseOther: "Sonstiges",
      comment: "Wie haben Sie von AnythingLLM erfahren?",
      commentPlaceholder:
        "Reddit, Twitter, GitHub, YouTube, etc. – Teilen Sie uns mit, wie Sie uns entdeckt haben!",
      skip: "Umfrage überspringen",
      thankYou: "Vielen Dank für Ihr Feedback!",
    },
    workspace: {
      title: "Ersten Workspace erstellen",
      description:
        "Erstellen Sie Ihren ersten Workspace und starten Sie AnythingLLM.",
    },
  },
  common: {
    "workspaces-name": "Namen der Workspaces",
    error: "Fehler",
    success: "Erfolg",
    user: "Benutzer",
    selection: "Modellauswahl",
    saving: "Speichern...",
    save: "Änderungen speichern",
    previous: "Vorherige Seite",
    next: "Nächste Seite",
    optional: "Optional",
    yes: "Ja",
    no: "Nein",
  },
  settings: {
    title: "Instanzeinstellungen",
    system: "Allgemeine Einstellungen",
    invites: "Einladungen",
    users: "Benutzer",
    workspaces: "Workspaces",
    "workspace-chats": "Workspace-Chats",
    customization: "Personalisierung",
    interface: "UI-Einstellungen",
    branding: "Branding & Whitelabeling",
    chat: "Chat",
    "api-keys": "Entwickler-API",
    llm: "LLM",
    transcription: "Transkription",
    embedder: "Einbettung",
    "text-splitting": "Textsplitting & Chunking",
    "voice-speech": "Sprache & Sprachausgabe",
    "vector-database": "Vektordatenbank",
    embeds: "Chat-Einbettung",
    "embed-chats": "Chat-Einbettungsverlauf",
    security: "Sicherheit",
    "event-logs": "Ereignisprotokolle",
    privacy: "Datenschutz & Datenverarbeitung",
    "ai-providers": "KI-Anbieter",
    "agent-skills": "Agentenfähigkeiten",
    admin: "Administrator",
    tools: "Werkzeuge",
    "experimental-features": "Experimentelle Funktionen",
    contact: "Support kontaktieren",
    "browser-extension": "Browser-Extension",
    "system-prompt-variables": "Systempromptvariablen",
  },
  login: {
    "multi-user": {
      welcome: "Willkommen bei",
      "placeholder-username": "Benutzername",
      "placeholder-password": "Passwort",
      login: "Anmelden",
      validating: "Überprüfung...",
      "forgot-pass": "Passwort vergessen",
      reset: "Zurücksetzen",
    },
    "sign-in": {
      start: "Melden Sie sich bei Ihrem",
      end: "Konto an.",
    },
    "password-reset": {
      title: "Passwort zurücksetzen",
      description:
        "Geben Sie die erforderlichen Informationen unten ein, um Ihr Passwort zurückzusetzen.",
      "recovery-codes": "Wiederherstellungscodes",
      "recovery-code": "Wiederherstellungscode {{index}}",
      "back-to-login": "Zurück zur Anmeldung",
    },
  },
  welcomeMessage: {
    part1:
      "Willkommen bei AnythingLLM, AnythingLLM ist ein Open-Source-KI-Tool von Mintplex Labs, das alles in einen trainierten Chatbot verwandelt, den Sie abfragen und mit dem Sie chatten können. AnythingLLM ist eine BYOK-Software (Bring-Your-Own-Keys), daher gibt es keine Abonnements, Gebühren oder Kosten für diese Software außerhalb der Dienste, die Sie damit nutzen möchten.",
    part2:
      "AnythingLLM ist der einfachste Weg, leistungsstarke KI-Produkte wie OpenAI, GPT-4, LangChain, PineconeDB, ChromaDB und andere Dienste in einem übersichtlichen Paket ohne Aufwand zusammenzufassen, um Ihre Produktivität um das 100-fache zu steigern.",
    part3:
      "AnythingLLM kann vollständig lokal auf Ihrem Computer mit geringem Overhead laufen - Sie werden nicht einmal bemerken, dass es da ist! Keine GPU erforderlich. Cloud- und On-Premises-Installation ist ebenfalls verfügbar.\nDas KI-Tool-Ökosystem wird jeden Tag leistungsfähiger. AnythingLLM macht es einfach, es zu nutzen.",
    githubIssue: "Erstellen Sie ein Problem auf GitHub",
    user1: "Wie fange ich an?!",
    part4:
      'Es ist einfach. Alle Sammlungen sind in Behältern organisiert, die wir "Workspaces" nennen. Workspaces sind Behälter für Dateien, Dokumente, Bilder, PDFs und andere Dateien, die in etwas umgewandelt werden, das LLMs verstehen und in Gesprächen verwenden können.\n\nSie können jederzeit Dateien hinzufügen und entfernen.',
    createWorkspace: "Erstellen Sie Ihren ersten Workspace",
    user2:
      "Ist das so eine Art KI-Dropbox oder so? Was ist mit dem Chatten? Es ist doch ein Chatbot, oder?",
    part5:
      "AnythingLLM ist mehr als eine intelligentere Dropbox.\n\nAnythingLLM bietet zwei Möglichkeiten, mit Ihren Daten zu sprechen:\n\n<i>Abfrage:</i> Ihre Chats geben Daten oder Schlussfolgerungen zurück, die in den Dokumenten Ihres Workspaces gefunden wurden, auf die es Zugriff hat. Je mehr Dokumente Sie dem Workspace hinzufügen, desto intelligenter wird er! \n\n<i>Konversation:</i> Ihre Dokumente + Ihr laufender Chat-Verlauf tragen gleichzeitig zum LLM-Wissen bei. Großartig für das Anhängen von Echtzeit-Textinformationen oder Korrekturen und Missverständnissen, die das LLM haben könnte. \n\nSie können zwischen beiden Modi wechseln \n<i>mitten im Chatten!</i>",
    user3: "Wow, das klingt erstaunlich, lass es mich gleich ausprobieren!",
    part6: "Viel Spaß!",
    starOnGitHub: "Stern auf GitHub",
    contact: "Kontaktieren Sie Mintplex Labs",
  },
  "main-page": {
    noWorkspaceError:
      "Bitte erstellen Sie einen Workspace, bevor Sie einen Chat beginnen.",
    checklist: {
      title: "Erste Schritte",
      tasksLeft: "Aufgaben übrig",
      completed: "Sie sind auf dem Weg, ein AnythingLLM-Experte zu werden!",
      dismiss: "schließen",
      tasks: {
        create_workspace: {
          title: "Einen Workspace erstellen",
          description: "Erstellen Sie Ihren ersten Workspace, um zu beginnen",
          action: "Erstellen",
        },
        send_chat: {
          title: "Einen Chat senden",
          description: "Starten Sie ein Gespräch mit Ihrem KI-Assistenten",
          action: "Chat",
        },
        embed_document: {
          title: "Ein Dokument einbetten",
          description: "Fügen Sie Ihr erstes Dokument zu Ihrem Workspace hinzu",
          action: "Einbetten",
        },
        setup_system_prompt: {
          title: "Ein System-Prompt einrichten",
          description: "Konfigurieren Sie das Verhalten Ihres KI-Assistenten",
          action: "Einrichten",
        },
        define_slash_command: {
          title: "Einen Slash-Befehl definieren",
          description:
            "Erstellen Sie benutzerdefinierte Befehle für Ihren Assistenten",
          action: "Definieren",
        },
        visit_community: {
          title: "Community Hub besuchen",
          description: "Entdecken Sie Community-Ressourcen und Vorlagen",
          action: "Stöbern",
        },
      },
    },
    quickLinks: {
      title: "Schnellzugriffe",
      sendChat: "Chat senden",
      embedDocument: "Dokument einbetten",
      createWorkspace: "Workspace erstellen",
    },
    exploreMore: {
      title: "Weitere Funktionen erkunden",
      features: {
        customAgents: {
          title: "Benutzerdefinierte KI-Agenten",
          description:
            "Erstellen Sie leistungsstarke KI-Agenten und Automatisierungen ohne Code.",
          primaryAction: "Chatten mit @agent",
          secondaryAction: "Einen Agenten-Flow erstellen",
        },
        slashCommands: {
          title: "Slash-Befehle",
          description:
            "Sparen Sie Zeit und fügen Sie Eingabeaufforderungen mit benutzerdefinierten Slash-Befehlen ein.",
          primaryAction: "Einen Slash-Befehl erstellen",
          secondaryAction: "Im Hub erkunden",
        },
        systemPrompts: {
          title: "System-Prompts",
          description:
            "Ändern Sie die System-Eingabeaufforderung, um die KI-Antworten eines Workspaces anzupassen.",
          primaryAction: "Eine System-Eingabeaufforderung ändern",
          secondaryAction: "Eingabevariablen verwalten",
        },
      },
    },
    announcements: {
      title: "Updates & Ankündigungen",
    },
    resources: {
      title: "Ressourcen",
      links: {
        docs: "Dokumentation",
        star: "Auf Github mit Stern versehen",
      },
      keyboardShortcuts: "Tastaturkürzel",
    },
  },
  "new-workspace": {
    title: "Neuer Workspace",
    placeholder: "Mein Workspace",
  },
  "workspaces—settings": {
    general: "Allgemeine Einstellungen",
    chat: "Chat-Einstellungen",
    vector: "Vektordatenbank",
    members: "Mitglieder",
    agent: "Agentenkonfiguration",
  },
  general: {
    vector: {
      title: "Vektoranzahl",
      description: "Gesamtanzahl der Vektoren in Ihrer Vektordatenbank.",
    },
    names: {
      description: "Dies ändert nur den Anzeigenamen Ihres Workspace.",
    },
    message: {
      title: "Vorgeschlagene Chat-Nachrichten",
      description:
        "Passen Sie die Nachrichten an, die Ihren Workspace-Benutzern vorgeschlagen werden.",
      add: "Neue Nachricht hinzufügen",
      save: "Nachrichten speichern",
      heading: "Erkläre mir",
      body: "die Vorteile von AnythingLLM",
    },
    pfp: {
      title: "Assistent-Profilbild",
      description:
        "Passen Sie das Profilbild des Assistenten für diesen Workspace an.",
      image: "Workspace-Bild",
      remove: "Workspace-Bild entfernen",
    },
    delete: {
      title: "Workspace löschen",
      description:
        "Löschen Sie diesen Workspace und alle seine Daten. Dies löscht den Workspace für alle Benutzer.",
      delete: "Workspace löschen",
      deleting: "Workspace wird gelöscht...",
      "confirm-start": "Sie sind dabei, Ihren gesamten",
      "confirm-end":
        "Workspace zu löschen. Dies entfernt alle Vektoreinbettungen in Ihrer Vektordatenbank.\n\nDie ursprünglichen Quelldateien bleiben unberührt. Diese Aktion ist irreversibel.",
    },
  },
  chat: {
    llm: {
      title: "Workspace-LLM-Anbieter",
      description:
        "Der spezifische LLM-Anbieter und das Modell, das für diesen Workspace verwendet wird. Standardmäßig wird der System-LLM-Anbieter und dessen Einstellungen verwendet.",
      search: "Durchsuchen Sie alle LLM-Anbieter",
    },
    model: {
      title: "Workspace-Chat-Modell",
      description:
        "Das spezifische Chat-Modell, das für diesen Workspace verwendet wird. Wenn leer, wird die System-LLM-Präferenz verwendet.",
      wait: "-- warte auf Modelle --",
    },
    mode: {
      title: "Chat-Modus",
      chat: {
        title: "Chat",
        "desc-start": "wird Antworten mit dem allgemeinen Wissen des LLM",
        and: "und",
        "desc-end": "gefundenem Dokumentenkontext liefern.",
      },
      query: {
        title: "Abfrage",
        "desc-start": "wird Antworten",
        only: "nur",
        "desc-end": "liefern, wenn Dokumentenkontext gefunden wird.",
      },
    },
    history: {
      title: "Chat-Verlauf",
      "desc-start":
        "Die Anzahl der vorherigen Chats, die in das Kurzzeitgedächtnis der Antwort einbezogen werden.",
      recommend: "Empfohlen 20. ",
      "desc-end":
        "Alles über 45 führt wahrscheinlich zu kontinuierlichen Chat-Ausfällen, abhängig von der Nachrichtengröße.",
    },
    prompt: {
      title: "Prompt",
      description:
        "Der Prompt, der in diesem Workspace verwendet wird. Definieren Sie den Kontext und die Anweisungen für die KI, um eine Antwort zu generieren. Sie sollten einen sorgfältig formulierten Prompt bereitstellen, damit die KI eine relevante und genaue Antwort generieren kann.",
      history: {
        title: "Systemprompt-Historie",
        clearAll: "Alles löschen",
        noHistory: "Keine Einträge im Verlauf vorhanden",
        restore: "Wiederherstellen",
        delete: "Löschen",
        publish: "Im Community Hub veröffentlichen",
        deleteConfirm: "Möchten Sie diesen Eintrag wirklich löschen?",
        clearAllConfirm:
          "Möchten Sie wirklich alle Einträge löschen? Diese Aktion ist unwiderruflich.",
        expand: "Ausklappen",
      },
<<<<<<< HEAD
=======
      publish: {
        public_description:
          "Öffentliche Systemprompts sind für jeden sichtbar.",
        private_description: "Private Systemprompts können nur Sie sehen.",
        success_title: "Erfolg!",
        success_description:
          "Ihr Systemprompt ist jetzt im Community Hub verfügbar!",
        success_thank_you:
          "Herzlichen Dank für Ihre Beteiligung an der Community!",
        view_on_hub: "Im Community Hub anzeigen",
        modal_title: "Systemprompt veröffentlichen",
        name_label: "Name",
        name_description: "Dies ist der Anzeigename Ihres Systemprompts.",
        name_placeholder: "Mein Systemprompt",
        description_label: "Beschreibung",
        description_description:
          "Hier können Sie erklären, welchem Zweck Ihr Systemprompt dient.",
        tags_label: "Tags",
        tags_description:
          "Tags erleichtern die Schuche nach Ihrem Prompt. Sie können bis zu 5 Tags vergeben, jedes maximal 20 Zeichen.",
        tags_placeholder: "Geben Sie Tags ein und bestätigen Sie mit Enter",
        visibility_label: "Sichtbarkeit",
        prompt_label: "Prompt",
        prompt_description:
          "Hier geben Sie den Slash-Befehl ein, der das LLM steuert.",
        prompt_placeholder: "Systemprompt hier eingeben...",
        publish_button: "Im Community Hub veröffentlichen",
        publishing: "Wird veröffentlicht",
        unauthenticated: {
          title: "Anmeldung erforderlich",
          description:
            "Vor der Veröffentlichung müssen Sie sich bei AnythingLLM Community Hub anmelden.",
          button: "Mit Community Hub verbinden",
        },
      },
>>>>>>> 62d3803b
    },
    refusal: {
      title: "Abfragemodus-Ablehnungsantwort",
      "desc-start": "Wenn im",
      query: "Abfrage",
      "desc-end":
        "modus, möchten Sie vielleicht eine benutzerdefinierte Ablehnungsantwort zurückgeben, wenn kein Kontext gefunden wird.",
    },
    temperature: {
      title: "LLM-Temperatur",
      "desc-start":
        'Diese Einstellung steuert, wie "kreativ" Ihre LLM-Antworten sein werden.',
      "desc-end":
        "Je höher die Zahl, desto kreativer. Bei einigen Modellen kann dies zu unverständlichen Antworten führen, wenn sie zu hoch eingestellt ist.",
      hint: "Die meisten LLMs haben verschiedene akzeptable Bereiche gültiger Werte. Konsultieren Sie Ihren LLM-Anbieter für diese Informationen.",
    },
  },
  "vector-workspace": {
    identifier: "Vektordatenbank-Identifikator",
    snippets: {
      title: "Maximale Kontext-Snippets",
      description:
        "Diese Einstellung steuert die maximale Anzahl von Kontext-Snippets, die pro Chat oder Abfrage an das LLM gesendet werden.",
      recommend: "Empfohlen: 4",
    },
    doc: {
      title: "Dokumentähnlichkeitsschwelle",
      description:
        "Der minimale Ähnlichkeitswert, der erforderlich ist, damit eine Quelle als relevant für den Chat betrachtet wird. Je höher die Zahl, desto ähnlicher muss die Quelle dem Chat sein.",
      zero: "Keine Einschränkung",
      low: "Niedrig (Ähnlichkeitswert ≥ .25)",
      medium: "Mittel (Ähnlichkeitswert ≥ .50)",
      high: "Hoch (Ähnlichkeitswert ≥ .75)",
    },
    reset: {
      reset: "Vektordatenbank zurücksetzen",
      resetting: "Vektoren werden gelöscht...",
      confirm:
        "Sie sind dabei, die Vektordatenbank dieses Workspace zurückzusetzen. Dies entfernt alle derzeit eingebetteten Vektoreinbettungen.\n\nDie ursprünglichen Quelldateien bleiben unberührt. Diese Aktion ist irreversibel.",
      error: "Die Workspace-Vektordatenbank konnte nicht zurückgesetzt werden!",
      success: "Die Workspace-Vektordatenbank wurde zurückgesetzt!",
    },
  },
  agent: {
    provider: {
      title: "Workspace-Agent LLM-Anbieter",
      description:
        "Der spezifische LLM-Anbieter und das Modell, das für den @agent-Agenten dieses Workspace verwendet wird.",
    },
    mode: {
      chat: {
        title: "Workspace-Agent Chat-Modell",
        description:
          "Das spezifische Chat-Modell, das für den @agent-Agenten dieses Workspace verwendet wird.",
      },
      title: "Workspace-Agent-Modell",
      description:
        "Das spezifische LLM-Modell, das für den @agent-Agenten dieses Workspace verwendet wird.",
      wait: "-- warte auf Modelle --",
    },
    skill: {
      title: "Standard-Agentenfähigkeiten",
      description:
        "Verbessern Sie die natürlichen Fähigkeiten des Standard-Agenten mit diesen vorgefertigten Fähigkeiten. Diese Einrichtung gilt für alle Workspaces.",
      rag: {
        title: "RAG & Langzeitgedächtnis",
        description:
          'Erlauben Sie dem Agenten, Ihre lokalen Dokumente zu nutzen, um eine Abfrage zu beantworten oder bitten Sie den Agenten, Inhalte für den Langzeitabruf zu "merken".',
      },
      view: {
        title: "Dokumente anzeigen & zusammenfassen",
        description:
          "Erlauben Sie dem Agenten, den Inhalt der aktuell eingebetteten Workspace-Dateien aufzulisten und zusammenzufassen.",
      },
      scrape: {
        title: "Websites durchsuchen",
        description:
          "Erlauben Sie dem Agenten, Websites zu besuchen und deren Inhalt zu extrahieren.",
      },
      generate: {
        title: "Diagramme generieren",
        description:
          "Aktivieren Sie den Standard-Agenten, um verschiedene Arten von Diagrammen aus bereitgestellten oder im Chat gegebenen Daten zu generieren.",
      },
      save: {
        title: "Dateien generieren & im Browser speichern",
        description:
          "Aktivieren Sie den Standard-Agenten, um Dateien zu generieren und zu schreiben, die gespeichert und in Ihrem Browser heruntergeladen werden können.",
      },
      web: {
        title: "Live-Websuche und -Browsing",
        "desc-start":
          "Ermöglichen Sie Ihrem Agenten, das Web zu durchsuchen, um Ihre Fragen zu beantworten, indem Sie eine Verbindung zu einem Websuche-Anbieter (SERP) herstellen.",
        "desc-end":
          "Die Websuche während Agentensitzungen funktioniert erst, wenn dies eingerichtet ist.",
      },
    },
    "performance-warning": null,
  },
  recorded: {
    title: "Workspace-Chats",
    description:
      "Dies sind alle aufgezeichneten Chats und Nachrichten, die von Benutzern gesendet wurden, geordnet nach ihrem Erstellungsdatum.",
    export: "Exportieren",
    table: {
      id: "Id",
      by: "Gesendet von",
      workspace: "Workspace",
      prompt: "Prompt",
      response: "Antwort",
      at: "Gesendet am",
    },
  },
  customization: {
    interface: {
      title: "UI Einstellungen",
      description: "Passen Sie die Benutzeroberfläche von AnythingLLM an.",
    },
    branding: {
      title: "Branding & Whitelabeling“",
      description:
        "Individualisieren Sie Ihre AnythingLLM-Instanz durch eigenes Branding.",
    },
    chat: {
      title: "Chat",
      description: "Passen Sie Ihre Chat-Einstellungen für AnythingLLM an.",
      auto_submit: {
        title: "Spracheingaben automatisch senden",
        description:
          "Automatische Übermittlung der Spracheingabe nach einer Sprechpause.",
      },
      auto_speak: {
        title: "Antworten automatisch vorlesen",
        description: "Antworten der KI automatisch vorlesen lassen",
      },
      spellcheck: {
        title: "Rechtschreibprüfung aktivieren",
        description:
          "Aktivieren oder deaktivieren Sie die Rechtschreibprüfung im Chat-Eingabefeld.",
      },
    },
    items: {
      theme: {
        title: "Farbschema",
        description: "Wählen Sie Ihr bevorzugtes Farbschema für die Anwendung.",
      },
      "show-scrollbar": {
        title: "Scrollbar anzeigen",
        description:
          "Aktivieren oder deaktivieren Sie die Scrollbar im Chat-Fenster.",
      },
      "support-email": {
        title: "Support-E-Mail",
        description: "Legen Sie die E-Mail-Adresse für den Kundensupport fest.",
      },
      "app-name": {
        title: "Name",
        description:
          "Geben Sie einen Anwendungsnamen ein, der auf der Login-Seite erscheint.",
      },
      "chat-message-alignment": {
        title: "Nachrichtenanordnung im Chatd",
        description:
          "Bestimmen Sie den Ausrichtungsmodus der Chat-Nachrichten.",
      },
      "display-language": {
        title: "Sprache",
        description:
          "Wählen Sie die bevorzugte Sprache für die Benutzeroberfläche.",
      },
      logo: {
        title: "Eigenes Logo",
        description:
          "Laden Sie Ihr eigenes Logo hoch, das auf allen Seiten angezeigt wird.",
        add: "Eigenes Logo hinzufügen",
        recommended: "Empfohlene Größe: 800 x 200",
        remove: "Löschen",
        replace: "Ersetzen",
      },
      "welcome-messages": {
        title: "Willkommensnachrichten",
        description:
          "Individualisieren Sie die angezeigten Willkommensmitteilungen für Ihre Benutzer. Diese Mitteilungen sehen nur Nicht-Administratoren.",
        new: "Neue Nachricht",
        system: "System",
        user: "Benutzer",
        message: "Nachricht",
        assistant: "AnythingLLM Chat-Assistent",
        "double-click": "Zum Bearbeiten doppelklicken",
        save: "Nachrichten speichern",
      },
      "browser-appearance": {
        title: "Browser-Ansicht",
        description:
          "Individualisieren Sie die Ansicht von Browser-Tab und -Titel, während die App geöffnet ist.",
        tab: {
          title: "Titel",
          description:
            "Bestimmen Sie einen individuellen Tab-Titel, wenn die App im Browser geöffnet ist.",
        },
        favicon: {
          title: "Tab-Icon",
          description: "Nutzen Sie ein eigenes Icon für den Tab im Browser.",
        },
      },
      "sidebar-footer": {
        title: "Fußzeilenelemente der Seitenleiste",
        description:
          "Individualisieren Sie die Elemente in der Fußzeile am unteren Ende der Seitenleiste.",
        icon: "Icon",
        link: "Link",
      },
    },
  },
  api: {
    title: "API-Schlüssel",
    description:
      "API-Schlüssel ermöglichen es dem Besitzer, programmatisch auf diese AnythingLLM-Instanz zuzugreifen und sie zu verwalten.",
    link: "Lesen Sie die API-Dokumentation",
    generate: "Neuen API-Schlüssel generieren",
    table: {
      key: "API-Schlüssel",
      by: "Erstellt von",
      created: "Erstellt",
    },
  },
  llm: {
    title: "LLM-Präferenz",
    description:
      "Dies sind die Anmeldeinformationen und Einstellungen für Ihren bevorzugten LLM-Chat- und Einbettungsanbieter. Es ist wichtig, dass diese Schlüssel aktuell und korrekt sind, sonst wird AnythingLLM nicht richtig funktionieren.",
    provider: "LLM-Anbieter",
    providers: {
      azure_openai: {
        azure_service_endpoint: "Azure-Service-Endpoint",
        api_key: "API-Schlüssel",
        chat_deployment_name: "Name der Chat-Deployment",
        chat_model_token_limit: "Chat-Modell Token-Begrenzung",
        model_type: "Art des Modells",
        default: "Standard",
        reasoning: "Reasoning",
      },
    },
  },
  transcription: {
    title: "Transkriptionsmodell-Präferenz",
    description:
      "Dies sind die Anmeldeinformationen und Einstellungen für Ihren bevorzugten Transkriptionsmodellanbieter. Es ist wichtig, dass diese Schlüssel aktuell und korrekt sind, sonst werden Mediendateien und Audio nicht transkribiert.",
    provider: "Transkriptionsanbieter",
    "warn-start":
      "Die Verwendung des lokalen Whisper-Modells auf Maschinen mit begrenztem RAM oder CPU kann AnythingLLM bei der Verarbeitung von Mediendateien zum Stillstand bringen.",
    "warn-recommend":
      "Wir empfehlen mindestens 2 GB RAM und das Hochladen von Dateien <10 MB.",
    "warn-end":
      "Das eingebaute Modell wird bei der ersten Verwendung automatisch heruntergeladen.",
  },
  embedding: {
    title: "Einbettungspräferenz",
    "desc-start":
      "Bei der Verwendung eines LLM, das keine native Unterstützung für eine Einbettungs-Engine bietet, müssen Sie möglicherweise zusätzlich Anmeldeinformationen für die Texteinbettung angeben.",
    "desc-end":
      "Einbettung ist der Prozess, Text in Vektoren umzuwandeln. Diese Anmeldeinformationen sind erforderlich, um Ihre Dateien und Prompts in ein Format umzuwandeln, das AnythingLLM zur Verarbeitung verwenden kann.",
    provider: {
      title: "Einbettungsanbieter",
      description:
        "Bei Verwendung der nativen Einbettungs-Engine von AnythingLLM ist keine Einrichtung erforderlich.",
    },
  },
  text: {
    title: "Textsplitting & Chunking-Präferenzen",
    "desc-start":
      "Manchmal möchten Sie vielleicht die Standardmethode ändern, wie neue Dokumente gesplittet und gechunkt werden, bevor sie in Ihre Vektordatenbank eingefügt werden.",
    "desc-end":
      "Sie sollten diese Einstellung nur ändern, wenn Sie verstehen, wie Textsplitting funktioniert und welche Nebenwirkungen es hat.",
    "warn-start": "Änderungen hier gelten nur für",
    "warn-center": "neu eingebettete Dokumente",
    "warn-end": ", nicht für bestehende Dokumente.",
    size: {
      title: "Textchunk-Größe",
      description:
        "Dies ist die maximale Länge der Zeichen, die in einem einzelnen Vektor vorhanden sein können.",
      recommend: "Die maximale Länge des Einbettungsmodells beträgt",
    },
    overlap: {
      title: "Textchunk-Überlappung",
      description:
        "Dies ist die maximale Überlappung von Zeichen, die während des Chunkings zwischen zwei benachbarten Textchunks auftritt.",
    },
  },
  vector: {
    title: "Vektordatenbank",
    description:
      "Dies sind die Anmeldeinformationen und Einstellungen für die Funktionsweise Ihrer AnythingLLM-Instanz. Es ist wichtig, dass diese Schlüssel aktuell und korrekt sind.",
    provider: {
      title: "Vektordatenbankanbieter",
      description: "Für LanceDB ist keine Konfiguration erforderlich.",
    },
  },
  embeddable: {
    title: "Einbettbare Chat-Widgets",
    description:
      "Einbettbare Chat-Widgets sind öffentlich zugängliche Chat-Schnittstellen, die an einen einzelnen Workspace gebunden sind. Diese ermöglichen es Ihnen, Workspaces zu erstellen, die Sie dann weltweit veröffentlichen können.",
    create: "Einbettung erstellen",
    table: {
      workspace: "Workspace",
      chats: "Gesendete Chats",
      active: "Aktive Domains",
      created: "Erstellt",
    },
  },
  "embed-chats": {
    title: "Eingebettete Chats",
    export: "Exportieren",
    description:
      "Dies sind alle aufgezeichneten Chats und Nachrichten von jeder Einbettung, die Sie veröffentlicht haben.",
    table: {
      embed: "Einbettung",
      sender: "Absender",
      message: "Nachricht",
      response: "Antwort",
      at: "Gesendet am",
    },
  },
  multi: {
    title: "Mehrbenutzer-Modus",
    description:
      "Richten Sie Ihre Instanz ein, um Ihr Team zu unterstützen, indem Sie den Mehrbenutzer-Modus aktivieren.",
    enable: {
      "is-enable": "Mehrbenutzer-Modus ist aktiviert",
      enable: "Mehrbenutzer-Modus aktivieren",
      description:
        "Standardmäßig sind Sie der einzige Administrator. Als Administrator müssen Sie Konten für alle neuen Benutzer oder Administratoren erstellen. Verlieren Sie Ihr Passwort nicht, da nur ein Administrator-Benutzer Passwörter zurücksetzen kann.",
      username: "Administrator-Kontoname",
      password: "Administrator-Kontopasswort",
    },
    password: {
      title: "Passwortschutz",
      description:
        "Schützen Sie Ihre AnythingLLM-Instanz mit einem Passwort. Wenn Sie dieses vergessen, gibt es keine Wiederherstellungsmethode, also stellen Sie sicher, dass Sie dieses Passwort speichern.",
    },
    instance: {
      title: "Instanz mit Passwort schützen",
      description:
        "Standardmäßig sind Sie der einzige Administrator. Als Administrator müssen Sie Konten für alle neuen Benutzer oder Administratoren erstellen. Verlieren Sie Ihr Passwort nicht, da nur ein Administrator-Benutzer Passwörter zurücksetzen kann.",
      password: "Instanz-Passwort",
    },
  },
  event: {
    title: "Ereignisprotokolle",
    description:
      "Sehen Sie alle Aktionen und Ereignisse, die auf dieser Instanz zur Überwachung stattfinden.",
    clear: "Ereignisprotokolle löschen",
    table: {
      type: "Ereignistyp",
      user: "Benutzer",
      occurred: "Aufgetreten am",
    },
  },
  privacy: {
    title: "Datenschutz & Datenverarbeitung",
    description:
      "Dies ist Ihre Konfiguration dafür, wie verbundene Drittanbieter und AnythingLLM Ihre Daten behandeln.",
    llm: "LLM-Auswahl",
    embedding: "Einbettungspräferenz",
    vector: "Vektordatenbank",
    anonymous: "Anonyme Telemetrie aktiviert",
  },
  connectors: {
    "search-placeholder": "Datenverbindungen durchsuchen",
    "no-connectors": "Keine Datenverbindungen gefunden.",
    obsidian: {
      name: "Obsidian",
      description: "Mit einem Klick Obsidian-Vault importieren.",
      vault_location: "Ort des Vaults",
      vault_description:
        "Ordner des Obsidian-Vaults auswählen, um sämtliche Notizen inkl. Verknüpfungen zu importieren.",
      selected_files: "{{count}} Markdown-Dateien gefunden",
      importing: "Vault wird importiert...",
      import_vault: "Vault importieren",
      processing_time: "Dies kann je nach Größe Ihres Vaults etwas dauern",
      vault_warning:
        "Bitte schließen Sie Ihr Obsidian-Vault, um mögliche Konflikte zu vermeiden.",
    },
    github: {
      name: "GitHub Repository",
      description:
        "Importieren Sie ein öffentliches oder privates GitHub-Repository mit einem einzigen Klick.",
      URL: "GitHub Repo URL",
      URL_explained: "URL des GitHub-Repositories, das Sie sammeln möchten.",
      token: "GitHub Zugriffstoken",
      optional: "optional",
      token_explained: "Zugriffstoken um Ratenlimits zu vermeiden.",
      token_explained_start: "Ohne einen ",
      token_explained_link1: "persönlichen Zugriffstoken",
      token_explained_middle:
        " kann die GitHub-API aufgrund von Ratenlimits die Anzahl der abrufbaren Dateien einschränken. Sie können ",
      token_explained_link2: "einen temporären Zugriffstoken erstellen",
      token_explained_end: ", um dieses Problem zu vermeiden.",
      ignores: "Datei-Ausschlüsse",
      git_ignore:
        "Liste im .gitignore-Format, um bestimmte Dateien während der Sammlung zu ignorieren. Drücken Sie Enter nach jedem Eintrag, den Sie speichern möchten.",
      task_explained:
        "Sobald der Vorgang abgeschlossen ist, sind alle Dateien im Dokumenten-Picker zur Einbettung in Workspaces verfügbar.",
      branch: "Branch, von dem Sie Dateien sammeln möchten.",
      branch_loading: "-- lade verfügbare Branches --",
      branch_explained: "Branch, von dem Sie Dateien sammeln möchten.",
      token_information:
        "Ohne Angabe des <b>GitHub Zugriffstokens</b> kann dieser Datenkonnektor aufgrund der öffentlichen API-Ratenlimits von GitHub nur die <b>Top-Level</b>-Dateien des Repositories sammeln.",
      token_personal:
        "Holen Sie sich hier einen kostenlosen persönlichen Zugriffstoken mit einem GitHub-Konto.",
    },
    gitlab: {
      name: "GitLab Repository",
      description:
        "Importieren Sie ein öffentliches oder privates GitLab-Repository mit einem einzigen Klick.",
      URL: "GitLab Repo URL",
      URL_explained: "URL des GitLab-Repositories, das Sie sammeln möchten.",
      token: "GitLab Zugriffstoken",
      optional: "optional",
      token_explained: "Zugriffstoken zur Vermeidung von Ratenlimits.",
      token_description:
        "Wählen Sie zusätzliche Entitäten aus, die von der GitLab-API abgerufen werden sollen.",
      token_explained_start: "Ohne einen ",
      token_explained_link1: "persönlichen Zugriffstoken",
      token_explained_middle:
        " kann die GitLab-API aufgrund von Ratenlimits die Anzahl der abrufbaren Dateien einschränken. Sie können ",
      token_explained_link2: "einen temporären Zugriffstoken erstellen",
      token_explained_end: ", um dieses Problem zu vermeiden.",
      fetch_issues: "Issues als Dokumente abrufen",
      ignores: "Datei-Ausschlüsse",
      git_ignore:
        "Liste im .gitignore-Format, um bestimmte Dateien während der Sammlung zu ignorieren. Drücken Sie Enter nach jedem Eintrag, den Sie speichern möchten.",
      task_explained:
        "Sobald der Vorgang abgeschlossen ist, sind alle Dateien im Dokumenten-Picker zur Einbettung in Workspaces verfügbar.",
      branch: "Branch, von dem Sie Dateien sammeln möchten",
      branch_loading: "-- lade verfügbare Branches --",
      branch_explained: "Branch, von dem Sie Dateien sammeln möchten.",
      token_information:
        "Ohne Angabe des <b>GitLab Zugriffstokens</b> kann dieser Datenkonnektor aufgrund der öffentlichen API-Ratenlimits von GitLab nur die <b>Top-Level</b>-Dateien des Repositories sammeln.",
      token_personal:
        "Holen Sie sich hier einen kostenlosen persönlichen Zugriffstoken mit einem GitLab-Konto.",
    },
    youtube: {
      name: "YouTube Transkript",
      description:
        "Importieren Sie die Transkription eines YouTube-Videos über einen Link.",
      URL: "YouTube Video URL",
      URL_explained_start:
        "Geben Sie die URL eines beliebigen YouTube-Videos ein, um dessen Transkript abzurufen. Das Video muss über ",
      URL_explained_link: "Untertitel",
      URL_explained_end: " verfügen.",
      task_explained:
        "Sobald der Vorgang abgeschlossen ist, ist das Transkript im Dokumenten-Picker zur Einbettung in Workspaces verfügbar.",
      language: "Transkriptsprache",
      language_explained:
        "Wählen Sie die Sprache des Transkripts aus, das Sie sammeln möchten.",
      loading_languages: "-- lade verfügbare Sprachen --",
    },
    "website-depth": {
      name: "Massen-Link-Scraper",
      description:
        "Durchsuchen Sie eine Website und ihre Unterlinks bis zu einer bestimmten Tiefe.",
      URL: "Website URL",
      URL_explained:
        "Geben Sie die Start-URL der Website ein, die Sie durchsuchen möchten.",
      depth: "Durchsuchungstiefe",
      depth_explained:
        "Das ist die Menge an Unterseiten, die abhängig der originalen URL durchsucht werden sollen.",
      max_pages: "Maximale Seitenanzahl",
      max_pages_explained: "Maximale Anzahl der zu durchsuchenden Seiten.",
      task_explained:
        "Sobald der Vorgang abgeschlossen ist, sind alle gesammelten Inhalte im Dokumenten-Picker zur Einbettung in Workspaces verfügbar.",
    },
    confluence: {
      name: "Confluence",
      description:
        "Importieren Sie eine komplette Confluence-Seite mit einem einzigen Klick.",
      deployment_type: "Confluence Bereitstellungstyp",
      deployment_type_explained:
        "Bestimmen Sie, ob Ihre Confluence-Instanz in der Atlassian Cloud oder selbst gehostet ist.",
      base_url: "Confluence Basis-URL",
      base_url_explained: "Dies ist die Basis-URL Ihres Confluence-Bereichs.",
      space_key: "Confluence Space-Key",
      space_key_explained:
        "Dies ist der Space-Key Ihrer Confluence-Instanz, der verwendet wird. Beginnt normalerweise mit ~",
      username: "Confluence Benutzername",
      username_explained: "Ihr Confluence Benutzername.",
      auth_type: "Confluence Authentifizierungstyp",
      auth_type_explained:
        "Wählen Sie den Authentifizierungstyp, den Sie verwenden möchten, um auf Ihre Confluence-Seiten zuzugreifen.",
      auth_type_username: "Benutzername und Zugriffstoken",
      auth_type_personal: "Persönliches Zugriffstoken",
      token: "Confluence API-Token",
      token_explained_start:
        "Sie müssen ein Zugriffstoken für die Authentifizierung bereitstellen. Sie können ein Zugriffstoken",
      token_explained_link: "hier",
      token_desc: "Zugriffstoken für die Authentifizierung.",
      pat_token: "Confluence persönliches Zugriffstoken",
      pat_token_explained: "Ihr Confluence persönliches Zugriffstoken.",
      task_explained:
        "Sobald der Vorgang abgeschlossen ist, ist der Seiteninhalt im Dokumenten-Picker zur Einbettung in Workspaces verfügbar.",
    },
    manage: {
      documents: "Dokumente",
      "data-connectors": "Datenverbindungen",
      "desktop-only":
        "Diese Einstellungen können nur auf einem Desktop-Gerät bearbeitet werden. Bitte rufen Sie diese Seite auf Ihrem Desktop auf, um fortzufahren.",
      dismiss: "Schließen",
      editing: "Bearbeite",
    },
    directory: {
      "my-documents": "Meine Dokumente",
      "new-folder": "Neuer Ordner",
      "search-document": "Dokument suchen",
      "no-documents": "Keine Dokumente",
      "move-workspace": "In Workspace verschieben",
      name: "Name",
      "delete-confirmation":
        "Sind Sie sicher, dass Sie diese Dateien und Ordner löschen möchten?\nDies wird die Dateien vom System entfernen und sie automatisch aus allen vorhandenen Workspaces entfernen.\nDiese Aktion kann nicht rückgängig gemacht werden.",
      "removing-message":
        "Entferne {{count}} Dokumente und {{folderCount}} Ordner. Bitte warten.",
      "move-success": "{{count}} Dokumente erfolgreich verschoben.",
      date: "Datum",
      type: "Typ",
      select_all: "Alle auswählen",
      deselect_all: "Auswahl abbrechen",
      no_docs: "Keine Dokumente vorhanden.",
      remove_selected: "Ausgewähltes entfernen",
      costs: "*Einmalige Kosten für das Einbetten",
      save_embed: "Speichern und Einbetten",
    },
    upload: {
      "processor-offline": "Dokumentenprozessor nicht verfügbar",
      "processor-offline-desc":
        "Wir können Ihre Dateien momentan nicht hochladen, da der Dokumentenprozessor offline ist. Bitte versuchen Sie es später erneut.",
      "click-upload":
        "Klicken Sie zum Hochladen oder ziehen Sie Dateien per Drag & Drop",
      "file-types":
        "unterstützt Textdateien, CSVs, Tabellenkalkulationen, Audiodateien und mehr!",
      "or-submit-link": "oder einen Link einreichen",
      "placeholder-link": "https://beispiel.de",
      fetching: "Wird abgerufen...",
      "fetch-website": "Website abrufen",
      "privacy-notice":
        "Diese Dateien werden zum Dokumentenprozessor hochgeladen, der auf dieser AnythingLLM-Instanz läuft. Diese Dateien werden nicht an Dritte gesendet oder geteilt.",
    },
    pinning: {
      what_pinning: "Was bedeutet es Dokumente anzuheften?",
      pin_explained_block1:
        "Wenn du ein Dokument <b>anheftest</b>, wird den kompletten Inhalt des Dokuments mit deinem Prompt versendet, wodurch das LLM den vollen Kontext besitzt",
      pin_explained_block2:
        "Das funktioniert am besten bei <b>sehr großen Dokumenten</b> sowie für kleine Dokumenten, dessen Inhalt für die Wissensbasis absolut wichtig sind.",
      pin_explained_block3:
        "Wenn du nicht standardmäßig die erwünschten Ergebnisse bekommst, kann das anheften eine gute Methode sein, um Antworten mit einer besseren Qualität mit nur einem Klick zu erhalten.",
      accept: "Alles klar, ich habe es verstanden.",
    },
    watching: {
      what_watching: "Was bedeutet es ein Dokument zu beobachten?",
      watch_explained_block1:
        "Wenn du ein Dokument <b>beobachtest,</b> werden wir <i>automatisch</i> das Dokument von der Datenquelle in regelmäßigen Abständen aktualisieren. Dadurch wird der Inhalt automatisch in allen Workspaces aktualisiert, wo sich das Dokument befindet.",
      watch_explained_block2:
        "Diese Funktion unterstützt aktuell nur Online-Quellen und ist somit nicht verfügbar für selbst hochgeladene Dokumente",
      watch_explained_block3_start: "Du kannst im ",
      watch_explained_block3_link: "Dateimanager",
      watch_explained_block3_end:
        " entscheiden, welche Dokumente du beobachten möchtest.",
      accept: "Alles klar, ich habe es verstanden.",
    },
  },
  chat_window: {
    welcome: "Willkommen zu deinem Workspace.",
    get_started: "Starte mit ",
    get_started_default: "Starte mit ",
    upload: "dem Upload von Dokumenten",
    or: " oder ",
    attachments_processing: "Anhänge werden verarbeitet. Bitte warten...",
    send_chat: " schreibe im Chat.",
    send_message: "Schreibe eine Nachricht",
    attach_file: "Füge eine Datei zum Chat hinzu",
    slash: "Schau dir alle verfügbaren Slash Befehle für den Chat an.",
    agents: "Schau dir alle verfugbaren Agentenfähigkeiten für den Chat an.",
    text_size: "Ändere die Größe des Textes.",
    microphone: "Spreche deinen Prompt ein.",
    send: "Versende den Prompt an den Workspace.",
    tts_speak_message: "Nachricht vorlesen (TTS)",
    copy: "Kopieren",
    regenerate: "Neu generieren",
    regenerate_response: "Antwort neu generieren",
    good_response: "Gute Antwort",
    more_actions: "Weitere Aktionen",
    hide_citations: "Quellenangaben ausblenden",
    show_citations: "Quellenangaben anzeigen",
    pause_tts_speech_message: "Nachrichtenvorlesung pausieren",
    fork: "Abzweigen",
    delete: "Löschen",
    save_submit: "Speichern und Senden",
    cancel: "Abbrechen",
    edit_prompt: "Prompt bearbeiten",
    edit_response: "Antwort bearbeiten",
    at_agent: "@agent",
    default_agent_description: "– Standardagent für diesen Workspace.",
    custom_agents_coming_soon: "Eigene Agenten bald verfügbar!",
    slash_reset: "/reset",
    preset_reset_description: "hatverlauf löschen und neuen Chat starten",
    add_new_preset: "Neues Preset anlegen",
    command: "Befehl",
    your_command: "dein-befehl",
    placeholder_prompt: "Dieser Text wird vor deinem Prompt eingefügt.",
    description: "Beschreibung",
    placeholder_description: "Antwortet mit einem Gedicht über LLMs.",
    save: "Speichern",
    small: "Klein",
    normal: "Standard",
    large: "Groß",
    workspace_llm_manager: {
      search: "LLM-Provider durchsuchen",
      loading_workspace_settings: "Workspace-Einstellungen werden geladen",
      available_models: "Verfügbare Modelle von {{provider}}",
      available_models_description:
        "Wählen Sie ein Modell für diesen Workspace",
      save: "Modell verwenden",
      saving: "Standardmodell für Workspace wird eingestellt...",
      missing_credentials: "Für diesen Anbieter fehlen Anmeldedaten!",
      missing_credentials_description: "Klicken, um Zugangsdaten einzurichten",
    },
  },
  profile_settings: {
    edit_account: "Account bearbeiten",
    profile_picture: "Profilbild",
    remove_profile_picture: "Profilbild entfernen",
    username: "Nutzername",
    username_description:
      "Der Nutzername darf nur kleine Buchstaben, Zahlen, Unterstrich und Bindestriche ohne Leerzeichen.",
    new_password: "Neues Passwort",
    passwort_description: "Das Passwort muss mindestens 8 Zeichen haben.",
    cancel: "Abbrechen",
    update_account: "Account updaten",
    theme: "Bevozugtes Design",
    language: "Bevorzugte Sprache",
    failed_upload: "Profilbild konnte nicht hochgeladen werden: {{error}}",
    upload_success: "Profilbild hochgeladen.",
    failed_remove: "Profilbild konnte nicht entfernt werden: {{error}}",
    profile_updated: "Profil wurde aktualisiert.",
    failed_update_user: "Benutzer konnte nicht aktualisiert werden: {{error}}",
    account: "Account",
    support: "Support",
    signout: "Abmelden",
  },
  "keyboard-shortcuts": {
    title: "Tastaturkürzel",
    shortcuts: {
      settings: "Einstellungen öffnen",
      workspaceSettings: "Workspace Einstellungen öffnen",
      home: "Zur Startseite",
      workspaces: "Workspaces verwalten",
      apiKeys: "API-Schlüssel Einstellungen",
      llmPreferences: "LLM-Einstellungen",
      chatSettings: "Chat Einstellungen",
      help: "Tastenkürzel Hilfe anzeigen",
      showLLMSelector: "LLM-Auswahl für Workspace zeigen",
    },
  },
  community_hub: {
    publish: {
      system_prompt: {
        success_title: null,
        success_description: null,
        success_thank_you: null,
        view_on_hub: null,
        modal_title: null,
        name_label: null,
        name_description: null,
        name_placeholder: null,
        description_label: null,
        description_description: null,
        tags_label: null,
        tags_description: null,
        tags_placeholder: null,
        visibility_label: null,
        public_description: null,
        private_description: null,
        publish_button: null,
        submitting: null,
        submit: null,
        prompt_label: null,
        prompt_description: null,
        prompt_placeholder: null,
      },
      agent_flow: {
        public_description: null,
        private_description: null,
        success_title: null,
        success_description: null,
        success_thank_you: null,
        view_on_hub: null,
        modal_title: null,
        name_label: null,
        name_description: null,
        name_placeholder: null,
        description_label: null,
        description_description: null,
        tags_label: null,
        tags_description: null,
        tags_placeholder: null,
        visibility_label: null,
        publish_button: null,
        submitting: null,
        submit: null,
        privacy_note: null,
      },
      generic: {
        unauthenticated: {
          title: null,
          description: null,
          button: null,
        },
      },
    },
  },
};

export default TRANSLATIONS;<|MERGE_RESOLUTION|>--- conflicted
+++ resolved
@@ -331,8 +331,6 @@
           "Möchten Sie wirklich alle Einträge löschen? Diese Aktion ist unwiderruflich.",
         expand: "Ausklappen",
       },
-<<<<<<< HEAD
-=======
       publish: {
         public_description:
           "Öffentliche Systemprompts sind für jeden sichtbar.",
@@ -368,7 +366,6 @@
           button: "Mit Community Hub verbinden",
         },
       },
->>>>>>> 62d3803b
     },
     refusal: {
       title: "Abfragemodus-Ablehnungsantwort",
