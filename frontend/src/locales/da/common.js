--- conflicted
+++ resolved
@@ -345,47 +345,6 @@
       at: "Sendt kl.",
     },
   },
-<<<<<<< HEAD
-  appearance: {
-    title: "Udseende",
-    description: "Tilpas platformens udseendeindstillinger.",
-    auto_submit: {
-      title: null,
-      description: null,
-    },
-    auto_speak: {
-      title: null,
-      description: null,
-    },
-    logo: {
-      title: "Tilpas logo",
-      description: "Upload dit tilpassede logo for at gøre din chatbot unik.",
-      add: "Tilføj et tilpasset logo",
-      recommended: "Anbefalet størrelse: 800 x 200",
-      remove: "Fjern",
-      replace: "Erstat",
-    },
-    message: {
-      title: "Tilpas beskeder",
-      description:
-        "Tilpas de automatiske beskeder, der vises for dine brugere.",
-      new: "Ny",
-      system: "system",
-      user: "bruger",
-      message: "besked",
-      assistant: "AnythingLLM Chat-assistent",
-      "double-click": "Dobbeltklik for at redigere...",
-      save: "Gem beskeder",
-    },
-    icons: {
-      title: "Tilpassede sidefodsikoner",
-      description: "Tilpas sidefodens ikoner, der vises nederst i sidebjælken.",
-      icon: "Ikon",
-      link: "Link",
-    },
-  },
-=======
->>>>>>> 451f4c26
   api: {
     title: "API-nøgler",
     description:
