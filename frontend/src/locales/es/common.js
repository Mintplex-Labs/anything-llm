--- conflicted
+++ resolved
@@ -341,49 +341,6 @@
       at: "Enviado a",
     },
   },
-<<<<<<< HEAD
-  appearance: {
-    title: "Apariencia",
-    description: "Personaliza la configuración de apariencia de tu plataforma.",
-    auto_submit: {
-      title: null,
-      description: null,
-    },
-    auto_speak: {
-      title: null,
-      description: null,
-    },
-    logo: {
-      title: "Personalizar logotipo",
-      description:
-        "Sube tu logotipo personalizado para hacer que tu chatbot sea tuyo.",
-      add: "Agregar un logotipo personalizado",
-      recommended: "Tamaño recomendado: 800 x 200",
-      remove: "Eliminar",
-      replace: "Reemplazar",
-    },
-    message: {
-      title: "Personalizar mensajes",
-      description:
-        "Personaliza los mensajes automáticos que se muestran a tus usuarios.",
-      new: "Nuevo",
-      system: "sistema",
-      user: "usuario",
-      message: "mensaje",
-      assistant: "Asistente de chat AnythingLLM",
-      "double-click": "Haz doble clic para editar...",
-      save: "Guardar mensajes",
-    },
-    icons: {
-      title: "Iconos de pie de página personalizados",
-      description:
-        "Personaliza los iconos de pie de página que se muestran en la parte inferior de la barra lateral.",
-      icon: "Icono",
-      link: "Enlace",
-    },
-  },
-=======
->>>>>>> 451f4c26
   api: {
     title: "Claves API",
     description:
