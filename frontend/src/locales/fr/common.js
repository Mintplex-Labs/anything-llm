--- conflicted
+++ resolved
@@ -342,50 +342,6 @@
       at: "Envoyé à",
     },
   },
-<<<<<<< HEAD
-  appearance: {
-    title: "Apparence",
-    description:
-      "Personnalisez les paramètres d'apparence de votre plateforme.",
-    auto_submit: {
-      title: null,
-      description: null,
-    },
-    auto_speak: {
-      title: null,
-      description: null,
-    },
-    logo: {
-      title: "Personnaliser le logo",
-      description:
-        "Téléchargez votre logo personnalisé pour rendre votre chatbot unique.",
-      add: "Ajouter un logo personnalisé",
-      recommended: "Taille recommandée: 800 x 200",
-      remove: "Supprimer",
-      replace: "Remplacer",
-    },
-    message: {
-      title: "Personnaliser les messages",
-      description:
-        "Personnalisez les messages automatiques affichés à vos utilisateurs.",
-      new: "Nouveau",
-      system: "système",
-      user: "utilisateur",
-      message: "message",
-      assistant: "Assistant de chat AnythingLLM",
-      "double-click": "Double-cliquez pour modifier...",
-      save: "Enregistrer les messages",
-    },
-    icons: {
-      title: "Icônes de pied de page personnalisées",
-      description:
-        "Personnalisez les icônes de pied de page affichées en bas de la barre latérale.",
-      icon: "Icône",
-      link: "Lien",
-    },
-  },
-=======
->>>>>>> 451f4c26
   api: {
     title: "Clés API",
     description:
