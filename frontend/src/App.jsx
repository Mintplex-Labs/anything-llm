import React, { Suspense, useState } from "react";
import { Routes, Route } from "react-router-dom";
import { ContextWrapper } from "./AuthContext";
import { READY_EVENT_NAME } from "./utils/constants";
import PrivateRoute, {
  AdminRoute,
  ManagerRoute,
} from "./components/PrivateRoute";
import { ToastContainer } from "react-toastify";
import { PfpProvider } from "./PfpContext";
import { LogoProvider } from "./LogoContext";
import AnythingLLMLogo from "./assets/logo/anything-llm.png";
import Login from "./pages/Login";
import Main from "./pages/Main";
import WorkspaceChat from "./pages/WorkspaceChat";
import GeneralApiKeys from "./pages/GeneralSettings/ApiKeys";
import GeneralChats from "./pages/GeneralSettings/Chats";
import GeneralAppearance from "./pages/GeneralSettings/Appearance";
import GeneralLLMPreference from "./pages/GeneralSettings/LLMPreference";
import GeneralEmbeddingPreference from "./pages/GeneralSettings/EmbeddingPreference";
import GeneralVectorDatabase from "./pages/GeneralSettings/VectorDatabase";
import OnboardingFlow from "./pages/OnboardingFlow";
import DataConnectors from "./pages/GeneralSettings/DataConnectors";
import DataConnectorSetup from "./pages/GeneralSettings/DataConnectors/Connectors";
import AdminLogs from "./pages/Admin/Logging";
import WorkspaceSettings from "./pages/WorkspaceSettings";

<<<<<<< HEAD
import "react-toastify/dist/ReactToastify.css";
=======
const Main = lazy(() => import("@/pages/Main"));
const InvitePage = lazy(() => import("@/pages/Invite"));
const WorkspaceChat = lazy(() => import("@/pages/WorkspaceChat"));
const AdminUsers = lazy(() => import("@/pages/Admin/Users"));
const AdminInvites = lazy(() => import("@/pages/Admin/Invitations"));
const AdminWorkspaces = lazy(() => import("@/pages/Admin/Workspaces"));
const AdminSystem = lazy(() => import("@/pages/Admin/System"));
const AdminLogs = lazy(() => import("@/pages/Admin/Logging"));
const GeneralChats = lazy(() => import("@/pages/GeneralSettings/Chats"));
const GeneralAppearance = lazy(
  () => import("@/pages/GeneralSettings/Appearance")
);
const GeneralApiKeys = lazy(() => import("@/pages/GeneralSettings/ApiKeys"));
const GeneralLLMPreference = lazy(
  () => import("@/pages/GeneralSettings/LLMPreference")
);
const GeneralTranscriptionPreference = lazy(
  () => import("@/pages/GeneralSettings/TranscriptionPreference")
);
const GeneralEmbeddingPreference = lazy(
  () => import("@/pages/GeneralSettings/EmbeddingPreference")
);
const GeneralVectorDatabase = lazy(
  () => import("@/pages/GeneralSettings/VectorDatabase")
);
const GeneralSecurity = lazy(() => import("@/pages/GeneralSettings/Security"));
const DataConnectors = lazy(
  () => import("@/pages/GeneralSettings/DataConnectors")
);
const DataConnectorSetup = lazy(
  () => import("@/pages/GeneralSettings/DataConnectors/Connectors")
);
const WorkspaceSettings = lazy(() => import("@/pages/WorkspaceSettings"));
const EmbedConfigSetup = lazy(
  () => import("@/pages/GeneralSettings/EmbedConfigs")
);
const EmbedChats = lazy(() => import("@/pages/GeneralSettings/EmbedChats"));
const PrivacyAndData = lazy(
  () => import("@/pages/GeneralSettings/PrivacyAndData")
);
>>>>>>> 7e7e957e

export default function App() {
  return (
    <BootLoader>
      <Suspense fallback={<div />}>
        <ContextWrapper>
          <LogoProvider>
            <PfpProvider>
              <Routes>
                <Route path="/" element={<PrivateRoute Component={Main} />} />
                <Route path="/login" element={<Login />} />
                <Route
                  path="/workspace/:slug/settings/:tab"
                  element={<ManagerRoute Component={WorkspaceSettings} />}
                />
                <Route
                  path="/workspace/:slug"
                  element={<PrivateRoute Component={WorkspaceChat} />}
                />
                <Route
                  path="/workspace/:slug/t/:threadSlug"
                  element={<PrivateRoute Component={WorkspaceChat} />}
                />

<<<<<<< HEAD
                {/* Admin */}
                <Route
                  path="/settings/llm-preference"
                  element={<AdminRoute Component={GeneralLLMPreference} />}
                />
                <Route
                  path="/settings/embedding-preference"
                  element={
                    <AdminRoute Component={GeneralEmbeddingPreference} />
                  }
                />
                <Route
                  path="/settings/vector-database"
                  element={<AdminRoute Component={GeneralVectorDatabase} />}
                />
=======
              {/* Admin */}
              <Route
                path="/settings/llm-preference"
                element={<AdminRoute Component={GeneralLLMPreference} />}
              />
              <Route
                path="/settings/transcription-preference"
                element={
                  <AdminRoute Component={GeneralTranscriptionPreference} />
                }
              />
              <Route
                path="/settings/embedding-preference"
                element={<AdminRoute Component={GeneralEmbeddingPreference} />}
              />
              <Route
                path="/settings/vector-database"
                element={<AdminRoute Component={GeneralVectorDatabase} />}
              />
              <Route
                path="/settings/event-logs"
                element={<AdminRoute Component={AdminLogs} />}
              />
              <Route
                path="/settings/embed-config"
                element={<AdminRoute Component={EmbedConfigSetup} />}
              />
              <Route
                path="/settings/embed-chats"
                element={<AdminRoute Component={EmbedChats} />}
              />
              {/* Manager */}
              <Route
                path="/settings/security"
                element={<ManagerRoute Component={GeneralSecurity} />}
              />
              <Route
                path="/settings/privacy"
                element={<AdminRoute Component={PrivacyAndData} />}
              />
              <Route
                path="/settings/appearance"
                element={<ManagerRoute Component={GeneralAppearance} />}
              />
              <Route
                path="/settings/api-keys"
                element={<AdminRoute Component={GeneralApiKeys} />}
              />
              <Route
                path="/settings/workspace-chats"
                element={<ManagerRoute Component={GeneralChats} />}
              />
              <Route
                path="/settings/system-preferences"
                element={<ManagerRoute Component={AdminSystem} />}
              />
              <Route
                path="/settings/invites"
                element={<ManagerRoute Component={AdminInvites} />}
              />
              <Route
                path="/settings/users"
                element={<ManagerRoute Component={AdminUsers} />}
              />
              <Route
                path="/settings/workspaces"
                element={<ManagerRoute Component={AdminWorkspaces} />}
              />
              <Route
                path="/settings/data-connectors"
                element={<ManagerRoute Component={DataConnectors} />}
              />
              <Route
                path="/settings/data-connectors/:connector"
                element={<ManagerRoute Component={DataConnectorSetup} />}
              />
>>>>>>> 7e7e957e

                {/* Manager */}
                {/* <Route
                  path="/settings/security"
                  element={<ManagerRoute Component={GeneralSecurity} />}
                /> */}
                <Route
                  path="/settings/appearance"
                  element={<ManagerRoute Component={GeneralAppearance} />}
                />
                <Route
                  path="/settings/api-keys"
                  element={<ManagerRoute Component={GeneralApiKeys} />}
                />
                <Route
                  path="/settings/workspace-chats"
                  element={<ManagerRoute Component={GeneralChats} />}
                />
                {/* <Route
                  path="/settings/system-preferences"
                  element={<ManagerRoute Component={AdminSystem} />}
                /> */}
                {/* <Route
                  path="/settings/invites"
                  element={<ManagerRoute Component={AdminInvites} />}
                /> */}
                {/* <Route
                  path="/settings/users"
                  element={<ManagerRoute Component={AdminUsers} />}
                /> */}
                {/* <Route
                  path="/settings/workspaces"
                  element={<ManagerRoute Component={AdminWorkspaces} />}
                /> */}
                <Route
                  path="/settings/data-connectors"
                  element={<ManagerRoute Component={DataConnectors} />}
                />
                <Route
                  path="/settings/data-connectors/:connector"
                  element={<ManagerRoute Component={DataConnectorSetup} />}
                />
                <Route
                  path="/settings/event-logs"
                  element={<AdminRoute Component={AdminLogs} />}
                />
                {/* Onboarding Flow */}
                <Route path="/onboarding" element={<OnboardingFlow />} />
                <Route path="/onboarding/:step" element={<OnboardingFlow />} />
              </Routes>
              <ToastContainer />
            </PfpProvider>
          </LogoProvider>
        </ContextWrapper>
      </Suspense>
    </BootLoader>
  );
}

function BootLoader({ children }) {
  const [ready, setReady] = useState(false);
  window.addEventListener(READY_EVENT_NAME, () => setReady(true));

  if (ready) return <>{children}</>;
  return (
    <div className="fixed left-0 top-0 z-999999 flex h-screen w-screen items-center justify-center bg-sidebar">
      <div className="flex flex-col gap-y-1 items-center">
        <img src={AnythingLLMLogo} className="w-[50%]" />
        <p className="text-xs text-white">by Mintplex Labs Inc</p>
        <p className="text-xs text-gray-400 mt-4  animate-pulse">
          loading workspaces...
        </p>
      </div>
    </div>
  );
}<|MERGE_RESOLUTION|>--- conflicted
+++ resolved
@@ -17,6 +17,7 @@
 import GeneralChats from "./pages/GeneralSettings/Chats";
 import GeneralAppearance from "./pages/GeneralSettings/Appearance";
 import GeneralLLMPreference from "./pages/GeneralSettings/LLMPreference";
+import GeneralTranscriptionPreference from "./pages/GeneralSettings/TranscriptionPreference";
 import GeneralEmbeddingPreference from "./pages/GeneralSettings/EmbeddingPreference";
 import GeneralVectorDatabase from "./pages/GeneralSettings/VectorDatabase";
 import OnboardingFlow from "./pages/OnboardingFlow";
@@ -24,51 +25,9 @@
 import DataConnectorSetup from "./pages/GeneralSettings/DataConnectors/Connectors";
 import AdminLogs from "./pages/Admin/Logging";
 import WorkspaceSettings from "./pages/WorkspaceSettings";
+import PrivacyAndData from "./pages/PrivacyAndData";
 
-<<<<<<< HEAD
 import "react-toastify/dist/ReactToastify.css";
-=======
-const Main = lazy(() => import("@/pages/Main"));
-const InvitePage = lazy(() => import("@/pages/Invite"));
-const WorkspaceChat = lazy(() => import("@/pages/WorkspaceChat"));
-const AdminUsers = lazy(() => import("@/pages/Admin/Users"));
-const AdminInvites = lazy(() => import("@/pages/Admin/Invitations"));
-const AdminWorkspaces = lazy(() => import("@/pages/Admin/Workspaces"));
-const AdminSystem = lazy(() => import("@/pages/Admin/System"));
-const AdminLogs = lazy(() => import("@/pages/Admin/Logging"));
-const GeneralChats = lazy(() => import("@/pages/GeneralSettings/Chats"));
-const GeneralAppearance = lazy(
-  () => import("@/pages/GeneralSettings/Appearance")
-);
-const GeneralApiKeys = lazy(() => import("@/pages/GeneralSettings/ApiKeys"));
-const GeneralLLMPreference = lazy(
-  () => import("@/pages/GeneralSettings/LLMPreference")
-);
-const GeneralTranscriptionPreference = lazy(
-  () => import("@/pages/GeneralSettings/TranscriptionPreference")
-);
-const GeneralEmbeddingPreference = lazy(
-  () => import("@/pages/GeneralSettings/EmbeddingPreference")
-);
-const GeneralVectorDatabase = lazy(
-  () => import("@/pages/GeneralSettings/VectorDatabase")
-);
-const GeneralSecurity = lazy(() => import("@/pages/GeneralSettings/Security"));
-const DataConnectors = lazy(
-  () => import("@/pages/GeneralSettings/DataConnectors")
-);
-const DataConnectorSetup = lazy(
-  () => import("@/pages/GeneralSettings/DataConnectors/Connectors")
-);
-const WorkspaceSettings = lazy(() => import("@/pages/WorkspaceSettings"));
-const EmbedConfigSetup = lazy(
-  () => import("@/pages/GeneralSettings/EmbedConfigs")
-);
-const EmbedChats = lazy(() => import("@/pages/GeneralSettings/EmbedChats"));
-const PrivacyAndData = lazy(
-  () => import("@/pages/GeneralSettings/PrivacyAndData")
-);
->>>>>>> 7e7e957e
 
 export default function App() {
   return (
@@ -93,11 +52,16 @@
                   element={<PrivateRoute Component={WorkspaceChat} />}
                 />
 
-<<<<<<< HEAD
                 {/* Admin */}
                 <Route
                   path="/settings/llm-preference"
                   element={<AdminRoute Component={GeneralLLMPreference} />}
+                />
+                <Route
+                  path="/settings/transcription-preference"
+                  element={
+                    <AdminRoute Component={GeneralTranscriptionPreference} />
+                  }
                 />
                 <Route
                   path="/settings/embedding-preference"
@@ -109,84 +73,6 @@
                   path="/settings/vector-database"
                   element={<AdminRoute Component={GeneralVectorDatabase} />}
                 />
-=======
-              {/* Admin */}
-              <Route
-                path="/settings/llm-preference"
-                element={<AdminRoute Component={GeneralLLMPreference} />}
-              />
-              <Route
-                path="/settings/transcription-preference"
-                element={
-                  <AdminRoute Component={GeneralTranscriptionPreference} />
-                }
-              />
-              <Route
-                path="/settings/embedding-preference"
-                element={<AdminRoute Component={GeneralEmbeddingPreference} />}
-              />
-              <Route
-                path="/settings/vector-database"
-                element={<AdminRoute Component={GeneralVectorDatabase} />}
-              />
-              <Route
-                path="/settings/event-logs"
-                element={<AdminRoute Component={AdminLogs} />}
-              />
-              <Route
-                path="/settings/embed-config"
-                element={<AdminRoute Component={EmbedConfigSetup} />}
-              />
-              <Route
-                path="/settings/embed-chats"
-                element={<AdminRoute Component={EmbedChats} />}
-              />
-              {/* Manager */}
-              <Route
-                path="/settings/security"
-                element={<ManagerRoute Component={GeneralSecurity} />}
-              />
-              <Route
-                path="/settings/privacy"
-                element={<AdminRoute Component={PrivacyAndData} />}
-              />
-              <Route
-                path="/settings/appearance"
-                element={<ManagerRoute Component={GeneralAppearance} />}
-              />
-              <Route
-                path="/settings/api-keys"
-                element={<AdminRoute Component={GeneralApiKeys} />}
-              />
-              <Route
-                path="/settings/workspace-chats"
-                element={<ManagerRoute Component={GeneralChats} />}
-              />
-              <Route
-                path="/settings/system-preferences"
-                element={<ManagerRoute Component={AdminSystem} />}
-              />
-              <Route
-                path="/settings/invites"
-                element={<ManagerRoute Component={AdminInvites} />}
-              />
-              <Route
-                path="/settings/users"
-                element={<ManagerRoute Component={AdminUsers} />}
-              />
-              <Route
-                path="/settings/workspaces"
-                element={<ManagerRoute Component={AdminWorkspaces} />}
-              />
-              <Route
-                path="/settings/data-connectors"
-                element={<ManagerRoute Component={DataConnectors} />}
-              />
-              <Route
-                path="/settings/data-connectors/:connector"
-                element={<ManagerRoute Component={DataConnectorSetup} />}
-              />
->>>>>>> 7e7e957e
 
                 {/* Manager */}
                 {/* <Route
@@ -205,6 +91,7 @@
                   path="/settings/workspace-chats"
                   element={<ManagerRoute Component={GeneralChats} />}
                 />
+
                 {/* <Route
                   path="/settings/system-preferences"
                   element={<ManagerRoute Component={AdminSystem} />}
@@ -232,6 +119,10 @@
                 <Route
                   path="/settings/event-logs"
                   element={<AdminRoute Component={AdminLogs} />}
+                />
+                <Route
+                  path="/settings/privacy"
+                  element={<AdminRoute Component={PrivacyAndData} />}
                 />
                 {/* Onboarding Flow */}
                 <Route path="/onboarding" element={<OnboardingFlow />} />
