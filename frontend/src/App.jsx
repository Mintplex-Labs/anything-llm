--- conflicted
+++ resolved
@@ -34,59 +34,9 @@
 import PrivacyAndData from "./pages/GeneralSettings/PrivacyAndData";
 import ExperimentalFeatures from "@/pages/Admin/ExperimentalFeatures";
 import LiveDocumentSyncManage from "@/pages/Admin/ExperimentalFeatures/Features/LiveSync/manage";
+import FineTuningWalkthrough from "@/pages/FineTuning";
 
-<<<<<<< HEAD
 import "react-toastify/dist/ReactToastify.css";
-=======
-const Main = lazy(() => import("@/pages/Main"));
-const InvitePage = lazy(() => import("@/pages/Invite"));
-const WorkspaceChat = lazy(() => import("@/pages/WorkspaceChat"));
-const AdminUsers = lazy(() => import("@/pages/Admin/Users"));
-const AdminInvites = lazy(() => import("@/pages/Admin/Invitations"));
-const AdminWorkspaces = lazy(() => import("@/pages/Admin/Workspaces"));
-const AdminSystem = lazy(() => import("@/pages/Admin/System"));
-const AdminLogs = lazy(() => import("@/pages/Admin/Logging"));
-const AdminAgents = lazy(() => import("@/pages/Admin/Agents"));
-const GeneralChats = lazy(() => import("@/pages/GeneralSettings/Chats"));
-const GeneralAppearance = lazy(
-  () => import("@/pages/GeneralSettings/Appearance")
-);
-const GeneralApiKeys = lazy(() => import("@/pages/GeneralSettings/ApiKeys"));
-const GeneralLLMPreference = lazy(
-  () => import("@/pages/GeneralSettings/LLMPreference")
-);
-const GeneralTranscriptionPreference = lazy(
-  () => import("@/pages/GeneralSettings/TranscriptionPreference")
-);
-const GeneralAudioPreference = lazy(
-  () => import("@/pages/GeneralSettings/AudioPreference")
-);
-const GeneralEmbeddingPreference = lazy(
-  () => import("@/pages/GeneralSettings/EmbeddingPreference")
-);
-const EmbeddingTextSplitterPreference = lazy(
-  () => import("@/pages/GeneralSettings/EmbeddingTextSplitterPreference")
-);
-const GeneralVectorDatabase = lazy(
-  () => import("@/pages/GeneralSettings/VectorDatabase")
-);
-const GeneralSecurity = lazy(() => import("@/pages/GeneralSettings/Security"));
-const WorkspaceSettings = lazy(() => import("@/pages/WorkspaceSettings"));
-const EmbedConfigSetup = lazy(
-  () => import("@/pages/GeneralSettings/EmbedConfigs")
-);
-const EmbedChats = lazy(() => import("@/pages/GeneralSettings/EmbedChats"));
-const PrivacyAndData = lazy(
-  () => import("@/pages/GeneralSettings/PrivacyAndData")
-);
-const ExperimentalFeatures = lazy(
-  () => import("@/pages/Admin/ExperimentalFeatures")
-);
-const LiveDocumentSyncManage = lazy(
-  () => import("@/pages/Admin/ExperimentalFeatures/Features/LiveSync/manage")
-);
-const FineTuningWalkthrough = lazy(() => import("@/pages/FineTuning"));
->>>>>>> a7010fd4
 
 export default function App() {
   return (
@@ -208,6 +158,10 @@
                     path="/settings/beta-features/live-document-sync/manage"
                     element={<AdminRoute Component={LiveDocumentSyncManage} />}
                   />
+                  <Route
+                    path="/fine-tuning"
+                    element={<AdminRoute Component={FineTuningWalkthrough} />}
+                  />
                 </Routes>
                 <ToastContainer />
               </I18nextProvider>
@@ -223,7 +177,6 @@
   const [ready, setReady] = useState(false);
   window.addEventListener(READY_EVENT_NAME, () => setReady(true));
 
-<<<<<<< HEAD
   if (ready) return <>{children}</>;
   return (
     <div className="fixed left-0 top-0 z-999999 flex h-screen w-screen bg-fullscreen-loader">
@@ -237,25 +190,5 @@
         <img src={MintplexLabsLogo} className="w-[244px] h-[61px]" />
       </div>
     </div>
-=======
-                {/* Experimental feature pages  */}
-                {/* Live Document Sync feature */}
-                <Route
-                  path="/settings/beta-features/live-document-sync/manage"
-                  element={<AdminRoute Component={LiveDocumentSyncManage} />}
-                />
-
-                <Route
-                  path="/fine-tuning"
-                  element={<AdminRoute Component={FineTuningWalkthrough} />}
-                />
-              </Routes>
-              <ToastContainer />
-            </I18nextProvider>
-          </PfpProvider>
-        </LogoProvider>
-      </ContextWrapper>
-    </Suspense>
->>>>>>> a7010fd4
   );
 }