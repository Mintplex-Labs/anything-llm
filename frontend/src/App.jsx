import React, { lazy, Suspense } from "react";
import { Routes, Route } from "react-router-dom";
import { I18nextProvider } from "react-i18next";
import { ContextWrapper } from "@/AuthContext";
import PrivateRoute, {
  AdminRoute,
  ManagerRoute,
} from "@/components/PrivateRoute";
import { ToastContainer } from "react-toastify";
import "react-toastify/dist/ReactToastify.css";
import Login from "@/pages/Login";
import OnboardingFlow from "@/pages/OnboardingFlow";
import i18n from "./i18n";

import { PfpProvider } from "./PfpContext";
import { LogoProvider } from "./LogoContext";
import { FullScreenLoader } from "./components/Preloader";
import { ThemeProvider } from "./ThemeContext";

const Main = lazy(() => import("@/pages/Main"));
const InvitePage = lazy(() => import("@/pages/Invite"));
const WorkspaceChat = lazy(() => import("@/pages/WorkspaceChat"));
const AdminUsers = lazy(() => import("@/pages/Admin/Users"));
const AdminInvites = lazy(() => import("@/pages/Admin/Invitations"));
const AdminWorkspaces = lazy(() => import("@/pages/Admin/Workspaces"));
const AdminLogs = lazy(() => import("@/pages/Admin/Logging"));
const AdminAgents = lazy(() => import("@/pages/Admin/Agents"));
const GeneralChats = lazy(() => import("@/pages/GeneralSettings/Chats"));
const GeneralAppearance = lazy(
  () => import("@/pages/GeneralSettings/Appearance")
);
const GeneralApiKeys = lazy(() => import("@/pages/GeneralSettings/ApiKeys"));
const GeneralLLMPreference = lazy(
  () => import("@/pages/GeneralSettings/LLMPreference")
);
const GeneralTranscriptionPreference = lazy(
  () => import("@/pages/GeneralSettings/TranscriptionPreference")
);
const GeneralAudioPreference = lazy(
  () => import("@/pages/GeneralSettings/AudioPreference")
);
const GeneralEmbeddingPreference = lazy(
  () => import("@/pages/GeneralSettings/EmbeddingPreference")
);
const EmbeddingTextSplitterPreference = lazy(
  () => import("@/pages/GeneralSettings/EmbeddingTextSplitterPreference")
);
const GeneralVectorDatabase = lazy(
  () => import("@/pages/GeneralSettings/VectorDatabase")
);
const GeneralSecurity = lazy(() => import("@/pages/GeneralSettings/Security"));
const GeneralBrowserExtension = lazy(
  () => import("@/pages/GeneralSettings/BrowserExtensionApiKey")
);
const WorkspaceSettings = lazy(() => import("@/pages/WorkspaceSettings"));
const EmbedConfigSetup = lazy(
  () => import("@/pages/GeneralSettings/EmbedConfigs")
);
const EmbedChats = lazy(() => import("@/pages/GeneralSettings/EmbedChats"));
const PrivacyAndData = lazy(
  () => import("@/pages/GeneralSettings/PrivacyAndData")
);
const ExperimentalFeatures = lazy(
  () => import("@/pages/Admin/ExperimentalFeatures")
);
const LiveDocumentSyncManage = lazy(
  () => import("@/pages/Admin/ExperimentalFeatures/Features/LiveSync/manage")
);
const FineTuningWalkthrough = lazy(() => import("@/pages/FineTuning"));

export default function App() {
  return (
    <Suspense fallback={<FullScreenLoader />}>
      <ContextWrapper>
        <LogoProvider>
          <PfpProvider>
            <I18nextProvider i18n={i18n}>
              <ThemeProvider>
                <Routes>
                  <Route path="/" element={<PrivateRoute Component={Main} />} />
                  <Route path="/login" element={<Login />} />
                  <Route
                    path="/workspace/:slug/settings/:tab"
                    element={<ManagerRoute Component={WorkspaceSettings} />}
                  />
                  <Route
                    path="/workspace/:slug"
                    element={<PrivateRoute Component={WorkspaceChat} />}
                  />
                  <Route
                    path="/workspace/:slug/t/:threadSlug"
                    element={<PrivateRoute Component={WorkspaceChat} />}
                  />
                  <Route path="/accept-invite/:code" element={<InvitePage />} />

<<<<<<< HEAD
                  {/* Admin */}
                  <Route
                    path="/settings/llm-preference"
                    element={<AdminRoute Component={GeneralLLMPreference} />}
                  />
                  <Route
                    path="/settings/transcription-preference"
                    element={
                      <AdminRoute Component={GeneralTranscriptionPreference} />
                    }
                  />
                  <Route
                    path="/settings/audio-preference"
                    element={<AdminRoute Component={GeneralAudioPreference} />}
                  />
                  <Route
                    path="/settings/embedding-preference"
                    element={
                      <AdminRoute Component={GeneralEmbeddingPreference} />
                    }
                  />
                  <Route
                    path="/settings/text-splitter-preference"
                    element={
                      <AdminRoute Component={EmbeddingTextSplitterPreference} />
                    }
                  />
                  <Route
                    path="/settings/vector-database"
                    element={<AdminRoute Component={GeneralVectorDatabase} />}
                  />
                  <Route
                    path="/settings/agents"
                    element={<AdminRoute Component={AdminAgents} />}
                  />
                  <Route
                    path="/settings/event-logs"
                    element={<AdminRoute Component={AdminLogs} />}
                  />
                  <Route
                    path="/settings/embed-config"
                    element={<AdminRoute Component={EmbedConfigSetup} />}
                  />
                  <Route
                    path="/settings/embed-chats"
                    element={<AdminRoute Component={EmbedChats} />}
                  />
                  {/* Manager */}
                  <Route
                    path="/settings/security"
                    element={<ManagerRoute Component={GeneralSecurity} />}
                  />
                  <Route
                    path="/settings/privacy"
                    element={<AdminRoute Component={PrivacyAndData} />}
                  />
                  <Route
                    path="/settings/appearance"
                    element={<ManagerRoute Component={GeneralAppearance} />}
                  />
                  <Route
                    path="/settings/beta-features"
                    element={<AdminRoute Component={ExperimentalFeatures} />}
                  />
                  <Route
                    path="/settings/api-keys"
                    element={<AdminRoute Component={GeneralApiKeys} />}
                  />
                  <Route
                    path="/settings/browser-extension"
                    element={
                      <ManagerRoute Component={GeneralBrowserExtension} />
                    }
                  />
                  <Route
                    path="/settings/workspace-chats"
                    element={<ManagerRoute Component={GeneralChats} />}
                  />
                  <Route
                    path="/settings/system-preferences"
                    element={<ManagerRoute Component={AdminSystem} />}
                  />
                  <Route
                    path="/settings/invites"
                    element={<ManagerRoute Component={AdminInvites} />}
                  />
                  <Route
                    path="/settings/users"
                    element={<ManagerRoute Component={AdminUsers} />}
                  />
                  <Route
                    path="/settings/workspaces"
                    element={<ManagerRoute Component={AdminWorkspaces} />}
                  />
                  {/* Onboarding Flow */}
                  <Route path="/onboarding" element={<OnboardingFlow />} />
                  <Route
                    path="/onboarding/:step"
                    element={<OnboardingFlow />}
                  />
=======
                {/* Admin */}
                <Route
                  path="/settings/llm-preference"
                  element={<AdminRoute Component={GeneralLLMPreference} />}
                />
                <Route
                  path="/settings/transcription-preference"
                  element={
                    <AdminRoute Component={GeneralTranscriptionPreference} />
                  }
                />
                <Route
                  path="/settings/audio-preference"
                  element={<AdminRoute Component={GeneralAudioPreference} />}
                />
                <Route
                  path="/settings/embedding-preference"
                  element={
                    <AdminRoute Component={GeneralEmbeddingPreference} />
                  }
                />
                <Route
                  path="/settings/text-splitter-preference"
                  element={
                    <AdminRoute Component={EmbeddingTextSplitterPreference} />
                  }
                />
                <Route
                  path="/settings/vector-database"
                  element={<AdminRoute Component={GeneralVectorDatabase} />}
                />
                <Route
                  path="/settings/agents"
                  element={<AdminRoute Component={AdminAgents} />}
                />
                <Route
                  path="/settings/event-logs"
                  element={<AdminRoute Component={AdminLogs} />}
                />
                <Route
                  path="/settings/embed-config"
                  element={<AdminRoute Component={EmbedConfigSetup} />}
                />
                <Route
                  path="/settings/embed-chats"
                  element={<AdminRoute Component={EmbedChats} />}
                />
                {/* Manager */}
                <Route
                  path="/settings/security"
                  element={<ManagerRoute Component={GeneralSecurity} />}
                />
                <Route
                  path="/settings/privacy"
                  element={<AdminRoute Component={PrivacyAndData} />}
                />
                <Route
                  path="/settings/appearance"
                  element={<ManagerRoute Component={GeneralAppearance} />}
                />
                <Route
                  path="/settings/beta-features"
                  element={<AdminRoute Component={ExperimentalFeatures} />}
                />
                <Route
                  path="/settings/api-keys"
                  element={<AdminRoute Component={GeneralApiKeys} />}
                />
                <Route
                  path="/settings/browser-extension"
                  element={<ManagerRoute Component={GeneralBrowserExtension} />}
                />
                <Route
                  path="/settings/workspace-chats"
                  element={<ManagerRoute Component={GeneralChats} />}
                />
                <Route
                  path="/settings/invites"
                  element={<ManagerRoute Component={AdminInvites} />}
                />
                <Route
                  path="/settings/users"
                  element={<ManagerRoute Component={AdminUsers} />}
                />
                <Route
                  path="/settings/workspaces"
                  element={<ManagerRoute Component={AdminWorkspaces} />}
                />
                {/* Onboarding Flow */}
                <Route path="/onboarding" element={<OnboardingFlow />} />
                <Route path="/onboarding/:step" element={<OnboardingFlow />} />
>>>>>>> c3723ce2

                  {/* Experimental feature pages  */}
                  {/* Live Document Sync feature */}
                  <Route
                    path="/settings/beta-features/live-document-sync/manage"
                    element={<AdminRoute Component={LiveDocumentSyncManage} />}
                  />

                  <Route
                    path="/fine-tuning"
                    element={<AdminRoute Component={FineTuningWalkthrough} />}
                  />
                </Routes>
                <ToastContainer />
              </ThemeProvider>
            </I18nextProvider>
          </PfpProvider>
        </LogoProvider>
      </ContextWrapper>
    </Suspense>
  );
}<|MERGE_RESOLUTION|>--- conflicted
+++ resolved
@@ -93,7 +93,6 @@
                   />
                   <Route path="/accept-invite/:code" element={<InvitePage />} />
 
-<<<<<<< HEAD
                   {/* Admin */}
                   <Route
                     path="/settings/llm-preference"
@@ -173,10 +172,6 @@
                     element={<ManagerRoute Component={GeneralChats} />}
                   />
                   <Route
-                    path="/settings/system-preferences"
-                    element={<ManagerRoute Component={AdminSystem} />}
-                  />
-                  <Route
                     path="/settings/invites"
                     element={<ManagerRoute Component={AdminInvites} />}
                   />
@@ -194,99 +189,6 @@
                     path="/onboarding/:step"
                     element={<OnboardingFlow />}
                   />
-=======
-                {/* Admin */}
-                <Route
-                  path="/settings/llm-preference"
-                  element={<AdminRoute Component={GeneralLLMPreference} />}
-                />
-                <Route
-                  path="/settings/transcription-preference"
-                  element={
-                    <AdminRoute Component={GeneralTranscriptionPreference} />
-                  }
-                />
-                <Route
-                  path="/settings/audio-preference"
-                  element={<AdminRoute Component={GeneralAudioPreference} />}
-                />
-                <Route
-                  path="/settings/embedding-preference"
-                  element={
-                    <AdminRoute Component={GeneralEmbeddingPreference} />
-                  }
-                />
-                <Route
-                  path="/settings/text-splitter-preference"
-                  element={
-                    <AdminRoute Component={EmbeddingTextSplitterPreference} />
-                  }
-                />
-                <Route
-                  path="/settings/vector-database"
-                  element={<AdminRoute Component={GeneralVectorDatabase} />}
-                />
-                <Route
-                  path="/settings/agents"
-                  element={<AdminRoute Component={AdminAgents} />}
-                />
-                <Route
-                  path="/settings/event-logs"
-                  element={<AdminRoute Component={AdminLogs} />}
-                />
-                <Route
-                  path="/settings/embed-config"
-                  element={<AdminRoute Component={EmbedConfigSetup} />}
-                />
-                <Route
-                  path="/settings/embed-chats"
-                  element={<AdminRoute Component={EmbedChats} />}
-                />
-                {/* Manager */}
-                <Route
-                  path="/settings/security"
-                  element={<ManagerRoute Component={GeneralSecurity} />}
-                />
-                <Route
-                  path="/settings/privacy"
-                  element={<AdminRoute Component={PrivacyAndData} />}
-                />
-                <Route
-                  path="/settings/appearance"
-                  element={<ManagerRoute Component={GeneralAppearance} />}
-                />
-                <Route
-                  path="/settings/beta-features"
-                  element={<AdminRoute Component={ExperimentalFeatures} />}
-                />
-                <Route
-                  path="/settings/api-keys"
-                  element={<AdminRoute Component={GeneralApiKeys} />}
-                />
-                <Route
-                  path="/settings/browser-extension"
-                  element={<ManagerRoute Component={GeneralBrowserExtension} />}
-                />
-                <Route
-                  path="/settings/workspace-chats"
-                  element={<ManagerRoute Component={GeneralChats} />}
-                />
-                <Route
-                  path="/settings/invites"
-                  element={<ManagerRoute Component={AdminInvites} />}
-                />
-                <Route
-                  path="/settings/users"
-                  element={<ManagerRoute Component={AdminUsers} />}
-                />
-                <Route
-                  path="/settings/workspaces"
-                  element={<ManagerRoute Component={AdminWorkspaces} />}
-                />
-                {/* Onboarding Flow */}
-                <Route path="/onboarding" element={<OnboardingFlow />} />
-                <Route path="/onboarding/:step" element={<OnboardingFlow />} />
->>>>>>> c3723ce2
 
                   {/* Experimental feature pages  */}
                   {/* Live Document Sync feature */}
