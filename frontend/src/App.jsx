--- conflicted
+++ resolved
@@ -76,17 +76,15 @@
                 element={<AdminRoute Component={GeneralVectorDatabase} />}
               />
               <Route
-<<<<<<< HEAD
-                path="/settings/logs"
-                element={<AdminRoute Component={AdminLogs} />}
-=======
+                path="/settings/audit-logs"
+                element={<AdminRoute Component={AdminLogs} />} />
+              <Route
                 path="/settings/embed-config"
                 element={<AdminRoute Component={EmbedConfigSetup} />}
               />
               <Route
                 path="/settings/embed-chats"
                 element={<AdminRoute Component={EmbedChats} />}
->>>>>>> 1846a99b
               />
               {/* Manager */}
               <Route
