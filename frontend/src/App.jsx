--- conflicted
+++ resolved
@@ -7,13 +7,9 @@
 } from "@/components/PrivateRoute";
 import { ToastContainer } from "react-toastify";
 import "react-toastify/dist/ReactToastify.css";
-<<<<<<< HEAD
-import Login from "./pages/Login";
+import Login from "@/pages/Login";
 import { PfpProvider } from "./PfpContext";
 import { LogoProvider } from "./LogoContext";
-=======
-import Login from "@/pages/Login";
->>>>>>> f48e6b1a
 
 const Main = lazy(() => import("@/pages/Main"));
 const InvitePage = lazy(() => import("@/pages/Invite"));
