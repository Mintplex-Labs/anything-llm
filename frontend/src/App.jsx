import React, { lazy, Suspense } from "react";
import { Routes, Route } from "react-router-dom";
import { I18nextProvider } from "react-i18next";
import { ContextWrapper } from "@/AuthContext";
import PrivateRoute, {
  AdminRoute,
  ManagerRoute,
} from "@/components/PrivateRoute";
import { ToastContainer } from "react-toastify";
import "react-toastify/dist/ReactToastify.css";
import Login from "@/pages/Login";
import SimpleSSOPassthrough from "@/pages/Login/SSO/simple";
import OnboardingFlow from "@/pages/OnboardingFlow";
import i18n from "./i18n";

import { PfpProvider } from "./PfpContext";
import { LogoProvider } from "./LogoContext";
import { FullScreenLoader } from "./components/Preloader";
import { ThemeProvider } from "./ThemeContext";

const Main = lazy(() => import("@/pages/Main"));
const InvitePage = lazy(() => import("@/pages/Invite"));
const WorkspaceChat = lazy(() => import("@/pages/WorkspaceChat"));
const AdminUsers = lazy(() => import("@/pages/Admin/Users"));
const AdminInvites = lazy(() => import("@/pages/Admin/Invitations"));
const AdminWorkspaces = lazy(() => import("@/pages/Admin/Workspaces"));
const AdminLogs = lazy(() => import("@/pages/Admin/Logging"));
const AdminAgents = lazy(() => import("@/pages/Admin/Agents"));
const GeneralChats = lazy(() => import("@/pages/GeneralSettings/Chats"));
const GeneralAppearance = lazy(
  () => import("@/pages/GeneralSettings/Appearance")
);
const GeneralApiKeys = lazy(() => import("@/pages/GeneralSettings/ApiKeys"));
const GeneralLLMPreference = lazy(
  () => import("@/pages/GeneralSettings/LLMPreference")
);
const GeneralTranscriptionPreference = lazy(
  () => import("@/pages/GeneralSettings/TranscriptionPreference")
);
const GeneralAudioPreference = lazy(
  () => import("@/pages/GeneralSettings/AudioPreference")
);
const GeneralEmbeddingPreference = lazy(
  () => import("@/pages/GeneralSettings/EmbeddingPreference")
);
const EmbeddingTextSplitterPreference = lazy(
  () => import("@/pages/GeneralSettings/EmbeddingTextSplitterPreference")
);
const GeneralVectorDatabase = lazy(
  () => import("@/pages/GeneralSettings/VectorDatabase")
);
const GeneralSecurity = lazy(() => import("@/pages/GeneralSettings/Security"));
const GeneralBrowserExtension = lazy(
  () => import("@/pages/GeneralSettings/BrowserExtensionApiKey")
);
const WorkspaceSettings = lazy(() => import("@/pages/WorkspaceSettings"));
const EmbedConfigSetup = lazy(
  () => import("@/pages/GeneralSettings/EmbedConfigs")
);
const EmbedChats = lazy(() => import("@/pages/GeneralSettings/EmbedChats"));
const PrivacyAndData = lazy(
  () => import("@/pages/GeneralSettings/PrivacyAndData")
);
const ExperimentalFeatures = lazy(
  () => import("@/pages/Admin/ExperimentalFeatures")
);
const LiveDocumentSyncManage = lazy(
  () => import("@/pages/Admin/ExperimentalFeatures/Features/LiveSync/manage")
);
const FineTuningWalkthrough = lazy(() => import("@/pages/FineTuning"));

export default function App() {
  return (
    <Suspense fallback={<FullScreenLoader />}>
      <ContextWrapper>
        <LogoProvider>
          <PfpProvider>
            <I18nextProvider i18n={i18n}>
<<<<<<< HEAD
              <ThemeProvider>
                <Routes>
                  <Route path="/" element={<PrivateRoute Component={Main} />} />
                  <Route path="/login" element={<Login />} />
                  <Route
                    path="/workspace/:slug/settings/:tab"
                    element={<ManagerRoute Component={WorkspaceSettings} />}
                  />
                  <Route
                    path="/workspace/:slug"
                    element={<PrivateRoute Component={WorkspaceChat} />}
                  />
                  <Route
                    path="/workspace/:slug/t/:threadSlug"
                    element={<PrivateRoute Component={WorkspaceChat} />}
                  />
                  <Route path="/accept-invite/:code" element={<InvitePage />} />
=======
              <Routes>
                <Route path="/" element={<PrivateRoute Component={Main} />} />
                <Route path="/login" element={<Login />} />
                <Route path="/sso/simple" element={<SimpleSSOPassthrough />} />

                <Route
                  path="/workspace/:slug/settings/:tab"
                  element={<ManagerRoute Component={WorkspaceSettings} />}
                />
                <Route
                  path="/workspace/:slug"
                  element={<PrivateRoute Component={WorkspaceChat} />}
                />
                <Route
                  path="/workspace/:slug/t/:threadSlug"
                  element={<PrivateRoute Component={WorkspaceChat} />}
                />
                <Route path="/accept-invite/:code" element={<InvitePage />} />
>>>>>>> ec3b3010

                  {/* Admin */}
                  <Route
                    path="/settings/llm-preference"
                    element={<AdminRoute Component={GeneralLLMPreference} />}
                  />
                  <Route
                    path="/settings/transcription-preference"
                    element={
                      <AdminRoute Component={GeneralTranscriptionPreference} />
                    }
                  />
                  <Route
                    path="/settings/audio-preference"
                    element={<AdminRoute Component={GeneralAudioPreference} />}
                  />
                  <Route
                    path="/settings/embedding-preference"
                    element={
                      <AdminRoute Component={GeneralEmbeddingPreference} />
                    }
                  />
                  <Route
                    path="/settings/text-splitter-preference"
                    element={
                      <AdminRoute Component={EmbeddingTextSplitterPreference} />
                    }
                  />
                  <Route
                    path="/settings/vector-database"
                    element={<AdminRoute Component={GeneralVectorDatabase} />}
                  />
                  <Route
                    path="/settings/agents"
                    element={<AdminRoute Component={AdminAgents} />}
                  />
                  <Route
                    path="/settings/event-logs"
                    element={<AdminRoute Component={AdminLogs} />}
                  />
                  <Route
                    path="/settings/embed-config"
                    element={<AdminRoute Component={EmbedConfigSetup} />}
                  />
                  <Route
                    path="/settings/embed-chats"
                    element={<AdminRoute Component={EmbedChats} />}
                  />
                  {/* Manager */}
                  <Route
                    path="/settings/security"
                    element={<ManagerRoute Component={GeneralSecurity} />}
                  />
                  <Route
                    path="/settings/privacy"
                    element={<AdminRoute Component={PrivacyAndData} />}
                  />
                  <Route
                    path="/settings/appearance"
                    element={<ManagerRoute Component={GeneralAppearance} />}
                  />
                  <Route
                    path="/settings/beta-features"
                    element={<AdminRoute Component={ExperimentalFeatures} />}
                  />
                  <Route
                    path="/settings/api-keys"
                    element={<AdminRoute Component={GeneralApiKeys} />}
                  />
                  <Route
                    path="/settings/browser-extension"
                    element={
                      <ManagerRoute Component={GeneralBrowserExtension} />
                    }
                  />
                  <Route
                    path="/settings/workspace-chats"
                    element={<ManagerRoute Component={GeneralChats} />}
                  />
                  <Route
                    path="/settings/invites"
                    element={<ManagerRoute Component={AdminInvites} />}
                  />
                  <Route
                    path="/settings/users"
                    element={<ManagerRoute Component={AdminUsers} />}
                  />
                  <Route
                    path="/settings/workspaces"
                    element={<ManagerRoute Component={AdminWorkspaces} />}
                  />
                  {/* Onboarding Flow */}
                  <Route path="/onboarding" element={<OnboardingFlow />} />
                  <Route
                    path="/onboarding/:step"
                    element={<OnboardingFlow />}
                  />

                  {/* Experimental feature pages  */}
                  {/* Live Document Sync feature */}
                  <Route
                    path="/settings/beta-features/live-document-sync/manage"
                    element={<AdminRoute Component={LiveDocumentSyncManage} />}
                  />

                  <Route
                    path="/fine-tuning"
                    element={<AdminRoute Component={FineTuningWalkthrough} />}
                  />
                </Routes>
                <ToastContainer />
              </ThemeProvider>
            </I18nextProvider>
          </PfpProvider>
        </LogoProvider>
      </ContextWrapper>
    </Suspense>
  );
}<|MERGE_RESOLUTION|>--- conflicted
+++ resolved
@@ -76,12 +76,13 @@
         <LogoProvider>
           <PfpProvider>
             <I18nextProvider i18n={i18n}>
-<<<<<<< HEAD
               <ThemeProvider>
                 <Routes>
                   <Route path="/" element={<PrivateRoute Component={Main} />} />
                   <Route path="/login" element={<Login />} />
-                  <Route
+                  <Route path="/sso/simple" element={<SimpleSSOPassthrough />} />
+
+                <Route
                     path="/workspace/:slug/settings/:tab"
                     element={<ManagerRoute Component={WorkspaceSettings} />}
                   />
@@ -94,26 +95,6 @@
                     element={<PrivateRoute Component={WorkspaceChat} />}
                   />
                   <Route path="/accept-invite/:code" element={<InvitePage />} />
-=======
-              <Routes>
-                <Route path="/" element={<PrivateRoute Component={Main} />} />
-                <Route path="/login" element={<Login />} />
-                <Route path="/sso/simple" element={<SimpleSSOPassthrough />} />
-
-                <Route
-                  path="/workspace/:slug/settings/:tab"
-                  element={<ManagerRoute Component={WorkspaceSettings} />}
-                />
-                <Route
-                  path="/workspace/:slug"
-                  element={<PrivateRoute Component={WorkspaceChat} />}
-                />
-                <Route
-                  path="/workspace/:slug/t/:threadSlug"
-                  element={<PrivateRoute Component={WorkspaceChat} />}
-                />
-                <Route path="/accept-invite/:code" element={<InvitePage />} />
->>>>>>> ec3b3010
 
                   {/* Admin */}
                   <Route
