import React, { lazy, Suspense } from "react";
import { Routes, Route } from "react-router-dom";
import { I18nextProvider } from "react-i18next";
import { ContextWrapper } from "@/AuthContext";
import PrivateRoute, {
  AdminRoute,
  ManagerRoute,
} from "@/components/PrivateRoute";
import { ToastContainer } from "react-toastify";
import "react-toastify/dist/ReactToastify.css";
import Login from "@/pages/Login";
import OnboardingFlow from "@/pages/OnboardingFlow";
import i18n from "./i18n";

import { PfpProvider } from "./PfpContext";
import { LogoProvider } from "./LogoContext";

const Main = lazy(() => import("@/pages/Main"));
const InvitePage = lazy(() => import("@/pages/Invite"));
const WorkspaceChat = lazy(() => import("@/pages/WorkspaceChat"));
const AdminUsers = lazy(() => import("@/pages/Admin/Users"));
const AdminInvites = lazy(() => import("@/pages/Admin/Invitations"));
const AdminWorkspaces = lazy(() => import("@/pages/Admin/Workspaces"));
const AdminSystem = lazy(() => import("@/pages/Admin/System"));
const AdminLogs = lazy(() => import("@/pages/Admin/Logging"));
const GeneralChats = lazy(() => import("@/pages/GeneralSettings/Chats"));
const GeneralAppearance = lazy(
  () => import("@/pages/GeneralSettings/Appearance")
);
const GeneralApiKeys = lazy(() => import("@/pages/GeneralSettings/ApiKeys"));
const GeneralLLMPreference = lazy(
  () => import("@/pages/GeneralSettings/LLMPreference")
);
const GeneralTranscriptionPreference = lazy(
  () => import("@/pages/GeneralSettings/TranscriptionPreference")
);
const GeneralAudioPreference = lazy(
  () => import("@/pages/GeneralSettings/AudioPreference")
);
const GeneralEmbeddingPreference = lazy(
  () => import("@/pages/GeneralSettings/EmbeddingPreference")
);
const EmbeddingTextSplitterPreference = lazy(
  () => import("@/pages/GeneralSettings/EmbeddingTextSplitterPreference")
);
const GeneralVectorDatabase = lazy(
  () => import("@/pages/GeneralSettings/VectorDatabase")
);
const GeneralSecurity = lazy(() => import("@/pages/GeneralSettings/Security"));
const WorkspaceSettings = lazy(() => import("@/pages/WorkspaceSettings"));
const EmbedConfigSetup = lazy(
  () => import("@/pages/GeneralSettings/EmbedConfigs")
);
const EmbedChats = lazy(() => import("@/pages/GeneralSettings/EmbedChats"));
const PrivacyAndData = lazy(
  () => import("@/pages/GeneralSettings/PrivacyAndData")
);

export default function App() {
  return (
    <Suspense fallback={<div />}>
      <ContextWrapper>
        <LogoProvider>
          <PfpProvider>
            <I18nextProvider i18n={i18n}>
              <Routes>
                <Route path="/" element={<PrivateRoute Component={Main} />} />
                <Route path="/login" element={<Login />} />
                <Route
                  path="/workspace/:slug/settings/:tab"
                  element={<ManagerRoute Component={WorkspaceSettings} />}
                />
                <Route
                  path="/workspace/:slug"
                  element={<PrivateRoute Component={WorkspaceChat} />}
                />
                <Route
                  path="/workspace/:slug/t/:threadSlug"
                  element={<PrivateRoute Component={WorkspaceChat} />}
                />
                <Route path="/accept-invite/:code" element={<InvitePage />} />

<<<<<<< HEAD
                {/* Admin */}
                <Route
                  path="/settings/llm-preference"
                  element={<AdminRoute Component={GeneralLLMPreference} />}
                />
                <Route
                  path="/settings/transcription-preference"
                  element={
                    <AdminRoute Component={GeneralTranscriptionPreference} />
                  }
                />
                <Route
                  path="/settings/embedding-preference"
                  element={
                    <AdminRoute Component={GeneralEmbeddingPreference} />
                  }
                />
                <Route
                  path="/settings/text-splitter-preference"
                  element={
                    <AdminRoute Component={EmbeddingTextSplitterPreference} />
                  }
                />
                <Route
                  path="/settings/vector-database"
                  element={<AdminRoute Component={GeneralVectorDatabase} />}
                />
                <Route
                  path="/settings/event-logs"
                  element={<AdminRoute Component={AdminLogs} />}
                />
                <Route
                  path="/settings/embed-config"
                  element={<AdminRoute Component={EmbedConfigSetup} />}
                />
                <Route
                  path="/settings/embed-chats"
                  element={<AdminRoute Component={EmbedChats} />}
                />
                {/* Manager */}
                <Route
                  path="/settings/security"
                  element={<ManagerRoute Component={GeneralSecurity} />}
                />
                <Route
                  path="/settings/privacy"
                  element={<AdminRoute Component={PrivacyAndData} />}
                />
                <Route
                  path="/settings/appearance"
                  element={<ManagerRoute Component={GeneralAppearance} />}
                />
                <Route
                  path="/settings/api-keys"
                  element={<AdminRoute Component={GeneralApiKeys} />}
                />
                <Route
                  path="/settings/workspace-chats"
                  element={<ManagerRoute Component={GeneralChats} />}
                />
                <Route
                  path="/settings/system-preferences"
                  element={<ManagerRoute Component={AdminSystem} />}
                />
                <Route
                  path="/settings/invites"
                  element={<ManagerRoute Component={AdminInvites} />}
                />
                <Route
                  path="/settings/users"
                  element={<ManagerRoute Component={AdminUsers} />}
                />
                <Route
                  path="/settings/workspaces"
                  element={<ManagerRoute Component={AdminWorkspaces} />}
                />
                {/* Onboarding Flow */}
                <Route path="/onboarding" element={<OnboardingFlow />} />
                <Route path="/onboarding/:step" element={<OnboardingFlow />} />
              </Routes>
              <ToastContainer />
            </I18nextProvider>
=======
              {/* Admin */}
              <Route
                path="/settings/llm-preference"
                element={<AdminRoute Component={GeneralLLMPreference} />}
              />
              <Route
                path="/settings/transcription-preference"
                element={
                  <AdminRoute Component={GeneralTranscriptionPreference} />
                }
              />
              <Route
                path="/settings/audio-preference"
                element={<AdminRoute Component={GeneralAudioPreference} />}
              />
              <Route
                path="/settings/embedding-preference"
                element={<AdminRoute Component={GeneralEmbeddingPreference} />}
              />
              <Route
                path="/settings/text-splitter-preference"
                element={
                  <AdminRoute Component={EmbeddingTextSplitterPreference} />
                }
              />
              <Route
                path="/settings/vector-database"
                element={<AdminRoute Component={GeneralVectorDatabase} />}
              />
              <Route
                path="/settings/event-logs"
                element={<AdminRoute Component={AdminLogs} />}
              />
              <Route
                path="/settings/embed-config"
                element={<AdminRoute Component={EmbedConfigSetup} />}
              />
              <Route
                path="/settings/embed-chats"
                element={<AdminRoute Component={EmbedChats} />}
              />
              {/* Manager */}
              <Route
                path="/settings/security"
                element={<ManagerRoute Component={GeneralSecurity} />}
              />
              <Route
                path="/settings/privacy"
                element={<AdminRoute Component={PrivacyAndData} />}
              />
              <Route
                path="/settings/appearance"
                element={<ManagerRoute Component={GeneralAppearance} />}
              />
              <Route
                path="/settings/api-keys"
                element={<AdminRoute Component={GeneralApiKeys} />}
              />
              <Route
                path="/settings/workspace-chats"
                element={<ManagerRoute Component={GeneralChats} />}
              />
              <Route
                path="/settings/system-preferences"
                element={<ManagerRoute Component={AdminSystem} />}
              />
              <Route
                path="/settings/invites"
                element={<ManagerRoute Component={AdminInvites} />}
              />
              <Route
                path="/settings/users"
                element={<ManagerRoute Component={AdminUsers} />}
              />
              <Route
                path="/settings/workspaces"
                element={<ManagerRoute Component={AdminWorkspaces} />}
              />
              {/* Onboarding Flow */}
              <Route path="/onboarding" element={<OnboardingFlow />} />
              <Route path="/onboarding/:step" element={<OnboardingFlow />} />
            </Routes>
            <ToastContainer />
>>>>>>> 0935127f
          </PfpProvider>
        </LogoProvider>
      </ContextWrapper>
    </Suspense>
  );
}<|MERGE_RESOLUTION|>--- conflicted
+++ resolved
@@ -80,7 +80,6 @@
                 />
                 <Route path="/accept-invite/:code" element={<InvitePage />} />
 
-<<<<<<< HEAD
                 {/* Admin */}
                 <Route
                   path="/settings/llm-preference"
@@ -91,6 +90,10 @@
                   element={
                     <AdminRoute Component={GeneralTranscriptionPreference} />
                   }
+                />
+                <Route
+                  path="/settings/audio-preference"
+                  element={<AdminRoute Component={GeneralAudioPreference} />}
                 />
                 <Route
                   path="/settings/embedding-preference"
@@ -163,91 +166,6 @@
               </Routes>
               <ToastContainer />
             </I18nextProvider>
-=======
-              {/* Admin */}
-              <Route
-                path="/settings/llm-preference"
-                element={<AdminRoute Component={GeneralLLMPreference} />}
-              />
-              <Route
-                path="/settings/transcription-preference"
-                element={
-                  <AdminRoute Component={GeneralTranscriptionPreference} />
-                }
-              />
-              <Route
-                path="/settings/audio-preference"
-                element={<AdminRoute Component={GeneralAudioPreference} />}
-              />
-              <Route
-                path="/settings/embedding-preference"
-                element={<AdminRoute Component={GeneralEmbeddingPreference} />}
-              />
-              <Route
-                path="/settings/text-splitter-preference"
-                element={
-                  <AdminRoute Component={EmbeddingTextSplitterPreference} />
-                }
-              />
-              <Route
-                path="/settings/vector-database"
-                element={<AdminRoute Component={GeneralVectorDatabase} />}
-              />
-              <Route
-                path="/settings/event-logs"
-                element={<AdminRoute Component={AdminLogs} />}
-              />
-              <Route
-                path="/settings/embed-config"
-                element={<AdminRoute Component={EmbedConfigSetup} />}
-              />
-              <Route
-                path="/settings/embed-chats"
-                element={<AdminRoute Component={EmbedChats} />}
-              />
-              {/* Manager */}
-              <Route
-                path="/settings/security"
-                element={<ManagerRoute Component={GeneralSecurity} />}
-              />
-              <Route
-                path="/settings/privacy"
-                element={<AdminRoute Component={PrivacyAndData} />}
-              />
-              <Route
-                path="/settings/appearance"
-                element={<ManagerRoute Component={GeneralAppearance} />}
-              />
-              <Route
-                path="/settings/api-keys"
-                element={<AdminRoute Component={GeneralApiKeys} />}
-              />
-              <Route
-                path="/settings/workspace-chats"
-                element={<ManagerRoute Component={GeneralChats} />}
-              />
-              <Route
-                path="/settings/system-preferences"
-                element={<ManagerRoute Component={AdminSystem} />}
-              />
-              <Route
-                path="/settings/invites"
-                element={<ManagerRoute Component={AdminInvites} />}
-              />
-              <Route
-                path="/settings/users"
-                element={<ManagerRoute Component={AdminUsers} />}
-              />
-              <Route
-                path="/settings/workspaces"
-                element={<ManagerRoute Component={AdminWorkspaces} />}
-              />
-              {/* Onboarding Flow */}
-              <Route path="/onboarding" element={<OnboardingFlow />} />
-              <Route path="/onboarding/:step" element={<OnboardingFlow />} />
-            </Routes>
-            <ToastContainer />
->>>>>>> 0935127f
           </PfpProvider>
         </LogoProvider>
       </ContextWrapper>
