--- conflicted
+++ resolved
@@ -1,5 +1,5 @@
 import React, { Suspense, useState } from "react";
-import { Routes, Route, Navigate } from "react-router-dom";
+import { Routes, Route } from "react-router-dom";
 import { ContextWrapper } from "./AuthContext";
 import { READY_EVENT_NAME } from "./utils/constants";
 import PrivateRoute, {
@@ -7,12 +7,9 @@
   ManagerRoute,
 } from "./components/PrivateRoute";
 import { ToastContainer } from "react-toastify";
-
 import { PfpProvider } from "./PfpContext";
 import { LogoProvider } from "./LogoContext";
-<<<<<<< HEAD
 import AnythingLLMLogo from "./assets/logo/anything-llm.png";
-import "react-toastify/dist/ReactToastify.css";
 import Login from "./pages/Login";
 import Main from "./pages/Main";
 import WorkspaceChat from "./pages/WorkspaceChat";
@@ -24,6 +21,10 @@
 import OnboardingFlow from "./pages/OnboardingFlow";
 import DataConnectors from "./pages/GeneralSettings/DataConnectors";
 import DataConnectorSetup from "./pages/GeneralSettings/DataConnectors/Connectors";
+import AdminLogs from "./pages/Admin/Logging";
+import WorkspaceSettings from "./pages/WorkspaceSettings";
+
+import "react-toastify/dist/ReactToastify.css";
 
 export default function App() {
   return (
@@ -38,6 +39,14 @@
                 <Route
                   path="/workspace/:slug"
                   element={<PrivateRoute Component={WorkspaceChat} />}
+                />
+                <Route
+                  path="/workspace/:slug/t/:threadSlug"
+                  element={<PrivateRoute Component={WorkspaceChat} />}
+                />
+                <Route
+                  path="/workspace/:slug/settings"
+                  element={<PrivateRoute Component={WorkspaceSettings} />}
                 />
 
                 {/* Admin */}
@@ -55,133 +64,6 @@
                   path="/settings/vector-database"
                   element={<AdminRoute Component={GeneralVectorDatabase} />}
                 />
-=======
-
-const Main = lazy(() => import("@/pages/Main"));
-const InvitePage = lazy(() => import("@/pages/Invite"));
-const WorkspaceChat = lazy(() => import("@/pages/WorkspaceChat"));
-const AdminUsers = lazy(() => import("@/pages/Admin/Users"));
-const AdminInvites = lazy(() => import("@/pages/Admin/Invitations"));
-const AdminWorkspaces = lazy(() => import("@/pages/Admin/Workspaces"));
-const AdminSystem = lazy(() => import("@/pages/Admin/System"));
-const AdminLogs = lazy(() => import("@/pages/Admin/Logging"));
-const GeneralChats = lazy(() => import("@/pages/GeneralSettings/Chats"));
-const GeneralAppearance = lazy(
-  () => import("@/pages/GeneralSettings/Appearance")
-);
-const GeneralApiKeys = lazy(() => import("@/pages/GeneralSettings/ApiKeys"));
-const GeneralLLMPreference = lazy(
-  () => import("@/pages/GeneralSettings/LLMPreference")
-);
-const GeneralEmbeddingPreference = lazy(
-  () => import("@/pages/GeneralSettings/EmbeddingPreference")
-);
-const GeneralVectorDatabase = lazy(
-  () => import("@/pages/GeneralSettings/VectorDatabase")
-);
-const GeneralSecurity = lazy(() => import("@/pages/GeneralSettings/Security"));
-const DataConnectors = lazy(
-  () => import("@/pages/GeneralSettings/DataConnectors")
-);
-const DataConnectorSetup = lazy(
-  () => import("@/pages/GeneralSettings/DataConnectors/Connectors")
-);
-const WorkspaceSettings = lazy(() => import("@/pages/WorkspaceSettings"));
-const EmbedConfigSetup = lazy(
-  () => import("@/pages/GeneralSettings/EmbedConfigs")
-);
-const EmbedChats = lazy(() => import("@/pages/GeneralSettings/EmbedChats"));
-
-export default function App() {
-  return (
-    <Suspense fallback={<div />}>
-      <ContextWrapper>
-        <LogoProvider>
-          <PfpProvider>
-            <Routes>
-              <Route path="/" element={<PrivateRoute Component={Main} />} />
-              <Route path="/login" element={<Login />} />
-              <Route
-                path="/workspace/:slug"
-                element={<PrivateRoute Component={WorkspaceChat} />}
-              />
-              <Route
-                path="/workspace/:slug/t/:threadSlug"
-                element={<PrivateRoute Component={WorkspaceChat} />}
-              />
-              <Route path="/accept-invite/:code" element={<InvitePage />} />
-
-              {/* Admin */}
-              <Route
-                path="/workspace/:slug/settings"
-                element={<PrivateRoute Component={WorkspaceSettings} />}
-              />
-              <Route
-                path="/settings/llm-preference"
-                element={<AdminRoute Component={GeneralLLMPreference} />}
-              />
-              <Route
-                path="/settings/embedding-preference"
-                element={<AdminRoute Component={GeneralEmbeddingPreference} />}
-              />
-              <Route
-                path="/settings/vector-database"
-                element={<AdminRoute Component={GeneralVectorDatabase} />}
-              />
-              <Route
-                path="/settings/event-logs"
-                element={<AdminRoute Component={AdminLogs} />}
-              />
-              <Route
-                path="/settings/embed-config"
-                element={<AdminRoute Component={EmbedConfigSetup} />}
-              />
-              <Route
-                path="/settings/embed-chats"
-                element={<AdminRoute Component={EmbedChats} />}
-              />
-              {/* Manager */}
-              <Route
-                path="/settings/security"
-                element={<ManagerRoute Component={GeneralSecurity} />}
-              />
-              <Route
-                path="/settings/appearance"
-                element={<ManagerRoute Component={GeneralAppearance} />}
-              />
-              <Route
-                path="/settings/api-keys"
-                element={<AdminRoute Component={GeneralApiKeys} />}
-              />
-              <Route
-                path="/settings/workspace-chats"
-                element={<ManagerRoute Component={GeneralChats} />}
-              />
-              <Route
-                path="/settings/system-preferences"
-                element={<ManagerRoute Component={AdminSystem} />}
-              />
-              <Route
-                path="/settings/invites"
-                element={<ManagerRoute Component={AdminInvites} />}
-              />
-              <Route
-                path="/settings/users"
-                element={<ManagerRoute Component={AdminUsers} />}
-              />
-              <Route
-                path="/settings/workspaces"
-                element={<ManagerRoute Component={AdminWorkspaces} />}
-              />
-              <Route
-                path="/settings/data-connectors"
-                element={<ManagerRoute Component={DataConnectors} />}
-              />
-              <Route
-                path="/settings/data-connectors/:connector"
-                element={<ManagerRoute Component={DataConnectorSetup} />}
-              />
->>>>>>> 229757be
 
                 {/* Manager */}
                 {/* <Route
@@ -224,6 +106,10 @@
                   path="/settings/data-connectors/:connector"
                   element={<ManagerRoute Component={DataConnectorSetup} />}
                 />
+                <Route
+                  path="/settings/event-logs"
+                  element={<AdminRoute Component={AdminLogs} />}
+                />
                 {/* Onboarding Flow */}
                 <Route path="/onboarding" element={<OnboardingFlow />} />
                 <Route path="/onboarding/:step" element={<OnboardingFlow />} />
