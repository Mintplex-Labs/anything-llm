--- conflicted
+++ resolved
@@ -213,37 +213,24 @@
                     element={<AdminRoute Component={LiveDocumentSyncManage} />}
                   />
 
-<<<<<<< HEAD
-                <Route
-                  path="/fine-tuning"
-                  element={<AdminRoute Component={FineTuningWalkthrough} />}
-                />
-
-                <Route
-                  path="/settings/community-hub/trending"
-                  element={<AdminRoute Component={CommunityHubTrending} />}
-                />
-                <Route
-                  path="/settings/community-hub/authentication"
-                  element={
-                    <AdminRoute Component={CommunityHubAuthentication} />
-                  }
-                />
-                <Route
-                  path="/settings/community-hub/import-item"
-                  element={<AdminRoute Component={CommunityHubImportItem} />}
-                />
-              </Routes>
-              <ToastContainer />
-            </I18nextProvider>
-          </PfpProvider>
-        </LogoProvider>
-      </ContextWrapper>
-    </Suspense>
-=======
                   <Route
                     path="/fine-tuning"
                     element={<AdminRoute Component={FineTuningWalkthrough} />}
+                  />
+
+                  <Route
+                    path="/settings/community-hub/trending"
+                    element={<AdminRoute Component={CommunityHubTrending} />}
+                  />
+                  <Route
+                    path="/settings/community-hub/authentication"
+                    element={
+                      <AdminRoute Component={CommunityHubAuthentication} />
+                    }
+                  />
+                  <Route
+                    path="/settings/community-hub/import-item"
+                    element={<AdminRoute Component={CommunityHubImportItem} />}
                   />
                 </Routes>
                 <ToastContainer />
@@ -253,6 +240,5 @@
         </ContextWrapper>
       </Suspense>
     </ThemeProvider>
->>>>>>> 727d8027
   );
 }