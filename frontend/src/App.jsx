import React, { Suspense, useState } from "react";
import { Routes, Route } from "react-router-dom";
import { ContextWrapper } from "./AuthContext";
import { READY_EVENT_NAME } from "./utils/constants";
import PrivateRoute, {
  AdminRoute,
  ManagerRoute,
} from "./components/PrivateRoute";
import { ToastContainer } from "react-toastify";
import { PfpProvider } from "./PfpContext";
import { LogoProvider } from "./LogoContext";
import AnythingLLMLogo from "./assets/logo/anything-llm.png";
import Login from "./pages/Login";
import Main from "./pages/Main";
import WorkspaceChat from "./pages/WorkspaceChat";
import GeneralChats from "./pages/GeneralSettings/Chats";
import GeneralAppearance from "./pages/GeneralSettings/Appearance";
import GeneralLLMPreference from "./pages/GeneralSettings/LLMPreference";
import GeneralEmbeddingPreference from "./pages/GeneralSettings/EmbeddingPreference";
import GeneralVectorDatabase from "./pages/GeneralSettings/VectorDatabase";
import OnboardingFlow from "./pages/OnboardingFlow";
import DataConnectors from "./pages/GeneralSettings/DataConnectors";
import DataConnectorSetup from "./pages/GeneralSettings/DataConnectors/Connectors";
import AdminLogs from "./pages/Admin/Logging";
import WorkspaceSettings from "./pages/WorkspaceSettings";

import "react-toastify/dist/ReactToastify.css";

export default function App() {
  return (
<<<<<<< HEAD
    <BootLoader>
      <Suspense fallback={<div />}>
        <ContextWrapper>
          <LogoProvider>
            <PfpProvider>
              <Routes>
                <Route path="/" element={<PrivateRoute Component={Main} />} />
                <Route path="/login" element={<Login />} />
                <Route
                  path="/workspace/:slug"
                  element={<PrivateRoute Component={WorkspaceChat} />}
                />
                <Route
                  path="/workspace/:slug/t/:threadSlug"
                  element={<PrivateRoute Component={WorkspaceChat} />}
                />
                <Route
                  path="/workspace/:slug/settings"
                  element={<PrivateRoute Component={WorkspaceSettings} />}
                />

                {/* Admin */}
                <Route
                  path="/settings/llm-preference"
                  element={<AdminRoute Component={GeneralLLMPreference} />}
                />
                <Route
                  path="/settings/embedding-preference"
                  element={
                    <AdminRoute Component={GeneralEmbeddingPreference} />
                  }
                />
                <Route
                  path="/settings/vector-database"
                  element={<AdminRoute Component={GeneralVectorDatabase} />}
                />
=======
    <Suspense fallback={<div />}>
      <ContextWrapper>
        <LogoProvider>
          <PfpProvider>
            <Routes>
              <Route path="/" element={<PrivateRoute Component={Main} />} />
              <Route path="/login" element={<Login />} />
              <Route
                path="/workspace/:slug/settings/:tab"
                element={<ManagerRoute Component={WorkspaceSettings} />}
              />
              <Route
                path="/workspace/:slug"
                element={<PrivateRoute Component={WorkspaceChat} />}
              />
              <Route
                path="/workspace/:slug/t/:threadSlug"
                element={<PrivateRoute Component={WorkspaceChat} />}
              />
              <Route path="/accept-invite/:code" element={<InvitePage />} />

              {/* Admin */}
              <Route
                path="/settings/llm-preference"
                element={<AdminRoute Component={GeneralLLMPreference} />}
              />
              <Route
                path="/settings/embedding-preference"
                element={<AdminRoute Component={GeneralEmbeddingPreference} />}
              />
              <Route
                path="/settings/vector-database"
                element={<AdminRoute Component={GeneralVectorDatabase} />}
              />
              <Route
                path="/settings/event-logs"
                element={<AdminRoute Component={AdminLogs} />}
              />
              <Route
                path="/settings/embed-config"
                element={<AdminRoute Component={EmbedConfigSetup} />}
              />
              <Route
                path="/settings/embed-chats"
                element={<AdminRoute Component={EmbedChats} />}
              />
              {/* Manager */}
              <Route
                path="/settings/security"
                element={<ManagerRoute Component={GeneralSecurity} />}
              />
              <Route
                path="/settings/appearance"
                element={<ManagerRoute Component={GeneralAppearance} />}
              />
              <Route
                path="/settings/api-keys"
                element={<AdminRoute Component={GeneralApiKeys} />}
              />
              <Route
                path="/settings/workspace-chats"
                element={<ManagerRoute Component={GeneralChats} />}
              />
              <Route
                path="/settings/system-preferences"
                element={<ManagerRoute Component={AdminSystem} />}
              />
              <Route
                path="/settings/invites"
                element={<ManagerRoute Component={AdminInvites} />}
              />
              <Route
                path="/settings/users"
                element={<ManagerRoute Component={AdminUsers} />}
              />
              <Route
                path="/settings/workspaces"
                element={<ManagerRoute Component={AdminWorkspaces} />}
              />
              <Route
                path="/settings/data-connectors"
                element={<ManagerRoute Component={DataConnectors} />}
              />
              <Route
                path="/settings/data-connectors/:connector"
                element={<ManagerRoute Component={DataConnectorSetup} />}
              />
>>>>>>> 9e085baf

                {/* Manager */}
                {/* <Route
                  path="/settings/security"
                  element={<ManagerRoute Component={GeneralSecurity} />}
                /> */}
                <Route
                  path="/settings/appearance"
                  element={<ManagerRoute Component={GeneralAppearance} />}
                />
                {/* <Route
                  path="/settings/api-keys"
                  element={<ManagerRoute Component={GeneralApiKeys} />}
                /> */}
                <Route
                  path="/settings/workspace-chats"
                  element={<ManagerRoute Component={GeneralChats} />}
                />
                {/* <Route
                  path="/settings/system-preferences"
                  element={<ManagerRoute Component={AdminSystem} />}
                /> */}
                {/* <Route
                  path="/settings/invites"
                  element={<ManagerRoute Component={AdminInvites} />}
                /> */}
                {/* <Route
                  path="/settings/users"
                  element={<ManagerRoute Component={AdminUsers} />}
                /> */}
                {/* <Route
                  path="/settings/workspaces"
                  element={<ManagerRoute Component={AdminWorkspaces} />}
                /> */}
                <Route
                  path="/settings/data-connectors"
                  element={<ManagerRoute Component={DataConnectors} />}
                />
                <Route
                  path="/settings/data-connectors/:connector"
                  element={<ManagerRoute Component={DataConnectorSetup} />}
                />
                <Route
                  path="/settings/event-logs"
                  element={<AdminRoute Component={AdminLogs} />}
                />
                {/* Onboarding Flow */}
                <Route path="/onboarding" element={<OnboardingFlow />} />
                <Route path="/onboarding/:step" element={<OnboardingFlow />} />
              </Routes>
              <ToastContainer />
            </PfpProvider>
          </LogoProvider>
        </ContextWrapper>
      </Suspense>
    </BootLoader>
  );
}

function BootLoader({ children }) {
  const [ready, setReady] = useState(false);
  window.addEventListener(READY_EVENT_NAME, () => setReady(true));

  if (ready) return <>{children}</>;
  return (
    <div className="fixed left-0 top-0 z-999999 flex h-screen w-screen items-center justify-center bg-sidebar">
      <div className="flex flex-col gap-y-1 items-center">
        <img src={AnythingLLMLogo} className="w-[50%]" />
        <p className="text-xs text-white">by Mintplex Labs Inc</p>
        <p className="text-xs text-gray-400 mt-4  animate-pulse">
          loading workspaces...
        </p>
      </div>
    </div>
  );
}<|MERGE_RESOLUTION|>--- conflicted
+++ resolved
@@ -28,7 +28,6 @@
 
 export default function App() {
   return (
-<<<<<<< HEAD
     <BootLoader>
       <Suspense fallback={<div />}>
         <ContextWrapper>
@@ -38,16 +37,16 @@
                 <Route path="/" element={<PrivateRoute Component={Main} />} />
                 <Route path="/login" element={<Login />} />
                 <Route
+                  path="/workspace/:slug/settings/:tab"
+                  element={<ManagerRoute Component={WorkspaceSettings} />}
+                />
+                <Route
                   path="/workspace/:slug"
                   element={<PrivateRoute Component={WorkspaceChat} />}
                 />
                 <Route
                   path="/workspace/:slug/t/:threadSlug"
                   element={<PrivateRoute Component={WorkspaceChat} />}
-                />
-                <Route
-                  path="/workspace/:slug/settings"
-                  element={<PrivateRoute Component={WorkspaceSettings} />}
                 />
 
                 {/* Admin */}
@@ -65,95 +64,6 @@
                   path="/settings/vector-database"
                   element={<AdminRoute Component={GeneralVectorDatabase} />}
                 />
-=======
-    <Suspense fallback={<div />}>
-      <ContextWrapper>
-        <LogoProvider>
-          <PfpProvider>
-            <Routes>
-              <Route path="/" element={<PrivateRoute Component={Main} />} />
-              <Route path="/login" element={<Login />} />
-              <Route
-                path="/workspace/:slug/settings/:tab"
-                element={<ManagerRoute Component={WorkspaceSettings} />}
-              />
-              <Route
-                path="/workspace/:slug"
-                element={<PrivateRoute Component={WorkspaceChat} />}
-              />
-              <Route
-                path="/workspace/:slug/t/:threadSlug"
-                element={<PrivateRoute Component={WorkspaceChat} />}
-              />
-              <Route path="/accept-invite/:code" element={<InvitePage />} />
-
-              {/* Admin */}
-              <Route
-                path="/settings/llm-preference"
-                element={<AdminRoute Component={GeneralLLMPreference} />}
-              />
-              <Route
-                path="/settings/embedding-preference"
-                element={<AdminRoute Component={GeneralEmbeddingPreference} />}
-              />
-              <Route
-                path="/settings/vector-database"
-                element={<AdminRoute Component={GeneralVectorDatabase} />}
-              />
-              <Route
-                path="/settings/event-logs"
-                element={<AdminRoute Component={AdminLogs} />}
-              />
-              <Route
-                path="/settings/embed-config"
-                element={<AdminRoute Component={EmbedConfigSetup} />}
-              />
-              <Route
-                path="/settings/embed-chats"
-                element={<AdminRoute Component={EmbedChats} />}
-              />
-              {/* Manager */}
-              <Route
-                path="/settings/security"
-                element={<ManagerRoute Component={GeneralSecurity} />}
-              />
-              <Route
-                path="/settings/appearance"
-                element={<ManagerRoute Component={GeneralAppearance} />}
-              />
-              <Route
-                path="/settings/api-keys"
-                element={<AdminRoute Component={GeneralApiKeys} />}
-              />
-              <Route
-                path="/settings/workspace-chats"
-                element={<ManagerRoute Component={GeneralChats} />}
-              />
-              <Route
-                path="/settings/system-preferences"
-                element={<ManagerRoute Component={AdminSystem} />}
-              />
-              <Route
-                path="/settings/invites"
-                element={<ManagerRoute Component={AdminInvites} />}
-              />
-              <Route
-                path="/settings/users"
-                element={<ManagerRoute Component={AdminUsers} />}
-              />
-              <Route
-                path="/settings/workspaces"
-                element={<ManagerRoute Component={AdminWorkspaces} />}
-              />
-              <Route
-                path="/settings/data-connectors"
-                element={<ManagerRoute Component={DataConnectors} />}
-              />
-              <Route
-                path="/settings/data-connectors/:connector"
-                element={<ManagerRoute Component={DataConnectorSetup} />}
-              />
->>>>>>> 9e085baf
 
                 {/* Manager */}
                 {/* <Route
