import React, { Suspense, useState } from "react";
import { Routes, Route } from "react-router-dom";
import { ContextWrapper } from "./AuthContext";
import { READY_EVENT_NAME } from "./utils/constants";
import PrivateRoute, {
  AdminRoute,
  ManagerRoute,
} from "./components/PrivateRoute";
import { ToastContainer } from "react-toastify";
import { PfpProvider } from "./PfpContext";
import { LogoProvider } from "./LogoContext";
import AnythingLLMLogo from "./assets/logo/anything-llm.png";
import Login from "./pages/Login";
import Main from "./pages/Main";
import WorkspaceChat from "./pages/WorkspaceChat";
import GeneralApiKeys from "./pages/GeneralSettings/ApiKeys";
import GeneralChats from "./pages/GeneralSettings/Chats";
import GeneralAppearance from "./pages/GeneralSettings/Appearance";
import GeneralLLMPreference from "./pages/GeneralSettings/LLMPreference";
import GeneralTranscriptionPreference from "./pages/GeneralSettings/TranscriptionPreference";
import GeneralEmbeddingPreference from "./pages/GeneralSettings/EmbeddingPreference";
import GeneralVectorDatabase from "./pages/GeneralSettings/VectorDatabase";
import OnboardingFlow from "./pages/OnboardingFlow";
import DataConnectors from "./pages/GeneralSettings/DataConnectors";
import DataConnectorSetup from "./pages/GeneralSettings/DataConnectors/Connectors";
import AdminLogs from "./pages/Admin/Logging";
import WorkspaceSettings from "./pages/WorkspaceSettings";
import PrivacyAndData from "./pages/GeneralSettings/PrivacyAndData";

<<<<<<< HEAD
import "react-toastify/dist/ReactToastify.css";
=======
const Main = lazy(() => import("@/pages/Main"));
const InvitePage = lazy(() => import("@/pages/Invite"));
const WorkspaceChat = lazy(() => import("@/pages/WorkspaceChat"));
const AdminUsers = lazy(() => import("@/pages/Admin/Users"));
const AdminInvites = lazy(() => import("@/pages/Admin/Invitations"));
const AdminWorkspaces = lazy(() => import("@/pages/Admin/Workspaces"));
const AdminSystem = lazy(() => import("@/pages/Admin/System"));
const AdminLogs = lazy(() => import("@/pages/Admin/Logging"));
const GeneralChats = lazy(() => import("@/pages/GeneralSettings/Chats"));
const GeneralAppearance = lazy(
  () => import("@/pages/GeneralSettings/Appearance")
);
const GeneralApiKeys = lazy(() => import("@/pages/GeneralSettings/ApiKeys"));
const GeneralLLMPreference = lazy(
  () => import("@/pages/GeneralSettings/LLMPreference")
);
const GeneralTranscriptionPreference = lazy(
  () => import("@/pages/GeneralSettings/TranscriptionPreference")
);
const GeneralEmbeddingPreference = lazy(
  () => import("@/pages/GeneralSettings/EmbeddingPreference")
);
const GeneralVectorDatabase = lazy(
  () => import("@/pages/GeneralSettings/VectorDatabase")
);
const GeneralSecurity = lazy(() => import("@/pages/GeneralSettings/Security"));
const WorkspaceSettings = lazy(() => import("@/pages/WorkspaceSettings"));
const EmbedConfigSetup = lazy(
  () => import("@/pages/GeneralSettings/EmbedConfigs")
);
const EmbedChats = lazy(() => import("@/pages/GeneralSettings/EmbedChats"));
const PrivacyAndData = lazy(
  () => import("@/pages/GeneralSettings/PrivacyAndData")
);
>>>>>>> 1f8ab0d2

export default function App() {
  return (
    <BootLoader>
      <Suspense fallback={<div />}>
        <ContextWrapper>
          <LogoProvider>
            <PfpProvider>
              <Routes>
                <Route path="/" element={<PrivateRoute Component={Main} />} />
                <Route path="/login" element={<Login />} />
                <Route
                  path="/workspace/:slug/settings/:tab"
                  element={<ManagerRoute Component={WorkspaceSettings} />}
                />
                <Route
                  path="/workspace/:slug"
                  element={<PrivateRoute Component={WorkspaceChat} />}
                />
                <Route
                  path="/workspace/:slug/t/:threadSlug"
                  element={<PrivateRoute Component={WorkspaceChat} />}
                />

                {/* Admin */}
                <Route
                  path="/settings/llm-preference"
                  element={<AdminRoute Component={GeneralLLMPreference} />}
                />
                <Route
                  path="/settings/transcription-preference"
                  element={
                    <AdminRoute Component={GeneralTranscriptionPreference} />
                  }
                />
                <Route
                  path="/settings/embedding-preference"
                  element={
                    <AdminRoute Component={GeneralEmbeddingPreference} />
                  }
                />
                <Route
                  path="/settings/vector-database"
                  element={<AdminRoute Component={GeneralVectorDatabase} />}
                />

<<<<<<< HEAD
                {/* Manager */}
                {/* <Route
                  path="/settings/security"
                  element={<ManagerRoute Component={GeneralSecurity} />}
                /> */}
                <Route
                  path="/settings/appearance"
                  element={<ManagerRoute Component={GeneralAppearance} />}
                />
                <Route
                  path="/settings/api-keys"
                  element={<ManagerRoute Component={GeneralApiKeys} />}
                />
                <Route
                  path="/settings/workspace-chats"
                  element={<ManagerRoute Component={GeneralChats} />}
                />

                {/* <Route
                  path="/settings/system-preferences"
                  element={<ManagerRoute Component={AdminSystem} />}
                /> */}
                {/* <Route
                  path="/settings/invites"
                  element={<ManagerRoute Component={AdminInvites} />}
                /> */}
                {/* <Route
                  path="/settings/users"
                  element={<ManagerRoute Component={AdminUsers} />}
                /> */}
                {/* <Route
                  path="/settings/workspaces"
                  element={<ManagerRoute Component={AdminWorkspaces} />}
                /> */}
                <Route
                  path="/settings/data-connectors"
                  element={<ManagerRoute Component={DataConnectors} />}
                />
                <Route
                  path="/settings/data-connectors/:connector"
                  element={<ManagerRoute Component={DataConnectorSetup} />}
                />
                <Route
                  path="/settings/event-logs"
                  element={<AdminRoute Component={AdminLogs} />}
                />
                <Route
                  path="/settings/privacy"
                  element={<AdminRoute Component={PrivacyAndData} />}
                />
                {/* Onboarding Flow */}
                <Route path="/onboarding" element={<OnboardingFlow />} />
                <Route path="/onboarding/:step" element={<OnboardingFlow />} />
              </Routes>
              <ToastContainer />
            </PfpProvider>
          </LogoProvider>
        </ContextWrapper>
      </Suspense>
    </BootLoader>
  );
}

function BootLoader({ children }) {
  const [ready, setReady] = useState(false);
  window.addEventListener(READY_EVENT_NAME, () => setReady(true));

  if (ready) return <>{children}</>;
  return (
    <div className="fixed left-0 top-0 z-999999 flex h-screen w-screen items-center justify-center bg-sidebar">
      <div className="flex flex-col gap-y-1 items-center">
        <img src={AnythingLLMLogo} className="w-[50%]" />
        <p className="text-xs text-white">by Mintplex Labs Inc</p>
        <p className="text-xs text-gray-400 mt-4  animate-pulse">
          loading workspaces...
        </p>
      </div>
    </div>
=======
              {/* Admin */}
              <Route
                path="/settings/llm-preference"
                element={<AdminRoute Component={GeneralLLMPreference} />}
              />
              <Route
                path="/settings/transcription-preference"
                element={
                  <AdminRoute Component={GeneralTranscriptionPreference} />
                }
              />
              <Route
                path="/settings/embedding-preference"
                element={<AdminRoute Component={GeneralEmbeddingPreference} />}
              />
              <Route
                path="/settings/vector-database"
                element={<AdminRoute Component={GeneralVectorDatabase} />}
              />
              <Route
                path="/settings/event-logs"
                element={<AdminRoute Component={AdminLogs} />}
              />
              <Route
                path="/settings/embed-config"
                element={<AdminRoute Component={EmbedConfigSetup} />}
              />
              <Route
                path="/settings/embed-chats"
                element={<AdminRoute Component={EmbedChats} />}
              />
              {/* Manager */}
              <Route
                path="/settings/security"
                element={<ManagerRoute Component={GeneralSecurity} />}
              />
              <Route
                path="/settings/privacy"
                element={<AdminRoute Component={PrivacyAndData} />}
              />
              <Route
                path="/settings/appearance"
                element={<ManagerRoute Component={GeneralAppearance} />}
              />
              <Route
                path="/settings/api-keys"
                element={<AdminRoute Component={GeneralApiKeys} />}
              />
              <Route
                path="/settings/workspace-chats"
                element={<ManagerRoute Component={GeneralChats} />}
              />
              <Route
                path="/settings/system-preferences"
                element={<ManagerRoute Component={AdminSystem} />}
              />
              <Route
                path="/settings/invites"
                element={<ManagerRoute Component={AdminInvites} />}
              />
              <Route
                path="/settings/users"
                element={<ManagerRoute Component={AdminUsers} />}
              />
              <Route
                path="/settings/workspaces"
                element={<ManagerRoute Component={AdminWorkspaces} />}
              />
              {/* Onboarding Flow */}
              <Route path="/onboarding" element={<OnboardingFlow />} />
              <Route path="/onboarding/:step" element={<OnboardingFlow />} />
            </Routes>
            <ToastContainer />
          </PfpProvider>
        </LogoProvider>
      </ContextWrapper>
    </Suspense>
>>>>>>> 1f8ab0d2
  );
}<|MERGE_RESOLUTION|>--- conflicted
+++ resolved
@@ -21,50 +21,11 @@
 import GeneralEmbeddingPreference from "./pages/GeneralSettings/EmbeddingPreference";
 import GeneralVectorDatabase from "./pages/GeneralSettings/VectorDatabase";
 import OnboardingFlow from "./pages/OnboardingFlow";
-import DataConnectors from "./pages/GeneralSettings/DataConnectors";
-import DataConnectorSetup from "./pages/GeneralSettings/DataConnectors/Connectors";
 import AdminLogs from "./pages/Admin/Logging";
 import WorkspaceSettings from "./pages/WorkspaceSettings";
 import PrivacyAndData from "./pages/GeneralSettings/PrivacyAndData";
 
-<<<<<<< HEAD
 import "react-toastify/dist/ReactToastify.css";
-=======
-const Main = lazy(() => import("@/pages/Main"));
-const InvitePage = lazy(() => import("@/pages/Invite"));
-const WorkspaceChat = lazy(() => import("@/pages/WorkspaceChat"));
-const AdminUsers = lazy(() => import("@/pages/Admin/Users"));
-const AdminInvites = lazy(() => import("@/pages/Admin/Invitations"));
-const AdminWorkspaces = lazy(() => import("@/pages/Admin/Workspaces"));
-const AdminSystem = lazy(() => import("@/pages/Admin/System"));
-const AdminLogs = lazy(() => import("@/pages/Admin/Logging"));
-const GeneralChats = lazy(() => import("@/pages/GeneralSettings/Chats"));
-const GeneralAppearance = lazy(
-  () => import("@/pages/GeneralSettings/Appearance")
-);
-const GeneralApiKeys = lazy(() => import("@/pages/GeneralSettings/ApiKeys"));
-const GeneralLLMPreference = lazy(
-  () => import("@/pages/GeneralSettings/LLMPreference")
-);
-const GeneralTranscriptionPreference = lazy(
-  () => import("@/pages/GeneralSettings/TranscriptionPreference")
-);
-const GeneralEmbeddingPreference = lazy(
-  () => import("@/pages/GeneralSettings/EmbeddingPreference")
-);
-const GeneralVectorDatabase = lazy(
-  () => import("@/pages/GeneralSettings/VectorDatabase")
-);
-const GeneralSecurity = lazy(() => import("@/pages/GeneralSettings/Security"));
-const WorkspaceSettings = lazy(() => import("@/pages/WorkspaceSettings"));
-const EmbedConfigSetup = lazy(
-  () => import("@/pages/GeneralSettings/EmbedConfigs")
-);
-const EmbedChats = lazy(() => import("@/pages/GeneralSettings/EmbedChats"));
-const PrivacyAndData = lazy(
-  () => import("@/pages/GeneralSettings/PrivacyAndData")
-);
->>>>>>> 1f8ab0d2
 
 export default function App() {
   return (
@@ -111,7 +72,6 @@
                   element={<AdminRoute Component={GeneralVectorDatabase} />}
                 />
 
-<<<<<<< HEAD
                 {/* Manager */}
                 {/* <Route
                   path="/settings/security"
@@ -146,14 +106,6 @@
                   path="/settings/workspaces"
                   element={<ManagerRoute Component={AdminWorkspaces} />}
                 /> */}
-                <Route
-                  path="/settings/data-connectors"
-                  element={<ManagerRoute Component={DataConnectors} />}
-                />
-                <Route
-                  path="/settings/data-connectors/:connector"
-                  element={<ManagerRoute Component={DataConnectorSetup} />}
-                />
                 <Route
                   path="/settings/event-logs"
                   element={<AdminRoute Component={AdminLogs} />}
@@ -190,84 +142,5 @@
         </p>
       </div>
     </div>
-=======
-              {/* Admin */}
-              <Route
-                path="/settings/llm-preference"
-                element={<AdminRoute Component={GeneralLLMPreference} />}
-              />
-              <Route
-                path="/settings/transcription-preference"
-                element={
-                  <AdminRoute Component={GeneralTranscriptionPreference} />
-                }
-              />
-              <Route
-                path="/settings/embedding-preference"
-                element={<AdminRoute Component={GeneralEmbeddingPreference} />}
-              />
-              <Route
-                path="/settings/vector-database"
-                element={<AdminRoute Component={GeneralVectorDatabase} />}
-              />
-              <Route
-                path="/settings/event-logs"
-                element={<AdminRoute Component={AdminLogs} />}
-              />
-              <Route
-                path="/settings/embed-config"
-                element={<AdminRoute Component={EmbedConfigSetup} />}
-              />
-              <Route
-                path="/settings/embed-chats"
-                element={<AdminRoute Component={EmbedChats} />}
-              />
-              {/* Manager */}
-              <Route
-                path="/settings/security"
-                element={<ManagerRoute Component={GeneralSecurity} />}
-              />
-              <Route
-                path="/settings/privacy"
-                element={<AdminRoute Component={PrivacyAndData} />}
-              />
-              <Route
-                path="/settings/appearance"
-                element={<ManagerRoute Component={GeneralAppearance} />}
-              />
-              <Route
-                path="/settings/api-keys"
-                element={<AdminRoute Component={GeneralApiKeys} />}
-              />
-              <Route
-                path="/settings/workspace-chats"
-                element={<ManagerRoute Component={GeneralChats} />}
-              />
-              <Route
-                path="/settings/system-preferences"
-                element={<ManagerRoute Component={AdminSystem} />}
-              />
-              <Route
-                path="/settings/invites"
-                element={<ManagerRoute Component={AdminInvites} />}
-              />
-              <Route
-                path="/settings/users"
-                element={<ManagerRoute Component={AdminUsers} />}
-              />
-              <Route
-                path="/settings/workspaces"
-                element={<ManagerRoute Component={AdminWorkspaces} />}
-              />
-              {/* Onboarding Flow */}
-              <Route path="/onboarding" element={<OnboardingFlow />} />
-              <Route path="/onboarding/:step" element={<OnboardingFlow />} />
-            </Routes>
-            <ToastContainer />
-          </PfpProvider>
-        </LogoProvider>
-      </ContextWrapper>
-    </Suspense>
->>>>>>> 1f8ab0d2
   );
 }