--- conflicted
+++ resolved
@@ -61,7 +61,6 @@
                   element={<AdminRoute Component={GeneralVectorDatabase} />}
                 />
 
-<<<<<<< HEAD
                 {/* Manager */}
                 {/* <Route
                   path="/settings/security"
@@ -105,6 +104,8 @@
                 />
                 {/* Onboarding Flow */}
                 <Route path="/onboarding" element={<OnboardingFlow />} />
+                <Route path="/onboarding/:step" element={<OnboardingFlow />} />
+
                 <Route path="*" element={<Navigate replace to="/" />} />
               </Routes>
               <ToastContainer />
@@ -131,16 +132,5 @@
         </p>
       </div>
     </div>
-=======
-              {/* Onboarding Flow */}
-              <Route path="/onboarding" element={<OnboardingFlow />} />
-              <Route path="/onboarding/:step" element={<OnboardingFlow />} />
-            </Routes>
-            <ToastContainer />
-          </PfpProvider>
-        </LogoProvider>
-      </ContextWrapper>
-    </Suspense>
->>>>>>> d95d1a9d
   );
 }