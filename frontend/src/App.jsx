--- conflicted
+++ resolved
@@ -123,132 +123,6 @@
                       element={<InvitePage />}
                     />
 
-<<<<<<< HEAD
-                    {/* Admin */}
-                    <Route
-                      path="/settings/llm-preference"
-                      element={<AdminRoute Component={GeneralLLMPreference} />}
-                    />
-                    <Route
-                      path="/settings/transcription-preference"
-                      element={
-                        <AdminRoute
-                          Component={GeneralTranscriptionPreference}
-                        />
-                      }
-                    />
-                    <Route
-                      path="/settings/audio-preference"
-                      element={
-                        <AdminRoute Component={GeneralAudioPreference} />
-                      }
-                    />
-                    <Route
-                      path="/settings/embedding-preference"
-                      element={
-                        <AdminRoute Component={GeneralEmbeddingPreference} />
-                      }
-                    />
-                    <Route
-                      path="/settings/text-splitter-preference"
-                      element={
-                        <AdminRoute
-                          Component={EmbeddingTextSplitterPreference}
-                        />
-                      }
-                    />
-                    <Route
-                      path="/settings/vector-database"
-                      element={<AdminRoute Component={GeneralVectorDatabase} />}
-                    />
-                    <Route
-                      path="/settings/agents"
-                      element={<AdminRoute Component={AdminAgents} />}
-                    />
-                    <Route
-                      path="/settings/agents/builder"
-                      element={
-                        <AdminRoute
-                          Component={AgentBuilder}
-                          hideUserMenu={true}
-                        />
-                      }
-                    />
-                    <Route
-                      path="/settings/agents/builder/:flowId"
-                      element={
-                        <AdminRoute
-                          Component={AgentBuilder}
-                          hideUserMenu={true}
-                        />
-                      }
-                    />
-                    <Route
-                      path="/settings/event-logs"
-                      element={<AdminRoute Component={AdminLogs} />}
-                    />
-                    <Route
-                      path="/settings/embed-config"
-                      element={<AdminRoute Component={EmbedConfigSetup} />}
-                    />
-                    <Route
-                      path="/settings/embed-chats"
-                      element={<AdminRoute Component={EmbedChats} />}
-                    />
-                    {/* Manager */}
-                    <Route
-                      path="/settings/security"
-                      element={<ManagerRoute Component={GeneralSecurity} />}
-                    />
-                    <Route
-                      path="/settings/privacy"
-                      element={<AdminRoute Component={PrivacyAndData} />}
-                    />
-                    <Route
-                      path="/settings/appearance"
-                      element={<ManagerRoute Component={GeneralAppearance} />}
-                    />
-                    <Route
-                      path="/settings/beta-features"
-                      element={<AdminRoute Component={ExperimentalFeatures} />}
-                    />
-                    <Route
-                      path="/settings/api-keys"
-                      element={<AdminRoute Component={GeneralApiKeys} />}
-                    />
-                    <Route
-                      path="/settings/system-prompt-variables"
-                      element={<AdminRoute Component={SystemPromptVariables} />}
-                    />
-                    <Route
-                      path="/settings/browser-extension"
-                      element={
-                        <ManagerRoute Component={GeneralBrowserExtension} />
-                      }
-                    />
-                    <Route
-                      path="/settings/workspace-chats"
-                      element={<ManagerRoute Component={GeneralChats} />}
-                    />
-                    <Route
-                      path="/settings/invites"
-                      element={<ManagerRoute Component={AdminInvites} />}
-                    />
-                    <Route
-                      path="/settings/users"
-                      element={<ManagerRoute Component={AdminUsers} />}
-                    />
-                    <Route
-                      path="/settings/workspaces"
-                      element={<ManagerRoute Component={AdminWorkspaces} />}
-                    />
-                    {/* Onboarding Flow */}
-                    <Route path="/onboarding" element={<OnboardingFlow />} />
-                    <Route
-                      path="/onboarding/:step"
-                      element={<OnboardingFlow />}
-                    />
-=======
                   {/* Admin */}
                   <Route
                     path="/settings/llm-preference"
@@ -371,7 +245,6 @@
                     path="/onboarding/:step"
                     element={<OnboardingFlow />}
                   />
->>>>>>> 451f4c26
 
                     {/* Experimental feature pages  */}
                     {/* Live Document Sync feature */}
