--- conflicted
+++ resolved
@@ -134,134 +134,6 @@
                       element={<InvitePage />}
                     />
 
-<<<<<<< HEAD
-                  {/* Admin */}
-                  <Route
-                    path="/settings/llm-preference"
-                    element={<AdminRoute Component={GeneralLLMPreference} />}
-                  />
-                  <Route
-                    path="/settings/transcription-preference"
-                    element={
-                      <AdminRoute Component={GeneralTranscriptionPreference} />
-                    }
-                  />
-                  <Route
-                    path="/settings/audio-preference"
-                    element={<AdminRoute Component={GeneralAudioPreference} />}
-                  />
-                  <Route
-                    path="/settings/embedding-preference"
-                    element={
-                      <AdminRoute Component={GeneralEmbeddingPreference} />
-                    }
-                  />
-                  <Route
-                    path="/settings/text-splitter-preference"
-                    element={
-                      <AdminRoute Component={EmbeddingTextSplitterPreference} />
-                    }
-                  />
-                  <Route
-                    path="/settings/vector-database"
-                    element={<AdminRoute Component={GeneralVectorDatabase} />}
-                  />
-                  <Route
-                    path="/settings/agents"
-                    element={<AdminRoute Component={AdminAgents} />}
-                  />
-                  <Route
-                    path="/settings/agents/builder"
-                    element={
-                      <AdminRoute
-                        Component={AgentBuilder}
-                        hideUserMenu={true}
-                      />
-                    }
-                  />
-                  <Route
-                    path="/settings/agents/builder/:flowId"
-                    element={
-                      <AdminRoute
-                        Component={AgentBuilder}
-                        hideUserMenu={true}
-                      />
-                    }
-                  />
-                  <Route
-                    path="/settings/event-logs"
-                    element={<AdminRoute Component={AdminLogs} />}
-                  />
-                  <Route
-                    path="/settings/embed-chat-widgets"
-                    element={<AdminRoute Component={ChatEmbedWidgets} />}
-                  />
-                  {/* Manager */}
-                  <Route
-                    path="/settings/security"
-                    element={<ManagerRoute Component={GeneralSecurity} />}
-                  />
-                  <Route
-                    path="/settings/privacy"
-                    element={<AdminRoute Component={PrivacyAndData} />}
-                  />
-                  <Route
-                    path="/settings/interface"
-                    element={<ManagerRoute Component={InterfaceSettings} />}
-                  />
-                  <Route
-                    path="/settings/branding"
-                    element={<ManagerRoute Component={BrandingSettings} />}
-                  />
-                  <Route
-                    path="/settings/chat"
-                    element={<ManagerRoute Component={ChatSettings} />}
-                  />
-                  <Route
-                    path="/settings/beta-features"
-                    element={<AdminRoute Component={ExperimentalFeatures} />}
-                  />
-                  <Route
-                    path="/settings/api-keys"
-                    element={<AdminRoute Component={GeneralApiKeys} />}
-                  />
-                  <Route
-                    path="/settings/system-prompt-variables"
-                    element={<AdminRoute Component={SystemPromptVariables} />}
-                  />
-                  <Route
-                    path="/settings/default-system-prompt"
-                    element={<AdminRoute Component={DefaultSystemPrompt} />}
-                  />
-                  <Route
-                    path="/settings/browser-extension"
-                    element={
-                      <ManagerRoute Component={GeneralBrowserExtension} />
-                    }
-                  />
-                  <Route
-                    path="/settings/workspace-chats"
-                    element={<ManagerRoute Component={GeneralChats} />}
-                  />
-                  <Route
-                    path="/settings/invites"
-                    element={<ManagerRoute Component={AdminInvites} />}
-                  />
-                  <Route
-                    path="/settings/users"
-                    element={<ManagerRoute Component={AdminUsers} />}
-                  />
-                  <Route
-                    path="/settings/workspaces"
-                    element={<ManagerRoute Component={AdminWorkspaces} />}
-                  />
-                  {/* Onboarding Flow */}
-                  <Route path="/onboarding" element={<OnboardingFlow />} />
-                  <Route
-                    path="/onboarding/:step"
-                    element={<OnboardingFlow />}
-                  />
-=======
                     {/* Admin */}
                     <Route
                       path="/settings/llm-preference"
@@ -347,6 +219,10 @@
                       element={<ManagerRoute Component={BrandingSettings} />}
                     />
                     <Route
+                      path="/settings/default-system-prompt"
+                      element={<AdminRoute Component={DefaultSystemPrompt} />}
+                    />
+                    <Route
                       path="/settings/chat"
                       element={<ManagerRoute Component={ChatSettings} />}
                     />
@@ -390,7 +266,6 @@
                       path="/onboarding/:step"
                       element={<OnboardingFlow />}
                     />
->>>>>>> de11a066
 
                     {/* Experimental feature pages  */}
                     {/* Live Document Sync feature */}
