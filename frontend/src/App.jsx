--- conflicted
+++ resolved
@@ -41,14 +41,11 @@
 const DataConnectorSetup = lazy(
   () => import("@/pages/GeneralSettings/DataConnectors/Connectors")
 );
-<<<<<<< HEAD
 const WorkspaceSettings = lazy(() => import("@/pages/WorkspaceSettings"));
-=======
 const EmbedConfigSetup = lazy(
   () => import("@/pages/GeneralSettings/EmbedConfigs")
 );
 const EmbedChats = lazy(() => import("@/pages/GeneralSettings/EmbedChats"));
->>>>>>> 2bc11d3f
 
 export default function App() {
   return (
