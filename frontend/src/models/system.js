--- conflicted
+++ resolved
@@ -14,11 +14,8 @@
   cacheKeys: {
     footerIcons: "anythingllm_footer_links",
     supportEmail: "anythingllm_support_email",
-<<<<<<< HEAD
     remoteVersion: "anythingllm_remote_version",
-=======
     customAppName: "anythingllm_custom_app_name",
->>>>>>> 3c98d15c
   },
   ping: async function () {
     return await fetch(`${API_BASE()}/ping`)
@@ -314,7 +311,7 @@
       return { appName: appName, error: null };
 
     const { customAppName, error } = await fetch(
-      `${API_BASE}/system/custom-app-name`,
+      `${API_BASE()}/system/custom-app-name`,
       {
         method: "GET",
         cache: "no-cache",
@@ -343,16 +340,6 @@
       method: "GET",
       cache: "no-cache",
     })
-<<<<<<< HEAD
-      .then((res) => {
-        if (res.status === 204) return null;
-        if (res.ok) return res.blob();
-        throw new Error("Failed to fetch logo!");
-      })
-      .then((blob) => {
-        if (!blob) return null;
-        return URL.createObjectURL(blob);
-=======
       .then(async (res) => {
         if (res.ok && res.status !== 204) {
           const isCustomLogo = res.headers.get("X-Is-Custom-Logo") === "true";
@@ -365,37 +352,6 @@
       .catch((e) => {
         console.log(e);
         return { isCustomLogo: false, logoURL: null };
-      });
-  },
-  fetchPfp: async function (id) {
-    return await fetch(`${API_BASE}/system/pfp/${id}`, {
-      method: "GET",
-      cache: "no-cache",
-      headers: baseHeaders(),
-    })
-      .then((res) => {
-        if (res.ok && res.status !== 204) return res.blob();
-        throw new Error("Failed to fetch pfp.");
-      })
-      .then((blob) => (blob ? URL.createObjectURL(blob) : null))
-      .catch((e) => {
-        // console.log(e);
-        return null;
-      });
-  },
-  removePfp: async function (id) {
-    return await fetch(`${API_BASE}/system/remove-pfp`, {
-      method: "DELETE",
-      headers: baseHeaders(),
-    })
-      .then((res) => {
-        if (res.ok) return { success: true, error: null };
-        throw new Error("Failed to remove pfp.");
->>>>>>> 3c98d15c
-      })
-      .catch((e) => {
-        console.log(e);
-        return null;
       });
   },
   isDefaultLogo: async function () {
