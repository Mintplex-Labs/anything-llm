import { AUTH_TIMESTAMP } from "../utils/constants";
import { API_BASE } from "../utils/api";
import { baseHeaders } from "../utils/request";
import DataConnector from "./dataConnector";

const System = {
  ping: async function () {
    return await fetch(`${API_BASE()}/ping`)
      .then((res) => res.json())
      .then((res) => res?.online || false)
      .catch(() => false);
  },
<<<<<<< HEAD
  totalIndexes: async function () {
    return await fetch(`${API_BASE()}/system/system-vectors`, {
=======
  totalIndexes: async function (slug = null) {
    const url = new URL(`${API_BASE}/system/system-vectors`);
    if (!!slug) url.searchParams.append("slug", encodeURIComponent(slug));
    return await fetch(url.toString(), {
>>>>>>> 4e2c0f04
      headers: baseHeaders(),
    })
      .then((res) => {
        if (!res.ok) throw new Error("Could not find indexes.");
        return res.json();
      })
      .then((res) => res.vectorCount)
      .catch(() => 0);
  },
  keys: async function () {
    return await fetch(`${API_BASE()}/setup-complete`)
      .then((res) => {
        if (!res.ok) throw new Error("Could not find setup information.");
        return res.json();
      })
      .then((res) => res.results)
      .catch(() => null);
  },
  localFiles: async function () {
    return await fetch(`${API_BASE()}/system/local-files`, {
      headers: baseHeaders(),
    })
      .then((res) => {
        if (!res.ok) throw new Error("Could not find setup information.");
        return res.json();
      })
      .then((res) => res.localFiles)
      .catch(() => null);
  },
  needsAuthCheck: function () {
    const lastAuthCheck = window.localStorage.getItem(AUTH_TIMESTAMP);
    if (!lastAuthCheck) return true;
    const expiresAtMs = Number(lastAuthCheck) + 60 * 5 * 1000; // expires in 5 minutes in ms
    return Number(new Date()) > expiresAtMs;
  },

  checkAuth: async function (currentToken = null) {
    const valid = await fetch(`${API_BASE()}/system/check-token`, {
      headers: baseHeaders(currentToken),
    })
      .then((res) => res.ok)
      .catch(() => false);

    window.localStorage.setItem(AUTH_TIMESTAMP, Number(new Date()));
    return valid;
  },
  requestToken: async function (body) {
    return await fetch(`${API_BASE()}/request-token`, {
      method: "POST",
      body: JSON.stringify({ ...body }),
    })
      .then((res) => {
        if (!res.ok) throw new Error("Could not validate login.");
        return res.json();
      })
      .then((res) => res)
      .catch((e) => {
        return { valid: false, message: e.message };
      });
  },
  checkDocumentProcessorOnline: async () => {
    return await fetch(`${API_BASE()}/system/document-processing-status`, {
      headers: baseHeaders(),
    })
      .then((res) => res.ok)
      .catch(() => false);
  },
  acceptedDocumentTypes: async () => {
    return await fetch(`${API_BASE()}/system/accepted-document-types`, {
      headers: baseHeaders(),
    })
      .then((res) => res.json())
      .then((res) => res?.types)
      .catch(() => null);
  },
  updateSystem: async (data) => {
    return await fetch(`${API_BASE()}/system/update-env`, {
      method: "POST",
      headers: baseHeaders(),
      body: JSON.stringify(data),
    })
      .then((res) => res.json())
      .catch((e) => {
        console.error(e);
        return { newValues: null, error: e.message };
      });
  },
  updateSystemPassword: async (data) => {
    return await fetch(`${API_BASE()}/system/update-password`, {
      method: "POST",
      headers: baseHeaders(),
      body: JSON.stringify(data),
    })
      .then((res) => res.json())
      .catch((e) => {
        console.error(e);
        return { success: false, error: e.message };
      });
  },
  setupMultiUser: async (data) => {
    return await fetch(`${API_BASE()}/system/enable-multi-user`, {
      method: "POST",
      headers: baseHeaders(),
      body: JSON.stringify(data),
    })
      .then((res) => res.json())
      .catch((e) => {
        console.error(e);
        return { success: false, error: e.message };
      });
  },
  isMultiUserMode: async () => {
    return await fetch(`${API_BASE()}/system/multi-user-mode`, {
      method: "GET",
      headers: baseHeaders(),
    })
      .then((res) => res.json())
      .then((res) => res?.multiUserMode)
      .catch((e) => {
        console.error(e);
        return false;
      });
  },
  deleteDocument: async (name) => {
    return await fetch(`${API_BASE()}/system/remove-document`, {
      method: "DELETE",
      headers: baseHeaders(),
      body: JSON.stringify({ name }),
    })
      .then((res) => res.ok)
      .catch((e) => {
        console.error(e);
        return false;
      });
  },
  deleteFolder: async (name) => {
    return await fetch(`${API_BASE()}/system/remove-folder`, {
      method: "DELETE",
      headers: baseHeaders(),
      body: JSON.stringify({ name }),
    })
      .then((res) => res.ok)
      .catch((e) => {
        console.error(e);
        return false;
      });
  },
  uploadLogo: async function (formData) {
    return await fetch(`${API_BASE()}/system/upload-logo`, {
      method: "POST",
      body: formData,
      headers: baseHeaders(),
    })
      .then((res) => {
        if (!res.ok) throw new Error("Error uploading logo.");
        return { success: true, error: null };
      })
      .catch((e) => {
        console.log(e);
        return { success: false, error: e.message };
      });
  },
  fetchLogo: async function () {
    return await fetch(`${API_BASE()}/system/logo`, {
      method: "GET",
      cache: "no-cache",
    })
      .then((res) => {
        if (res.status === 204) return null;
        if (res.ok) return res.blob();
        throw new Error("Failed to fetch logo!");
      })
      .then((blob) => {
        if (!blob) return null;
        return URL.createObjectURL(blob);
      })
      .catch((e) => {
        console.log(e);
        return null;
      });
  },
  isDefaultLogo: async function () {
    return await fetch(`${API_BASE()}/system/is-default-logo`, {
      method: "GET",
      cache: "no-cache",
    })
      .then((res) => {
        if (!res.ok) throw new Error("Failed to get is default logo!");
        return res.json();
      })
      .then((res) => res?.isDefaultLogo)
      .catch((e) => {
        console.log(e);
        return null;
      });
  },
  removeCustomLogo: async function () {
    return await fetch(`${API_BASE()}/system/remove-logo`, {
      headers: baseHeaders(),
    })
      .then((res) => {
        if (res.ok) return { success: true, error: null };
        throw new Error("Error removing logo!");
      })
      .catch((e) => {
        console.log(e);
        return { success: false, error: e.message };
      });
  },
  getCanDeleteWorkspaces: async function () {
    return await fetch(`${API_BASE()}/system/can-delete-workspaces`, {
      method: "GET",
      cache: "no-cache",
      headers: baseHeaders(),
    })
      .then((res) => {
        if (!res.ok) throw new Error("Could not fetch can delete workspaces.");
        return res.json();
      })
      .then((res) => res?.canDelete)
      .catch((e) => {
        console.error(e);
        return false;
      });
  },
  getWelcomeMessages: async function () {
    return await fetch(`${API_BASE()}/system/welcome-messages`, {
      method: "GET",
      cache: "no-cache",
    })
      .then((res) => {
        if (!res.ok) throw new Error("Could not fetch welcome messages.");
        return res.json();
      })
      .then((res) => res.welcomeMessages)
      .catch((e) => {
        console.error(e);
        return null;
      });
  },
  setWelcomeMessages: async function (messages) {
    return fetch(`${API_BASE()}/system/set-welcome-messages`, {
      method: "POST",
      headers: baseHeaders(),
      body: JSON.stringify({ messages }),
    })
      .then((res) => {
        if (!res.ok) {
          throw new Error(res.statusText || "Error setting welcome messages.");
        }
        return { success: true, ...res.json() };
      })
      .catch((e) => {
        console.error(e);
        return { success: false, error: e.message };
      });
  },
  getApiKeys: async function () {
    return fetch(`${API_BASE()}/system/api-keys`, {
      method: "GET",
      headers: baseHeaders(),
    })
      .then((res) => {
        if (!res.ok) {
          throw new Error(res.statusText || "Error fetching api key.");
        }
        return res.json();
      })
      .catch((e) => {
        console.error(e);
        return { apiKey: null, error: e.message };
      });
  },
  generateApiKey: async function () {
    return fetch(`${API_BASE()}/system/generate-api-key`, {
      method: "POST",
      headers: baseHeaders(),
    })
      .then((res) => {
        if (!res.ok) {
          throw new Error(res.statusText || "Error generating api key.");
        }
        return res.json();
      })
      .catch((e) => {
        console.error(e);
        return { apiKey: null, error: e.message };
      });
  },
  deleteApiKey: async function () {
    return fetch(`${API_BASE()}/system/api-key`, {
      method: "DELETE",
      headers: baseHeaders(),
    })
      .then((res) => res.ok)
      .catch((e) => {
        console.error(e);
        return false;
      });
  },
  customModels: async function (provider, apiKey = null, basePath = null) {
    return fetch(`${API_BASE()}/system/custom-models`, {
      method: "POST",
      headers: baseHeaders(),
      body: JSON.stringify({
        provider,
        apiKey,
        basePath,
      }),
    })
      .then((res) => {
        if (!res.ok) {
          throw new Error(res.statusText || "Error finding custom models.");
        }
        return res.json();
      })
      .catch((e) => {
        console.error(e);
        return { models: [], error: e.message };
      });
  },
  chats: async (offset = 0) => {
    return await fetch(`${API_BASE()}/system/workspace-chats`, {
      method: "POST",
      headers: baseHeaders(),
      body: JSON.stringify({ offset }),
    })
      .then((res) => res.json())
      .catch((e) => {
        console.error(e);
        return [];
      });
  },
  deleteChat: async (chatId) => {
    return await fetch(`${API_BASE()}/system/workspace-chats/${chatId}`, {
      method: "DELETE",
      headers: baseHeaders(),
    })
      .then((res) => res.json())
      .catch((e) => {
        console.error(e);
        return { success: false, error: e.message };
      });
  },
  exportChats: async () => {
    return await fetch(`${API_BASE()}/system/export-chats`, {
      method: "GET",
      headers: baseHeaders(),
    })
      .then((res) => res.text())
      .catch((e) => {
        console.error(e);
        return null;
      });
  },
  dataConnectors: DataConnector,
};

export default System;<|MERGE_RESOLUTION|>--- conflicted
+++ resolved
@@ -10,15 +10,10 @@
       .then((res) => res?.online || false)
       .catch(() => false);
   },
-<<<<<<< HEAD
-  totalIndexes: async function () {
-    return await fetch(`${API_BASE()}/system/system-vectors`, {
-=======
   totalIndexes: async function (slug = null) {
-    const url = new URL(`${API_BASE}/system/system-vectors`);
+    const url = new URL(`${API_BASE()}/system/system-vectors`);
     if (!!slug) url.searchParams.append("slug", encodeURIComponent(slug));
     return await fetch(url.toString(), {
->>>>>>> 4e2c0f04
       headers: baseHeaders(),
     })
       .then((res) => {
