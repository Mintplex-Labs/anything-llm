<<<<<<< HEAD
import { AUTH_TIMESTAMP } from "../utils/constants";
import { API_BASE } from "../utils/api";
import { baseHeaders } from "../utils/request";
=======
import {
  ANYTHINGLLM_OLLAMA,
  AUTH_TIMESTAMP,
  REMOTE_APP_VERSION_URL,
} from "@/utils/constants";
import { baseHeaders, safeJsonParse } from "@/utils/request";
import DataConnector from "./dataConnector";
import { API_BASE } from "@/utils/api";

let currentAbortController = null;
let killed = false;
>>>>>>> bf165f2a

const System = {
  cacheKeys: {
    footerIcons: "anythingllm_footer_links",
    supportEmail: "anythingllm_support_email",
    remoteVersion: "anythingllm_remote_version",
  },
  ping: async function () {
    return await fetch(`${API_BASE()}/ping`)
      .then((res) => res.json())
      .then((res) => res?.online || false)
      .catch(() => false);
  },
<<<<<<< HEAD
  totalIndexes: async function () {
    return await fetch(`${API_BASE()}/system/system-vectors`, {
=======
  totalIndexes: async function (slug = null) {
    const url = new URL(`${API_BASE()}/system/system-vectors`);
    if (!!slug) url.searchParams.append("slug", encodeURIComponent(slug));
    return await fetch(url.toString(), {
>>>>>>> bf165f2a
      headers: baseHeaders(),
    })
      .then((res) => {
        if (!res.ok) throw new Error("Could not find indexes.");
        return res.json();
      })
      .then((res) => res.vectorCount)
      .catch(() => 0);
  },
  keys: async function () {
    return await fetch(`${API_BASE()}/setup-complete`)
      .then((res) => {
        if (!res.ok) throw new Error("Could not find setup information.");
        return res.json();
      })
      .then((res) => res.results)
      .catch(() => null);
  },
  localFiles: async function () {
    return await fetch(`${API_BASE()}/system/local-files`, {
      headers: baseHeaders(),
    })
      .then((res) => {
        if (!res.ok) throw new Error("Could not find setup information.");
        return res.json();
      })
      .then((res) => res.localFiles)
      .catch(() => null);
  },
  needsAuthCheck: function () {
    const lastAuthCheck = window.localStorage.getItem(AUTH_TIMESTAMP);
    if (!lastAuthCheck) return true;
    const expiresAtMs = Number(lastAuthCheck) + 60 * 5 * 1000; // expires in 5 minutes in ms
    return Number(new Date()) > expiresAtMs;
  },

  checkAuth: async function (currentToken = null) {
    const valid = await fetch(`${API_BASE()}/system/check-token`, {
      headers: baseHeaders(currentToken),
    })
      .then((res) => res.ok)
      .catch(() => false);

    window.localStorage.setItem(AUTH_TIMESTAMP, Number(new Date()));
    return valid;
  },
  requestToken: async function (body) {
    return await fetch(`${API_BASE()}/request-token`, {
      method: "POST",
      body: JSON.stringify({ ...body }),
    })
      .then((res) => {
        if (!res.ok) throw new Error("Could not validate login.");
        return res.json();
      })
      .then((res) => res)
      .catch((e) => {
        return { valid: false, message: e.message };
      });
  },
  checkDocumentProcessorOnline: async () => {
    return await fetch(`${API_BASE()}/system/document-processing-status`, {
      headers: baseHeaders(),
    })
      .then((res) => res.ok)
      .catch(() => false);
  },
  acceptedDocumentTypes: async () => {
    return await fetch(`${API_BASE()}/system/accepted-document-types`, {
      headers: baseHeaders(),
    })
      .then((res) => res.json())
      .then((res) => res?.types)
      .catch(() => null);
  },
  updateSystem: async (data) => {
    return await fetch(`${API_BASE()}/system/update-env`, {
      method: "POST",
      headers: baseHeaders(),
      body: JSON.stringify(data),
    })
      .then((res) => res.json())
      .catch((e) => {
        console.error(e);
        return { newValues: null, error: e.message };
      });
  },
  updateSystemPassword: async (data) => {
    return await fetch(`${API_BASE()}/system/update-password`, {
      method: "POST",
      headers: baseHeaders(),
      body: JSON.stringify(data),
    })
      .then((res) => res.json())
      .catch((e) => {
        console.error(e);
        return { success: false, error: e.message };
      });
  },
  setupMultiUser: async (data) => {
    return await fetch(`${API_BASE()}/system/enable-multi-user`, {
      method: "POST",
      headers: baseHeaders(),
      body: JSON.stringify(data),
    })
      .then((res) => res.json())
      .catch((e) => {
        console.error(e);
        return { success: false, error: e.message };
      });
  },
  isMultiUserMode: async () => {
    return await fetch(`${API_BASE()}/system/multi-user-mode`, {
      method: "GET",
      headers: baseHeaders(),
    })
      .then((res) => res.json())
      .then((res) => res?.multiUserMode)
      .catch((e) => {
        console.error(e);
        return false;
      });
  },
<<<<<<< HEAD
  deleteDocument: async (name, meta) => {
=======
  deleteDocument: async (name) => {
>>>>>>> bf165f2a
    return await fetch(`${API_BASE()}/system/remove-document`, {
      method: "DELETE",
      headers: baseHeaders(),
      body: JSON.stringify({ name, meta }),
    })
      .then((res) => res.ok)
      .catch((e) => {
        console.error(e);
        return false;
      });
  },
<<<<<<< HEAD
=======
  deleteDocuments: async (names = []) => {
    return await fetch(`${API_BASE()}/system/remove-documents`, {
      method: "DELETE",
      headers: baseHeaders(),
      body: JSON.stringify({ names }),
    })
      .then((res) => res.ok)
      .catch((e) => {
        console.error(e);
        return false;
      });
  },
  deleteFolder: async (name) => {
    return await fetch(`${API_BASE()}/system/remove-folder`, {
      method: "DELETE",
      headers: baseHeaders(),
      body: JSON.stringify({ name }),
    })
      .then((res) => res.ok)
      .catch((e) => {
        console.error(e);
        return false;
      });
  },
>>>>>>> bf165f2a
  uploadLogo: async function (formData) {
    return await fetch(`${API_BASE()}/system/upload-logo`, {
      method: "POST",
      body: formData,
      headers: baseHeaders(),
    })
      .then((res) => {
        if (!res.ok) throw new Error("Error uploading logo.");
        return { success: true, error: null };
      })
<<<<<<< HEAD
=======
      .catch((e) => {
        console.log(e);
        return { success: false, error: e.message };
      });
  },
  fetchCustomFooterIcons: async function () {
    const cache = window.localStorage.getItem(this.cacheKeys.footerIcons);
    const { data, lastFetched } = cache
      ? safeJsonParse(cache, { data: [], lastFetched: 0 })
      : { data: [], lastFetched: 0 };

    if (!!data && Date.now() - lastFetched < 3_600_000)
      return { footerData: data, error: null };

    const { footerData, error } = await fetch(
      `${API_BASE()}/system/footer-data`,
      {
        method: "GET",
        cache: "no-cache",
        headers: baseHeaders(),
      }
    )
      .then((res) => res.json())
>>>>>>> bf165f2a
      .catch((e) => {
        console.log(e);
        return { footerData: [], error: e.message };
      });
<<<<<<< HEAD
=======

    if (!footerData || !!error) return { footerData: [], error: null };

    const newData = safeJsonParse(footerData, []);
    window.localStorage.setItem(
      this.cacheKeys.footerIcons,
      JSON.stringify({ data: newData, lastFetched: Date.now() })
    );
    return { footerData: newData, error: null };
  },
  fetchSupportEmail: async function () {
    const cache = window.localStorage.getItem(this.cacheKeys.supportEmail);
    const { email, lastFetched } = cache
      ? safeJsonParse(cache, { email: "", lastFetched: 0 })
      : { email: "", lastFetched: 0 };

    if (!!email && Date.now() - lastFetched < 3_600_000)
      return { email: email, error: null };

    const { supportEmail, error } = await fetch(
      `${API_BASE()}/system/support-email`,
      {
        method: "GET",
        cache: "no-cache",
        headers: baseHeaders(),
      }
    )
      .then((res) => res.json())
      .catch((e) => {
        console.log(e);
        return { email: "", error: e.message };
      });

    if (!supportEmail || !!error) return { email: "", error: null };
    window.localStorage.setItem(
      this.cacheKeys.supportEmail,
      JSON.stringify({ email: supportEmail, lastFetched: Date.now() })
    );
    return { email: supportEmail, error: null };
>>>>>>> bf165f2a
  },
  fetchLogo: async function () {
    return await fetch(`${API_BASE()}/system/logo`, {
      method: "GET",
      cache: "no-cache",
    })
      .then((res) => {
        if (res.status === 204) return null;
        if (res.ok) return res.blob();
        throw new Error("Failed to fetch logo!");
<<<<<<< HEAD
      })
      .then((blob) => {
        if (!blob) return null;
        return URL.createObjectURL(blob)
      })
=======
      })
      .then((blob) => {
        if (!blob) return null;
        return URL.createObjectURL(blob);
      })
>>>>>>> bf165f2a
      .catch((e) => {
        console.log(e);
        return null;
      });
  },
  isDefaultLogo: async function () {
    return await fetch(`${API_BASE()}/system/is-default-logo`, {
      method: "GET",
      cache: "no-cache",
    })
      .then((res) => {
        if (!res.ok) throw new Error("Failed to get is default logo!");
        return res.json();
      })
      .then((res) => res?.isDefaultLogo)
      .catch((e) => {
        console.log(e);
        return null;
      });
  },
  removeCustomLogo: async function () {
    return await fetch(`${API_BASE()}/system/remove-logo`, {
      headers: baseHeaders(),
    })
      .then((res) => {
        if (res.ok) return { success: true, error: null };
        throw new Error("Error removing logo!");
      })
      .catch((e) => {
        console.log(e);
        return { success: false, error: e.message };
      });
  },
  getCanDeleteWorkspaces: async function () {
    return await fetch(`${API_BASE()}/system/can-delete-workspaces`, {
      method: "GET",
      cache: "no-cache",
      headers: baseHeaders(),
    })
      .then((res) => {
        if (!res.ok) throw new Error("Could not fetch can delete workspaces.");
        return res.json();
      })
      .then((res) => res?.canDelete)
      .catch((e) => {
        console.error(e);
        return false;
      });
  },
  getWelcomeMessages: async function () {
    return await fetch(`${API_BASE()}/system/welcome-messages`, {
      method: "GET",
      cache: "no-cache",
      headers: baseHeaders(),
    })
      .then((res) => {
        if (!res.ok) throw new Error("Could not fetch welcome messages.");
        return res.json();
      })
      .then((res) => res.welcomeMessages)
      .catch((e) => {
        console.error(e);
        return null;
      });
  },
  setWelcomeMessages: async function (messages) {
    return fetch(`${API_BASE()}/system/set-welcome-messages`, {
      method: "POST",
      headers: baseHeaders(),
      body: JSON.stringify({ messages }),
    })
      .then((res) => {
        if (!res.ok) {
          throw new Error(res.statusText || "Error setting welcome messages.");
        }
        return { success: true, ...res.json() };
      })
      .catch((e) => {
        console.error(e);
        return { success: false, error: e.message };
      });
  },
  getApiKeys: async function () {
    return fetch(`${API_BASE()}/system/api-keys`, {
      method: "GET",
      headers: baseHeaders(),
    })
      .then((res) => {
        if (!res.ok) {
          throw new Error(res.statusText || "Error fetching api key.");
        }
        return res.json();
      })
      .catch((e) => {
        console.error(e);
        return { apiKey: null, error: e.message };
      });
  },
  generateApiKey: async function () {
    return fetch(`${API_BASE()}/system/generate-api-key`, {
      method: "POST",
      headers: baseHeaders(),
    })
      .then((res) => {
        if (!res.ok) {
          throw new Error(res.statusText || "Error generating api key.");
        }
        return res.json();
      })
      .catch((e) => {
        console.error(e);
        return { apiKey: null, error: e.message };
      });
  },
  deleteApiKey: async function () {
    return fetch(`${API_BASE()}/system/api-key`, {
      method: "DELETE",
      headers: baseHeaders(),
    })
      .then((res) => res.ok)
      .catch((e) => {
        console.error(e);
        return false;
      });
  },
  customModels: async function (provider, apiKey = null, basePath = null) {
    return fetch(`${API_BASE()}/system/custom-models`, {
      method: "POST",
      headers: baseHeaders(),
      body: JSON.stringify({
        provider,
        apiKey,
        basePath,
      }),
    })
      .then((res) => {
        if (!res.ok) {
          throw new Error(res.statusText || "Error finding custom models.");
        }
        return res.json();
      })
      .catch((e) => {
        console.error(e);
        return { models: [], error: e.message };
      });
  },
  chats: async (offset = 0) => {
    return await fetch(`${API_BASE()}/system/workspace-chats`, {
<<<<<<< HEAD
=======
      method: "POST",
      headers: baseHeaders(),
      body: JSON.stringify({ offset }),
    })
      .then((res) => res.json())
      .catch((e) => {
        console.error(e);
        return [];
      });
  },
  eventLogs: async (offset = 0) => {
    return await fetch(`${API_BASE()}/system/event-logs`, {
>>>>>>> bf165f2a
      method: "POST",
      headers: baseHeaders(),
      body: JSON.stringify({ offset }),
    })
      .then((res) => res.json())
      .catch((e) => {
        console.error(e);
        return [];
      });
  },
  clearEventLogs: async () => {
    return await fetch(`${API_BASE()}/system/event-logs`, {
      method: "DELETE",
      headers: baseHeaders(),
    })
      .then((res) => res.json())
      .catch((e) => {
        console.error(e);
        return { success: false, error: e.message };
      });
  },
  deleteChat: async (chatId) => {
    return await fetch(`${API_BASE()}/system/workspace-chats/${chatId}`, {
      method: "DELETE",
      headers: baseHeaders(),
    })
      .then((res) => res.json())
      .catch((e) => {
        console.error(e);
        return { success: false, error: e.message };
      });
  },
  exportChats: async () => {
    return await fetch(`${API_BASE()}/system/export-chats`, {
      method: "GET",
      headers: baseHeaders(),
    })
      .then((res) => {
        if (res.ok) return res.text();
        throw new Error(res.statusText);
      })
      .catch((e) => {
        console.error(e);
        return null;
      });
  },
<<<<<<< HEAD
=======
  remoteAppVersion: async function () {
    const controller = new AbortController();
    const timeoutId = setTimeout(() => controller.abort(), 5000);

    const cache = window.localStorage.getItem(this.cacheKeys.remoteVersion);
    const { version, lastFetched } = cache
      ? safeJsonParse(cache, { version: "", lastFetched: 0 })
      : { version: "", lastFetched: 0 };

    if (!!version && Date.now() - lastFetched < 3_600_000) return version;
    const versionText = await fetch(REMOTE_APP_VERSION_URL, {
      signal: controller.signal,
      method: "GET",
      cache: "no-cache",
      headers: {
        "Content-Type": "text/plain",
      },
    })
      .then((res) => {
        return {
          ok: res.ok,
          code: res.status,
          statusText: res.statusText,
          text: res.text(),
        };
      })
      .then(({ ok, code, statusText, text }) => {
        if (!ok) throw new Error(`${code}: ${statusText}`);
        return text;
      })
      .catch((e) => {
        console.log("remoteAppVersion", e.message);
        return "";
      });

    clearTimeout(timeoutId);
    if (!versionText) return versionText;
    window.localStorage.setItem(
      this.cacheKeys.remoteVersion,
      JSON.stringify({ version: versionText, lastFetched: Date.now() })
    );
    return versionText;
  },

  downloadOllamaModel: async function (modelName, progressCallback) {
    return new Promise(async (resolve) => {
      try {
        if (currentAbortController) {
          currentAbortController.abort();
          killed = true;
        } else {
          window.addEventListener(ANYTHINGLLM_OLLAMA.abortEvent, () => {
            if (!currentAbortController) return;
            currentAbortController.abort();
            killed = true;
          });
        }

        currentAbortController = new AbortController();
        const response = await fetch(
          `${API_BASE()}/system/download-ollama-model`,
          {
            method: "POST",
            headers: baseHeaders(),
            body: JSON.stringify({ modelName }),
            signal: currentAbortController.signal,
          }
        );

        if (!response.ok) {
          throw new Error("Error downloading model 1.");
        }

        const reader = response.body.getReader();
        let done = false;

        while (!done) {
          const { value, done: readerDone } = await reader.read();
          if (readerDone) {
            done = true;
            resolve({ success: true, error: null });
          } else {
            const chunk = new TextDecoder("utf-8").decode(value);
            const lines = chunk.split("\n");
            for (const line of lines) {
              if (line.startsWith("data:")) {
                const data = safeJsonParse(line.slice(5));
                if (data?.done) {
                  resolve({ success: true, error: null });
                } else if (data?.error) {
                  resolve({ success: false, error: data?.error });
                } else {
                  progressCallback(data?.percentage, data?.status);
                }
              }
            }
          }
        }
      } catch (error) {
        console.error("Error downloading model:", error);

        resolve({
          success: false,
          error: "Error downloading model 2.",
          killed,
        });
      }
    });
  },
  abortOllamaModelDownload: async function () {
    return await fetch(`${API_BASE()}/system/download-ollama-model`, {
      method: "DELETE",
      headers: baseHeaders(),
    })
      .then((res) => res.json())
      .catch(() => false);
  },
  deleteOllamaModel: async function (modelName) {
    return await fetch(`${API_BASE()}/system/remove-ollama-model`, {
      method: "DELETE",
      headers: baseHeaders(),
      body: JSON.stringify({ modelName }),
    })
      .then((res) => res.json())
      .catch(() => false);
  },
  supporterInterest: async function (action = "open") {
    return fetch(`${API_BASE()}/system/support-interest/${action}`, {
      method: "HEAD",
      headers: baseHeaders(),
    });
  },
  dataConnectors: DataConnector,
>>>>>>> bf165f2a
};

export default System;<|MERGE_RESOLUTION|>--- conflicted
+++ resolved
@@ -1,8 +1,3 @@
-<<<<<<< HEAD
-import { AUTH_TIMESTAMP } from "../utils/constants";
-import { API_BASE } from "../utils/api";
-import { baseHeaders } from "../utils/request";
-=======
 import {
   ANYTHINGLLM_OLLAMA,
   AUTH_TIMESTAMP,
@@ -14,7 +9,6 @@
 
 let currentAbortController = null;
 let killed = false;
->>>>>>> bf165f2a
 
 const System = {
   cacheKeys: {
@@ -28,15 +22,10 @@
       .then((res) => res?.online || false)
       .catch(() => false);
   },
-<<<<<<< HEAD
-  totalIndexes: async function () {
-    return await fetch(`${API_BASE()}/system/system-vectors`, {
-=======
   totalIndexes: async function (slug = null) {
     const url = new URL(`${API_BASE()}/system/system-vectors`);
     if (!!slug) url.searchParams.append("slug", encodeURIComponent(slug));
     return await fetch(url.toString(), {
->>>>>>> bf165f2a
       headers: baseHeaders(),
     })
       .then((res) => {
@@ -160,15 +149,11 @@
         return false;
       });
   },
-<<<<<<< HEAD
-  deleteDocument: async (name, meta) => {
-=======
   deleteDocument: async (name) => {
->>>>>>> bf165f2a
     return await fetch(`${API_BASE()}/system/remove-document`, {
       method: "DELETE",
       headers: baseHeaders(),
-      body: JSON.stringify({ name, meta }),
+      body: JSON.stringify({ name }),
     })
       .then((res) => res.ok)
       .catch((e) => {
@@ -176,8 +161,6 @@
         return false;
       });
   },
-<<<<<<< HEAD
-=======
   deleteDocuments: async (names = []) => {
     return await fetch(`${API_BASE()}/system/remove-documents`, {
       method: "DELETE",
@@ -202,7 +185,6 @@
         return false;
       });
   },
->>>>>>> bf165f2a
   uploadLogo: async function (formData) {
     return await fetch(`${API_BASE()}/system/upload-logo`, {
       method: "POST",
@@ -213,8 +195,6 @@
         if (!res.ok) throw new Error("Error uploading logo.");
         return { success: true, error: null };
       })
-<<<<<<< HEAD
-=======
       .catch((e) => {
         console.log(e);
         return { success: false, error: e.message };
@@ -238,13 +218,10 @@
       }
     )
       .then((res) => res.json())
->>>>>>> bf165f2a
       .catch((e) => {
         console.log(e);
         return { footerData: [], error: e.message };
       });
-<<<<<<< HEAD
-=======
 
     if (!footerData || !!error) return { footerData: [], error: null };
 
@@ -284,7 +261,6 @@
       JSON.stringify({ email: supportEmail, lastFetched: Date.now() })
     );
     return { email: supportEmail, error: null };
->>>>>>> bf165f2a
   },
   fetchLogo: async function () {
     return await fetch(`${API_BASE()}/system/logo`, {
@@ -295,19 +271,11 @@
         if (res.status === 204) return null;
         if (res.ok) return res.blob();
         throw new Error("Failed to fetch logo!");
-<<<<<<< HEAD
-      })
-      .then((blob) => {
-        if (!blob) return null;
-        return URL.createObjectURL(blob)
-      })
-=======
       })
       .then((blob) => {
         if (!blob) return null;
         return URL.createObjectURL(blob);
       })
->>>>>>> bf165f2a
       .catch((e) => {
         console.log(e);
         return null;
@@ -456,8 +424,6 @@
   },
   chats: async (offset = 0) => {
     return await fetch(`${API_BASE()}/system/workspace-chats`, {
-<<<<<<< HEAD
-=======
       method: "POST",
       headers: baseHeaders(),
       body: JSON.stringify({ offset }),
@@ -470,7 +436,6 @@
   },
   eventLogs: async (offset = 0) => {
     return await fetch(`${API_BASE()}/system/event-logs`, {
->>>>>>> bf165f2a
       method: "POST",
       headers: baseHeaders(),
       body: JSON.stringify({ offset }),
@@ -517,8 +482,6 @@
         return null;
       });
   },
-<<<<<<< HEAD
-=======
   remoteAppVersion: async function () {
     const controller = new AbortController();
     const timeoutId = setTimeout(() => controller.abort(), 5000);
@@ -652,7 +615,6 @@
     });
   },
   dataConnectors: DataConnector,
->>>>>>> bf165f2a
 };
 
 export default System;