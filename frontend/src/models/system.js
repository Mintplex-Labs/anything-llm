<<<<<<< HEAD
import { AUTH_TIMESTAMP } from "@/utils/constants";
import { baseHeaders } from "@/utils/request";
=======
import { API_BASE, AUTH_TIMESTAMP, fullApiUrl } from "@/utils/constants";
import { baseHeaders, safeJsonParse } from "@/utils/request";
>>>>>>> 229757be
import DataConnector from "./dataConnector";
import { API_BASE } from "@/utils/api";

const System = {
  cacheKeys: {
    footerIcons: "anythingllm_footer_links",
  },
  ping: async function () {
    return await fetch(`${API_BASE()}/ping`)
      .then((res) => res.json())
      .then((res) => res?.online || false)
      .catch(() => false);
  },
  totalIndexes: async function (slug = null) {
    const url = new URL(`${API_BASE()}/system/system-vectors`);
    if (!!slug) url.searchParams.append("slug", encodeURIComponent(slug));
    return await fetch(url.toString(), {
      headers: baseHeaders(),
    })
      .then((res) => {
        if (!res.ok) throw new Error("Could not find indexes.");
        return res.json();
      })
      .then((res) => res.vectorCount)
      .catch(() => 0);
  },
  keys: async function () {
    return await fetch(`${API_BASE()}/setup-complete`)
      .then((res) => {
        if (!res.ok) throw new Error("Could not find setup information.");
        return res.json();
      })
      .then((res) => res.results)
      .catch(() => null);
  },
  localFiles: async function () {
    return await fetch(`${API_BASE()}/system/local-files`, {
      headers: baseHeaders(),
    })
      .then((res) => {
        if (!res.ok) throw new Error("Could not find setup information.");
        return res.json();
      })
      .then((res) => res.localFiles)
      .catch(() => null);
  },
  needsAuthCheck: function () {
    const lastAuthCheck = window.localStorage.getItem(AUTH_TIMESTAMP);
    if (!lastAuthCheck) return true;
    const expiresAtMs = Number(lastAuthCheck) + 60 * 5 * 1000; // expires in 5 minutes in ms
    return Number(new Date()) > expiresAtMs;
  },

  checkAuth: async function (currentToken = null) {
    const valid = await fetch(`${API_BASE()}/system/check-token`, {
      headers: baseHeaders(currentToken),
    })
      .then((res) => res.ok)
      .catch(() => false);

    window.localStorage.setItem(AUTH_TIMESTAMP, Number(new Date()));
    return valid;
  },
  requestToken: async function (body) {
    return await fetch(`${API_BASE()}/request-token`, {
      method: "POST",
      body: JSON.stringify({ ...body }),
    })
      .then((res) => {
        if (!res.ok) throw new Error("Could not validate login.");
        return res.json();
      })
      .then((res) => res)
      .catch((e) => {
        return { valid: false, message: e.message };
      });
  },
  checkDocumentProcessorOnline: async () => {
    return await fetch(`${API_BASE()}/system/document-processing-status`, {
      headers: baseHeaders(),
    })
      .then((res) => res.ok)
      .catch(() => false);
  },
  acceptedDocumentTypes: async () => {
    return await fetch(`${API_BASE()}/system/accepted-document-types`, {
      headers: baseHeaders(),
    })
      .then((res) => res.json())
      .then((res) => res?.types)
      .catch(() => null);
  },
  updateSystem: async (data) => {
    return await fetch(`${API_BASE()}/system/update-env`, {
      method: "POST",
      headers: baseHeaders(),
      body: JSON.stringify(data),
    })
      .then((res) => res.json())
      .catch((e) => {
        console.error(e);
        return { newValues: null, error: e.message };
      });
  },
  updateSystemPassword: async (data) => {
    return await fetch(`${API_BASE()}/system/update-password`, {
      method: "POST",
      headers: baseHeaders(),
      body: JSON.stringify(data),
    })
      .then((res) => res.json())
      .catch((e) => {
        console.error(e);
        return { success: false, error: e.message };
      });
  },
  setupMultiUser: async (data) => {
    return await fetch(`${API_BASE()}/system/enable-multi-user`, {
      method: "POST",
      headers: baseHeaders(),
      body: JSON.stringify(data),
    })
      .then((res) => res.json())
      .catch((e) => {
        console.error(e);
        return { success: false, error: e.message };
      });
  },
  isMultiUserMode: async () => {
    return await fetch(`${API_BASE()}/system/multi-user-mode`, {
      method: "GET",
      headers: baseHeaders(),
    })
      .then((res) => res.json())
      .then((res) => res?.multiUserMode)
      .catch((e) => {
        console.error(e);
        return false;
      });
  },
  deleteDocument: async (name) => {
    return await fetch(`${API_BASE()}/system/remove-document`, {
      method: "DELETE",
      headers: baseHeaders(),
      body: JSON.stringify({ name }),
    })
      .then((res) => res.ok)
      .catch((e) => {
        console.error(e);
        return false;
      });
  },
  deleteFolder: async (name) => {
    return await fetch(`${API_BASE()}/system/remove-folder`, {
      method: "DELETE",
      headers: baseHeaders(),
      body: JSON.stringify({ name }),
    })
      .then((res) => res.ok)
      .catch((e) => {
        console.error(e);
        return false;
      });
  },
  uploadLogo: async function (formData) {
    return await fetch(`${API_BASE()}/system/upload-logo`, {
      method: "POST",
      body: formData,
      headers: baseHeaders(),
    })
      .then((res) => {
        if (!res.ok) throw new Error("Error uploading logo.");
        return { success: true, error: null };
      })
      .catch((e) => {
        console.log(e);
        return { success: false, error: e.message };
      });
  },
  fetchCustomFooterIcons: async function () {
    const cache = window.localStorage.getItem(this.cacheKeys.footerIcons);
    const { data, lastFetched } = cache
      ? safeJsonParse(cache, { data: [], lastFetched: 0 })
      : { data: [], lastFetched: 0 };

    if (!!data && Date.now() - lastFetched < 3_600_000)
      return { footerData: data, error: null };

    const { footerData, error } = await fetch(
      `${API_BASE}/system/footer-data`,
      {
        method: "GET",
        cache: "no-cache",
        headers: baseHeaders(),
      }
    )
      .then((res) => res.json())
      .catch((e) => {
        console.log(e);
        return { footerData: [], error: e.message };
      });

    if (!footerData || !!error) return { footerData: [], error: null };

    const newData = safeJsonParse(footerData, []);
    window.localStorage.setItem(
      this.cacheKeys.footerIcons,
      JSON.stringify({ data: newData, lastFetched: Date.now() })
    );
    return { footerData: newData, error: null };
  },
  fetchLogo: async function () {
    return await fetch(`${API_BASE()}/system/logo`, {
      method: "GET",
      cache: "no-cache",
    })
      .then((res) => {
        if (res.status === 204) return null;
        if (res.ok) return res.blob();
        throw new Error("Failed to fetch logo!");
      })
      .then((blob) => {
        if (!blob) return null;
        return URL.createObjectURL(blob);
      })
      .catch((e) => {
        console.log(e);
        return null;
      });
  },
  isDefaultLogo: async function () {
    return await fetch(`${API_BASE()}/system/is-default-logo`, {
      method: "GET",
      cache: "no-cache",
    })
      .then((res) => {
        if (!res.ok) throw new Error("Failed to get is default logo!");
        return res.json();
      })
      .then((res) => res?.isDefaultLogo)
      .catch((e) => {
        console.log(e);
        return null;
      });
  },
  removeCustomLogo: async function () {
    return await fetch(`${API_BASE()}/system/remove-logo`, {
      headers: baseHeaders(),
    })
      .then((res) => {
        if (res.ok) return { success: true, error: null };
        throw new Error("Error removing logo!");
      })
      .catch((e) => {
        console.log(e);
        return { success: false, error: e.message };
      });
  },
  getCanDeleteWorkspaces: async function () {
    return await fetch(`${API_BASE()}/system/can-delete-workspaces`, {
      method: "GET",
      cache: "no-cache",
      headers: baseHeaders(),
    })
      .then((res) => {
        if (!res.ok) throw new Error("Could not fetch can delete workspaces.");
        return res.json();
      })
      .then((res) => res?.canDelete)
      .catch((e) => {
        console.error(e);
        return false;
      });
  },
  getWelcomeMessages: async function () {
    return await fetch(`${API_BASE()}/system/welcome-messages`, {
      method: "GET",
      cache: "no-cache",
      headers: baseHeaders(),
    })
      .then((res) => {
        if (!res.ok) throw new Error("Could not fetch welcome messages.");
        return res.json();
      })
      .then((res) => res.welcomeMessages)
      .catch((e) => {
        console.error(e);
        return null;
      });
  },
  setWelcomeMessages: async function (messages) {
    return fetch(`${API_BASE()}/system/set-welcome-messages`, {
      method: "POST",
      headers: baseHeaders(),
      body: JSON.stringify({ messages }),
    })
      .then((res) => {
        if (!res.ok) {
          throw new Error(res.statusText || "Error setting welcome messages.");
        }
        return { success: true, ...res.json() };
      })
      .catch((e) => {
        console.error(e);
        return { success: false, error: e.message };
      });
  },
  getApiKeys: async function () {
    return fetch(`${API_BASE()}/system/api-keys`, {
      method: "GET",
      headers: baseHeaders(),
    })
      .then((res) => {
        if (!res.ok) {
          throw new Error(res.statusText || "Error fetching api key.");
        }
        return res.json();
      })
      .catch((e) => {
        console.error(e);
        return { apiKey: null, error: e.message };
      });
  },
  generateApiKey: async function () {
    return fetch(`${API_BASE()}/system/generate-api-key`, {
      method: "POST",
      headers: baseHeaders(),
    })
      .then((res) => {
        if (!res.ok) {
          throw new Error(res.statusText || "Error generating api key.");
        }
        return res.json();
      })
      .catch((e) => {
        console.error(e);
        return { apiKey: null, error: e.message };
      });
  },
  deleteApiKey: async function () {
    return fetch(`${API_BASE()}/system/api-key`, {
      method: "DELETE",
      headers: baseHeaders(),
    })
      .then((res) => res.ok)
      .catch((e) => {
        console.error(e);
        return false;
      });
  },
  customModels: async function (provider, apiKey = null, basePath = null) {
    return fetch(`${API_BASE()}/system/custom-models`, {
      method: "POST",
      headers: baseHeaders(),
      body: JSON.stringify({
        provider,
        apiKey,
        basePath,
      }),
    })
      .then((res) => {
        if (!res.ok) {
          throw new Error(res.statusText || "Error finding custom models.");
        }
        return res.json();
      })
      .catch((e) => {
        console.error(e);
        return { models: [], error: e.message };
      });
  },
  chats: async (offset = 0) => {
    return await fetch(`${API_BASE()}/system/workspace-chats`, {
      method: "POST",
      headers: baseHeaders(),
      body: JSON.stringify({ offset }),
    })
      .then((res) => res.json())
      .catch((e) => {
        console.error(e);
        return [];
      });
  },
  eventLogs: async (offset = 0) => {
    return await fetch(`${API_BASE}/system/event-logs`, {
      method: "POST",
      headers: baseHeaders(),
      body: JSON.stringify({ offset }),
    })
      .then((res) => res.json())
      .catch((e) => {
        console.error(e);
        return [];
      });
  },
  clearEventLogs: async () => {
    return await fetch(`${API_BASE}/system/event-logs`, {
      method: "DELETE",
      headers: baseHeaders(),
    })
      .then((res) => res.json())
      .catch((e) => {
        console.error(e);
        return { success: false, error: e.message };
      });
  },
  deleteChat: async (chatId) => {
    return await fetch(`${API_BASE()}/system/workspace-chats/${chatId}`, {
      method: "DELETE",
      headers: baseHeaders(),
    })
      .then((res) => res.json())
      .catch((e) => {
        console.error(e);
        return { success: false, error: e.message };
      });
  },
  exportChats: async () => {
    return await fetch(`${API_BASE()}/system/export-chats`, {
      method: "GET",
      headers: baseHeaders(),
    })
      .then((res) => res.text())
      .catch((e) => {
        console.error(e);
        return null;
      });
  },
  dataConnectors: DataConnector,
};

export default System;<|MERGE_RESOLUTION|>--- conflicted
+++ resolved
@@ -1,10 +1,5 @@
-<<<<<<< HEAD
 import { AUTH_TIMESTAMP } from "@/utils/constants";
-import { baseHeaders } from "@/utils/request";
-=======
-import { API_BASE, AUTH_TIMESTAMP, fullApiUrl } from "@/utils/constants";
 import { baseHeaders, safeJsonParse } from "@/utils/request";
->>>>>>> 229757be
 import DataConnector from "./dataConnector";
 import { API_BASE } from "@/utils/api";
 
@@ -194,7 +189,7 @@
       return { footerData: data, error: null };
 
     const { footerData, error } = await fetch(
-      `${API_BASE}/system/footer-data`,
+      `${API_BASE()}/system/footer-data`,
       {
         method: "GET",
         cache: "no-cache",
@@ -389,7 +384,7 @@
       });
   },
   eventLogs: async (offset = 0) => {
-    return await fetch(`${API_BASE}/system/event-logs`, {
+    return await fetch(`${API_BASE()}/system/event-logs`, {
       method: "POST",
       headers: baseHeaders(),
       body: JSON.stringify({ offset }),
@@ -401,7 +396,7 @@
       });
   },
   clearEventLogs: async () => {
-    return await fetch(`${API_BASE}/system/event-logs`, {
+    return await fetch(`${API_BASE()}/system/event-logs`, {
       method: "DELETE",
       headers: baseHeaders(),
     })
