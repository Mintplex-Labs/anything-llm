--- conflicted
+++ resolved
@@ -76,9 +76,6 @@
   },
   streamChat: async function ({ slug }, message, handleChat) {
     const ctrl = new AbortController();
-<<<<<<< HEAD
-    await fetchEventSource(`${API_BASE()}/workspace/${slug}/stream-chat`, {
-=======
 
     // Listen for the ABORT_STREAM_EVENT key to be emitted by the client
     // to early abort the streaming response. On abort we send a special `stopGeneration`
@@ -89,8 +86,7 @@
       handleChat({ id: v4(), type: "stopGeneration" });
     });
 
-    await fetchEventSource(`${API_BASE}/workspace/${slug}/stream-chat`, {
->>>>>>> 0e46a11c
+    await fetchEventSource(`${API_BASE()}/workspace/${slug}/stream-chat`, {
       method: "POST",
       body: JSON.stringify({ message }),
       headers: baseHeaders(),
