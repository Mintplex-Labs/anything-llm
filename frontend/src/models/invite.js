<<<<<<< HEAD
import { API_BASE } from "../utils/api";
=======
import { API_BASE } from "@/utils/api";
>>>>>>> bf165f2a

const Invite = {
  checkInvite: async (inviteCode) => {
    return await fetch(`${API_BASE()}/invite/${inviteCode}`, {
      method: "GET",
    })
      .then((res) => res.json())
      .catch((e) => {
        console.error(e);
        return { invite: null, error: e.message };
      });
  },
  acceptInvite: async (inviteCode, newUserInfo = {}) => {
    return await fetch(`${API_BASE()}/invite/${inviteCode}`, {
      method: "POST",
      body: JSON.stringify(newUserInfo),
    })
      .then((res) => res.json())
      .catch((e) => {
        console.error(e);
        return { success: false, error: e.message };
      });
  },
};

export default Invite;<|MERGE_RESOLUTION|>--- conflicted
+++ resolved
@@ -1,8 +1,4 @@
-<<<<<<< HEAD
-import { API_BASE } from "../utils/api";
-=======
 import { API_BASE } from "@/utils/api";
->>>>>>> bf165f2a
 
 const Invite = {
   checkInvite: async (inviteCode) => {
