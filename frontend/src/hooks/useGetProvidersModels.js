import System from "@/models/system";
import { useEffect, useState } from "react";

// Providers which cannot use this feature for workspace<>model selection
export const DISABLED_PROVIDERS = [
  "azure",
  "native",
  "textgenwebui",
  "generic-openai",
  "bedrock",
];
const PROVIDER_DEFAULT_MODELS = {
  openai: [],
  gemini: [
    "gemini-pro",
    "gemini-1.0-pro",
    "gemini-1.5-pro-latest",
    "gemini-1.5-flash-latest",
    "gemini-1.5-pro-exp-0801",
    "gemini-1.5-pro-exp-0827",
    "gemini-1.5-flash-exp-0827",
    "gemini-1.5-flash-8b-exp-0827",
<<<<<<< HEAD
=======
    "gemini-exp-1114",
    "gemini-exp-1121",
    "gemini-exp-1206",
    "learnlm-1.5-pro-experimental",
    "gemini-2.0-flash-exp",
>>>>>>> dca27e72
  ],
  anthropic: [
    "claude-instant-1.2",
    "claude-2.0",
    "claude-2.1",
    "claude-3-haiku-20240307",
    "claude-3-sonnet-20240229",
    "claude-3-opus-latest",
    "claude-3-5-haiku-latest",
    "claude-3-5-haiku-20241022",
    "claude-3-5-sonnet-latest",
    "claude-3-5-sonnet-20241022",
    "claude-3-5-sonnet-20240620",
  ],
  azure: [],
  lmstudio: [],
  localai: [],
  ollama: [],
  togetherai: [],
  fireworksai: [],
<<<<<<< HEAD
=======
  "nvidia-nim": [],
>>>>>>> dca27e72
  groq: [],
  native: [],
  cohere: [
    "command-r",
    "command-r-plus",
    "command",
    "command-light",
    "command-nightly",
    "command-light-nightly",
  ],
  textgenwebui: [],
  "generic-openai": [],
  bedrock: [],
  xai: ["grok-beta"],
};

// For providers with large model lists (e.g. togetherAi) - we subgroup the options
// by their creator organization (eg: Meta, Mistral, etc)
// which makes selection easier to read.
function groupModels(models) {
  return models.reduce((acc, model) => {
    acc[model.organization] = acc[model.organization] || [];
    acc[model.organization].push(model);
    return acc;
  }, {});
}

<<<<<<< HEAD
const groupedProviders = ["togetherai", "fireworksai", "openai", "openrouter"];
=======
const groupedProviders = [
  "togetherai",
  "fireworksai",
  "openai",
  "novita",
  "openrouter",
];
>>>>>>> dca27e72
export default function useGetProviderModels(provider = null) {
  const [defaultModels, setDefaultModels] = useState([]);
  const [customModels, setCustomModels] = useState([]);
  const [loading, setLoading] = useState(true);

  useEffect(() => {
    async function fetchProviderModels() {
      if (!provider) return;
      const { models = [] } = await System.customModels(provider);
      if (
        PROVIDER_DEFAULT_MODELS.hasOwnProperty(provider) &&
        !groupedProviders.includes(provider)
      ) {
        setDefaultModels(PROVIDER_DEFAULT_MODELS[provider]);
      } else {
        setDefaultModels([]);
      }

      groupedProviders.includes(provider)
        ? setCustomModels(groupModels(models))
        : setCustomModels(models);
      setLoading(false);
    }
    fetchProviderModels();
  }, [provider]);

  return { defaultModels, customModels, loading };
}<|MERGE_RESOLUTION|>--- conflicted
+++ resolved
@@ -20,14 +20,11 @@
     "gemini-1.5-pro-exp-0827",
     "gemini-1.5-flash-exp-0827",
     "gemini-1.5-flash-8b-exp-0827",
-<<<<<<< HEAD
-=======
     "gemini-exp-1114",
     "gemini-exp-1121",
     "gemini-exp-1206",
     "learnlm-1.5-pro-experimental",
     "gemini-2.0-flash-exp",
->>>>>>> dca27e72
   ],
   anthropic: [
     "claude-instant-1.2",
@@ -48,10 +45,7 @@
   ollama: [],
   togetherai: [],
   fireworksai: [],
-<<<<<<< HEAD
-=======
   "nvidia-nim": [],
->>>>>>> dca27e72
   groq: [],
   native: [],
   cohere: [
@@ -79,9 +73,6 @@
   }, {});
 }
 
-<<<<<<< HEAD
-const groupedProviders = ["togetherai", "fireworksai", "openai", "openrouter"];
-=======
 const groupedProviders = [
   "togetherai",
   "fireworksai",
@@ -89,7 +80,6 @@
   "novita",
   "openrouter",
 ];
->>>>>>> dca27e72
 export default function useGetProviderModels(provider = null) {
   const [defaultModels, setDefaultModels] = useState([]);
   const [customModels, setCustomModels] = useState([]);
