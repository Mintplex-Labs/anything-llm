--- conflicted
+++ resolved
@@ -46,8 +46,6 @@
     chat: (slug) => {
       return `/workspace/${slug}`;
     },
-<<<<<<< HEAD
-=======
     settings: {
       generalAppearance: (slug) => {
         return `/workspace/${slug}/settings/general-appearance`;
@@ -68,7 +66,6 @@
     thread: (wsSlug, threadSlug) => {
       return `/workspace/${wsSlug}/t/${threadSlug}`;
     },
->>>>>>> bf165f2a
   },
   apiDocs: () => {
     return `${API_BASE()}/docs`;
