import { API_BASE } from "./constants";

export default {
  home: () => {
    return "/";
  },
  login: () => {
    return "/login";
  },
  onboarding: {
    home: () => {
      return "/onboarding";
    },
    survey: () => {
      return "/onboarding/survey";
    },
    llmPreference: () => {
      return "/onboarding/llm-preference";
    },
    embeddingPreference: () => {
      return "/onboarding/embedding-preference";
    },
    vectorDatabase: () => {
      return "/onboarding/vector-database";
    },
    customLogo: () => {
      return "/onboarding/custom-logo";
    },
    userSetup: () => {
      return "/onboarding/user-setup";
    },
    dataHandling: () => {
      return "/onboarding/data-handling";
    },
    createWorkspace: () => {
      return "/onboarding/create-workspace";
    },
  },
  github: () => {
    return "https://github.com/Mintplex-Labs/anything-llm";
  },
  discord: () => {
    return "https://discord.com/invite/6UyHPeGZAC";
  },
  docs: () => {
    return "https://docs.useanything.com";
  },
  mailToMintplex: () => {
    return "mailto:team@mintplexlabs.com";
  },
  hosting: () => {
    return "https://my.mintplexlabs.com/aio-checkout?product=anythingllm";
  },
  workspace: {
    chat: (slug) => {
      return `/workspace/${slug}`;
    },
  },
  apiDocs: () => {
    return `${API_BASE}/docs`;
  },
  settings: {
    system: () => {
      return `/settings/system-preferences`;
    },
    users: () => {
      return `/settings/users`;
    },
    invites: () => {
      return `/settings/invites`;
    },
    workspaces: () => {
      return `/settings/workspaces`;
    },
    chats: () => {
      return "/settings/workspace-chats";
    },
    llmPreference: () => {
      return "/settings/llm-preference";
    },
    embeddingPreference: () => {
      return "/settings/embedding-preference";
    },
    vectorDatabase: () => {
      return "/settings/vector-database";
    },
    security: () => {
      return "/settings/security";
    },
    appearance: () => {
      return "/settings/appearance";
    },
    apiKeys: () => {
      return "/settings/api-keys";
    },
<<<<<<< HEAD
    logs: () => {
      return "/settings/logs";
=======
    embedSetup: () => {
      return `/settings/embed-config`;
    },
    embedChats: () => {
      return `/settings/embed-chats`;
>>>>>>> 1846a99b
    },
    dataConnectors: {
      list: () => {
        return "/settings/data-connectors";
      },
      github: () => {
        return "/settings/data-connectors/github";
      },
      youtubeTranscript: () => {
        return "/settings/data-connectors/youtube-transcript";
      },
    },
  },
};<|MERGE_RESOLUTION|>--- conflicted
+++ resolved
@@ -93,16 +93,14 @@
     apiKeys: () => {
       return "/settings/api-keys";
     },
-<<<<<<< HEAD
     logs: () => {
-      return "/settings/logs";
-=======
+      return "/settings/audit-logs";
+    },
     embedSetup: () => {
       return `/settings/embed-config`;
     },
     embedChats: () => {
       return `/settings/embed-chats`;
->>>>>>> 1846a99b
     },
     dataConnectors: {
       list: () => {
