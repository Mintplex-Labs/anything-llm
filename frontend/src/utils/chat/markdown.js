--- conflicted
+++ resolved
@@ -7,15 +7,6 @@
 const markdown = markdownIt({
   html: true,
   typographer: true,
-<<<<<<< HEAD
-  highlight: function (str, lang) {
-    const uuid = v4()
-    if (lang && hljs.getLanguage(lang)) {
-      try {
-        return (
-          `<div class="whitespace-pre-line w-full rounded-lg bg-black-900 px-4 pt-10 pb-4 relative font-mono font-normal text-sm text-slate-200"><div class="w-full flex items-center absolute top-0 left-0 text-slate-200 bg-stone-800 px-4 py-2 text-xs font-sans justify-between rounded-t-md"><button id="code-${uuid}" onclick='window.copySnippet("${uuid}");' class="border-none text-white flex ml-auto gap-2"><svg stroke="currentColor" fill="none" stroke-width="2" viewBox="0 0 24 24" stroke-linecap="round" stroke-linejoin="round" class="h-4 w-4" height="1em" width="1em" xmlns="http://www.w3.org/2000/svg"><path d="M16 4h2a2 2 0 0 1 2 2v14a2 2 0 0 1-2 2H6a2 2 0 0 1-2-2V6a2 2 0 0 1 2-2h2"></path><rect x="8" y="2" width="8" height="4" rx="1" ry="1"></rect></svg>Copy code</button></div><pre class="whitespace-pre-wrap">` +
-          hljs.highlight(lang, str, true).value +
-=======
   highlight: function (code, lang) {
     const uuid = v4();
     if (lang && hljs.getLanguage(lang)) {
@@ -33,17 +24,12 @@
             </div>
           <pre class="whitespace-pre-wrap">` +
           hljs.highlight(code, { language: lang, ignoreIllegals: true }).value +
->>>>>>> bf165f2a
           "</pre></div>"
         );
-      } catch (__) { }
+      } catch (__) {}
     }
 
     return (
-<<<<<<< HEAD
-      `<div class="whitespace-pre-line w-full rounded-lg bg-black-900 px-4 pt-10 pb-4 relative font-mono font-normal text-sm text-slate-200"><div class="w-full flex items-center absolute top-0 left-0 text-slate-200 bg-stone-800 px-4 py-2 text-xs font-sans justify-between rounded-t-md"><button id="code-${uuid}" onclick='window.copySnippet("${uuid}");' class="border-none text-white flex ml-auto gap-2"><svg stroke="currentColor" fill="none" stroke-width="2" viewBox="0 0 24 24" stroke-linecap="round" stroke-linejoin="round" class="h-4 w-4" height="1em" width="1em" xmlns="http://www.w3.org/2000/svg"><path d="M16 4h2a2 2 0 0 1 2 2v14a2 2 0 0 1-2 2H6a2 2 0 0 1-2-2V6a2 2 0 0 1 2-2h2"></path><rect x="8" y="2" width="8" height="4" rx="1" ry="1"></rect></svg>Copy code</button></div><pre class="whitespace-pre-wrap">` +
-      HTMLEncode(str) +
-=======
       `<div class="whitespace-pre-line w-full rounded-lg bg-black-900 px-4 pb-4 relative font-mono font-normal text-sm text-slate-200">
         <div class="w-full flex items-center absolute top-0 left-0 text-slate-200 bg-stone-800 px-4 py-2 text-xs font-sans justify-between rounded-t-md">
           <div class="flex gap-2"><code class="text-xs"></code></div>
@@ -54,36 +40,11 @@
         </div>
       <pre class="whitespace-pre-wrap">` +
       HTMLEncode(code) +
->>>>>>> bf165f2a
       "</pre></div>"
     );
   },
 });
 
-<<<<<<< HEAD
-window.copySnippet = function (uuid = '') {
-  const target = document.getElementById(`code-${uuid}`)
-  const markdown =
-    target.parentElement?.parentElement?.querySelector("pre:first-of-type")?.innerText;
-  if (!markdown) return false;
-
-  window.navigator.clipboard.writeText(markdown);
-  target.classList.remove("text-white");
-  target.classList.add("text-green-500");
-  const originalText = target.innerHTML;
-  target.innerText = "Copied!";
-  target.setAttribute("disabled", true);
-
-  setTimeout(() => {
-    target.classList.remove("text-green-500");
-    target.classList.add("text-white");
-    target.innerHTML = originalText;
-    target.removeAttribute("disabled");
-  }, 5000);
-};
-
-=======
->>>>>>> bf165f2a
 export default function renderMarkdown(text = "") {
   return markdown.render(text);
 }