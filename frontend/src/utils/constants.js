--- conflicted
+++ resolved
@@ -5,13 +5,6 @@
 export const USER_BACKGROUND_COLOR = "bg-historical-msg-user";
 export const AI_BACKGROUND_COLOR = "bg-historical-msg-system";
 export const COMPLETE_QUESTIONNAIRE = "anythingllm_completed_questionnaire";
-<<<<<<< HEAD
-
-export const READY_EVENT_NAME = 'system-ready'
-export const _API_BASE_URL = {
-  value: import.meta.env.VITE_API_BASE || "/api"
-}
-=======
 export const SEEN_DOC_PIN_ALERT = "anythingllm_pinned_document_alert";
 
 export const ANYTHINGLLM_OLLAMA = {
@@ -32,5 +25,4 @@
 };
 export const _APP_PLATFORM = {
   value: null,
-};
->>>>>>> bf165f2a
+};