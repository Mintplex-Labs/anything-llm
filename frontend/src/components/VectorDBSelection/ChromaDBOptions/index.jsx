export default function ChromaDBOptions({ settings }) {
  return (
    <div className="w-full flex flex-col gap-y-7">
      <div className="w-full flex items-center gap-[36px] mt-1.5">
        <div className="flex flex-col w-60">
          <label className="text-white text-sm font-semibold block mb-3">
            Chroma Endpoint
          </label>
          <input
            type="url"
            name="ChromaEndpoint"
<<<<<<< HEAD
            className="border-none bg-zinc-900 text-white placeholder:text-white/20 text-sm rounded-lg focus:border-white block w-full p-2.5"
=======
            className="bg-zinc-900 text-white placeholder:text-white/20 text-sm rounded-lg focus:outline-primary-button active:outline-primary-button outline-none block w-full p-2.5"
>>>>>>> 2f620163
            placeholder="http://localhost:8000"
            defaultValue={settings?.ChromaEndpoint}
            required={true}
            autoComplete="off"
            spellCheck={false}
          />
        </div>

        <div className="flex flex-col w-60">
          <label className="text-white text-sm font-semibold block mb-3">
            API Header
          </label>
          <input
            name="ChromaApiHeader"
            autoComplete="off"
            type="text"
            defaultValue={settings?.ChromaApiHeader}
<<<<<<< HEAD
            className="border-none bg-zinc-900 text-white placeholder:text-white/20 text-sm rounded-lg focus:border-white block w-full p-2.5"
=======
            className="bg-zinc-900 text-white placeholder:text-white/20 text-sm rounded-lg focus:outline-primary-button active:outline-primary-button outline-none block w-full p-2.5"
>>>>>>> 2f620163
            placeholder="X-Api-Key"
          />
        </div>

        <div className="flex flex-col w-60">
          <label className="text-white text-sm font-semibold block mb-3">
            API Key
          </label>
          <input
            name="ChromaApiKey"
            autoComplete="off"
            type="password"
            defaultValue={settings?.ChromaApiKey ? "*".repeat(20) : ""}
<<<<<<< HEAD
            className="border-none bg-zinc-900 text-white placeholder:text-white/20 text-sm rounded-lg focus:border-white block w-full p-2.5"
=======
            className="bg-zinc-900 text-white placeholder:text-white/20 text-sm rounded-lg focus:outline-primary-button active:outline-primary-button outline-none block w-full p-2.5"
>>>>>>> 2f620163
            placeholder="sk-myApiKeyToAccessMyChromaInstance"
          />
        </div>
      </div>
    </div>
  );
}<|MERGE_RESOLUTION|>--- conflicted
+++ resolved
@@ -9,11 +9,7 @@
           <input
             type="url"
             name="ChromaEndpoint"
-<<<<<<< HEAD
-            className="border-none bg-zinc-900 text-white placeholder:text-white/20 text-sm rounded-lg focus:border-white block w-full p-2.5"
-=======
-            className="bg-zinc-900 text-white placeholder:text-white/20 text-sm rounded-lg focus:outline-primary-button active:outline-primary-button outline-none block w-full p-2.5"
->>>>>>> 2f620163
+            className="border-none bg-zinc-900 text-white placeholder:text-white/20 text-sm rounded-lg focus:outline-primary-button active:outline-primary-button outline-none block w-full p-2.5"
             placeholder="http://localhost:8000"
             defaultValue={settings?.ChromaEndpoint}
             required={true}
@@ -31,11 +27,7 @@
             autoComplete="off"
             type="text"
             defaultValue={settings?.ChromaApiHeader}
-<<<<<<< HEAD
-            className="border-none bg-zinc-900 text-white placeholder:text-white/20 text-sm rounded-lg focus:border-white block w-full p-2.5"
-=======
-            className="bg-zinc-900 text-white placeholder:text-white/20 text-sm rounded-lg focus:outline-primary-button active:outline-primary-button outline-none block w-full p-2.5"
->>>>>>> 2f620163
+            className="border-none bg-zinc-900 text-white placeholder:text-white/20 text-sm rounded-lg focus:outline-primary-button active:outline-primary-button outline-none block w-full p-2.5"
             placeholder="X-Api-Key"
           />
         </div>
@@ -49,11 +41,7 @@
             autoComplete="off"
             type="password"
             defaultValue={settings?.ChromaApiKey ? "*".repeat(20) : ""}
-<<<<<<< HEAD
-            className="border-none bg-zinc-900 text-white placeholder:text-white/20 text-sm rounded-lg focus:border-white block w-full p-2.5"
-=======
-            className="bg-zinc-900 text-white placeholder:text-white/20 text-sm rounded-lg focus:outline-primary-button active:outline-primary-button outline-none block w-full p-2.5"
->>>>>>> 2f620163
+            className="border-none bg-zinc-900 text-white placeholder:text-white/20 text-sm rounded-lg focus:outline-primary-button active:outline-primary-button outline-none block w-full p-2.5"
             placeholder="sk-myApiKeyToAccessMyChromaInstance"
           />
         </div>
