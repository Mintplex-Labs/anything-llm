export default function PineconeDBOptions({ settings }) {
  return (
    <div className="w-full flex flex-col gap-y-4">
      <div className="w-full flex items-center gap-4">
        <div className="flex flex-col w-60">
          <label className="text-white text-sm font-semibold block mb-4">
            Pinecone DB API Key
          </label>
          <input
            type="password"
            name="PineConeKey"
            className="border-none bg-zinc-900 text-white placeholder-white placeholder-opacity-60 text-sm rounded-lg focus:border-white block w-full p-2.5"
            placeholder="Pinecone API Key"
            defaultValue={settings?.PineConeKey ? "*".repeat(20) : ""}
            required={true}
            autoComplete="off"
            spellCheck={false}
          />
        </div>
<<<<<<< HEAD

        <div className="flex flex-col w-60">
          <label className="text-white text-sm font-semibold block mb-4">
            Pinecone Index Environment
          </label>
          <input
            type="text"
            name="PineConeEnvironment"
            className="border-none bg-zinc-900 text-white placeholder-white placeholder-opacity-60 text-sm rounded-lg focus:border-white block w-full p-2.5"
            placeholder="us-gcp-west-1"
            defaultValue={settings?.PineConeEnvironment}
            required={true}
            autoComplete="off"
            spellCheck={false}
          />
        </div>

=======
>>>>>>> 2f3db0e6
        <div className="flex flex-col w-60">
          <label className="text-white text-sm font-semibold block mb-4">
            Pinecone Index Name
          </label>
          <input
            type="text"
            name="PineConeIndex"
            className="border-none bg-zinc-900 text-white placeholder-white placeholder-opacity-60 text-sm rounded-lg focus:border-white block w-full p-2.5"
            placeholder="my-index"
            defaultValue={settings?.PineConeIndex}
            required={true}
            autoComplete="off"
            spellCheck={false}
          />
        </div>
      </div>
    </div>
  );
}<|MERGE_RESOLUTION|>--- conflicted
+++ resolved
@@ -17,26 +17,6 @@
             spellCheck={false}
           />
         </div>
-<<<<<<< HEAD
-
-        <div className="flex flex-col w-60">
-          <label className="text-white text-sm font-semibold block mb-4">
-            Pinecone Index Environment
-          </label>
-          <input
-            type="text"
-            name="PineConeEnvironment"
-            className="border-none bg-zinc-900 text-white placeholder-white placeholder-opacity-60 text-sm rounded-lg focus:border-white block w-full p-2.5"
-            placeholder="us-gcp-west-1"
-            defaultValue={settings?.PineConeEnvironment}
-            required={true}
-            autoComplete="off"
-            spellCheck={false}
-          />
-        </div>
-
-=======
->>>>>>> 2f3db0e6
         <div className="flex flex-col w-60">
           <label className="text-white text-sm font-semibold block mb-4">
             Pinecone Index Name
