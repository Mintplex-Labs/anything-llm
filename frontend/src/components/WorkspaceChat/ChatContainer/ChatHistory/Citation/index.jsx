--- conflicted
+++ resolved
@@ -101,16 +101,8 @@
   const { references, title, text } = source;
 
   return (
-<<<<<<< HEAD
-    <dialog
-      ref={dialogRef}
-      className="border-none bg-transparent outline-none fixed top-0 left-0 w-full h-full flex items-center justify-center z-10"
-    >
-      <div className="relative w-full max-w-2xl bg-main-gradient rounded-lg shadow border border-white/10 overflow-hidden">
-=======
     <ModalWrapper isOpen={source}>
       <div className="w-full max-w-2xl bg-main-gradient rounded-lg shadow border border-white/10 overflow-hidden">
->>>>>>> 171b1dd9
         <div className="relative p-6 border-b rounded-t border-gray-500/50">
           <h3 className="text-xl font-semibold text-white overflow-hidden overflow-ellipsis whitespace-nowrap">
             {truncate(title, 45)}
