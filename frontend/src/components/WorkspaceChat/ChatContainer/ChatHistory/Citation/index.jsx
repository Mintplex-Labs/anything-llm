--- conflicted
+++ resolved
@@ -19,12 +19,9 @@
 import DrupalWikiLogo from "@/media/dataConnectors/drupalwiki.png";
 import ObsidianLogo from "@/media/dataConnectors/obsidian.png";
 import { toPercentString } from "@/utils/numbers";
-<<<<<<< HEAD
 import { useTranslation } from "react-i18next";
-=======
 import pluralize from "pluralize";
 import useTextSize from "@/hooks/useTextSize";
->>>>>>> 245a5969
 
 function combineLikeSources(sources) {
   const combined = {};
@@ -48,11 +45,8 @@
   if (sources.length === 0) return null;
   const [open, setOpen] = useState(false);
   const [selectedSource, setSelectedSource] = useState(null);
-<<<<<<< HEAD
   const { t } = useTranslation();
-=======
   const { textSizeClass } = useTextSize();
->>>>>>> 245a5969
 
   return (
     <div className="flex flex-col mt-4 justify-left">
