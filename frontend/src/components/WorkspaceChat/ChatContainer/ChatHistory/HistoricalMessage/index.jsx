import React, { memo } from "react";
import { Warning } from "@phosphor-icons/react";
import Jazzicon from "../../../../UserIcon";
import Actions from "./Actions";
import renderMarkdown from "@/utils/chat/markdown";
import { userFromStorage } from "@/utils/request";
import Citations from "../Citation";
import { AI_BACKGROUND_COLOR, USER_BACKGROUND_COLOR } from "@/utils/constants";
import { v4 } from "uuid";
import createDOMPurify from "dompurify";

const DOMPurify = createDOMPurify(window);
const HistoricalMessage = ({
  uuid = v4(),
  message,
  role,
  workspace,
  sources = [],
  error = false,
  feedbackScore = null,
  chatId = null,
  isLastMessage = false,
  regenerateMessage,
}) => {
  return (
    <div
      key={uuid}
      className={`flex justify-center items-end w-full ${role === "user" ? USER_BACKGROUND_COLOR : AI_BACKGROUND_COLOR
        }`}
    >
      <div
        className={`py-8 px-4 w-full flex gap-x-5 md:max-w-[800px] flex-col`}
      >
        <div className="flex gap-x-5">
          <ProfileImage role={role} workspace={workspace} />
          {error ? (
            <div className="p-2 rounded-lg bg-red-50 text-red-500">
              <span className={`inline-block `}>
                <Warning className="h-4 w-4 mb-1 inline-block" /> Could not
                respond to message.
              </span>
              <p className="text-xs font-mono mt-2 border-l-2 border-red-300 pl-2 bg-red-200 p-2 rounded-sm">
                {error}
              </p>
            </div>
          ) : (
            <span
              className={`flex flex-col gap-y-1`}
              dangerouslySetInnerHTML={{
                __html: DOMPurify.sanitize(renderMarkdown(message)),
              }}
            />
          )}
        </div>
        {role === "assistant" && !error && (
          <div className="flex gap-x-5">
            <div className="relative w-[35px] h-[35px] rounded-full flex-shrink-0 overflow-hidden" />
            <Actions
              message={DOMPurify.sanitize(message)}
              feedbackScore={feedbackScore}
              chatId={chatId}
              slug={workspace?.slug}
              isLastMessage={isLastMessage}
              regenerateMessage={regenerateMessage}
            />
          </div>
        )}
        {role === "assistant" && <Citations sources={sources} />}
      </div>
    </div>
  );
};

function ProfileImage({ role, workspace }) {
  if (role === "assistant" && workspace.pfpUrl) {
    return (
      <div className="relative w-[35px] h-[35px] rounded-full flex-shrink-0 overflow-hidden">
        <img
          src={workspace.pfpUrl}
          alt="Workspace profile picture"
          className="absolute top-0 left-0 w-full h-full object-cover rounded-full bg-white"
        />
      </div>
    );
  }

  return (
    <Jazzicon
      size={36}
      user={{
        uid: role === "user" ? userFromStorage()?.username : workspace.slug,
      }}
      role={role}
    />
  );
}

export default memo(
  HistoricalMessage,
  // Skip re-render the historical message:
<<<<<<< HEAD
  // if the content is the exact same AND
  // the lastMessage status is the same
  (prevProps, nextProps) => {
    console.log(`skip?`,
      (prevProps.message === nextProps.message) &&
      (prevProps.isLastMessage === nextProps.isLastMessage),
      prevProps.message
    )
    return (
      (prevProps.message === nextProps.message) &&
      (prevProps.isLastMessage === nextProps.isLastMessage)
=======
  // if the content is the exact same AND (not streaming)
  // the lastMessage status is the same (regen icon)
  // and the chatID matches between renders. (feedback icons)
  (prevProps, nextProps) => {
    return (
      prevProps.message === nextProps.message &&
      prevProps.isLastMessage === nextProps.isLastMessage &&
      prevProps.chatId === nextProps.chatId
>>>>>>> 2345424b
    );
  }
);<|MERGE_RESOLUTION|>--- conflicted
+++ resolved
@@ -25,8 +25,9 @@
   return (
     <div
       key={uuid}
-      className={`flex justify-center items-end w-full ${role === "user" ? USER_BACKGROUND_COLOR : AI_BACKGROUND_COLOR
-        }`}
+      className={`flex justify-center items-end w-full ${
+        role === "user" ? USER_BACKGROUND_COLOR : AI_BACKGROUND_COLOR
+      }`}
     >
       <div
         className={`py-8 px-4 w-full flex gap-x-5 md:max-w-[800px] flex-col`}
@@ -98,19 +99,6 @@
 export default memo(
   HistoricalMessage,
   // Skip re-render the historical message:
-<<<<<<< HEAD
-  // if the content is the exact same AND
-  // the lastMessage status is the same
-  (prevProps, nextProps) => {
-    console.log(`skip?`,
-      (prevProps.message === nextProps.message) &&
-      (prevProps.isLastMessage === nextProps.isLastMessage),
-      prevProps.message
-    )
-    return (
-      (prevProps.message === nextProps.message) &&
-      (prevProps.isLastMessage === nextProps.isLastMessage)
-=======
   // if the content is the exact same AND (not streaming)
   // the lastMessage status is the same (regen icon)
   // and the chatID matches between renders. (feedback icons)
@@ -119,7 +107,6 @@
       prevProps.message === nextProps.message &&
       prevProps.isLastMessage === nextProps.isLastMessage &&
       prevProps.chatId === nextProps.chatId
->>>>>>> 2345424b
     );
   }
 );