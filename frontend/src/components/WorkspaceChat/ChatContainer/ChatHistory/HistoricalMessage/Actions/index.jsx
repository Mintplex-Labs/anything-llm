--- conflicted
+++ resolved
@@ -27,11 +27,7 @@
 
   return (
     <div className="flex w-full justify-between items-center">
-<<<<<<< HEAD
-      <div className="flex justify-start items-center gap-x-1">
-=======
       <div className="flex justify-start items-center gap-x-[8px]">
->>>>>>> 554f414c
         <CopyMessage message={message} />
         <div className="md:group-hover:opacity-100 transition-all duration-300 md:opacity-0 flex justify-start items-center gap-x-[8px]">
           <EditMessageAction
