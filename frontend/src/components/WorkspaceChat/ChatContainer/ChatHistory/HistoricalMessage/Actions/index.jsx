import React, { memo, useState } from "react";
import useCopyText from "@/hooks/useCopyText";
import {
  Check,
  ClipboardText,
  ThumbsUp,
  ThumbsDown,
} from "@phosphor-icons/react";
import { Tooltip } from "react-tooltip";
import Workspace from "@/models/workspace";

const Actions = ({ message, feedbackScore, chatId, slug }) => {
  const [selectedFeedback, setSelectedFeedback] = useState(feedbackScore);

  const handleFeedback = async (newFeedback) => {
    const updatedFeedback =
      selectedFeedback === newFeedback ? null : newFeedback;
    await Workspace.updateChatFeedback(chatId, slug, updatedFeedback);
    setSelectedFeedback(updatedFeedback);
  };

  return (
    <div className="flex justify-start items-center gap-x-4">
      <CopyMessage message={message} />
      {chatId && (
        <>
          <FeedbackButton
            isSelected={selectedFeedback === true}
            handleFeedback={() => handleFeedback(true)}
            tooltipId={`${chatId}-thumbs-up`}
            tooltipContent="Good response"
            IconComponent={ThumbsUp}
          />
          <FeedbackButton
            isSelected={selectedFeedback === false}
            handleFeedback={() => handleFeedback(false)}
            tooltipId={`${chatId}-thumbs-down`}
            tooltipContent="Bad response"
            IconComponent={ThumbsDown}
          />
        </>
      )}
    </div>
  );
};

function FeedbackButton({
  isSelected,
  handleFeedback,
  tooltipId,
  tooltipContent,
  IconComponent,
}) {
  return (
    <div className="mt-3 relative">
      <button
        onClick={handleFeedback}
        data-tooltip-id={tooltipId}
        data-tooltip-content={tooltipContent}
        className="text-zinc-300"
      >
        <IconComponent
          size={18}
          className="mb-1"
          weight={isSelected ? "fill" : "regular"}
        />
      </button>
      <Tooltip
        id={tooltipId}
        place="bottom"
        delayShow={300}
        className="tooltip !text-xs"
      />
    </div>
  );
}

function CopyMessage({ message }) {
  const { copied, copyText } = useCopyText();

  return (
    <>
      <div className="mt-3 relative">
        <button
          onClick={() => copyText(message)}
          data-tooltip-id="copy-assistant-text"
          data-tooltip-content="Copy"
<<<<<<< HEAD
          className="border-none text-zinc-300"
          onClick={() => copyText(message)}
=======
          className="text-zinc-300"
>>>>>>> 9e085baf
        >
          {copied ? (
            <Check size={18} className="mb-1" />
          ) : (
            <ClipboardText size={18} className="mb-1" />
          )}
        </button>
        <Tooltip
          id="copy-assistant-text"
          place="bottom"
          delayShow={300}
          className="tooltip !text-xs"
        />
      </div>
    </>
  );
}

export default memo(Actions);<|MERGE_RESOLUTION|>--- conflicted
+++ resolved
@@ -85,12 +85,7 @@
           onClick={() => copyText(message)}
           data-tooltip-id="copy-assistant-text"
           data-tooltip-content="Copy"
-<<<<<<< HEAD
           className="border-none text-zinc-300"
-          onClick={() => copyText(message)}
-=======
-          className="text-zinc-300"
->>>>>>> 9e085baf
         >
           {copied ? (
             <Check size={18} className="mb-1" />
