import React, { memo, useState } from "react";
import useCopyText from "@/hooks/useCopyText";
import {
  Check,
  ClipboardText,
  ThumbsUp,
  ThumbsDown,
  ArrowsClockwise,
} from "@phosphor-icons/react";
import { Tooltip } from "react-tooltip";
import Workspace from "@/models/workspace";
import TTSMessage from "./TTSButton";

const Actions = ({
  message,
  feedbackScore,
  chatId,
  slug,
  isLastMessage,
  regenerateMessage,
}) => {
  const [selectedFeedback, setSelectedFeedback] = useState(feedbackScore);

  const handleFeedback = async (newFeedback) => {
    const updatedFeedback =
      selectedFeedback === newFeedback ? null : newFeedback;
    await Workspace.updateChatFeedback(chatId, slug, updatedFeedback);
    setSelectedFeedback(updatedFeedback);
  };

  return (
<<<<<<< HEAD
    <div className="flex justify-start items-center">
      <CopyMessage message={message} />
      {chatId && (
        <>
          <FeedbackButton
            isSelected={selectedFeedback === true}
            handleFeedback={() => handleFeedback(true)}
            tooltipId={`${chatId}-thumbs-up`}
            tooltipContent="Good response"
            IconComponent={ThumbsUp}
          />
          <FeedbackButton
            isSelected={selectedFeedback === false}
            handleFeedback={() => handleFeedback(false)}
            tooltipId={`${chatId}-thumbs-down`}
            tooltipContent="Bad response"
            IconComponent={ThumbsDown}
          />
        </>
      )}
=======
    <div className="flex w-full justify-between items-center">
      <div className="flex justify-start items-center gap-x-4">
        <CopyMessage message={message} />
        {isLastMessage &&
          !message?.includes("Workspace chat memory was reset!") && (
            <RegenerateMessage
              regenerateMessage={regenerateMessage}
              slug={slug}
              chatId={chatId}
            />
          )}
        {chatId && (
          <>
            <FeedbackButton
              isSelected={selectedFeedback === true}
              handleFeedback={() => handleFeedback(true)}
              tooltipId={`${chatId}-thumbs-up`}
              tooltipContent="Good response"
              IconComponent={ThumbsUp}
            />
            <FeedbackButton
              isSelected={selectedFeedback === false}
              handleFeedback={() => handleFeedback(false)}
              tooltipId={`${chatId}-thumbs-down`}
              tooltipContent="Bad response"
              IconComponent={ThumbsDown}
            />
          </>
        )}
      </div>
      <TTSMessage slug={slug} chatId={chatId} message={message} />
>>>>>>> e9e4ffb8
    </div>
  );
};

function FeedbackButton({
  isSelected,
  handleFeedback,
  tooltipId,
  tooltipContent,
  IconComponent,
}) {
  return (
    <div className="mt-3 relative">
      <button
        onClick={handleFeedback}
        data-tooltip-id={tooltipId}
        data-tooltip-content={tooltipContent}
        className="border-none text-zinc-300"
        aria-label={tooltipContent}
      >
        <IconComponent
          size={18}
          className="mb-1"
          weight={isSelected ? "fill" : "regular"}
        />
      </button>
      <Tooltip
        id={tooltipId}
        place="bottom"
        delayShow={300}
        className="tooltip !text-xs"
      />
    </div>
  );
}

function CopyMessage({ message }) {
  const { copied, copyText } = useCopyText();

  return (
    <>
      <div className="mt-3 relative">
        <button
          onClick={() => copyText(message)}
          data-tooltip-id="copy-assistant-text"
          data-tooltip-content="Copy"
          className="border-none text-zinc-300"
          aria-label="Copy"
        >
          {copied ? (
            <Check size={18} className="mb-1" />
          ) : (
            <ClipboardText size={18} className="mb-1" />
          )}
        </button>
        <Tooltip
          id="copy-assistant-text"
          place="bottom"
          delayShow={300}
          className="tooltip !text-xs"
        />
      </div>
    </>
  );
}

function RegenerateMessage({ regenerateMessage, chatId }) {
  return (
    <div className="mt-3 relative">
      <button
        onClick={() => regenerateMessage(chatId)}
        data-tooltip-id="regenerate-assistant-text"
        data-tooltip-content="Regenerate response"
        className="border-none text-zinc-300"
        aria-label="Regenerate"
      >
        <ArrowsClockwise size={18} className="mb-1" weight="fill" />
      </button>
      <Tooltip
        id="regenerate-assistant-text"
        place="bottom"
        delayShow={300}
        className="tooltip !text-xs"
      />
    </div>
  );
}

export default memo(Actions);<|MERGE_RESOLUTION|>--- conflicted
+++ resolved
@@ -29,28 +29,6 @@
   };
 
   return (
-<<<<<<< HEAD
-    <div className="flex justify-start items-center">
-      <CopyMessage message={message} />
-      {chatId && (
-        <>
-          <FeedbackButton
-            isSelected={selectedFeedback === true}
-            handleFeedback={() => handleFeedback(true)}
-            tooltipId={`${chatId}-thumbs-up`}
-            tooltipContent="Good response"
-            IconComponent={ThumbsUp}
-          />
-          <FeedbackButton
-            isSelected={selectedFeedback === false}
-            handleFeedback={() => handleFeedback(false)}
-            tooltipId={`${chatId}-thumbs-down`}
-            tooltipContent="Bad response"
-            IconComponent={ThumbsDown}
-          />
-        </>
-      )}
-=======
     <div className="flex w-full justify-between items-center">
       <div className="flex justify-start items-center gap-x-4">
         <CopyMessage message={message} />
@@ -82,7 +60,6 @@
         )}
       </div>
       <TTSMessage slug={slug} chatId={chatId} message={message} />
->>>>>>> e9e4ffb8
     </div>
   );
 };
