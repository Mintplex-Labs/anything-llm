import React, { memo, useState } from "react";
import useCopyText from "@/hooks/useCopyText";
import {
  Check,
  ClipboardText,
  ThumbsUp,
  ThumbsDown,
  ArrowsClockwise,
  Pencil,
} from "@phosphor-icons/react";
import { Tooltip } from "react-tooltip";
import Workspace from "@/models/workspace";
import TTSMessage from "./TTSButton";

const Actions = ({
  message,
  feedbackScore,
  chatId,
  slug,
  isLastMessage,
  regenerateMessage,
  role,
  startEditing,
}) => {
  const [selectedFeedback, setSelectedFeedback] = useState(feedbackScore);

  const handleFeedback = async (newFeedback) => {
    const updatedFeedback =
      selectedFeedback === newFeedback ? null : newFeedback;
    await Workspace.updateChatFeedback(chatId, slug, updatedFeedback);
    setSelectedFeedback(updatedFeedback);
  };

  return (
<<<<<<< HEAD
    <div className="flex justify-start items-center gap-x-4">
      {role === "assistant" ? (
        <>
          <CopyMessage message={message} />
          {isLastMessage &&
            !message?.includes("Workspace chat memory was reset!") && (
              <>
                <RegenerateMessage
                  regenerateMessage={regenerateMessage}
                  slug={slug}
                  chatId={chatId}
                />
              </>
            )}
          {chatId && (
            <>
              <FeedbackButton
                isSelected={selectedFeedback === true}
                handleFeedback={() => handleFeedback(true)}
                tooltipId={`${chatId}-thumbs-up`}
                tooltipContent="Good response"
                IconComponent={ThumbsUp}
              />
              <FeedbackButton
                isSelected={selectedFeedback === false}
                handleFeedback={() => handleFeedback(false)}
                tooltipId={`${chatId}-thumbs-down`}
                tooltipContent="Bad response"
                IconComponent={ThumbsDown}
              />
            </>
          )}
        </>
      ) : (
        <EditMessage startEditing={startEditing} />
      )}
=======
    <div className="flex w-full justify-between items-center">
      <div className="flex justify-start items-center gap-x-4">
        <CopyMessage message={message} />
        {isLastMessage && (
          <RegenerateMessage
            regenerateMessage={regenerateMessage}
            slug={slug}
            chatId={chatId}
          />
        )}
        {chatId && (
          <>
            <FeedbackButton
              isSelected={selectedFeedback === true}
              handleFeedback={() => handleFeedback(true)}
              tooltipId={`${chatId}-thumbs-up`}
              tooltipContent="Good response"
              IconComponent={ThumbsUp}
            />
            <FeedbackButton
              isSelected={selectedFeedback === false}
              handleFeedback={() => handleFeedback(false)}
              tooltipId={`${chatId}-thumbs-down`}
              tooltipContent="Bad response"
              IconComponent={ThumbsDown}
            />
          </>
        )}
      </div>
      <TTSMessage slug={slug} chatId={chatId} message={message} />
>>>>>>> 196c4c13
    </div>
  );
};

function FeedbackButton({
  isSelected,
  handleFeedback,
  tooltipId,
  tooltipContent,
  IconComponent,
}) {
  return (
    <div className="mt-3 relative">
      <button
        onClick={handleFeedback}
        data-tooltip-id={tooltipId}
        data-tooltip-content={tooltipContent}
        className="text-zinc-300"
        aria-label={tooltipContent}
      >
        <IconComponent
          size={18}
          className="mb-1"
          weight={isSelected ? "fill" : "regular"}
        />
      </button>
      <Tooltip
        id={tooltipId}
        place="bottom"
        delayShow={300}
        className="tooltip !text-xs"
      />
    </div>
  );
}

function CopyMessage({ message }) {
  const { copied, copyText } = useCopyText();

  return (
    <>
      <div className="mt-3 relative">
        <button
          onClick={() => copyText(message)}
          data-tooltip-id="copy-assistant-text"
          data-tooltip-content="Copy"
          className="text-zinc-300"
          aria-label="Copy"
        >
          {copied ? (
            <Check size={18} className="mb-1" />
          ) : (
            <ClipboardText size={18} className="mb-1" />
          )}
        </button>
        <Tooltip
          id="copy-assistant-text"
          place="bottom"
          delayShow={300}
          className="tooltip !text-xs"
        />
      </div>
    </>
  );
}

function RegenerateMessage({ regenerateMessage, chatId }) {
  if (!chatId) return null;
  return (
    <div className="mt-3 relative">
      <button
        onClick={() => regenerateMessage(chatId)}
        data-tooltip-id="regenerate-assistant-text"
        data-tooltip-content="Regenerate response"
        className="border-none text-zinc-300"
        aria-label="Regenerate"
      >
        <ArrowsClockwise size={18} className="mb-1" weight="fill" />
      </button>
      <Tooltip
        id="regenerate-assistant-text"
        place="bottom"
        delayShow={300}
        className="tooltip !text-xs"
      />
    </div>
  );
}

function EditMessage({ startEditing }) {
  const [isEditing, setIsEditing] = useState(false);

  const handleEditClick = () => {
    setIsEditing(true);
    startEditing();
  }

  if (isEditing) {
    return null;
  }

  return (
    <div className="mt-3 relative">
      <button
        onClick={handleEditClick}
        data-tooltip-id="edit-input-text"
        data-tooltip-content="Edit"
        className="border-none text-zinc-300"
        aria-label="Edit"
      >
        <Pencil size={18} className="mb-1" />
      </button>
      <Tooltip
        id="edit-input-text"
        place="bottom"
        delayShow={300}
        className="tooltip !text-xs"
      />
    </div>
  );
}

export default memo(Actions);<|MERGE_RESOLUTION|>--- conflicted
+++ resolved
@@ -6,11 +6,11 @@
   ThumbsUp,
   ThumbsDown,
   ArrowsClockwise,
-  Pencil,
 } from "@phosphor-icons/react";
 import { Tooltip } from "react-tooltip";
 import Workspace from "@/models/workspace";
 import TTSMessage from "./TTSButton";
+import { EditMessageAction } from "./EditMessage";
 
 const Actions = ({
   message,
@@ -20,10 +20,8 @@
   isLastMessage,
   regenerateMessage,
   role,
-  startEditing,
 }) => {
   const [selectedFeedback, setSelectedFeedback] = useState(feedbackScore);
-
   const handleFeedback = async (newFeedback) => {
     const updatedFeedback =
       selectedFeedback === newFeedback ? null : newFeedback;
@@ -32,47 +30,10 @@
   };
 
   return (
-<<<<<<< HEAD
-    <div className="flex justify-start items-center gap-x-4">
-      {role === "assistant" ? (
-        <>
-          <CopyMessage message={message} />
-          {isLastMessage &&
-            !message?.includes("Workspace chat memory was reset!") && (
-              <>
-                <RegenerateMessage
-                  regenerateMessage={regenerateMessage}
-                  slug={slug}
-                  chatId={chatId}
-                />
-              </>
-            )}
-          {chatId && (
-            <>
-              <FeedbackButton
-                isSelected={selectedFeedback === true}
-                handleFeedback={() => handleFeedback(true)}
-                tooltipId={`${chatId}-thumbs-up`}
-                tooltipContent="Good response"
-                IconComponent={ThumbsUp}
-              />
-              <FeedbackButton
-                isSelected={selectedFeedback === false}
-                handleFeedback={() => handleFeedback(false)}
-                tooltipId={`${chatId}-thumbs-down`}
-                tooltipContent="Bad response"
-                IconComponent={ThumbsDown}
-              />
-            </>
-          )}
-        </>
-      ) : (
-        <EditMessage startEditing={startEditing} />
-      )}
-=======
     <div className="flex w-full justify-between items-center">
       <div className="flex justify-start items-center gap-x-4">
         <CopyMessage message={message} />
+        <EditMessageAction chatId={chatId} role={role} />
         {isLastMessage && (
           <RegenerateMessage
             regenerateMessage={regenerateMessage}
@@ -80,7 +41,7 @@
             chatId={chatId}
           />
         )}
-        {chatId && (
+        {chatId && role !== "user" && (
           <>
             <FeedbackButton
               isSelected={selectedFeedback === true}
@@ -100,7 +61,6 @@
         )}
       </div>
       <TTSMessage slug={slug} chatId={chatId} message={message} />
->>>>>>> 196c4c13
     </div>
   );
 };
@@ -190,37 +150,4 @@
   );
 }
 
-function EditMessage({ startEditing }) {
-  const [isEditing, setIsEditing] = useState(false);
-
-  const handleEditClick = () => {
-    setIsEditing(true);
-    startEditing();
-  }
-
-  if (isEditing) {
-    return null;
-  }
-
-  return (
-    <div className="mt-3 relative">
-      <button
-        onClick={handleEditClick}
-        data-tooltip-id="edit-input-text"
-        data-tooltip-content="Edit"
-        className="border-none text-zinc-300"
-        aria-label="Edit"
-      >
-        <Pencil size={18} className="mb-1" />
-      </button>
-      <Tooltip
-        id="edit-input-text"
-        place="bottom"
-        delayShow={300}
-        className="tooltip !text-xs"
-      />
-    </div>
-  );
-}
-
 export default memo(Actions);