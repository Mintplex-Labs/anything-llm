import { useEffect, useRef, useState, useMemo, useCallback } from "react";
import HistoricalMessage from "./HistoricalMessage";
import PromptReply from "./PromptReply";
import StatusResponse from "./StatusResponse";
import { useManageWorkspaceModal } from "../../../Modals/ManageWorkspace";
import ManageWorkspace from "../../../Modals/ManageWorkspace";
import { ArrowDown } from "@phosphor-icons/react";
import debounce from "lodash.debounce";
import useUser from "@/hooks/useUser";
import Chartable from "./Chartable";
import Workspace from "@/models/workspace";
import { useParams } from "react-router-dom";
import paths from "@/utils/paths";
import Appearance from "@/models/appearance";
import useTextSize from "@/hooks/useTextSize";
<<<<<<< HEAD
import { useTranslation } from "react-i18next";
=======
import { v4 } from "uuid";
>>>>>>> e86ad824

export default function ChatHistory({
  history = [],
  workspace,
  sendCommand,
  updateHistory,
  regenerateAssistantMessage,
  hasAttachments = false,
}) {
  const lastScrollTopRef = useRef(0);
  const { user } = useUser();
  const { threadSlug = null } = useParams();
  const { showing, showModal, hideModal } = useManageWorkspaceModal();
  const [isAtBottom, setIsAtBottom] = useState(true);
  const chatHistoryRef = useRef(null);
  const [isUserScrolling, setIsUserScrolling] = useState(false);
  const isStreaming = history[history.length - 1]?.animate;
  const { showScrollbar } = Appearance.getSettings();
  const { textSizeClass } = useTextSize();
  const { t } = useTranslation();

  useEffect(() => {
    if (!isUserScrolling && (isAtBottom || isStreaming)) {
      scrollToBottom(false); // Use instant scroll for auto-scrolling
    }
  }, [history, isAtBottom, isStreaming, isUserScrolling]);

  const handleScroll = (e) => {
    const { scrollTop, scrollHeight, clientHeight } = e.target;
    const isBottom = scrollHeight - scrollTop === clientHeight;

    // Detect if this is a user-initiated scroll
    if (Math.abs(scrollTop - lastScrollTopRef.current) > 10) {
      setIsUserScrolling(!isBottom);
    }

    setIsAtBottom(isBottom);
    lastScrollTopRef.current = scrollTop;
  };

  const debouncedScroll = debounce(handleScroll, 100);

  useEffect(() => {
    const chatHistoryElement = chatHistoryRef.current;
    if (chatHistoryElement) {
      chatHistoryElement.addEventListener("scroll", debouncedScroll);
      return () =>
        chatHistoryElement.removeEventListener("scroll", debouncedScroll);
    }
  }, []);

  const scrollToBottom = (smooth = false) => {
    if (chatHistoryRef.current) {
      chatHistoryRef.current.scrollTo({
        top: chatHistoryRef.current.scrollHeight,

        // Smooth is on when user clicks the button but disabled during auto scroll
        // We must disable this during auto scroll because it causes issues with
        // detecting when we are at the bottom of the chat.
        ...(smooth ? { behavior: "smooth" } : {}),
      });
    }
  };

  const handleSendSuggestedMessage = (heading, message) => {
    sendCommand(`${heading} ${message}`, true);
  };

  const saveEditedMessage = async ({
    editedMessage,
    chatId,
    role,
    attachments = [],
  }) => {
    if (!editedMessage) return; // Don't save empty edits.

    // if the edit was a user message, we will auto-regenerate the response and delete all
    // messages post modified message
    if (role === "user") {
      // remove all messages after the edited message
      // technically there are two chatIds per-message pair, this will split the first.
      const updatedHistory = history.slice(
        0,
        history.findIndex((msg) => msg.chatId === chatId) + 1
      );

      // update last message in history to edited message
      updatedHistory[updatedHistory.length - 1].content = editedMessage;
      // remove all edited messages after the edited message in backend
      await Workspace.deleteEditedChats(workspace.slug, threadSlug, chatId);
      sendCommand(editedMessage, true, updatedHistory, attachments);
      return;
    }

    // If role is an assistant we simply want to update the comment and save on the backend as an edit.
    if (role === "assistant") {
      const updatedHistory = [...history];
      const targetIdx = history.findIndex(
        (msg) => msg.chatId === chatId && msg.role === role
      );
      if (targetIdx < 0) return;
      updatedHistory[targetIdx].content = editedMessage;
      updateHistory(updatedHistory);
      await Workspace.updateChatResponse(
        workspace.slug,
        threadSlug,
        chatId,
        editedMessage
      );
      return;
    }
  };

  const forkThread = async (chatId) => {
    const newThreadSlug = await Workspace.forkThread(
      workspace.slug,
      threadSlug,
      chatId
    );
    window.location.href = paths.workspace.thread(
      workspace.slug,
      newThreadSlug
    );
  };

  const compiledHistory = useMemo(
    () =>
      buildMessages({
        workspace,
        history,
        regenerateAssistantMessage,
        saveEditedMessage,
        forkThread,
      }),
    [
      workspace,
      history,
      regenerateAssistantMessage,
      saveEditedMessage,
      forkThread,
    ]
  );
  const lastMessageInfo = useMemo(() => getLastMessageInfo(history), [history]);
  const renderStatusResponse = useCallback(
    (item, index) => {
      const hasSubsequentMessages = index < compiledHistory.length - 1;
      return (
        <StatusResponse
          key={`status-group-${index}`}
          messages={item}
          isThinking={!hasSubsequentMessages && lastMessageInfo.isAnimating}
          showCheckmark={
            hasSubsequentMessages ||
            (!lastMessageInfo.isAnimating && !lastMessageInfo.isStatusResponse)
          }
        />
      );
    },
    [compiledHistory.length, lastMessageInfo]
  );

  if (history.length === 0 && !hasAttachments) {
    return (
      <div className="flex flex-col h-full md:mt-0 pb-44 md:pb-40 w-full justify-end items-center">
        <div className="flex flex-col items-center md:items-start md:max-w-[600px] w-full px-4">
          <p className="text-white/60 text-lg font-base py-4">
            {t("chat-history.welcome")}
          </p>
          {!user || user.role !== "default" ? (
            <p className="w-full items-center text-white/60 text-lg font-base flex flex-col md:flex-row gap-x-1">
              {t("chat-history.get-started-either")}{" "}
              <span
                className="underline font-medium cursor-pointer"
                onClick={showModal}
              >
                {t("chat-history.upload-doc")}
              </span>
              {t("chat-history.or")}{" "}
              <b className="font-medium italic">
                {t("chat-history.send-chat")}
              </b>
            </p>
          ) : (
            <p className="w-full items-center text-white/60 text-lg font-base flex flex-col md:flex-row gap-x-1">
              {t("chat-history.get-started")}{" "}
              <b className="font-medium italic">
                {t("chat-history.send-chat")}
              </b>
            </p>
          )}
          <WorkspaceChatSuggestions
            suggestions={workspace?.suggestedMessages ?? []}
            sendSuggestion={handleSendSuggestedMessage}
          />
        </div>
        {showing && (
          <ManageWorkspace
            hideModal={hideModal}
            providedSlug={workspace.slug}
          />
        )}
      </div>
    );
  }

  return (
    <div
      className={`markdown text-white/80 light:text-theme-text-primary font-light ${textSizeClass} h-full md:h-[83%] pb-[100px] pt-6 md:pt-0 md:pb-20 md:mx-0 overflow-y-scroll flex flex-col justify-start ${showScrollbar ? "show-scrollbar" : "no-scroll"}`}
      id="chat-history"
      ref={chatHistoryRef}
      onScroll={handleScroll}
    >
      {compiledHistory.map((item, index) =>
        Array.isArray(item) ? renderStatusResponse(item, index) : item
      )}
      {showing && (
        <ManageWorkspace hideModal={hideModal} providedSlug={workspace.slug} />
      )}
      {!isAtBottom && (
        <div className="fixed bottom-40 right-10 md:right-20 z-50 cursor-pointer animate-pulse">
          <div className="flex flex-col items-center">
            <div
              className="p-1 rounded-full border border-white/10 bg-white/10 hover:bg-white/20 hover:text-white"
              onClick={() => {
                scrollToBottom(true);
                setIsUserScrolling(false);
              }}
            >
              <ArrowDown weight="bold" className="text-white/60 w-5 h-5" />
            </div>
          </div>
        </div>
      )}
    </div>
  );
}

const getLastMessageInfo = (history) => {
  const lastMessage = history?.[history.length - 1] || {};
  return {
    isAnimating: lastMessage?.animate,
    isStatusResponse: lastMessage?.type === "statusResponse",
  };
};

function WorkspaceChatSuggestions({ suggestions = [], sendSuggestion }) {
  if (suggestions.length === 0) return null;
  return (
    <div className="grid grid-cols-1 md:grid-cols-2 gap-2 text-theme-text-primary text-xs mt-10 w-full justify-center">
      {suggestions.map((suggestion, index) => (
        <button
          key={index}
          className="text-left p-2.5 rounded-xl bg-theme-sidebar-footer-icon hover:bg-theme-sidebar-footer-icon-hover border border-theme-border"
          onClick={() => sendSuggestion(suggestion.heading, suggestion.message)}
        >
          <p className="font-semibold">{suggestion.heading}</p>
          <p>{suggestion.message}</p>
        </button>
      ))}
    </div>
  );
}

/**
 * Builds the history of messages for the chat.
 * This is mostly useful for rendering the history in a way that is easy to understand.
 * as well as compensating for agent thinking and other messages that are not part of the history, but
 * are still part of the chat.
 *
 * @param {Object} param0 - The parameters for building the messages.
 * @param {Array} param0.history - The history of messages.
 * @param {Object} param0.workspace - The workspace object.
 * @param {Function} param0.regenerateAssistantMessage - The function to regenerate the assistant message.
 * @param {Function} param0.saveEditedMessage - The function to save the edited message.
 * @param {Function} param0.forkThread - The function to fork the thread.
 * @returns {Array} The compiled history of messages.
 */
function buildMessages({
  history,
  workspace,
  regenerateAssistantMessage,
  saveEditedMessage,
  forkThread,
}) {
  return history.reduce((acc, props, index) => {
    const isLastBotReply =
      index === history.length - 1 && props.role === "assistant";

    if (props?.type === "statusResponse" && !!props.content) {
      if (acc.length > 0 && Array.isArray(acc[acc.length - 1])) {
        acc[acc.length - 1].push(props);
      } else {
        acc.push([props]);
      }
      return acc;
    }

    if (props.type === "rechartVisualize" && !!props.content) {
      acc.push(
        <Chartable key={props.uuid} workspace={workspace} props={props} />
      );
    } else if (isLastBotReply && props.animate) {
      acc.push(
        <PromptReply
          key={props.uuid || v4()}
          uuid={props.uuid}
          reply={props.content}
          pending={props.pending}
          sources={props.sources}
          error={props.error}
          workspace={workspace}
          closed={props.closed}
        />
      );
    } else {
      acc.push(
        <HistoricalMessage
          key={index}
          message={props.content}
          role={props.role}
          workspace={workspace}
          sources={props.sources}
          feedbackScore={props.feedbackScore}
          chatId={props.chatId}
          error={props.error}
          attachments={props.attachments}
          regenerateMessage={regenerateAssistantMessage}
          isLastMessage={isLastBotReply}
          saveEditedMessage={saveEditedMessage}
          forkThread={forkThread}
          metrics={props.metrics}
        />
      );
    }
    return acc;
  }, []);
}<|MERGE_RESOLUTION|>--- conflicted
+++ resolved
@@ -13,11 +13,8 @@
 import paths from "@/utils/paths";
 import Appearance from "@/models/appearance";
 import useTextSize from "@/hooks/useTextSize";
-<<<<<<< HEAD
 import { useTranslation } from "react-i18next";
-=======
 import { v4 } from "uuid";
->>>>>>> e86ad824
 
 export default function ChatHistory({
   history = [],
