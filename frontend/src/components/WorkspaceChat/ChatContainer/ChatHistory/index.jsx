import React, { useEffect, useRef, useState } from "react";
import HistoricalMessage from "./HistoricalMessage";
import PromptReply from "./PromptReply";
import { useManageWorkspaceModal } from "../../../Modals/ManageWorkspace";
import ManageWorkspace from "../../../Modals/ManageWorkspace";
import { ArrowDown } from "@phosphor-icons/react";
import debounce from "lodash.debounce";
import useUser from "@/hooks/useUser";
import Chartable from "./Chartable";
import Workspace from "@/models/workspace";
import { useParams } from "react-router-dom";
import paths from "@/utils/paths";
import Appearance from "@/models/appearance";
<<<<<<< HEAD
=======
import useTextSize from "@/hooks/useTextSize";
>>>>>>> dca27e72

export default function ChatHistory({
  history = [],
  workspace,
  sendCommand,
  updateHistory,
  regenerateAssistantMessage,
  hasAttachments = false,
}) {
  const lastScrollTopRef = useRef(0);
  const { user } = useUser();
  const { threadSlug = null } = useParams();
  const { showing, showModal, hideModal } = useManageWorkspaceModal();
  const [isAtBottom, setIsAtBottom] = useState(true);
  const chatHistoryRef = useRef(null);
<<<<<<< HEAD
  const [textSize, setTextSize] = useState("normal");
  const [isUserScrolling, setIsUserScrolling] = useState(false);
  const showScrollbar = Appearance.getSettings()?.showScrollbar || false;
  const isStreaming = history[history.length - 1]?.animate;

  const getTextSizeClass = (size) => {
    switch (size) {
      case "small":
        return "text-[12px]";
      case "large":
        return "text-[18px]";
      default:
        return "text-[14px]";
    }
  };
=======
  const [isUserScrolling, setIsUserScrolling] = useState(false);
  const isStreaming = history[history.length - 1]?.animate;
  const { showScrollbar } = Appearance.getSettings();
  const { textSizeClass } = useTextSize();
>>>>>>> dca27e72

  useEffect(() => {
    if (!isUserScrolling && (isAtBottom || isStreaming)) {
      scrollToBottom(false); // Use instant scroll for auto-scrolling
    }
  }, [history, isAtBottom, isStreaming, isUserScrolling]);

  const handleScroll = (e) => {
    const { scrollTop, scrollHeight, clientHeight } = e.target;
    const isBottom = scrollHeight - scrollTop === clientHeight;

<<<<<<< HEAD
  useEffect(() => {
    if (!isUserScrolling && (isAtBottom || isStreaming)) {
      scrollToBottom(false); // Use instant scroll for auto-scrolling
    }
  }, [history, isAtBottom, isStreaming, isUserScrolling]);

  const handleScroll = (e) => {
    const { scrollTop, scrollHeight, clientHeight } = e.target;
    const isBottom = scrollHeight - scrollTop === clientHeight;

=======
>>>>>>> dca27e72
    // Detect if this is a user-initiated scroll
    if (Math.abs(scrollTop - lastScrollTopRef.current) > 10) {
      setIsUserScrolling(!isBottom);
    }

    setIsAtBottom(isBottom);
    lastScrollTopRef.current = scrollTop;
  };

  const debouncedScroll = debounce(handleScroll, 100);

  useEffect(() => {
    const chatHistoryElement = chatHistoryRef.current;
    if (chatHistoryElement) {
      chatHistoryElement.addEventListener("scroll", debouncedScroll);
      return () =>
        chatHistoryElement.removeEventListener("scroll", debouncedScroll);
    }
  }, []);

  const scrollToBottom = (smooth = false) => {
    if (chatHistoryRef.current) {
      chatHistoryRef.current.scrollTo({
        top: chatHistoryRef.current.scrollHeight,

        // Smooth is on when user clicks the button but disabled during auto scroll
        // We must disable this during auto scroll because it causes issues with
        // detecting when we are at the bottom of the chat.
        ...(smooth ? { behavior: "smooth" } : {}),
      });
    }
  };

  const handleSendSuggestedMessage = (heading, message) => {
    sendCommand(`${heading} ${message}`, true);
  };

  const saveEditedMessage = async ({
    editedMessage,
    chatId,
    role,
    attachments = [],
  }) => {
    if (!editedMessage) return; // Don't save empty edits.

    // if the edit was a user message, we will auto-regenerate the response and delete all
    // messages post modified message
    if (role === "user") {
      // remove all messages after the edited message
      // technically there are two chatIds per-message pair, this will split the first.
      const updatedHistory = history.slice(
        0,
        history.findIndex((msg) => msg.chatId === chatId) + 1
      );

      // update last message in history to edited message
      updatedHistory[updatedHistory.length - 1].content = editedMessage;
      // remove all edited messages after the edited message in backend
      await Workspace.deleteEditedChats(workspace.slug, threadSlug, chatId);
      sendCommand(editedMessage, true, updatedHistory, attachments);
      return;
    }

    // If role is an assistant we simply want to update the comment and save on the backend as an edit.
    if (role === "assistant") {
      const updatedHistory = [...history];
      const targetIdx = history.findIndex(
        (msg) => msg.chatId === chatId && msg.role === role
      );
      if (targetIdx < 0) return;
      updatedHistory[targetIdx].content = editedMessage;
      updateHistory(updatedHistory);
      await Workspace.updateChatResponse(
        workspace.slug,
        threadSlug,
        chatId,
        editedMessage
      );
      return;
    }
  };

  const forkThread = async (chatId) => {
    const newThreadSlug = await Workspace.forkThread(
      workspace.slug,
      threadSlug,
      chatId
    );
    window.location.href = paths.workspace.thread(
      workspace.slug,
      newThreadSlug
    );
  };

  if (history.length === 0 && !hasAttachments) {
    return (
      <div className="flex flex-col h-full md:mt-0 pb-44 md:pb-40 w-full justify-end items-center">
        <div className="flex flex-col items-center md:items-start md:max-w-[600px] w-full px-4">
          <p className="text-white/60 text-lg font-base py-4">
            Welcome to your new workspace.
          </p>
          {!user || user.role !== "default" ? (
            <p className="w-full items-center text-white/60 text-lg font-base flex flex-col md:flex-row gap-x-1">
              To get started either{" "}
              <span
                className="underline font-medium cursor-pointer"
                onClick={showModal}
              >
                upload a document
              </span>
              or <b className="font-medium italic">send a chat.</b>
            </p>
          ) : (
            <p className="w-full items-center text-white/60 text-lg font-base flex flex-col md:flex-row gap-x-1">
              To get started <b className="font-medium italic">send a chat.</b>
            </p>
          )}
          <WorkspaceChatSuggestions
            suggestions={workspace?.suggestedMessages ?? []}
            sendSuggestion={handleSendSuggestedMessage}
          />
        </div>
        {showing && (
          <ManageWorkspace
            hideModal={hideModal}
            providedSlug={workspace.slug}
          />
        )}
      </div>
    );
  }

  return (
    <div
<<<<<<< HEAD
      className={`markdown text-white/80 font-light ${textSize} h-full md:h-[83%] pb-[100px] pt-6 md:pt-0 md:pb-20 md:mx-0 overflow-y-scroll flex flex-col justify-start ${
        showScrollbar ? "" : "no-scroll"
=======
      className={`markdown text-white/80 light:text-theme-text-primary font-light ${textSizeClass} h-full md:h-[83%] pb-[100px] pt-6 md:pt-0 md:pb-20 md:mx-0 overflow-y-scroll flex flex-col justify-start ${
        showScrollbar ? "show-scrollbar" : "no-scroll"
>>>>>>> dca27e72
      }`}
      id="chat-history"
      ref={chatHistoryRef}
      onScroll={handleScroll}
    >
      {history.map((props, index) => {
        const isLastBotReply =
          index === history.length - 1 && props.role === "assistant";

        if (props?.type === "statusResponse" && !!props.content) {
          return <StatusResponse key={props.uuid} props={props} />;
        }

        if (props.type === "rechartVisualize" && !!props.content) {
          return (
            <Chartable key={props.uuid} workspace={workspace} props={props} />
          );
        }

        if (isLastBotReply && props.animate) {
          return (
            <PromptReply
              key={props.uuid}
              uuid={props.uuid}
              reply={props.content}
              pending={props.pending}
              sources={props.sources}
              error={props.error}
              workspace={workspace}
              closed={props.closed}
            />
          );
        }

        return (
          <HistoricalMessage
            key={index}
            message={props.content}
            role={props.role}
            workspace={workspace}
            sources={props.sources}
            feedbackScore={props.feedbackScore}
            chatId={props.chatId}
            error={props.error}
            attachments={props.attachments}
            regenerateMessage={regenerateAssistantMessage}
            isLastMessage={isLastBotReply}
            saveEditedMessage={saveEditedMessage}
            forkThread={forkThread}
            metrics={props.metrics}
          />
        );
      })}
      {showing && (
        <ManageWorkspace hideModal={hideModal} providedSlug={workspace.slug} />
      )}
      {!isAtBottom && (
        <div className="fixed bottom-40 right-10 md:right-20 z-50 cursor-pointer animate-pulse">
          <div className="flex flex-col items-center">
            <div
              className="p-1 rounded-full border border-white/10 bg-white/10 hover:bg-white/20 hover:text-white"
              onClick={() => {
                scrollToBottom(true);
                setIsUserScrolling(false);
              }}
            >
              <ArrowDown weight="bold" className="text-white/60 w-5 h-5" />
            </div>
          </div>
        </div>
      )}
    </div>
  );
}

function StatusResponse({ props }) {
  return (
    <div className="flex justify-center items-end w-full">
      <div className="py-2 px-4 w-full flex gap-x-5 md:max-w-[80%] flex-col">
        <div className="flex gap-x-5">
          <span
            className={`text-xs inline-block p-2 rounded-lg text-white/60 font-mono whitespace-pre-line`}
          >
            {props.content}
          </span>
        </div>
      </div>
    </div>
  );
}

function WorkspaceChatSuggestions({ suggestions = [], sendSuggestion }) {
  if (suggestions.length === 0) return null;
  return (
    <div className="grid grid-cols-1 md:grid-cols-2 gap-2 text-theme-text-primary text-xs mt-10 w-full justify-center">
      {suggestions.map((suggestion, index) => (
        <button
          key={index}
          className="text-left p-2.5 rounded-xl bg-theme-sidebar-footer-icon hover:bg-theme-sidebar-footer-icon-hover border border-theme-border"
          onClick={() => sendSuggestion(suggestion.heading, suggestion.message)}
        >
          <p className="font-semibold">{suggestion.heading}</p>
          <p>{suggestion.message}</p>
        </button>
      ))}
    </div>
  );
}<|MERGE_RESOLUTION|>--- conflicted
+++ resolved
@@ -11,10 +11,7 @@
 import { useParams } from "react-router-dom";
 import paths from "@/utils/paths";
 import Appearance from "@/models/appearance";
-<<<<<<< HEAD
-=======
 import useTextSize from "@/hooks/useTextSize";
->>>>>>> dca27e72
 
 export default function ChatHistory({
   history = [],
@@ -30,28 +27,10 @@
   const { showing, showModal, hideModal } = useManageWorkspaceModal();
   const [isAtBottom, setIsAtBottom] = useState(true);
   const chatHistoryRef = useRef(null);
-<<<<<<< HEAD
-  const [textSize, setTextSize] = useState("normal");
-  const [isUserScrolling, setIsUserScrolling] = useState(false);
-  const showScrollbar = Appearance.getSettings()?.showScrollbar || false;
-  const isStreaming = history[history.length - 1]?.animate;
-
-  const getTextSizeClass = (size) => {
-    switch (size) {
-      case "small":
-        return "text-[12px]";
-      case "large":
-        return "text-[18px]";
-      default:
-        return "text-[14px]";
-    }
-  };
-=======
   const [isUserScrolling, setIsUserScrolling] = useState(false);
   const isStreaming = history[history.length - 1]?.animate;
   const { showScrollbar } = Appearance.getSettings();
   const { textSizeClass } = useTextSize();
->>>>>>> dca27e72
 
   useEffect(() => {
     if (!isUserScrolling && (isAtBottom || isStreaming)) {
@@ -63,19 +42,6 @@
     const { scrollTop, scrollHeight, clientHeight } = e.target;
     const isBottom = scrollHeight - scrollTop === clientHeight;
 
-<<<<<<< HEAD
-  useEffect(() => {
-    if (!isUserScrolling && (isAtBottom || isStreaming)) {
-      scrollToBottom(false); // Use instant scroll for auto-scrolling
-    }
-  }, [history, isAtBottom, isStreaming, isUserScrolling]);
-
-  const handleScroll = (e) => {
-    const { scrollTop, scrollHeight, clientHeight } = e.target;
-    const isBottom = scrollHeight - scrollTop === clientHeight;
-
-=======
->>>>>>> dca27e72
     // Detect if this is a user-initiated scroll
     if (Math.abs(scrollTop - lastScrollTopRef.current) > 10) {
       setIsUserScrolling(!isBottom);
@@ -210,13 +176,8 @@
 
   return (
     <div
-<<<<<<< HEAD
-      className={`markdown text-white/80 font-light ${textSize} h-full md:h-[83%] pb-[100px] pt-6 md:pt-0 md:pb-20 md:mx-0 overflow-y-scroll flex flex-col justify-start ${
-        showScrollbar ? "" : "no-scroll"
-=======
       className={`markdown text-white/80 light:text-theme-text-primary font-light ${textSizeClass} h-full md:h-[83%] pb-[100px] pt-6 md:pt-0 md:pb-20 md:mx-0 overflow-y-scroll flex flex-col justify-start ${
         showScrollbar ? "show-scrollbar" : "no-scroll"
->>>>>>> dca27e72
       }`}
       id="chat-history"
       ref={chatHistoryRef}
