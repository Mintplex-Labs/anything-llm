--- conflicted
+++ resolved
@@ -7,11 +7,8 @@
 import debounce from "lodash.debounce";
 
 export default function ChatHistory({ history = [], workspace, sendCommand }) {
-<<<<<<< HEAD
   const replyRef = useRef(null);
   const chatHistoryRef = useRef(null);
-=======
->>>>>>> 9e085baf
   const { showing, showModal, hideModal } = useManageWorkspaceModal();
   const [isAtBottom, setIsAtBottom] = useState(true);
 
