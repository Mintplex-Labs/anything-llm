import { useEffect, useRef, useState } from "react";
import HistoricalMessage from "./HistoricalMessage";
import PromptReply from "./PromptReply";
<<<<<<< HEAD
import { useEffect, useRef } from "react";
import { useManageWorkspaceModal } from "../../../Modals/MangeWorkspace";
import ManageWorkspace from "../../../Modals/MangeWorkspace";
import { v4 } from "uuid";
=======
import { useManageWorkspaceModal } from "@/components/Modals/MangeWorkspace";
import ManageWorkspace from "@/components/Modals/MangeWorkspace";
import { ArrowDown } from "@phosphor-icons/react";
import debounce from "lodash.debounce";
import useUser from "@/hooks/useUser";
>>>>>>> bf165f2a

export default function ChatHistory({ history = [], workspace, sendCommand }) {
  const { user } = useUser();
  const { showing, showModal, hideModal } = useManageWorkspaceModal();

  useEffect(() => {
<<<<<<< HEAD
    if (replyRef.current) {
      setTimeout(() => {
        replyRef.current.scrollIntoView({ behavior: "smooth", block: "end" });
      }, 700);
=======
    scrollToBottom();
  }, [history]);

  const handleScroll = () => {
    const diff =
      chatHistoryRef.current.scrollHeight -
      chatHistoryRef.current.scrollTop -
      chatHistoryRef.current.clientHeight;
    // Fuzzy margin for what qualifies as "bottom". Stronger than straight comparison since that may change over time.
    const isBottom = diff <= 100;
    setIsAtBottom(isBottom);
  };

  const debouncedScroll = debounce(handleScroll, 100);
  useEffect(() => {
    function watchScrollEvent() {
      if (!chatHistoryRef.current) return null;
      const chatHistoryElement = chatHistoryRef.current;
      if (!chatHistoryElement) return null;
      chatHistoryElement.addEventListener("scroll", debouncedScroll);
    }
    watchScrollEvent();
  }, [chatHistoryRef.current]);

  const scrollToBottom = () => {
    if (chatHistoryRef.current) {
      chatHistoryRef.current.scrollTo({
        top: chatHistoryRef.current.scrollHeight,
        behavior: "smooth",
      });
>>>>>>> bf165f2a
    }
  }, [history]);

  const handleSendSuggestedMessage = (heading, message) => {
    sendCommand(`${heading} ${message}`, true);
  };

  if (history.length === 0) {
    return (
      <div className="flex flex-col h-full md:mt-0 pb-44 md:pb-40 w-full justify-end items-center">
        <div className="flex flex-col items-center md:items-start md:max-w-[600px] w-full px-4">
          <p className="text-white/60 text-lg font-base py-4">
            Welcome to your new workspace.
          </p>
          {!user || user.role !== "default" ? (
            <p className="w-full items-center text-white/60 text-lg font-base flex flex-col md:flex-row gap-x-1">
              To get started either{" "}
              <span
                className="underline font-medium cursor-pointer"
                onClick={showModal}
              >
                upload a document
              </span>
              or <b className="font-medium italic">send a chat.</b>
            </p>
          ) : (
            <p className="w-full items-center text-white/60 text-lg font-base flex flex-col md:flex-row gap-x-1">
              To get started <b className="font-medium italic">send a chat.</b>
            </p>
          )}
          <WorkspaceChatSuggestions
            suggestions={workspace?.suggestedMessages ?? []}
            sendSuggestion={handleSendSuggestedMessage}
          />
        </div>
        {showing && (
          <ManageWorkspace
            hideModal={hideModal}
            providedSlug={workspace.slug}
          />
        )}
      </div>
    );
  }

  return (
    <div
      className="markdown text-white/80 font-light text-sm h-full md:h-[83%] pb-[100px] pt-6 md:pt-0 md:pb-20 md:mx-0 overflow-y-scroll flex flex-col justify-start no-scroll"
      id="chat-history"
    >
      {history.map((props, index) => {
        const isLastBotReply =
          index === history.length - 1 && props.role === "assistant";

        if (props?.type === "statusResponse" && !!props.content) {
          return <StatusResponse key={props.uuid} props={props} />;
        }

        if (isLastBotReply && props.animate) {
          return (
            <PromptReply
              key={props.uuid}
              uuid={props.uuid}
              reply={props.content}
              pending={props.pending}
              sources={props.sources}
              error={props.error}
              workspace={workspace}
              closed={props.closed}
            />
          );
        }

        return (
          <HistoricalMessage
            key={index}
            message={props.content}
            role={props.role}
            workspace={workspace}
            sources={props.sources}
            feedbackScore={props.feedbackScore}
            chatId={props.chatId}
            error={props.error}
          />
        );
      })}
      {showing && (
        <ManageWorkspace hideModal={hideModal} providedSlug={workspace.slug} />
      )}
<<<<<<< HEAD
=======
      {!isAtBottom && (
        <div className="fixed bottom-40 right-10 md:right-20 z-50 cursor-pointer animate-pulse">
          <div className="flex flex-col items-center">
            <div className="p-1 flex items-center justify-center flex rounded-full border border-white/10 bg-white/10 hover:bg-white/20 hover:text-white">
              <ArrowDown
                weight="bold"
                className="text-white/60 w-5 h-5"
                onClick={scrollToBottom}
              />
            </div>
          </div>
        </div>
      )}
>>>>>>> bf165f2a
    </div>
  );
}

function StatusResponse({ props }) {
  return (
    <div className="flex justify-center items-end w-full">
      <div className="py-2 px-4 w-full flex gap-x-5 md:max-w-[800px] flex-col">
        <div className="flex gap-x-5">
          <span
            className={`text-xs inline-block p-2 rounded-lg text-white/60 font-mono whitespace-pre-line`}
          >
            {props.content}
          </span>
        </div>
      </div>
    </div>
  );
}

function WorkspaceChatSuggestions({ suggestions = [], sendSuggestion }) {
  if (suggestions.length === 0) return null;
  return (
    <div className="grid grid-cols-1 md:grid-cols-2 gap-2 text-xs mt-10 w-full justify-center">
      {suggestions.map((suggestion, index) => (
        <button
          key={index}
          className="text-white/60 text-left p-2.5 border rounded-xl border-white/20 bg-sidebar hover:bg-workspace-item-selected-gradient"
          onClick={() => sendSuggestion(suggestion.heading, suggestion.message)}
        >
          <p className="font-semibold">{suggestion.heading}</p>
          <p>{suggestion.message}</p>
        </button>
      ))}
    </div>
  );
}<|MERGE_RESOLUTION|>--- conflicted
+++ resolved
@@ -1,30 +1,19 @@
 import { useEffect, useRef, useState } from "react";
 import HistoricalMessage from "./HistoricalMessage";
 import PromptReply from "./PromptReply";
-<<<<<<< HEAD
-import { useEffect, useRef } from "react";
-import { useManageWorkspaceModal } from "../../../Modals/MangeWorkspace";
-import ManageWorkspace from "../../../Modals/MangeWorkspace";
-import { v4 } from "uuid";
-=======
 import { useManageWorkspaceModal } from "@/components/Modals/MangeWorkspace";
 import ManageWorkspace from "@/components/Modals/MangeWorkspace";
 import { ArrowDown } from "@phosphor-icons/react";
 import debounce from "lodash.debounce";
 import useUser from "@/hooks/useUser";
->>>>>>> bf165f2a
 
 export default function ChatHistory({ history = [], workspace, sendCommand }) {
   const { user } = useUser();
   const { showing, showModal, hideModal } = useManageWorkspaceModal();
+  const [isAtBottom, setIsAtBottom] = useState(true);
+  const chatHistoryRef = useRef(null);
 
   useEffect(() => {
-<<<<<<< HEAD
-    if (replyRef.current) {
-      setTimeout(() => {
-        replyRef.current.scrollIntoView({ behavior: "smooth", block: "end" });
-      }, 700);
-=======
     scrollToBottom();
   }, [history]);
 
@@ -55,9 +44,8 @@
         top: chatHistoryRef.current.scrollHeight,
         behavior: "smooth",
       });
->>>>>>> bf165f2a
     }
-  }, [history]);
+  };
 
   const handleSendSuggestedMessage = (heading, message) => {
     sendCommand(`${heading} ${message}`, true);
@@ -105,6 +93,7 @@
     <div
       className="markdown text-white/80 font-light text-sm h-full md:h-[83%] pb-[100px] pt-6 md:pt-0 md:pb-20 md:mx-0 overflow-y-scroll flex flex-col justify-start no-scroll"
       id="chat-history"
+      ref={chatHistoryRef}
     >
       {history.map((props, index) => {
         const isLastBotReply =
@@ -145,8 +134,6 @@
       {showing && (
         <ManageWorkspace hideModal={hideModal} providedSlug={workspace.slug} />
       )}
-<<<<<<< HEAD
-=======
       {!isAtBottom && (
         <div className="fixed bottom-40 right-10 md:right-20 z-50 cursor-pointer animate-pulse">
           <div className="flex flex-col items-center">
@@ -160,7 +147,6 @@
           </div>
         </div>
       )}
->>>>>>> bf165f2a
     </div>
   );
 }
