import { useEffect, useRef, useState } from "react";
import SlashCommandIcon from "./icons/SlashCommandIcon";
import { Tooltip } from "react-tooltip";
import ResetCommand from "./reset";
import EndAgentSession from "./endAgentSession";
import SlashPresets from "./SlashPresets";

export default function SlashCommandsButton({ showing, setShowSlashCommand }) {
  return (
    <div
      id="slash-cmd-btn"
      data-tooltip-id="tooltip-slash-cmd-btn"
      data-tooltip-content="View all available slash commands for chatting."
      onClick={() => setShowSlashCommand(!showing)}
      className={`flex justify-center items-center cursor-pointer ${
        showing ? "!opacity-100" : ""
      }`}
    >
      <SlashCommandIcon
        color="var(--theme-sidebar-footer-icon-fill)"
        className={`w-[20px] h-[20px] pointer-events-none opacity-60 hover:opacity-100 light:opacity-100 light:hover:opacity-60`}
      />
      <Tooltip
        id="tooltip-slash-cmd-btn"
        place="top"
        delayShow={300}
        className="tooltip !text-xs z-99"
      />
    </div>
  );
}

export function SlashCommands({ showing, setShowing, sendCommand }) {
  const cmdRef = useRef(null);
  useEffect(() => {
    function listenForOutsideClick() {
      if (!showing || !cmdRef.current) return false;
      document.addEventListener("click", closeIfOutside);
    }
    listenForOutsideClick();
  }, [showing, cmdRef.current]);

  const closeIfOutside = ({ target }) => {
    if (target.id === "slash-cmd-btn") return;
    const isOutside = !cmdRef?.current?.contains(target);
    if (!isOutside) return;
    setShowing(false);
  };

  return (
    <div hidden={!showing}>
      <div className="w-full flex justify-center absolute bottom-[130px] md:bottom-[150px] left-0 z-10 px-4">
        <div
          ref={cmdRef}
<<<<<<< HEAD
          className="w-[600px] bg-zinc-800 rounded-2xl flex shadow flex-col justify-start items-start gap-2.5 p-2 overflow-y-auto max-h-[300px] no-scroll"
=======
          className="w-[600px] bg-theme-action-menu-bg rounded-2xl flex shadow flex-col justify-start items-start gap-2.5 p-2 overflow-y-auto max-h-[300px] no-scroll"
>>>>>>> dca27e72
        >
          <ResetCommand sendCommand={sendCommand} setShowing={setShowing} />
          <EndAgentSession sendCommand={sendCommand} setShowing={setShowing} />
          <SlashPresets sendCommand={sendCommand} setShowing={setShowing} />
        </div>
      </div>
    </div>
  );
}

export function useSlashCommands() {
  const [showSlashCommand, setShowSlashCommand] = useState(false);
  return { showSlashCommand, setShowSlashCommand };
}<|MERGE_RESOLUTION|>--- conflicted
+++ resolved
@@ -52,11 +52,7 @@
       <div className="w-full flex justify-center absolute bottom-[130px] md:bottom-[150px] left-0 z-10 px-4">
         <div
           ref={cmdRef}
-<<<<<<< HEAD
-          className="w-[600px] bg-zinc-800 rounded-2xl flex shadow flex-col justify-start items-start gap-2.5 p-2 overflow-y-auto max-h-[300px] no-scroll"
-=======
           className="w-[600px] bg-theme-action-menu-bg rounded-2xl flex shadow flex-col justify-start items-start gap-2.5 p-2 overflow-y-auto max-h-[300px] no-scroll"
->>>>>>> dca27e72
         >
           <ResetCommand sendCommand={sendCommand} setShowing={setShowing} />
           <EndAgentSession sendCommand={sendCommand} setShowing={setShowing} />
