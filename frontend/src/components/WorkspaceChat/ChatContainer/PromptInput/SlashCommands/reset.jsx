import { useIsAgentSessionActive } from "@/utils/chat/agent";
import { useTranslation } from "react-i18next";

<<<<<<< HEAD
export default function ResetCommand({ setShowing, sendCommand, workspace }) {
=======
export default function ResetCommand({ setShowing, sendCommand }) {
  const { t } = useTranslation();
>>>>>>> 98c38815
  const isActiveAgentSession = useIsAgentSessionActive();
  
  // Hide reset command only if there's an active agent session AND the workspace is NOT in agent mode
  // If workspace is in agent mode, reset should always be available (except during active sessions, but then the logic is different)
  if (isActiveAgentSession && workspace?.chatMode !== "agent") return null;

  return (
    <button
      onClick={() => {
        setShowing(false);
        sendCommand("/reset", true);
      }}
      className="border-none w-full hover:cursor-pointer hover:bg-theme-action-menu-item-hover px-2 py-2 rounded-xl flex flex-col justify-start"
    >
      <div className="w-full flex-col text-left flex pointer-events-none">
        <div className="text-white text-sm font-bold">
          {t("chat_window.slash_reset")}
        </div>
        <div className="text-white text-opacity-60 text-sm">
          {t("chat_window.preset_reset_description")}
        </div>
      </div>
    </button>
  );
}<|MERGE_RESOLUTION|>--- conflicted
+++ resolved
@@ -1,12 +1,8 @@
 import { useIsAgentSessionActive } from "@/utils/chat/agent";
 import { useTranslation } from "react-i18next";
 
-<<<<<<< HEAD
 export default function ResetCommand({ setShowing, sendCommand, workspace }) {
-=======
-export default function ResetCommand({ setShowing, sendCommand }) {
   const { t } = useTranslation();
->>>>>>> 98c38815
   const isActiveAgentSession = useIsAgentSessionActive();
   
   // Hide reset command only if there's an active agent session AND the workspace is NOT in agent mode
