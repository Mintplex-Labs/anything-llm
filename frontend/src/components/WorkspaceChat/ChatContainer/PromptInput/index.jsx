import React, { useState, useRef, useEffect } from "react";
import SlashCommandsButton, {
  SlashCommands,
  useSlashCommands,
} from "./SlashCommands";
import debounce from "lodash.debounce";
import { PaperPlaneRight } from "@phosphor-icons/react";
import StopGenerationButton from "./StopGenerationButton";
import AvailableAgentsButton, {
  AvailableAgents,
  useAvailableAgents,
} from "./AgentMenu";
import TextSizeButton from "./TextSizeMenu";
import SpeechToText from "./SpeechToText";
import { Tooltip } from "react-tooltip";
import AttachmentManager from "./Attachments";
import AttachItem from "./AttachItem";
import { PASTE_ATTACHMENT_EVENT } from "../DnDWrapper";

export const PROMPT_INPUT_EVENT = "set_prompt_input";
const MAX_EDIT_STACK_SIZE = 100;

export default function PromptInput({
  submit,
  onChange,
  inputDisabled,
  buttonDisabled,
  sendCommand,
  attachments = [],
}) {
  const [promptInput, setPromptInput] = useState("");
  const { showAgents, setShowAgents } = useAvailableAgents();
  const { showSlashCommand, setShowSlashCommand } = useSlashCommands();
  const formRef = useRef(null);
  const textareaRef = useRef(null);
  const [_, setFocused] = useState(false);
  const undoStack = useRef([]);
  const redoStack = useRef([]);

  /**
   * To prevent too many re-renders we remotely listen for updates from the parent
   * via an event cycle. Otherwise, using message as a prop leads to a re-render every
   * change on the input.
   * @param {Event} e
   */
  function handlePromptUpdate(e) {
    setPromptInput(e?.detail ?? "");
  }

  function resetTextAreaHeight() {
    if (!textareaRef.current) return;
    textareaRef.current.style.height = "auto";
  }

  useEffect(() => {
    if (!!window)
      window.addEventListener(PROMPT_INPUT_EVENT, handlePromptUpdate);
    return () =>
      window?.removeEventListener(PROMPT_INPUT_EVENT, handlePromptUpdate);
  }, []);

  useEffect(() => {
    if (!inputDisabled && textareaRef.current) textareaRef.current.focus();
    resetTextAreaHeight();
  }, [inputDisabled]);

  /**
   * Save the current state before changes
   * @param {number} adjustment
   */
  function saveCurrentState(adjustment = 0) {
    if (undoStack.current.length >= MAX_EDIT_STACK_SIZE)
      undoStack.current.shift();
    undoStack.current.push({
      value: promptInput,
      cursorPositionStart: textareaRef.current.selectionStart + adjustment,
      cursorPositionEnd: textareaRef.current.selectionEnd + adjustment,
    });
  }
  const debouncedSaveState = debounce(saveCurrentState, 250);

  function handleSubmit(e) {
    setFocused(false);
    submit(e);
  }

  function resetTextAreaHeight() {
    if (!textareaRef.current) return;
    textareaRef.current.style.height = "auto";
  }

  function checkForSlash(e) {
    const input = e.target.value;
    if (input === "/") setShowSlashCommand(true);
    if (showSlashCommand) setShowSlashCommand(false);
    return;
  }
  const watchForSlash = debounce(checkForSlash, 300);

  function checkForAt(e) {
    const input = e.target.value;
    if (input === "@") return setShowAgents(true);
    if (showAgents) return setShowAgents(false);
  }
  const watchForAt = debounce(checkForAt, 300);

  /**
   * Capture enter key press to handle submission, redo, or undo
   * via keyboard shortcuts
   * @param {KeyboardEvent} event
   */
  function captureEnterOrUndo(event) {
    // Is simple enter key press w/o shift key
    if (event.keyCode === 13 && !event.shiftKey) {
      event.preventDefault();
      return submit(event);
    }

    // Is undo with Ctrl+Z or Cmd+Z + Shift key = Redo
    if (
      (event.ctrlKey || event.metaKey) &&
      event.key === "z" &&
      event.shiftKey
    ) {
      event.preventDefault();
      if (redoStack.current.length === 0) return;

      const nextState = redoStack.current.pop();
      if (!nextState) return;

      undoStack.current.push({
        value: promptInput,
        cursorPositionStart: textareaRef.current.selectionStart,
        cursorPositionEnd: textareaRef.current.selectionEnd,
      });
      setPromptInput(nextState.value);
      setTimeout(() => {
        textareaRef.current.setSelectionRange(
          nextState.cursorPositionStart,
          nextState.cursorPositionEnd
        );
      }, 0);
    }

    // Undo with Ctrl+Z or Cmd+Z
    if (
      (event.ctrlKey || event.metaKey) &&
      event.key === "z" &&
      !event.shiftKey
    ) {
      if (undoStack.current.length === 0) return;
      const lastState = undoStack.current.pop();
      if (!lastState) return;

      redoStack.current.push({
        value: promptInput,
        cursorPositionStart: textareaRef.current.selectionStart,
        cursorPositionEnd: textareaRef.current.selectionEnd,
      });
      setPromptInput(lastState.value);
      setTimeout(() => {
        textareaRef.current.setSelectionRange(
          lastState.cursorPositionStart,
          lastState.cursorPositionEnd
        );
      }, 0);
    }
  }

  function adjustTextArea(event) {
    const element = event.target;
    element.style.height = "auto";
<<<<<<< HEAD
    element.style.height = `${element.scrollHeight + 12}px`;
  };
=======
    element.style.height = `${element.scrollHeight}px`;
  }
>>>>>>> da3d0283

  function handlePasteEvent(e) {
    e.preventDefault();
    if (e.clipboardData.items.length === 0) return false;

    // paste any clipboard items that are images.
    for (const item of e.clipboardData.items) {
      if (item.type.startsWith("image/")) {
        const file = item.getAsFile();
        window.dispatchEvent(
          new CustomEvent(PASTE_ATTACHMENT_EVENT, {
            detail: { files: [file] },
          })
        );
        continue;
      }

      // handle files specifically that are not images as uploads
      if (item.kind === "file") {
        const file = item.getAsFile();
        window.dispatchEvent(
          new CustomEvent(PASTE_ATTACHMENT_EVENT, {
            detail: { files: [file] },
          })
        );
        continue;
      }
    }

    const pasteText = e.clipboardData.getData("text/plain");
    if (pasteText) {
      const textarea = textareaRef.current;
      const start = textarea.selectionStart;
      const end = textarea.selectionEnd;
      const newPromptInput =
        promptInput.substring(0, start) +
        pasteText +
        promptInput.substring(end);
      setPromptInput(newPromptInput);
      onChange({ target: { value: newPromptInput } });

      // Set the cursor position after the pasted text
      // we need to use setTimeout to prevent the cursor from being set to the end of the text
      setTimeout(() => {
        textarea.selectionStart = textarea.selectionEnd =
          start + pasteText.length;
      }, 0);
    }
    return;
  }

  function handleChange(e) {
    debouncedSaveState(-1);
    onChange(e);
    watchForSlash(e);
    watchForAt(e);
    adjustTextArea(e);
    setPromptInput(e.target.value);
  }

  return (
    <div className="w-full fixed md:absolute bottom-0 left-0 z-10 md:z-0 flex justify-center items-center">
      <SlashCommands
        showing={showSlashCommand}
        setShowing={setShowSlashCommand}
        sendCommand={sendCommand}
      />
      <AvailableAgents
        showing={showAgents}
        setShowing={setShowAgents}
        sendCommand={sendCommand}
        promptRef={textareaRef}
      />
      <form
        onSubmit={handleSubmit}
        className="flex flex-col gap-y-1 rounded-t-lg md:w-3/4 w-full mx-auto max-w-xl items-center"
      >
        <div className="flex items-center rounded-lg md:mb-4">
          <div className="w-[95vw] md:w-[635px] bg-theme-bg-chat-input light:bg-white light:border-[1px] light:border-theme-chat-input-border shadow-sm rounded-2xl flex flex-col px-4 overflow-hidden">
            <AttachmentManager attachments={attachments} />
            <div className="flex items-center w-full border-b-2 border-theme-chat-input-border">
              <textarea
                ref={textareaRef}
                onChange={handleChange}
                onKeyDown={captureEnterOrUndo}
                onPaste={(e) => {
                  saveCurrentState();
                  handlePasteEvent(e);
                }}
                required={true}
                disabled={inputDisabled}
                onFocus={() => setFocused(true)}
                onBlur={(e) => {
                  setFocused(false);
                  adjustTextArea(e);
                }}
                value={promptInput}
                className="cursor-text max-h-[50vh] md:max-h-[350px] md:min-h-[40px] mx-2 md:mx-0 pt-[12px] w-full text-[14px] leading-5 md:text-md text-white bg-transparent placeholder:text-white/60 light:placeholder:text-theme-text-primary resize-none active:outline-none focus:outline-none flex-grow"
                placeholder={"Send a message"}
              />
              {buttonDisabled ? (
                <StopGenerationButton />
              ) : (
                <>
                  <button
                    ref={formRef}
                    type="submit"
                    className="inline-flex justify-center rounded-2xl cursor-pointer opacity-60 hover:opacity-100 light:opacity-100 light:hover:opacity-60 ml-4"
                    data-tooltip-id="send-prompt"
                    data-tooltip-content="Send prompt message to workspace"
                    aria-label="Send prompt message to workspace"
                  >
                    <PaperPlaneRight
                      color="var(--theme-sidebar-footer-icon-fill)"
                      className="w-[22px] h-[22px] pointer-events-none text-theme-text-primary"
                      weight="fill"
                    />
                    <span className="sr-only">Send message</span>
                  </button>
                  <Tooltip
                    id="send-prompt"
                    place="bottom"
                    delayShow={300}
                    className="tooltip !text-xs z-99"
                  />
                </>
              )}
            </div>
            <div className="flex justify-between py-3.5">
              <div className="flex gap-x-2">
                <AttachItem />
                <SlashCommandsButton
                  showing={showSlashCommand}
                  setShowSlashCommand={setShowSlashCommand}
                />
                <AvailableAgentsButton
                  showing={showAgents}
                  setShowAgents={setShowAgents}
                />
                <TextSizeButton />
              </div>
              <div className="flex gap-x-2">
                <SpeechToText sendCommand={sendCommand} />
              </div>
            </div>
          </div>
        </div>
      </form>
    </div>
  );
}<|MERGE_RESOLUTION|>--- conflicted
+++ resolved
@@ -170,13 +170,8 @@
   function adjustTextArea(event) {
     const element = event.target;
     element.style.height = "auto";
-<<<<<<< HEAD
-    element.style.height = `${element.scrollHeight + 12}px`;
-  };
-=======
     element.style.height = `${element.scrollHeight}px`;
   }
->>>>>>> da3d0283
 
   function handlePasteEvent(e) {
     e.preventDefault();
