--- conflicted
+++ resolved
@@ -1,18 +1,3 @@
-<<<<<<< HEAD
-import {
-  Chats,
-  CircleNotch,
-  Gear,
-  PaperPlaneRight,
-  Quotes,
-} from "@phosphor-icons/react";
-import React, { useState, useRef } from "react";
-import ManageWorkspace, {
-  useManageWorkspaceModal,
-} from "../../../Modals/MangeWorkspace";
-import useUser from "../../../../hooks/useUser";
-
-=======
 import React, { useState, useRef, useEffect } from "react";
 import SlashCommandsButton, {
   SlashCommands,
@@ -25,7 +10,6 @@
   AvailableAgents,
   useAvailableAgents,
 } from "./AgentMenu";
->>>>>>> bf165f2a
 export default function PromptInput({
   message,
   submit,
@@ -107,11 +91,7 @@
       >
         <div className="flex items-center rounded-lg md:mb-4">
           <div className="border-none w-[600px] bg-main-gradient shadow-2xl border border-white/50 rounded-2xl flex flex-col px-4 overflow-hidden">
-<<<<<<< HEAD
-            <div className="flex items-center w-full border-none">
-=======
             <div className="flex items-center w-full border-bb-only border-b border-solid border-gray-500/50">
->>>>>>> bf165f2a
               <textarea
                 ref={textareaRef}
                 onChange={(e) => {
@@ -132,17 +112,6 @@
                 className="font-normal border-none cursor-text max-h-[100px] md:min-h-[40px] mx-2 md:mx-0 py-2 w-full text-[16px] md:text-md text-white bg-transparent placeholder:text-white/60 resize-none active:outline-none focus:outline-none flex-grow"
                 placeholder={"Send a message"}
               />
-<<<<<<< HEAD
-              <button
-                ref={formRef}
-                type="submit"
-                disabled={buttonDisabled}
-                className="border-none inline-flex justify-center rounded-2xl cursor-pointer text-white/60 hover:text-white group ml-4"
-              >
-                {buttonDisabled ? (
-                  <CircleNotch className="w-6 h-6 animate-spin" />
-                ) : (
-=======
               {buttonDisabled ? (
                 <StopGenerationButton />
               ) : (
@@ -151,7 +120,6 @@
                   type="submit"
                   className="border-none inline-flex justify-center rounded-2xl cursor-pointer text-white/60 hover:text-white group ml-4"
                 >
->>>>>>> bf165f2a
                   <PaperPlaneRight className="w-7 h-7 my-3" weight="fill" />
                   <span className="sr-only">Send message</span>
                 </button>
@@ -172,63 +140,6 @@
           </div>
         </div>
       </form>
-<<<<<<< HEAD
-      {showing && (
-        <ManageWorkspace hideModal={hideModal} providedSlug={workspace.slug} />
-      )}
-    </div>
-  );
-}
-
-function ChatModeSelector({ workspace }) {
-  const STORAGE_KEY = `workspace_chat_mode_${workspace.slug}`;
-  const [chatMode, setChatMode] = useState(
-    window.localStorage.getItem(STORAGE_KEY) ?? "chat"
-  );
-  const [showToolTip, setShowTooltip] = useState(false);
-  const [delayHandler, setDelayHandler] = useState(null);
-
-  function toggleMode() {
-    const newChatMode = chatMode === "chat" ? "query" : "chat";
-    setChatMode(newChatMode);
-    window.localStorage.setItem(STORAGE_KEY, newChatMode);
-  }
-
-  function handleMouseEnter() {
-    setDelayHandler(
-      setTimeout(() => {
-        setShowTooltip(true);
-      }, 700)
-    );
-  }
-
-  const cleanupTooltipListener = () => {
-    clearTimeout(delayHandler);
-    setShowTooltip(false);
-  };
-
-  const ModeIcon = chatMode === "chat" ? Chats : Quotes;
-  return (
-    <div
-      className="relative"
-      onMouseEnter={handleMouseEnter}
-      onMouseLeave={cleanupTooltipListener}
-    >
-      <i className="hidden opacity-1 opacity-0" />
-      <div
-        className={`opacity-${showToolTip ? 1 : 0
-          } pointer-events-none transition-all duration-300 tip absolute bottom-10 z-99 left-0 bg-white/50 text-gray-200 text-xs p-1.5 rounded shadow-lg whitespace-nowrap`}
-      >
-        You are currently in {chatMode} mode. Click to switch to{" "}
-        {chatMode === "chat" ? "query" : "chat"} mode.
-      </div>
-      <ModeIcon
-        onClick={toggleMode}
-        className="w-7 h-7 text-white/60 hover:text-white cursor-pointer"
-        weight="fill"
-      />
-=======
->>>>>>> bf165f2a
     </div>
   );
 }