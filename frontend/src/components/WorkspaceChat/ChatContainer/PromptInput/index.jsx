--- conflicted
+++ resolved
@@ -108,20 +108,12 @@
       />
       <form
         onSubmit={handleSubmit}
-<<<<<<< HEAD
         className="flex flex-col gap-y-1 rounded-t-lg md:w-3/4 w-full mx-auto max-w-xl border-none"
       >
         <div className="flex items-center rounded-lg md:mb-4">
-          <div className="border-none w-[600px] bg-main-gradient shadow-2xl border border-white/50 rounded-2xl flex flex-col px-4 overflow-hidden">
+          <div className="border-none w-[635px] bg-main-gradient shadow-2xl border border-white/50 rounded-2xl flex flex-col px-4 overflow-hidden">
+            <AttachmentManager attachments={attachments} />
             <div className="flex items-center w-full border-bb-only border-b border-solid border-gray-500/50">
-=======
-        className="flex flex-col gap-y-1 rounded-t-lg md:w-3/4 w-full mx-auto max-w-xl items-center"
-      >
-        <div className="flex items-center rounded-lg md:mb-4">
-          <div className="w-[635px] bg-main-gradient shadow-2xl border border-white/50 rounded-2xl flex flex-col px-4 overflow-hidden">
-            <AttachmentManager attachments={attachments} />
-            <div className="flex items-center w-full border-b-2 border-gray-500/50">
->>>>>>> faa341c3
               <textarea
                 ref={textareaRef}
                 onChange={(e) => {
