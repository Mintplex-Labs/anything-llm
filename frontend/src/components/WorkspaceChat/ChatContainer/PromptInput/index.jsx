import React, { useState, useRef, useEffect } from "react";
import SlashCommandsButton, {
  SlashCommands,
  useSlashCommands,
} from "./SlashCommands";
import debounce from "lodash.debounce";
import { PaperPlaneRight } from "@phosphor-icons/react";
import StopGenerationButton from "./StopGenerationButton";
import AvailableAgentsButton, {
  AvailableAgents,
  useAvailableAgents,
} from "./AgentMenu";
import TextSizeButton from "./TextSizeMenu";
<<<<<<< HEAD
=======
import SpeechToText from "./SpeechToText";
import { Tooltip } from "react-tooltip";
>>>>>>> 3c98d15c

export const PROMPT_INPUT_EVENT = "set_prompt_input";
export default function PromptInput({
  submit,
  onChange,
  inputDisabled,
  buttonDisabled,
  sendCommand,
}) {
  const [promptInput, setPromptInput] = useState("");
  const { showAgents, setShowAgents } = useAvailableAgents();
  const { showSlashCommand, setShowSlashCommand } = useSlashCommands();
  const formRef = useRef(null);
  const textareaRef = useRef(null);
  const [_, setFocused] = useState(false);

  // To prevent too many re-renders we remotely listen for updates from the parent
  // via an event cycle. Otherwise, using message as a prop leads to a re-render every
  // change on the input.
  function handlePromptUpdate(e) {
    setPromptInput(e?.detail ?? "");
  }

  useEffect(() => {
    if (!!window)
      window.addEventListener(PROMPT_INPUT_EVENT, handlePromptUpdate);
    return () =>
      window?.removeEventListener(PROMPT_INPUT_EVENT, handlePromptUpdate);
  }, []);

  useEffect(() => {
    if (!inputDisabled && textareaRef.current) {
      textareaRef.current.focus();
    }
    resetTextAreaHeight();
  }, [inputDisabled]);

  const handleSubmit = (e) => {
    setFocused(false);
    submit(e);
  };

  const resetTextAreaHeight = () => {
    if (textareaRef.current) {
      textareaRef.current.style.height = "auto";
    }
  };

  const checkForSlash = (e) => {
    const input = e.target.value;
    if (input === "/") setShowSlashCommand(true);
    if (showSlashCommand) setShowSlashCommand(false);
    return;
  };

  const checkForAt = (e) => {
    const input = e.target.value;
    if (input === "@") return setShowAgents(true);
    if (showAgents) return setShowAgents(false);
  };

  const captureEnter = (event) => {
    if (event.keyCode == 13) {
      if (!event.shiftKey) {
        submit(event);
      }
    }
  };

  const adjustTextArea = (event) => {
    const element = event.target;
    element.style.height = "auto";
    element.style.height = `${element.scrollHeight}px`;
  };

  const watchForSlash = debounce(checkForSlash, 300);
  const watchForAt = debounce(checkForAt, 300);

  return (
    <div className="w-full fixed md:absolute bottom-0 left-0 z-10 md:z-0 flex justify-center items-center">
      <SlashCommands
        showing={showSlashCommand}
        setShowing={setShowSlashCommand}
        sendCommand={sendCommand}
      />
      <AvailableAgents
        showing={showAgents}
        setShowing={setShowAgents}
        sendCommand={sendCommand}
        promptRef={textareaRef}
      />
      <form
        onSubmit={handleSubmit}
        className="flex flex-col gap-y-1 rounded-t-lg md:w-3/4 w-full mx-auto max-w-xl border-none"
      >
        <div className="flex items-center rounded-lg md:mb-4">
          <div className="border-none w-[600px] bg-main-gradient shadow-2xl border border-white/50 rounded-2xl flex flex-col px-4 overflow-hidden">
            <div className="flex items-center w-full border-bb-only border-b border-solid border-gray-500/50">
              <textarea
                ref={textareaRef}
                onChange={(e) => {
                  onChange(e);
                  watchForSlash(e);
                  watchForAt(e);
                  adjustTextArea(e);
                  setPromptInput(e.target.value);
                }}
                onKeyDown={captureEnter}
                required={true}
                disabled={inputDisabled}
                onFocus={() => setFocused(true)}
                onBlur={(e) => {
                  setFocused(false);
                  adjustTextArea(e);
                }}
                value={promptInput}
                className="font-normal border-none cursor-text max-h-[50vh] md:max-h-[350px] md:min-h-[40px] mx-2 md:mx-0 py-2 w-full text-[16px] md:text-md text-white bg-transparent placeholder:text-white/60 resize-none active:outline-none focus:outline-none flex-grow"
                placeholder={"Send a message"}
              />
              {buttonDisabled ? (
                <StopGenerationButton />
              ) : (
<<<<<<< HEAD
                <button
                  ref={formRef}
                  type="submit"
                  className="border-none inline-flex justify-center rounded-2xl cursor-pointer text-white/60 hover:text-white group ml-4"
                >
                  <PaperPlaneRight className="w-7 h-7 my-3" weight="fill" />
                  <span className="sr-only">Send message</span>
                </button>
=======
                <>
                  <button
                    ref={formRef}
                    type="submit"
                    className="inline-flex justify-center rounded-2xl cursor-pointer text-white/60 hover:text-white group ml-4"
                    data-tooltip-id="send-prompt"
                    data-tooltip-content="Send prompt message to workspace"
                    aria-label="Send prompt message to workspace"
                  >
                    <PaperPlaneRight className="w-7 h-7 my-3" weight="fill" />
                    <span className="sr-only">Send message</span>
                  </button>
                  <Tooltip
                    id="send-prompt"
                    place="bottom"
                    delayShow={300}
                    className="tooltip !text-xs z-99"
                  />
                </>
>>>>>>> 3c98d15c
              )}
            </div>
            <div className="flex justify-between py-3.5">
              <div className="flex gap-x-2">
                <SlashCommandsButton
                  showing={showSlashCommand}
                  setShowSlashCommand={setShowSlashCommand}
                />
                <AvailableAgentsButton
                  showing={showAgents}
                  setShowAgents={setShowAgents}
                />
                <TextSizeButton />
              </div>
              <div className="flex gap-x-2">
                {/* Why no support for Electron? https://stackoverflow.com/a/74114170 */}
                {/* <SpeechToText sendCommand={sendCommand} /> */}
              </div>
            </div>
          </div>
        </div>
      </form>
    </div>
  );
}<|MERGE_RESOLUTION|>--- conflicted
+++ resolved
@@ -11,11 +11,7 @@
   useAvailableAgents,
 } from "./AgentMenu";
 import TextSizeButton from "./TextSizeMenu";
-<<<<<<< HEAD
-=======
-import SpeechToText from "./SpeechToText";
 import { Tooltip } from "react-tooltip";
->>>>>>> 3c98d15c
 
 export const PROMPT_INPUT_EVENT = "set_prompt_input";
 export default function PromptInput({
@@ -138,21 +134,11 @@
               {buttonDisabled ? (
                 <StopGenerationButton />
               ) : (
-<<<<<<< HEAD
-                <button
-                  ref={formRef}
-                  type="submit"
-                  className="border-none inline-flex justify-center rounded-2xl cursor-pointer text-white/60 hover:text-white group ml-4"
-                >
-                  <PaperPlaneRight className="w-7 h-7 my-3" weight="fill" />
-                  <span className="sr-only">Send message</span>
-                </button>
-=======
                 <>
                   <button
                     ref={formRef}
                     type="submit"
-                    className="inline-flex justify-center rounded-2xl cursor-pointer text-white/60 hover:text-white group ml-4"
+                    className="border-none inline-flex justify-center rounded-2xl cursor-pointer text-white/60 hover:text-white group ml-4"
                     data-tooltip-id="send-prompt"
                     data-tooltip-content="Send prompt message to workspace"
                     aria-label="Send prompt message to workspace"
@@ -167,7 +153,6 @@
                     className="tooltip !text-xs z-99"
                   />
                 </>
->>>>>>> 3c98d15c
               )}
             </div>
             <div className="flex justify-between py-3.5">
