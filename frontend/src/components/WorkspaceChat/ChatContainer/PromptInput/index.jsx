--- conflicted
+++ resolved
@@ -16,10 +16,7 @@
 import AttachmentManager from "./Attachments";
 import AttachItem from "./AttachItem";
 import { PASTE_ATTACHMENT_EVENT } from "../DnDWrapper";
-<<<<<<< HEAD
-=======
 import useTextSize from "@/hooks/useTextSize";
->>>>>>> dca27e72
 
 export const PROMPT_INPUT_EVENT = "set_prompt_input";
 const MAX_EDIT_STACK_SIZE = 100;
@@ -178,11 +175,7 @@
     element.style.height = `${element.scrollHeight}px`;
   }
 
-<<<<<<< HEAD
-  const handlePasteEvent = (e) => {
-=======
   function handlePasteEvent(e) {
->>>>>>> dca27e72
     e.preventDefault();
     if (e.clipboardData.items.length === 0) return false;
 
@@ -212,17 +205,6 @@
 
     const pasteText = e.clipboardData.getData("text/plain");
     if (pasteText) {
-<<<<<<< HEAD
-      const newPromptInput = promptInput + pasteText.trim();
-      setPromptInput(newPromptInput);
-      onChange({ target: { value: newPromptInput } });
-    }
-    return;
-  };
-
-  const watchForSlash = debounce(checkForSlash, 300);
-  const watchForAt = debounce(checkForAt, 300);
-=======
       const textarea = textareaRef.current;
       const start = textarea.selectionStart;
       const end = textarea.selectionEnd;
@@ -251,7 +233,6 @@
     adjustTextArea(e);
     setPromptInput(e.target.value);
   }
->>>>>>> dca27e72
 
   return (
     <div className="w-full fixed md:absolute bottom-0 left-0 z-10 md:z-0 flex justify-center items-center">
@@ -282,11 +263,6 @@
                   saveCurrentState();
                   handlePasteEvent(e);
                 }}
-<<<<<<< HEAD
-                onKeyDown={captureEnter}
-                onPaste={handlePasteEvent}
-=======
->>>>>>> dca27e72
                 required={true}
                 disabled={inputDisabled}
                 onFocus={() => setFocused(true)}
