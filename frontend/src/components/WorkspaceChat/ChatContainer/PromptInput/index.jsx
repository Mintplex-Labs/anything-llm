--- conflicted
+++ resolved
@@ -127,13 +127,8 @@
                   setFocused(false);
                   adjustTextArea(e);
                 }}
-<<<<<<< HEAD
-                value={message}
+                value={promptInput}
                 className="font-normal border-none cursor-text max-h-[100px] md:min-h-[40px] mx-2 md:mx-0 py-2 w-full text-[16px] md:text-md text-white bg-transparent placeholder:text-white/60 resize-none active:outline-none focus:outline-none flex-grow"
-=======
-                value={promptInput}
-                className="cursor-text max-h-[100px] md:min-h-[40px] mx-2 md:mx-0 py-2 w-full text-[16px] md:text-md text-white bg-transparent placeholder:text-white/60 resize-none active:outline-none focus:outline-none flex-grow"
->>>>>>> e9e4ffb8
                 placeholder={"Send a message"}
               />
               {buttonDisabled ? (
