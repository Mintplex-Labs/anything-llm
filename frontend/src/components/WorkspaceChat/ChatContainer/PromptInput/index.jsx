--- conflicted
+++ resolved
@@ -127,11 +127,7 @@
                   adjustTextArea(e);
                 }}
                 value={promptInput}
-<<<<<<< HEAD
-                className="font-normal border-none cursor-text max-h-[100px] md:min-h-[40px] mx-2 md:mx-0 py-2 w-full text-[16px] md:text-md text-white bg-transparent placeholder:text-white/60 resize-none active:outline-none focus:outline-none flex-grow"
-=======
-                className="cursor-text max-h-[50vh] md:max-h-[350px] md:min-h-[40px] mx-2 md:mx-0 py-2 w-full text-[16px] md:text-md text-white bg-transparent placeholder:text-white/60 resize-none active:outline-none focus:outline-none flex-grow"
->>>>>>> 826ef00d
+                className="font-normal border-none cursor-text max-h-[50vh] md:max-h-[350px] md:min-h-[40px] mx-2 md:mx-0 py-2 w-full text-[16px] md:text-md text-white bg-transparent placeholder:text-white/60 resize-none active:outline-none focus:outline-none flex-grow"
                 placeholder={"Send a message"}
               />
               {buttonDisabled ? (
