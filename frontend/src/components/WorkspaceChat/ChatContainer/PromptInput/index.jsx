import {
  Chats,
  CircleNotch,
  Gear,
  PaperPlaneRight,
  Quotes,
} from "@phosphor-icons/react";
import React, { useState, useRef } from "react";
import ManageWorkspace, {
  useManageWorkspaceModal,
} from "../../../Modals/MangeWorkspace";
<<<<<<< HEAD
import useUser from "../../../../hooks/useUser";
=======
import useUser from "@/hooks/useUser";
import SlashCommandsButton, {
  SlashCommands,
  useSlashCommands,
} from "./SlashCommands";
>>>>>>> 4e2c0f04

export default function PromptInput({
  workspace,
  message,
  submit,
  onChange,
  inputDisabled,
  buttonDisabled,
  sendCommand,
}) {
  const { showSlashCommand, setShowSlashCommand } = useSlashCommands();
  const { showing, showModal, hideModal } = useManageWorkspaceModal();
  const formRef = useRef(null);
  const [_, setFocused] = useState(false);
  const { user } = useUser();

  const handleSubmit = (e) => {
    setFocused(false);
    submit(e);
  };

  const captureEnter = (event) => {
    if (event.keyCode == 13) {
      if (!event.shiftKey) {
        submit(event);
      }
    }
  };

  const adjustTextArea = (event) => {
    const element = event.target;
    element.style.height = "1px";
    element.style.height =
      event.target.value.length !== 0
        ? 25 + element.scrollHeight + "px"
        : "1px";
  };

  return (
    <div className="w-full fixed md:absolute bottom-0 left-0 z-10 md:z-0 flex justify-center items-center">
      <SlashCommands
        showing={showSlashCommand}
        setShowing={setShowSlashCommand}
        sendCommand={sendCommand}
      />
      <form
        onSubmit={handleSubmit}
        className="flex flex-col gap-y-1 rounded-t-lg md:w-3/4 w-full mx-auto max-w-xl border-none"
      >
        <div className="flex items-center rounded-lg md:mb-4">
          <div className="border-none w-[600px] bg-main-gradient shadow-2xl border border-white/50 rounded-2xl flex flex-col px-4 overflow-hidden">
            <div className="flex items-center w-full border-none">
              <textarea
                onKeyUp={adjustTextArea}
                onKeyDown={captureEnter}
                onChange={onChange}
                required={true}
                disabled={inputDisabled}
                onFocus={() => setFocused(true)}
                onBlur={(e) => {
                  setFocused(false);
                  adjustTextArea(e);
                }}
                value={message}
                className="font-normal border-none cursor-text max-h-[100px] md:min-h-[40px] mx-2 md:mx-0 py-2 w-full text-[16px] md:text-md text-white bg-transparent placeholder:text-white/60 resize-none active:outline-none focus:outline-none flex-grow"
                placeholder={"Send a message"}
              />
              <button
                ref={formRef}
                type="submit"
                disabled={buttonDisabled}
                className="border-none inline-flex justify-center rounded-2xl cursor-pointer text-white/60 hover:text-white group ml-4"
              >
                {buttonDisabled ? (
                  <CircleNotch className="w-6 h-6 animate-spin" />
                ) : (
                  <PaperPlaneRight className="w-7 h-7 my-3" weight="fill" />
                )}
                <span className="sr-only">Send message</span>
              </button>
            </div>
            <div className="flex justify-between py-3.5">
              <div className="flex gap-2">
                {user?.role !== "default" && (
                  <Gear
                    onClick={showModal}
                    className="w-7 h-7 text-white/60 hover:text-white cursor-pointer"
                    weight="fill"
                  />
                )}
                <ChatModeSelector workspace={workspace} />
                <SlashCommandsButton
                  showing={showSlashCommand}
                  setShowSlashCommand={setShowSlashCommand}
                />
              </div>
            </div>
          </div>
        </div>
      </form>
      {showing && (
        <ManageWorkspace hideModal={hideModal} providedSlug={workspace.slug} />
      )}
    </div>
  );
}

function ChatModeSelector({ workspace }) {
  const STORAGE_KEY = `workspace_chat_mode_${workspace.slug}`;
  const [chatMode, setChatMode] = useState(
    window.localStorage.getItem(STORAGE_KEY) ?? "chat"
  );
  const [showToolTip, setShowTooltip] = useState(false);
  const [delayHandler, setDelayHandler] = useState(null);

  function toggleMode() {
    const newChatMode = chatMode === "chat" ? "query" : "chat";
    setChatMode(newChatMode);
    window.localStorage.setItem(STORAGE_KEY, newChatMode);
  }

  function handleMouseEnter() {
    setDelayHandler(
      setTimeout(() => {
        setShowTooltip(true);
      }, 700)
    );
  }

  const cleanupTooltipListener = () => {
    clearTimeout(delayHandler);
    setShowTooltip(false);
  };

  const ModeIcon = chatMode === "chat" ? Chats : Quotes;
  return (
    <div
      className="relative"
      onMouseEnter={handleMouseEnter}
      onMouseLeave={cleanupTooltipListener}
    >
      <i className="hidden opacity-1 opacity-0" />
      <div
        className={`opacity-${
          showToolTip ? 1 : 0
        } pointer-events-none transition-all duration-300 tip absolute bottom-10 z-99 left-0 bg-white/50 text-gray-200 text-xs p-1.5 rounded shadow-lg whitespace-nowrap`}
      >
        You are currently in {chatMode} mode. Click to switch to{" "}
        {chatMode === "chat" ? "query" : "chat"} mode.
      </div>
      <ModeIcon
        onClick={toggleMode}
        className="w-7 h-7 text-white/60 hover:text-white cursor-pointer"
        weight="fill"
      />
    </div>
  );
}<|MERGE_RESOLUTION|>--- conflicted
+++ resolved
@@ -9,15 +9,10 @@
 import ManageWorkspace, {
   useManageWorkspaceModal,
 } from "../../../Modals/MangeWorkspace";
-<<<<<<< HEAD
-import useUser from "../../../../hooks/useUser";
-=======
-import useUser from "@/hooks/useUser";
 import SlashCommandsButton, {
   SlashCommands,
   useSlashCommands,
 } from "./SlashCommands";
->>>>>>> 4e2c0f04
 
 export default function PromptInput({
   workspace,
@@ -32,7 +27,6 @@
   const { showing, showModal, hideModal } = useManageWorkspaceModal();
   const formRef = useRef(null);
   const [_, setFocused] = useState(false);
-  const { user } = useUser();
 
   const handleSubmit = (e) => {
     setFocused(false);
@@ -101,13 +95,11 @@
             </div>
             <div className="flex justify-between py-3.5">
               <div className="flex gap-2">
-                {user?.role !== "default" && (
-                  <Gear
-                    onClick={showModal}
-                    className="w-7 h-7 text-white/60 hover:text-white cursor-pointer"
-                    weight="fill"
-                  />
-                )}
+                <Gear
+                  onClick={showModal}
+                  className="w-7 h-7 text-white/60 hover:text-white cursor-pointer"
+                  weight="fill"
+                />
                 <ChatModeSelector workspace={workspace} />
                 <SlashCommandsButton
                   showing={showSlashCommand}
@@ -161,9 +153,8 @@
     >
       <i className="hidden opacity-1 opacity-0" />
       <div
-        className={`opacity-${
-          showToolTip ? 1 : 0
-        } pointer-events-none transition-all duration-300 tip absolute bottom-10 z-99 left-0 bg-white/50 text-gray-200 text-xs p-1.5 rounded shadow-lg whitespace-nowrap`}
+        className={`opacity-${showToolTip ? 1 : 0
+          } pointer-events-none transition-all duration-300 tip absolute bottom-10 z-99 left-0 bg-white/50 text-gray-200 text-xs p-1.5 rounded shadow-lg whitespace-nowrap`}
       >
         You are currently in {chatMode} mode. Click to switch to{" "}
         {chatMode === "chat" ? "query" : "chat"} mode.
