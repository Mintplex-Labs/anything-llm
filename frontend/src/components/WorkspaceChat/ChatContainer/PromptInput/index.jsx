import { CircleNotch, PaperPlaneRight } from "@phosphor-icons/react";
import React, { useState, useRef } from "react";
<<<<<<< HEAD
import ManageWorkspace, {
  useManageWorkspaceModal,
} from "../../../Modals/MangeWorkspace";
=======
>>>>>>> 9e085baf
import SlashCommandsButton, {
  SlashCommands,
  useSlashCommands,
} from "./SlashCommands";
import { isMobile } from "react-device-detect";
import debounce from "lodash.debounce";

export default function PromptInput({
  workspace,
  message,
  submit,
  onChange,
  inputDisabled,
  buttonDisabled,
  sendCommand,
}) {
  const { showSlashCommand, setShowSlashCommand } = useSlashCommands();
  const formRef = useRef(null);
  const [_, setFocused] = useState(false);

  const handleSubmit = (e) => {
    setFocused(false);
    submit(e);
  };

  const checkForSlash = (e) => {
    const input = e.target.value;
    if (input === "/") setShowSlashCommand(true);
    if (showSlashCommand) setShowSlashCommand(false);
    return;
  };

  const captureEnter = (event) => {
    if (event.keyCode == 13) {
      if (!event.shiftKey) {
        submit(event);
      }
    }
  };

  const adjustTextArea = (event) => {
    const element = event.target;
    element.style.height = "1px";
    element.style.height =
      event.target.value.length !== 0
        ? 25 + element.scrollHeight + "px"
        : "1px";
  };

  const watchForSlash = debounce(checkForSlash, 300);
  return (
    <div className="w-full fixed md:absolute bottom-0 left-0 z-10 md:z-0 flex justify-center items-center">
      <SlashCommands
        showing={showSlashCommand}
        setShowing={setShowSlashCommand}
        sendCommand={sendCommand}
      />
      <form
        onSubmit={handleSubmit}
        className="flex flex-col gap-y-1 rounded-t-lg md:w-3/4 w-full mx-auto max-w-xl border-none"
      >
        <div className="flex items-center rounded-lg md:mb-4">
          <div className="border-none w-[600px] bg-main-gradient shadow-2xl border border-white/50 rounded-2xl flex flex-col px-4 overflow-hidden">
            <div className="flex items-center w-full border-none">
              <textarea
                onKeyUp={adjustTextArea}
                onKeyDown={captureEnter}
                onChange={(e) => {
                  onChange(e);
                  watchForSlash(e);
                }}
                required={true}
                disabled={inputDisabled}
                onFocus={() => setFocused(true)}
                onBlur={(e) => {
                  setFocused(false);
                  adjustTextArea(e);
                }}
                value={message}
                className="font-normal border-none cursor-text max-h-[100px] md:min-h-[40px] mx-2 md:mx-0 py-2 w-full text-[16px] md:text-md text-white bg-transparent placeholder:text-white/60 resize-none active:outline-none focus:outline-none flex-grow"
                placeholder={"Send a message"}
              />
              <button
                ref={formRef}
                type="submit"
                disabled={buttonDisabled}
                className="border-none inline-flex justify-center rounded-2xl cursor-pointer text-white/60 hover:text-white group ml-4"
              >
                {buttonDisabled ? (
                  <CircleNotch className="w-6 h-6 animate-spin" />
                ) : (
                  <PaperPlaneRight className="w-7 h-7 my-3" weight="fill" />
                )}
                <span className="sr-only">Send message</span>
              </button>
            </div>
            <div className="flex justify-between py-3.5">
<<<<<<< HEAD
              <div className="flex gap-2">
                <Gear
                  onClick={showModal}
                  className="w-7 h-7 text-white/60 hover:text-white cursor-pointer"
                  weight="fill"
                />
                <ChatModeSelector workspace={workspace} />
=======
              <div className="flex gap-x-2">
>>>>>>> 9e085baf
                <SlashCommandsButton
                  showing={showSlashCommand}
                  setShowSlashCommand={setShowSlashCommand}
                />
              </div>
            </div>
          </div>
        </div>
      </form>
<<<<<<< HEAD
      {showing && (
        <ManageWorkspace hideModal={hideModal} providedSlug={workspace.slug} />
      )}
    </div>
  );
}

function ChatModeSelector({ workspace }) {
  const STORAGE_KEY = `workspace_chat_mode_${workspace.slug}`;
  const [chatMode, setChatMode] = useState(
    window.localStorage.getItem(STORAGE_KEY) ?? "chat"
  );
  const [showToolTip, setShowTooltip] = useState(false);
  const [delayHandler, setDelayHandler] = useState(null);

  function toggleMode() {
    const newChatMode = chatMode === "chat" ? "query" : "chat";
    setChatMode(newChatMode);
    window.localStorage.setItem(STORAGE_KEY, newChatMode);
  }

  function handleMouseEnter() {
    setDelayHandler(
      setTimeout(() => {
        setShowTooltip(true);
      }, 700)
    );
  }

  const cleanupTooltipListener = () => {
    clearTimeout(delayHandler);
    setShowTooltip(false);
  };

  const ModeIcon = chatMode === "chat" ? Chats : Quotes;
  return (
    <div
      className="relative"
      onMouseEnter={handleMouseEnter}
      onMouseLeave={cleanupTooltipListener}
    >
      <i className="hidden opacity-1 opacity-0" />
      <div
        className={`opacity-${
          showToolTip ? 1 : 0
        } pointer-events-none transition-all duration-300 tip absolute bottom-10 z-99 left-0 bg-white/50 text-gray-200 text-xs p-1.5 rounded shadow-lg whitespace-nowrap`}
      >
        You are currently in {chatMode} mode. Click to switch to{" "}
        {chatMode === "chat" ? "query" : "chat"} mode.
      </div>
      <ModeIcon
        onClick={toggleMode}
        className="w-7 h-7 text-white/60 hover:text-white cursor-pointer"
        weight="fill"
      />
=======
>>>>>>> 9e085baf
    </div>
  );
}<|MERGE_RESOLUTION|>--- conflicted
+++ resolved
@@ -1,20 +1,13 @@
 import { CircleNotch, PaperPlaneRight } from "@phosphor-icons/react";
 import React, { useState, useRef } from "react";
-<<<<<<< HEAD
-import ManageWorkspace, {
-  useManageWorkspaceModal,
-} from "../../../Modals/MangeWorkspace";
-=======
->>>>>>> 9e085baf
 import SlashCommandsButton, {
   SlashCommands,
   useSlashCommands,
 } from "./SlashCommands";
-import { isMobile } from "react-device-detect";
 import debounce from "lodash.debounce";
 
 export default function PromptInput({
-  workspace,
+  // workspace,
   message,
   submit,
   onChange,
@@ -103,17 +96,7 @@
               </button>
             </div>
             <div className="flex justify-between py-3.5">
-<<<<<<< HEAD
-              <div className="flex gap-2">
-                <Gear
-                  onClick={showModal}
-                  className="w-7 h-7 text-white/60 hover:text-white cursor-pointer"
-                  weight="fill"
-                />
-                <ChatModeSelector workspace={workspace} />
-=======
               <div className="flex gap-x-2">
->>>>>>> 9e085baf
                 <SlashCommandsButton
                   showing={showSlashCommand}
                   setShowSlashCommand={setShowSlashCommand}
@@ -123,64 +106,6 @@
           </div>
         </div>
       </form>
-<<<<<<< HEAD
-      {showing && (
-        <ManageWorkspace hideModal={hideModal} providedSlug={workspace.slug} />
-      )}
-    </div>
-  );
-}
-
-function ChatModeSelector({ workspace }) {
-  const STORAGE_KEY = `workspace_chat_mode_${workspace.slug}`;
-  const [chatMode, setChatMode] = useState(
-    window.localStorage.getItem(STORAGE_KEY) ?? "chat"
-  );
-  const [showToolTip, setShowTooltip] = useState(false);
-  const [delayHandler, setDelayHandler] = useState(null);
-
-  function toggleMode() {
-    const newChatMode = chatMode === "chat" ? "query" : "chat";
-    setChatMode(newChatMode);
-    window.localStorage.setItem(STORAGE_KEY, newChatMode);
-  }
-
-  function handleMouseEnter() {
-    setDelayHandler(
-      setTimeout(() => {
-        setShowTooltip(true);
-      }, 700)
-    );
-  }
-
-  const cleanupTooltipListener = () => {
-    clearTimeout(delayHandler);
-    setShowTooltip(false);
-  };
-
-  const ModeIcon = chatMode === "chat" ? Chats : Quotes;
-  return (
-    <div
-      className="relative"
-      onMouseEnter={handleMouseEnter}
-      onMouseLeave={cleanupTooltipListener}
-    >
-      <i className="hidden opacity-1 opacity-0" />
-      <div
-        className={`opacity-${
-          showToolTip ? 1 : 0
-        } pointer-events-none transition-all duration-300 tip absolute bottom-10 z-99 left-0 bg-white/50 text-gray-200 text-xs p-1.5 rounded shadow-lg whitespace-nowrap`}
-      >
-        You are currently in {chatMode} mode. Click to switch to{" "}
-        {chatMode === "chat" ? "query" : "chat"} mode.
-      </div>
-      <ModeIcon
-        onClick={toggleMode}
-        className="w-7 h-7 text-white/60 hover:text-white cursor-pointer"
-        weight="fill"
-      />
-=======
->>>>>>> 9e085baf
     </div>
   );
 }