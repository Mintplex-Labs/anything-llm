import React, { useState, useRef, useEffect } from "react";
import SlashCommandsButton, {
  SlashCommands,
  useSlashCommands,
} from "./SlashCommands";
import { isMobile } from "react-device-detect";
import debounce from "lodash.debounce";
import { PaperPlaneRight } from "@phosphor-icons/react";
import StopGenerationButton from "./StopGenerationButton";
export default function PromptInput({
<<<<<<< HEAD
  className = "bottom-0",
  workspace,
=======
>>>>>>> df054eb8
  message,
  submit,
  onChange,
  inputDisabled,
  buttonDisabled,
  sendCommand,
}) {
  const { showSlashCommand, setShowSlashCommand } = useSlashCommands();
  const formRef = useRef(null);
  const textareaRef = useRef(null);
  const [_, setFocused] = useState(false);

  useEffect(() => {
    if (!inputDisabled && textareaRef.current) {
      textareaRef.current.focus();
    }
    resetTextAreaHeight();
  }, [inputDisabled]);

  const handleSubmit = (e) => {
    setFocused(false);
    submit(e);
  };

  const resetTextAreaHeight = () => {
    if (textareaRef.current) {
      textareaRef.current.style.height = "auto";
    }
  };

  const checkForSlash = (e) => {
    const input = e.target.value;
    if (input === "/") setShowSlashCommand(true);
    if (showSlashCommand) setShowSlashCommand(false);
    return;
  };

  const captureEnter = (event) => {
    if (event.keyCode == 13) {
      if (!event.shiftKey) {
        submit(event);
      }
    }
  };

  const adjustTextArea = (event) => {
    if (isMobile) return false;
    const element = event.target;
    element.style.height = "auto";
    element.style.height = `${element.scrollHeight}px`;
  };

  const watchForSlash = debounce(checkForSlash, 300);

  return (
    <div
      className={`w-full px-4 mb-4 fixed md:absolute ${className} left-0 z-10 md:z-0 flex justify-center items-center`}
    >
      <SlashCommands
        showing={showSlashCommand}
        setShowing={setShowSlashCommand}
        sendCommand={sendCommand}
      />
      <form
        onSubmit={handleSubmit}
        className="flex flex-col gap-y-1 rounded-t-lg md:w-3/4 w-full mx-auto max-w-xl"
      >
        <div className="flex items-center rounded-lg md:mb-4">
          <div className="w-[600px] bg-sidebar shadow-2xl border border-white/30 rounded-2xl flex flex-col px-4 overflow-hidden">
            <div className="flex items-center w-full border-b-2 border-gray-500/30">
              <textarea
                ref={textareaRef}
                onChange={(e) => {
                  onChange(e);
                  watchForSlash(e);
                  adjustTextArea(e);
                }}
                onKeyDown={captureEnter}
                required={true}
                disabled={inputDisabled}
                onFocus={() => setFocused(true)}
                onBlur={(e) => {
                  setFocused(false);
                  adjustTextArea(e);
                }}
                value={message}
                className="cursor-text max-h-[100px] md:min-h-[40px] mx-2 md:mx-0 py-2 w-full text-[16px] md:text-md text-white bg-transparent placeholder:text-white/60 resize-none active:outline-none focus:outline-none flex-grow"
                placeholder={"Send a message"}
              />
              {buttonDisabled ? (
                <StopGenerationButton />
              ) : (
                <button
                  ref={formRef}
                  type="submit"
                  className="inline-flex justify-center rounded-2xl cursor-pointer text-white/60 hover:text-white group ml-4"
                >
                  <PaperPlaneRight className="w-7 h-7 my-3" weight="fill" />
                  <span className="sr-only">Send message</span>
                </button>
              )}
            </div>
            <div className="flex justify-between py-3.5">
              <div className="flex gap-x-2">
                <SlashCommandsButton
                  showing={showSlashCommand}
                  setShowSlashCommand={setShowSlashCommand}
                />
              </div>
            </div>
          </div>
        </div>
      </form>
    </div>
  );
}<|MERGE_RESOLUTION|>--- conflicted
+++ resolved
@@ -8,11 +8,8 @@
 import { PaperPlaneRight } from "@phosphor-icons/react";
 import StopGenerationButton from "./StopGenerationButton";
 export default function PromptInput({
-<<<<<<< HEAD
   className = "bottom-0",
   workspace,
-=======
->>>>>>> df054eb8
   message,
   submit,
   onChange,
