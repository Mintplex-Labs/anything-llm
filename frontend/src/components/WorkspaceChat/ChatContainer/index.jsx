--- conflicted
+++ resolved
@@ -1,16 +1,9 @@
 import { useState, useEffect } from "react";
+import { useParams } from "react-router-dom";
 import ChatHistory from "./ChatHistory";
 import PromptInput from "./PromptInput";
-<<<<<<< HEAD
-import Workspace from "../../../models/workspace";
-import handleChat from "../../../utils/chat";
-=======
 import Workspace from "@/models/workspace";
 import handleChat from "@/utils/chat";
-import { isMobile } from "react-device-detect";
-import { SidebarMobileHeader } from "../../Sidebar";
-import { useParams } from "react-router-dom";
->>>>>>> 229757be
 
 export default function ChatContainer({ workspace, knownHistory = [] }) {
   const { threadSlug = null } = useParams();
