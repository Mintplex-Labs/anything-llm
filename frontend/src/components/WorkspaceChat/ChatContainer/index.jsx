import { useState, useEffect, useContext } from "react";
import ChatHistory from "./ChatHistory";
import { CLEAR_ATTACHMENTS_EVENT, DndUploaderContext } from "./DnDWrapper";
import PromptInput, { PROMPT_INPUT_EVENT } from "./PromptInput";
import Workspace from "@/models/workspace";
import handleChat, { ABORT_STREAM_EVENT } from "@/utils/chat";
import { isMobile } from "react-device-detect";
import { SidebarMobileHeader } from "../../Sidebar";
import { useParams } from "react-router-dom";
import { v4 } from "uuid";
import handleSocketResponse, {
  websocketURI,
  AGENT_SESSION_END,
  AGENT_SESSION_START,
} from "@/utils/chat/agent";
<<<<<<< HEAD
import SpeechRecognition, {
  useSpeechRecognition,
} from "react-speech-recognition";
=======
import DnDFileUploaderWrapper from "./DnDWrapper";
>>>>>>> 466bf7dc

export default function ChatContainer({ workspace, knownHistory = [] }) {
  const { threadSlug = null } = useParams();
  const [message, setMessage] = useState("");
  const [loadingResponse, setLoadingResponse] = useState(false);
  const [chatHistory, setChatHistory] = useState(knownHistory);
  const [socketId, setSocketId] = useState(null);
  const [websocket, setWebsocket] = useState(null);
  const { files, parseAttachments } = useContext(DndUploaderContext);

  // Maintain state of message from whatever is in PromptInput
  const handleMessageChange = (event) => {
    setMessage(event.target.value);
  };

  const { listening, resetTranscript } = useSpeechRecognition({
    clearTranscriptOnListen: true,
  });

  // Emit an update to the state of the prompt input without directly
  // passing a prop in so that it does not re-render constantly.
  function setMessageEmit(messageContent = "") {
    setMessage(messageContent);
    window.dispatchEvent(
      new CustomEvent(PROMPT_INPUT_EVENT, { detail: messageContent })
    );
  }

  const handleSubmit = async (event) => {
    event.preventDefault();
    if (!message || message === "") return false;
    const prevChatHistory = [
      ...chatHistory,
      {
        content: message,
        role: "user",
        attachments: parseAttachments(),
      },
      {
        content: "",
        role: "assistant",
        pending: true,
        userMessage: message,
        animate: true,
      },
    ];

    if (listening) {
      // Stop the mic if the send button is clicked
      endTTSSession();
    }
    setChatHistory(prevChatHistory);
    setMessageEmit("");
    setLoadingResponse(true);
  };

  function endTTSSession() {
    SpeechRecognition.stopListening();
    resetTranscript();
  }

  const regenerateAssistantMessage = (chatId) => {
    const updatedHistory = chatHistory.slice(0, -1);
    const lastUserMessage = updatedHistory.slice(-1)[0];
    Workspace.deleteChats(workspace.slug, [chatId])
      .then(() =>
        sendCommand(
          lastUserMessage.content,
          true,
          updatedHistory,
          lastUserMessage?.attachments
        )
      )
      .catch((e) => console.error(e));
  };

  const sendCommand = async (
    command,
    submit = false,
    history = [],
    attachments = []
  ) => {
    if (!command || command === "") return false;
    if (!submit) {
      setMessageEmit(command);
      return;
    }

    let prevChatHistory;
    if (history.length > 0) {
      // use pre-determined history chain.
      prevChatHistory = [
        ...history,
        {
          content: "",
          role: "assistant",
          pending: true,
          userMessage: command,
          attachments,
          animate: true,
        },
      ];
    } else {
      prevChatHistory = [
        ...chatHistory,
        {
          content: command,
          role: "user",
          attachments,
        },
        {
          content: "",
          role: "assistant",
          pending: true,
          userMessage: command,
          animate: true,
        },
      ];
    }

    setChatHistory(prevChatHistory);
    setMessageEmit("");
    setLoadingResponse(true);
  };

  useEffect(() => {
    async function fetchReply() {
      const promptMessage =
        chatHistory.length > 0 ? chatHistory[chatHistory.length - 1] : null;
      const remHistory = chatHistory.length > 0 ? chatHistory.slice(0, -1) : [];
      var _chatHistory = [...remHistory];

      // Override hook for new messages to now go to agents until the connection closes
      if (!!websocket) {
        if (!promptMessage || !promptMessage?.userMessage) return false;
        websocket.send(
          JSON.stringify({
            type: "awaitingFeedback",
            feedback: promptMessage?.userMessage,
          })
        );
        return;
      }

      if (!promptMessage || !promptMessage?.userMessage) return false;

      // If running and edit or regeneration, this history will already have attachments
      // so no need to parse the current state.
      const attachments = promptMessage?.attachments ?? parseAttachments();
      window.dispatchEvent(new CustomEvent(CLEAR_ATTACHMENTS_EVENT));

      await Workspace.multiplexStream({
        workspaceSlug: workspace.slug,
        threadSlug,
        prompt: promptMessage.userMessage,
        chatHandler: (chatResult) =>
          handleChat(
            chatResult,
            setLoadingResponse,
            setChatHistory,
            remHistory,
            _chatHistory,
            setSocketId
          ),
        attachments,
      });
      return;
    }
    loadingResponse === true && fetchReply();
  }, [loadingResponse, chatHistory, workspace]);

  // TODO: Simplify this WSS stuff
  useEffect(() => {
    function handleWSS() {
      try {
        if (!socketId || !!websocket) return;
        const socket = new WebSocket(
          `${websocketURI()}/api/agent-invocation/${socketId}`
        );

        window.addEventListener(ABORT_STREAM_EVENT, () => {
          window.dispatchEvent(new CustomEvent(AGENT_SESSION_END));
          websocket.close();
        });

        socket.addEventListener("message", (event) => {
          setLoadingResponse(true);
          try {
            handleSocketResponse(event, setChatHistory);
          } catch (e) {
            console.error("Failed to parse data");
            window.dispatchEvent(new CustomEvent(AGENT_SESSION_END));
            socket.close();
          }
          setLoadingResponse(false);
        });

        socket.addEventListener("close", (_event) => {
          window.dispatchEvent(new CustomEvent(AGENT_SESSION_END));
          setChatHistory((prev) => [
            ...prev.filter((msg) => !!msg.content),
            {
              uuid: v4(),
              type: "statusResponse",
              content: "Agent session complete.",
              role: "assistant",
              sources: [],
              closed: true,
              error: null,
              animate: false,
              pending: false,
            },
          ]);
          setLoadingResponse(false);
          setWebsocket(null);
          setSocketId(null);
        });
        setWebsocket(socket);
        window.dispatchEvent(new CustomEvent(AGENT_SESSION_START));
        window.dispatchEvent(new CustomEvent(CLEAR_ATTACHMENTS_EVENT));
      } catch (e) {
        setChatHistory((prev) => [
          ...prev.filter((msg) => !!msg.content),
          {
            uuid: v4(),
            type: "abort",
            content: e.message,
            role: "assistant",
            sources: [],
            closed: true,
            error: e.message,
            animate: false,
            pending: false,
          },
        ]);
        setLoadingResponse(false);
        setWebsocket(null);
        setSocketId(null);
      }
    }
    handleWSS();
  }, [socketId]);

  return (
    <div
      style={{ height: isMobile ? "100%" : "calc(100% - 32px)" }}
      className="transition-all duration-500 relative md:ml-[2px] md:mr-[16px] md:my-[16px] md:rounded-[16px] bg-main-gradient w-full h-full overflow-y-scroll border-2 border-outline no-scroll"
    >
      {isMobile && <SidebarMobileHeader />}
      <DnDFileUploaderWrapper>
        <ChatHistory
          history={chatHistory}
          workspace={workspace}
          sendCommand={sendCommand}
          updateHistory={setChatHistory}
          regenerateAssistantMessage={regenerateAssistantMessage}
          hasAttachments={files.length > 0}
        />
        <PromptInput
          submit={handleSubmit}
          onChange={handleMessageChange}
          inputDisabled={loadingResponse}
          buttonDisabled={loadingResponse}
          sendCommand={sendCommand}
          attachments={files}
        />
      </DnDFileUploaderWrapper>
    </div>
  );
}<|MERGE_RESOLUTION|>--- conflicted
+++ resolved
@@ -13,13 +13,10 @@
   AGENT_SESSION_END,
   AGENT_SESSION_START,
 } from "@/utils/chat/agent";
-<<<<<<< HEAD
+import DnDFileUploaderWrapper from "./DnDWrapper";
 import SpeechRecognition, {
   useSpeechRecognition,
 } from "react-speech-recognition";
-=======
-import DnDFileUploaderWrapper from "./DnDWrapper";
->>>>>>> 466bf7dc
 
 export default function ChatContainer({ workspace, knownHistory = [] }) {
   const { threadSlug = null } = useParams();
