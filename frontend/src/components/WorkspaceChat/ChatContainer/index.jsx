import { useState, useEffect } from "react";
import { useParams } from "react-router-dom";
import ChatHistory from "./ChatHistory";
import PromptInput from "./PromptInput";
import Workspace from "@/models/workspace";
import handleChat from "@/utils/chat";

export default function ChatContainer({ workspace, knownHistory = [] }) {
  const { threadSlug = null } = useParams();
  const [message, setMessage] = useState("");
  const [loadingResponse, setLoadingResponse] = useState(false);
  const [chatHistory, setChatHistory] = useState(knownHistory);
  const handleMessageChange = (event) => {
    setMessage(event.target.value);
  };

  const handleSubmit = async (event) => {
    event.preventDefault();
    if (!message || message === "") return false;

    const prevChatHistory = [
      ...chatHistory,
      { content: message, role: "user" },
      {
        content: "",
        role: "assistant",
        pending: true,
        userMessage: message,
        animate: true,
      },
    ];

    setChatHistory(prevChatHistory);
    setMessage("");
    setLoadingResponse(true);
  };

  const sendCommand = async (command, submit = false) => {
    if (!command || command === "") return false;
    if (!submit) {
      setMessage(command);
      return;
    }

    const prevChatHistory = [
      ...chatHistory,
      { content: command, role: "user" },
      {
        content: "",
        role: "assistant",
        pending: true,
        userMessage: command,
        animate: true,
      },
    ];

    setChatHistory(prevChatHistory);
    setMessage("");
    setLoadingResponse(true);
  };

  useEffect(() => {
    setChatHistory(knownHistory);
  }, [knownHistory]);

  useEffect(() => {
    async function fetchReply() {
      const promptMessage =
        chatHistory.length > 0 ? chatHistory[chatHistory.length - 1] : null;
      const remHistory = chatHistory.length > 0 ? chatHistory.slice(0, -1) : [];
      var _chatHistory = [...remHistory];

      if (!promptMessage || !promptMessage?.userMessage) return false;
      if (!!threadSlug) {
        await Workspace.threads.streamChat(
          { workspaceSlug: workspace.slug, threadSlug },
          promptMessage.userMessage,
          (chatResult) =>
            handleChat(
              chatResult,
              setLoadingResponse,
              setChatHistory,
              remHistory,
              _chatHistory
            )
        );
      } else {
        await Workspace.streamChat(
          workspace,
          promptMessage.userMessage,
          (chatResult) =>
            handleChat(
              chatResult,
              setLoadingResponse,
              setChatHistory,
              remHistory,
              _chatHistory
            )
        );
      }
      return;
    }
    loadingResponse === true && fetchReply();
  }, [loadingResponse, chatHistory, workspace]);

  return (
<<<<<<< HEAD
    <div className="transition-all duration-500 relative ml-[2px] mr-[16px] my-[16px] md:rounded-[26px] bg-main-gradient w-full h-[93vh] overflow-y-scroll border-4 border-accent">
=======
    <div
      style={{ height: isMobile ? "100%" : "calc(100% - 32px)" }}
      className="transition-all duration-500 relative md:ml-[2px] md:mr-[16px] md:my-[16px] md:rounded-[16px] bg-main-gradient w-full h-full overflow-y-scroll border-2 border-outline"
    >
      {isMobile && <SidebarMobileHeader />}
>>>>>>> 0e46a11c
      <div className="flex flex-col h-full w-full md:mt-0 mt-[40px]">
        <ChatHistory
          history={chatHistory}
          workspace={workspace}
          sendCommand={sendCommand}
        />
        <PromptInput
          workspace={workspace}
          message={message}
          submit={handleSubmit}
          onChange={handleMessageChange}
          inputDisabled={loadingResponse}
          buttonDisabled={loadingResponse}
          sendCommand={sendCommand}
        />
      </div>
    </div>
  );
}<|MERGE_RESOLUTION|>--- conflicted
+++ resolved
@@ -104,15 +104,7 @@
   }, [loadingResponse, chatHistory, workspace]);
 
   return (
-<<<<<<< HEAD
-    <div className="transition-all duration-500 relative ml-[2px] mr-[16px] my-[16px] md:rounded-[26px] bg-main-gradient w-full h-[93vh] overflow-y-scroll border-4 border-accent">
-=======
-    <div
-      style={{ height: isMobile ? "100%" : "calc(100% - 32px)" }}
-      className="transition-all duration-500 relative md:ml-[2px] md:mr-[16px] md:my-[16px] md:rounded-[16px] bg-main-gradient w-full h-full overflow-y-scroll border-2 border-outline"
-    >
-      {isMobile && <SidebarMobileHeader />}
->>>>>>> 0e46a11c
+    <div className="transition-all duration-500 relative md:ml-[2px] md:mr-[16px] md:my-[16px] md:rounded-[16px] bg-main-gradient w-full h-[93vh] overflow-y-scroll border-4 border-accent">
       <div className="flex flex-col h-full w-full md:mt-0 mt-[40px]">
         <ChatHistory
           history={chatHistory}
