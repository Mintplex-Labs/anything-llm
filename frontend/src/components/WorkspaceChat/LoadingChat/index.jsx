--- conflicted
+++ resolved
@@ -5,13 +5,7 @@
   const highlightColor = "#3D4147";
   const baseColor = "#2C2F35";
   return (
-<<<<<<< HEAD
-    <div
-      className="transition-all duration-500 relative md:ml-[2px] md:mr-[8px] md:my-[16px] md:rounded-[26px] bg-main-gradient w-full h-full overflow-y-scroll"
-    >
-=======
     <div className="transition-all duration-500 relative md:ml-[2px] md:mr-[8px] md:my-[16px] md:rounded-[16px] bg-main-gradient w-full h-full overflow-y-scroll">
->>>>>>> bf165f2a
       <Skeleton.default
         height="100px"
         width="100%"
