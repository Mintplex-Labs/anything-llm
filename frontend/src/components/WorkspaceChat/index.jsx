--- conflicted
+++ resolved
@@ -4,12 +4,8 @@
 import ChatContainer from "./ChatContainer";
 import { Link } from "react-router-dom";
 import paths from "@/utils/paths";
-<<<<<<< HEAD
 import ModalWrapper from "@/components/ModalWrapper";
-=======
-import ModalWrapper from "../ModalWrapper";
 import { useParams } from "react-router-dom";
->>>>>>> 229757be
 
 export default function WorkspaceChat({ loading, workspace }) {
   const { threadSlug = null } = useParams();
