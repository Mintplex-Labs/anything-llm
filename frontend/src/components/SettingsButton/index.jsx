import useUser from "@/hooks/useUser";
import paths from "@/utils/paths";
import { ArrowUUpLeft, Wrench } from "@phosphor-icons/react";
import { Link } from "react-router-dom";
import { useMatch } from "react-router-dom";
import { ToolTipWrapper } from "../Footer";

export default function SettingsButton() {
  const isInSettings = !!useMatch("/settings/*");
  const { user } = useUser();

  if (user && user?.role === "default") return null;

  if (isInSettings)
    return (
      <ToolTipWrapper id="go-home">
        <Link
          to={paths.home()}
          className="transition-all duration-300 p-2 rounded-full text-white bg-theme-sidebar-footer-icon hover:bg-theme-sidebar-footer-icon-hover"
          aria-label="Home"
          data-tooltip-id="go-home"
          data-tooltip-content="Back to workspaces"
        >
          <ArrowUUpLeft className="h-5 w-5" weight="fill" />
        </Link>
      </ToolTipWrapper>
    );

  return (
    <ToolTipWrapper id="open-settings">
      <Link
<<<<<<< HEAD
        to={
          !!user?.role ? paths.settings.system() : paths.settings.appearance()
        }
        className="transition-all duration-300 p-2 rounded-full text-white bg-theme-sidebar-footer-icon hover:bg-theme-sidebar-footer-icon-hover"
=======
        to={paths.settings.appearance()}
        className="transition-all duration-300 p-2 rounded-full text-white bg-sidebar-button hover:bg-menu-item-selected-gradient hover:border-slate-100 hover:border-opacity-50 border-transparent border"
>>>>>>> c3723ce2
        aria-label="Settings"
        data-tooltip-id="open-settings"
        data-tooltip-content="Open settings"
      >
        <Wrench className="h-5 w-5" weight="fill" />
      </Link>
    </ToolTipWrapper>
  );
}<|MERGE_RESOLUTION|>--- conflicted
+++ resolved
@@ -29,15 +29,8 @@
   return (
     <ToolTipWrapper id="open-settings">
       <Link
-<<<<<<< HEAD
-        to={
-          !!user?.role ? paths.settings.system() : paths.settings.appearance()
-        }
-        className="transition-all duration-300 p-2 rounded-full text-white bg-theme-sidebar-footer-icon hover:bg-theme-sidebar-footer-icon-hover"
-=======
         to={paths.settings.appearance()}
         className="transition-all duration-300 p-2 rounded-full text-white bg-sidebar-button hover:bg-menu-item-selected-gradient hover:border-slate-100 hover:border-opacity-50 border-transparent border"
->>>>>>> c3723ce2
         aria-label="Settings"
         data-tooltip-id="open-settings"
         data-tooltip-content="Open settings"
