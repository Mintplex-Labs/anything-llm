--- conflicted
+++ resolved
@@ -13,13 +13,9 @@
 } from "@phosphor-icons/react";
 import React, { useEffect, useState } from "react";
 import SettingsButton from "../SettingsButton";
-<<<<<<< HEAD
 import SupporterLink from "./Supporter";
-=======
-import { isMobile } from "react-device-detect";
 import { Tooltip } from "react-tooltip";
 import { v4 } from "uuid";
->>>>>>> 3c98d15c
 
 export const MAX_ICONS = 3;
 export const ICON_COMPONENTS = {
@@ -53,50 +49,13 @@
     return (
       <div className="flex justify-center mb-2">
         <div className="flex space-x-4">
-<<<<<<< HEAD
           <SupporterLink />
-          <a
-            href={paths.docs()}
-            target="_blank"
-            rel="noreferrer"
-            className="transition-all duration-300 flex w-fit h-fit p-2 rounded-full text-white bg-sidebar-button hover:bg-menu-item-selected-gradient hover:border-slate-100 hover:border-opacity-50 border-transparent border"
-            aria-label="Docs"
-          >
-            <BookOpen weight="fill" className="h-5 w-5 " />
-          </a>
-          <a
-            href={paths.discord()}
-            target="_blank"
-            rel="noreferrer"
-            className="transition-all duration-300 flex w-fit h-fit p-2 rounded-full text-white bg-sidebar-button hover:bg-menu-item-selected-gradient hover:border-slate-100 hover:border-opacity-50 border-transparent border"
-            aria-label="Join our Discord server"
-          >
-            <DiscordLogo
-              weight="fill"
-              className="h-5 w-5 stroke-slate-200 group-hover:stroke-slate-200"
-            />
-          </a>
-          <SettingsButton />
-=======
-          <ToolTipWrapper id="open-github">
-            <a
-              href={paths.github()}
-              target="_blank"
-              rel="noreferrer"
-              className="transition-all duration-300 p-2 rounded-full text-white bg-sidebar-button hover:bg-menu-item-selected-gradient hover:border-slate-100 hover:border-opacity-50 border-transparent border"
-              aria-label="Find us on Github"
-              data-tooltip-id="open-github"
-              data-tooltip-content="View source code on Github"
-            >
-              <GithubLogo weight="fill" className="h-5 w-5 " />
-            </a>
-          </ToolTipWrapper>
           <ToolTipWrapper id="open-documentation">
             <a
               href={paths.docs()}
               target="_blank"
               rel="noreferrer"
-              className="w-fit transition-all duration-300 p-2 rounded-full text-white bg-sidebar-button hover:bg-menu-item-selected-gradient hover:border-slate-100 hover:border-opacity-50 border-transparent border"
+              className="transition-all duration-300 flex w-fit h-fit p-2 rounded-full text-white bg-sidebar-button hover:bg-menu-item-selected-gradient hover:border-slate-100 hover:border-opacity-50 border-transparent border"
               aria-label="Docs"
               data-tooltip-id="open-documentation"
               data-tooltip-content="Open AnythingLLM help docs"
@@ -109,7 +68,7 @@
               href={paths.discord()}
               target="_blank"
               rel="noreferrer"
-              className="transition-all duration-300 p-2 rounded-full text-white bg-sidebar-button hover:bg-menu-item-selected-gradient hover:border-slate-100 hover:border-opacity-50 border-transparent border"
+              className="transition-all duration-300 flex w-fit h-fit p-2 rounded-full text-white bg-sidebar-button hover:bg-menu-item-selected-gradient hover:border-slate-100 hover:border-opacity-50 border-transparent border"
               aria-label="Join our Discord server"
               data-tooltip-id="open-discord"
               data-tooltip-content="Join the AnythingLLM Discord"
@@ -120,8 +79,7 @@
               />
             </a>
           </ToolTipWrapper>
-          {!isMobile && <SettingsButton />}
->>>>>>> 3c98d15c
+          <SettingsButton />
         </div>
       </div>
     );
