--- conflicted
+++ resolved
@@ -50,12 +50,8 @@
             href={paths.github()}
             target="_blank"
             rel="noreferrer"
-<<<<<<< HEAD
             className="transition-all duration-300 flex w-fit h-fit p-2 rounded-full text-white bg-sidebar-button hover:bg-menu-item-selected-gradient hover:border-slate-100 hover:border-opacity-50 border-transparent border"
-=======
-            className="transition-all duration-300 p-2 rounded-full text-white bg-sidebar-button hover:bg-menu-item-selected-gradient hover:border-slate-100 hover:border-opacity-50 border-transparent border"
             aria-label="Find us on Github"
->>>>>>> 94b58249
           >
             <GithubLogo weight="fill" className="h-5 w-5 " />
           </a>
@@ -63,12 +59,8 @@
             href={paths.docs()}
             target="_blank"
             rel="noreferrer"
-<<<<<<< HEAD
             className="transition-all duration-300 flex w-fit h-fit p-2 rounded-full text-white bg-sidebar-button hover:bg-menu-item-selected-gradient hover:border-slate-100 hover:border-opacity-50 border-transparent border"
-=======
-            className="transition-all duration-300 p-2 rounded-full text-white bg-sidebar-button hover:bg-menu-item-selected-gradient hover:border-slate-100 hover:border-opacity-50 border-transparent border"
             aria-label="Docs"
->>>>>>> 94b58249
           >
             <BookOpen weight="fill" className="h-5 w-5 " />
           </a>
@@ -76,12 +68,8 @@
             href={paths.discord()}
             target="_blank"
             rel="noreferrer"
-<<<<<<< HEAD
             className="transition-all duration-300 flex w-fit h-fit p-2 rounded-full text-white bg-sidebar-button hover:bg-menu-item-selected-gradient hover:border-slate-100 hover:border-opacity-50 border-transparent border"
-=======
-            className="transition-all duration-300 p-2 rounded-full text-white bg-sidebar-button hover:bg-menu-item-selected-gradient hover:border-slate-100 hover:border-opacity-50 border-transparent border"
             aria-label="Join our Discord server"
->>>>>>> 94b58249
           >
             <DiscordLogo
               weight="fill"
