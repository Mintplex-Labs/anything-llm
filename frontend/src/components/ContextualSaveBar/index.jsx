import { Warning } from "@phosphor-icons/react";

export default function ContextualSaveBar({
  showing = false,
  onSave,
  onCancel,
}) {
  if (!showing) return null;

  // Top-[40px] comes from the required titleBar for the desktop app.
  return (
<<<<<<< HEAD
    <div className="fixed top-[40px] left-0 right-0 h-14 bg-[#18181B] flex items-center justify-end px-4 z-[9999]">
      <div className="absolute left-1/2 transform -translate-x-1/2 flex items-center gap-x-2">
=======
    <div className="fixed top-0 left-0 right-0 h-14 bg-[#18181B] flex items-center justify-end px-4 z-[999]">
      <div className="absolute ml-4 left-0 md:left-1/2 transform md:-translate-x-1/2 flex items-center gap-x-2">
>>>>>>> 9644f671
        <Warning size={18} className="text-white" />
        <p className="text-white font-medium text-xs">Unsaved Changes</p>
      </div>
      <div className="flex items-center gap-x-2">
        <button
          className="border-none text-white font-medium text-sm px-[10px] py-[6px] rounded-md bg-white/5 hover:bg-white/10"
          onClick={onCancel}
        >
          Cancel
        </button>
        <button
          className="border-none text-[#222628] font-medium text-sm px-[10px] py-[6px] rounded-md bg-[#46C8FF] hover:bg-[#3DB5E8]"
          onClick={onSave}
        >
          Save
        </button>
      </div>
    </div>
  );
}<|MERGE_RESOLUTION|>--- conflicted
+++ resolved
@@ -9,13 +9,8 @@
 
   // Top-[40px] comes from the required titleBar for the desktop app.
   return (
-<<<<<<< HEAD
-    <div className="fixed top-[40px] left-0 right-0 h-14 bg-[#18181B] flex items-center justify-end px-4 z-[9999]">
-      <div className="absolute left-1/2 transform -translate-x-1/2 flex items-center gap-x-2">
-=======
-    <div className="fixed top-0 left-0 right-0 h-14 bg-[#18181B] flex items-center justify-end px-4 z-[999]">
+    <div className="fixed top-[40px] left-0 right-0 h-14 bg-[#18181B] flex items-center justify-end px-4 z-[999]">
       <div className="absolute ml-4 left-0 md:left-1/2 transform md:-translate-x-1/2 flex items-center gap-x-2">
->>>>>>> 9644f671
         <Warning size={18} className="text-white" />
         <p className="text-white font-medium text-xs">Unsaved Changes</p>
       </div>
