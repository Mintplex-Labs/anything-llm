import React from "react";
<<<<<<< HEAD
import Jazzicon from "../UserIcon";
import { userFromStorage } from "../../utils/request";
import {
  AI_BACKGROUND_COLOR,
  USER_BACKGROUND_COLOR,
} from "../../utils/constants";
=======
import UserIcon from "../UserIcon";
import { userFromStorage } from "@/utils/request";
import { AI_BACKGROUND_COLOR, USER_BACKGROUND_COLOR } from "@/utils/constants";
>>>>>>> 3c98d15c

export default function ChatBubble({ message, type, popMsg }) {
  const isUser = type === "user";
  const backgroundColor = isUser ? USER_BACKGROUND_COLOR : AI_BACKGROUND_COLOR;

  return (
    <div className={`flex justify-center items-end w-full ${backgroundColor}`}>
      <div className={`py-8 px-4 w-full flex gap-x-5 md:max-w-[80%] flex-col`}>
        <div className="flex gap-x-5">
          <UserIcon
            user={{ uid: isUser ? userFromStorage()?.username : "system" }}
            role={type}
          />

          <span
            className={`whitespace-pre-line text-white font-normal text-sm md:text-sm flex flex-col gap-y-1 mt-2`}
          >
            {message}
          </span>
        </div>
      </div>
    </div>
  );
}<|MERGE_RESOLUTION|>--- conflicted
+++ resolved
@@ -1,16 +1,7 @@
 import React from "react";
-<<<<<<< HEAD
-import Jazzicon from "../UserIcon";
-import { userFromStorage } from "../../utils/request";
-import {
-  AI_BACKGROUND_COLOR,
-  USER_BACKGROUND_COLOR,
-} from "../../utils/constants";
-=======
 import UserIcon from "../UserIcon";
 import { userFromStorage } from "@/utils/request";
 import { AI_BACKGROUND_COLOR, USER_BACKGROUND_COLOR } from "@/utils/constants";
->>>>>>> 3c98d15c
 
 export default function ChatBubble({ message, type, popMsg }) {
   const isUser = type === "user";
