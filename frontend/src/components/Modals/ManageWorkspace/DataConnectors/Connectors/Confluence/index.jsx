import { useState } from "react";
import System from "@/models/system";
import showToast from "@/utils/toast";
import { Warning } from "@phosphor-icons/react";
import { Tooltip } from "react-tooltip";

export default function ConfluenceOptions() {
  const [loading, setLoading] = useState(false);

  const handleSubmit = async (e) => {
    e.preventDefault();
    const form = new FormData(e.target);

    try {
      setLoading(true);
      showToast(
        "Fetching all pages for Confluence space - this may take a while.",
        "info",
        {
          clear: true,
          autoClose: false,
        }
      );
      const { data, error } = await System.dataConnectors.confluence.collect({
        baseUrl: form.get("baseUrl"),
        spaceKey: form.get("spaceKey"),
        username: form.get("username"),
        accessToken: form.get("accessToken"),
        cloud: form.get("isCloud") === "true",
      });

      if (!!error) {
        showToast(error, "error", { clear: true });
        setLoading(false);
        return;
      }

      showToast(
        `Pages collected from Confluence space ${data.spaceKey}. Output folder is ${data.destination}.`,
        "success",
        { clear: true }
      );
      e.target.reset();
      setLoading(false);
    } catch (e) {
      console.error(e);
      showToast(e.message, "error", { clear: true });
      setLoading(false);
    }
  };

  return (
    <div className="flex w-full">
      <div className="flex flex-col w-full px-1 md:pb-6 pb-16">
        <form className="w-full" onSubmit={handleSubmit}>
          <div className="w-full flex flex-col py-2">
            <div className="w-full flex flex-col gap-4">
              <div className="flex flex-col pr-10">
                <div className="flex flex-col gap-y-1 mb-4">
                  <label className="text-white text-sm font-bold flex gap-x-2 items-center">
<<<<<<< HEAD
                    <p className="font-bold text-white">
                      Confluence deployment type
                    </p>
                  </label>
                  <p className="text-xs font-normal text-white/50">
=======
                    <p className="font-bold text-theme-text-primary">
                      Confluence deployment type
                    </p>
                  </label>
                  <p className="text-xs font-normal text-theme-text-secondary">
>>>>>>> dca27e72
                    Determine if your Confluence instance is hosted on Atlassian
                    cloud or self-hosted.
                  </p>
                </div>
                <select
                  name="isCloud"
<<<<<<< HEAD
                  className="bg-zinc-900 text-white placeholder:text-white/20 text-sm rounded-lg focus:outline-primary-button active:outline-primary-button outline-none block w-full p-2.5"
=======
                  className="border-none bg-theme-settings-input-bg text-white placeholder:text-theme-settings-input-placeholder text-sm rounded-lg focus:outline-primary-button active:outline-primary-button outline-none block w-full p-2.5"
>>>>>>> dca27e72
                  required={true}
                  autoComplete="off"
                  spellCheck={false}
                  defaultValue="true"
                >
                  <option value="true">Atlassian Cloud</option>
                  <option value="false">Self-hosted</option>
                </select>
              </div>

              <div className="flex flex-col pr-10">
                <div className="flex flex-col gap-y-1 mb-4">
                  <label className="text-white text-sm font-bold flex gap-x-2 items-center">
                    <p className="font-bold text-white">Confluence base URL</p>
                  </label>
<<<<<<< HEAD
                  <p className="text-xs font-normal text-white/50">
=======
                  <p className="text-xs font-normal text-theme-text-secondary">
>>>>>>> dca27e72
                    This is the base URL of your Confluence space.
                  </p>
                </div>
                <input
                  type="url"
                  name="baseUrl"
<<<<<<< HEAD
                  className="bg-zinc-900 text-white placeholder:text-white/20 text-sm rounded-lg focus:outline-primary-button active:outline-primary-button outline-none block w-full p-2.5"
=======
                  className="border-none bg-theme-settings-input-bg text-white placeholder:text-theme-settings-input-placeholder text-sm rounded-lg focus:outline-primary-button active:outline-primary-button outline-none block w-full p-2.5"
>>>>>>> dca27e72
                  placeholder="eg: https://example.atlassian.net, http://localhost:8211, etc..."
                  required={true}
                  autoComplete="off"
                  spellCheck={false}
                />
              </div>
              <div className="flex flex-col pr-10">
                <div className="flex flex-col gap-y-1 mb-4">
                  <label className="text-white text-sm font-bold">
                    Confluence space key
                  </label>
<<<<<<< HEAD
                  <p className="text-xs font-normal text-white/50">
=======
                  <p className="text-xs font-normal text-theme-text-secondary">
>>>>>>> dca27e72
                    This is the spaces key of your confluence instance that will
                    be used. Usually begins with ~
                  </p>
                </div>
                <input
                  type="text"
                  name="spaceKey"
<<<<<<< HEAD
                  className="bg-zinc-900 text-white placeholder:text-white/20 text-sm rounded-lg focus:outline-primary-button active:outline-primary-button outline-none block w-full p-2.5"
=======
                  className="border-none bg-theme-settings-input-bg text-white placeholder:text-theme-settings-input-placeholder text-sm rounded-lg focus:outline-primary-button active:outline-primary-button outline-none block w-full p-2.5"
>>>>>>> dca27e72
                  placeholder="eg: ~7120208c08555d52224113949698b933a3bb56"
                  required={true}
                  autoComplete="off"
                  spellCheck={false}
                />
              </div>
              <div className="flex flex-col pr-10">
                <div className="flex flex-col gap-y-1 mb-4">
                  <label className="text-white text-sm font-bold">
                    Confluence Username
                  </label>
                  <p className="text-xs font-normal text-theme-text-secondary">
                    Your Confluence username.
                  </p>
                </div>
                <input
                  type="text"
                  name="username"
                  className="border-none bg-theme-settings-input-bg text-white placeholder:text-theme-settings-input-placeholder text-sm rounded-lg focus:outline-primary-button active:outline-primary-button outline-none block w-full p-2.5"
                  placeholder="jdoe@example.com"
                  required={true}
                  autoComplete="off"
                  spellCheck={false}
                />
              </div>
              <div className="flex flex-col pr-10">
                <div className="flex flex-col gap-y-1 mb-4">
                  <label className="text-white text-sm font-bold flex gap-x-2 items-center">
                    <p className="font-bold text-white">
                      Confluence Access Token
                    </p>
                    <Warning
                      size={14}
                      className="ml-1 text-orange-500 cursor-pointer"
                      data-tooltip-id="access-token-tooltip"
                      data-tooltip-place="right"
                    />
                    <Tooltip
                      delayHide={300}
                      id="access-token-tooltip"
                      className="max-w-xs z-99"
                      clickable={true}
                    >
                      <p className="text-sm">
                        You need to provide an access token for authentication.
                        You can generate an access token{" "}
                        <a
                          href="https://id.atlassian.com/manage-profile/security/api-tokens"
                          target="_blank"
                          rel="noopener noreferrer"
                          className="underline"
                          onClick={(e) => e.stopPropagation()}
                        >
                          here
                        </a>
                        .
                      </p>
                    </Tooltip>
                  </label>
                  <p className="text-xs font-normal text-theme-text-secondary">
                    Access token for authentication.
                  </p>
                </div>
                <input
                  type="password"
                  name="accessToken"
                  className="border-none bg-theme-settings-input-bg text-white placeholder:text-theme-settings-input-placeholder text-sm rounded-lg focus:outline-primary-button active:outline-primary-button outline-none block w-full p-2.5"
                  placeholder="abcd1234"
                  required={true}
                  autoComplete="off"
                  spellCheck={false}
                />
              </div>
            </div>
          </div>

          <div className="flex flex-col gap-y-2 w-full pr-10">
            <button
              type="submit"
              disabled={loading}
              className="mt-2 w-full justify-center border border-slate-200 px-4 py-2 rounded-lg text-dark-text text-sm font-bold items-center flex gap-x-2 bg-slate-200 hover:bg-slate-300 hover:text-slate-800 disabled:bg-slate-300 disabled:cursor-not-allowed"
            >
              {loading ? "Collecting pages..." : "Submit"}
            </button>
            {loading && (
              <p className="text-xs text-theme-text-secondary">
                Once complete, all pages will be available for embedding into
                workspaces.
              </p>
            )}
          </div>
        </form>
      </div>
    </div>
  );
}<|MERGE_RESOLUTION|>--- conflicted
+++ resolved
@@ -58,30 +58,18 @@
               <div className="flex flex-col pr-10">
                 <div className="flex flex-col gap-y-1 mb-4">
                   <label className="text-white text-sm font-bold flex gap-x-2 items-center">
-<<<<<<< HEAD
-                    <p className="font-bold text-white">
-                      Confluence deployment type
-                    </p>
-                  </label>
-                  <p className="text-xs font-normal text-white/50">
-=======
                     <p className="font-bold text-theme-text-primary">
                       Confluence deployment type
                     </p>
                   </label>
                   <p className="text-xs font-normal text-theme-text-secondary">
->>>>>>> dca27e72
                     Determine if your Confluence instance is hosted on Atlassian
                     cloud or self-hosted.
                   </p>
                 </div>
                 <select
                   name="isCloud"
-<<<<<<< HEAD
-                  className="bg-zinc-900 text-white placeholder:text-white/20 text-sm rounded-lg focus:outline-primary-button active:outline-primary-button outline-none block w-full p-2.5"
-=======
-                  className="border-none bg-theme-settings-input-bg text-white placeholder:text-theme-settings-input-placeholder text-sm rounded-lg focus:outline-primary-button active:outline-primary-button outline-none block w-full p-2.5"
->>>>>>> dca27e72
+                  className="border-none bg-theme-settings-input-bg text-white placeholder:text-theme-settings-input-placeholder text-sm rounded-lg focus:outline-primary-button active:outline-primary-button outline-none block w-full p-2.5"
                   required={true}
                   autoComplete="off"
                   spellCheck={false}
@@ -97,22 +85,14 @@
                   <label className="text-white text-sm font-bold flex gap-x-2 items-center">
                     <p className="font-bold text-white">Confluence base URL</p>
                   </label>
-<<<<<<< HEAD
-                  <p className="text-xs font-normal text-white/50">
-=======
-                  <p className="text-xs font-normal text-theme-text-secondary">
->>>>>>> dca27e72
+                  <p className="text-xs font-normal text-theme-text-secondary">
                     This is the base URL of your Confluence space.
                   </p>
                 </div>
                 <input
                   type="url"
                   name="baseUrl"
-<<<<<<< HEAD
-                  className="bg-zinc-900 text-white placeholder:text-white/20 text-sm rounded-lg focus:outline-primary-button active:outline-primary-button outline-none block w-full p-2.5"
-=======
-                  className="border-none bg-theme-settings-input-bg text-white placeholder:text-theme-settings-input-placeholder text-sm rounded-lg focus:outline-primary-button active:outline-primary-button outline-none block w-full p-2.5"
->>>>>>> dca27e72
+                  className="border-none bg-theme-settings-input-bg text-white placeholder:text-theme-settings-input-placeholder text-sm rounded-lg focus:outline-primary-button active:outline-primary-button outline-none block w-full p-2.5"
                   placeholder="eg: https://example.atlassian.net, http://localhost:8211, etc..."
                   required={true}
                   autoComplete="off"
@@ -124,11 +104,7 @@
                   <label className="text-white text-sm font-bold">
                     Confluence space key
                   </label>
-<<<<<<< HEAD
-                  <p className="text-xs font-normal text-white/50">
-=======
-                  <p className="text-xs font-normal text-theme-text-secondary">
->>>>>>> dca27e72
+                  <p className="text-xs font-normal text-theme-text-secondary">
                     This is the spaces key of your confluence instance that will
                     be used. Usually begins with ~
                   </p>
@@ -136,11 +112,7 @@
                 <input
                   type="text"
                   name="spaceKey"
-<<<<<<< HEAD
-                  className="bg-zinc-900 text-white placeholder:text-white/20 text-sm rounded-lg focus:outline-primary-button active:outline-primary-button outline-none block w-full p-2.5"
-=======
-                  className="border-none bg-theme-settings-input-bg text-white placeholder:text-theme-settings-input-placeholder text-sm rounded-lg focus:outline-primary-button active:outline-primary-button outline-none block w-full p-2.5"
->>>>>>> dca27e72
+                  className="border-none bg-theme-settings-input-bg text-white placeholder:text-theme-settings-input-placeholder text-sm rounded-lg focus:outline-primary-button active:outline-primary-button outline-none block w-full p-2.5"
                   placeholder="eg: ~7120208c08555d52224113949698b933a3bb56"
                   required={true}
                   autoComplete="off"
