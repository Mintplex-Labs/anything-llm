import React, { useEffect, useState } from "react";
import System from "@/models/system";
import showToast from "@/utils/toast";
import pluralize from "pluralize";
import { TagsInput } from "react-tag-input-component";
import { Info, Warning } from "@phosphor-icons/react";
import { Tooltip } from "react-tooltip";

const DEFAULT_BRANCHES = ["main", "master"];
export default function GithubOptions() {
  const [loading, setLoading] = useState(false);
  const [repo, setRepo] = useState(null);
  const [accessToken, setAccessToken] = useState(null);
  const [ignores, setIgnores] = useState([]);

  const [settings, setSettings] = useState({
    repo: null,
    accessToken: null,
  });

  const handleSubmit = async (e) => {
    e.preventDefault();
    const form = new FormData(e.target);

    try {
      setLoading(true);
      showToast(
        "Fetching all files for repo - this may take a while.",
        "info",
        { clear: true, autoClose: false }
      );
      const { data, error } = await System.dataConnectors.github.collect({
        repo: form.get("repo"),
        accessToken: form.get("accessToken"),
        branch: form.get("branch"),
        ignorePaths: ignores,
      });

      if (!!error) {
        showToast(error, "error", { clear: true });
        setLoading(false);
        return;
      }

      showToast(
        `${data.files} ${pluralize("file", data.files)} collected from ${
          data.author
        }/${data.repo}:${data.branch}. Output folder is ${data.destination}.`,
        "success",
        { clear: true }
      );
      e.target.reset();
      setLoading(false);
      return;
    } catch (e) {
      console.error(e);
      showToast(e.message, "error", { clear: true });
      setLoading(false);
    }
  };

  return (
    <div className="flex w-full">
      <div className="flex flex-col w-full px-1 md:pb-6 pb-16">
        <form className="w-full" onSubmit={handleSubmit}>
          <div className="w-full flex flex-col py-2">
            <div className="w-full flex flex-col gap-4">
              <div className="flex flex-col pr-10">
                <div className="flex flex-col gap-y-1 mb-4">
                  <label className="text-white text-sm font-bold">
                    GitHub Repo URL
                  </label>
                  <p className="text-xs font-normal text-white/50">
                    Url of the GitHub repo you wish to collect.
                  </p>
                </div>
                <input
                  type="url"
                  name="repo"
                  className="border-none bg-zinc-900 text-white placeholder:text-white/20 text-sm rounded-lg focus:border-white block w-full p-2.5"
                  placeholder="https://github.com/Mintplex-Labs/anything-llm"
                  required={true}
                  autoComplete="off"
                  onChange={(e) => setRepo(e.target.value)}
                  onBlur={() => setSettings({ ...settings, repo })}
                  spellCheck={false}
                />
              </div>
              <div className="flex flex-col pr-10">
                <div className="flex flex-col gap-y-1 mb-4">
                  <label className="text-white font-bold text-sm flex gap-x-2 items-center">
                    <p className="font-bold text-white">Github Access Token</p>{" "}
                    <p className="text-xs text-white/50 font-light flex items-center">
                      optional
                      <PATTooltip accessToken={accessToken} />
                    </p>
                  </label>
                  <p className="text-xs font-normal text-white/50">
                    Access Token to prevent rate limiting.
                  </p>
                </div>
                <input
                  type="text"
                  name="accessToken"
                  className="border-none bg-zinc-900 text-white placeholder:text-white/20 text-sm rounded-lg focus:border-white block w-full p-2.5"
                  placeholder="github_pat_1234_abcdefg"
                  required={false}
                  autoComplete="off"
                  spellCheck={false}
                  onChange={(e) => setAccessToken(e.target.value)}
                  onBlur={() => setSettings({ ...settings, accessToken })}
                />
              </div>
              <GitHubBranchSelection
                repo={settings.repo}
                accessToken={settings.accessToken}
              />
            </div>

            <div className="flex flex-col w-full py-4 pr-10">
              <div className="flex flex-col gap-y-1 mb-4">
                <label className="text-white text-sm flex gap-x-2 items-center">
                  <p className="text-white text-sm font-bold">File Ignores</p>
                </label>
                <p className="text-xs font-normal text-white/50">
                  List in .gitignore format to ignore specific files during
                  collection. Press enter after each entry you want to save.
                </p>
              </div>
              <TagsInput
                value={ignores}
                onChange={setIgnores}
                name="ignores"
                placeholder="!*.js, images/*, .DS_Store, bin/*"
                classNames={{
                  tag: "bg-blue-300/10 text-zinc-800",
                  input:
                    "flex bg-zinc-900 text-white placeholder:text-white/20 text-sm rounded-lg focus:border-white",
                }}
              />
            </div>
          </div>

          <div className="flex flex-col gap-y-2 w-full pr-10">
            <PATAlert accessToken={accessToken} />
            <button
              type="submit"
              disabled={loading}
<<<<<<< HEAD
              className="border-none mt-2 w-full justify-center border border-slate-200 px-4 py-2 rounded-lg text-[#222628] text-sm font-bold items-center flex gap-x-2 bg-slate-200 hover:bg-slate-300 hover:text-slate-800 disabled:bg-slate-300 disabled:cursor-not-allowed"
=======
              className="mt-2 w-full justify-center border border-slate-200 px-4 py-2 rounded-lg text-dark-text text-sm font-bold items-center flex gap-x-2 bg-slate-200 hover:bg-slate-300 hover:text-slate-800 disabled:bg-slate-300 disabled:cursor-not-allowed"
>>>>>>> 77916d92
            >
              {loading ? "Collecting files..." : "Submit"}
            </button>
            {loading && (
              <p className="text-xs text-white/50">
                Once complete, all files will be available for embedding into
                workspaces in the document picker.
              </p>
            )}
          </div>
        </form>
      </div>
    </div>
  );
}

function GitHubBranchSelection({ repo, accessToken }) {
  const [allBranches, setAllBranches] = useState(DEFAULT_BRANCHES);
  const [loading, setLoading] = useState(true);

  useEffect(() => {
    async function fetchAllBranches() {
      if (!repo) {
        setAllBranches(DEFAULT_BRANCHES);
        setLoading(false);
        return;
      }

      setLoading(true);
      const { branches } = await System.dataConnectors.github.branches({
        repo,
        accessToken,
      });
      setAllBranches(branches.length > 0 ? branches : DEFAULT_BRANCHES);
      setLoading(false);
    }
    fetchAllBranches();
  }, [repo, accessToken]);

  if (loading) {
    return (
      <div className="flex flex-col w-60">
        <div className="flex flex-col gap-y-1 mb-4">
          <label className="text-white text-sm font-bold">Branch</label>
          <p className="text-xs font-normal text-white/50">
            Branch you wish to collect files from.
          </p>
        </div>
        <select
          name="branch"
          required={true}
          className="border-none bg-zinc-900 border-gray-500 text-white text-sm rounded-lg block w-full p-2.5"
        >
          <option disabled={true} selected={true}>
            -- loading available branches --
          </option>
        </select>
      </div>
    );
  }

  return (
    <div className="flex flex-col w-60">
      <div className="flex flex-col gap-y-1 mb-4">
        <label className="text-white text-sm font-bold">Branch</label>
        <p className="text-xs font-normal text-white/50">
          Branch you wish to collect files from.
        </p>
      </div>
      <select
        name="branch"
        required={true}
        className="border-none bg-zinc-900 border-gray-500 text-white text-sm rounded-lg block w-full p-2.5"
      >
        {allBranches.map((branch) => {
          return (
            <option key={branch} value={branch}>
              {branch}
            </option>
          );
        })}
      </select>
    </div>
  );
}

function PATAlert({ accessToken }) {
  if (!!accessToken) return null;
  return (
    <div className="flex flex-col md:flex-row md:items-center gap-x-2 text-white mb-4 bg-blue-800/30 w-fit rounded-lg px-4 py-2">
      <div className="gap-x-2 flex items-center">
        <Info className="shrink-0" size={25} />
        <p className="text-sm">
          Without filling out the <b>Github Access Token</b> this data connector
          will only be able to collect the <b>top-level</b> files of the repo
          due to GitHub's public API rate-limits.
          <br />
          <br />
          <a
            href="https://github.com/settings/personal-access-tokens/new"
            rel="noreferrer"
            target="_blank"
            className="underline"
            onClick={(e) => e.stopPropagation()}
          >
            {" "}
            Get a free Personal Access Token with a GitHub account here.
          </a>
        </p>
      </div>
    </div>
  );
}

function PATTooltip({ accessToken }) {
  if (!!accessToken) return null;
  return (
    <>
      {!accessToken && (
        <Warning
          size={14}
          className="ml-1 text-orange-500 cursor-pointer"
          data-tooltip-id="access-token-tooltip"
          data-tooltip-place="right"
        />
      )}
      <Tooltip
        delayHide={300}
        id="access-token-tooltip"
        className="max-w-xs"
        clickable={true}
      >
        <p className="text-sm">
          Without a{" "}
          <a
            href="https://docs.github.com/en/authentication/keeping-your-account-and-data-secure/managing-your-personal-access-tokens"
            rel="noreferrer"
            target="_blank"
            className="underline"
            onClick={(e) => e.stopPropagation()}
          >
            Personal Access Token
          </a>
          , the GitHub API may limit the number of files that can be collected
          due to rate limits. You can{" "}
          <a
            href="https://github.com/settings/personal-access-tokens/new"
            rel="noreferrer"
            target="_blank"
            className="underline"
            onClick={(e) => e.stopPropagation()}
          >
            create a temporary Access Token
          </a>{" "}
          to avoid this issue.
        </p>
      </Tooltip>
    </>
  );
}<|MERGE_RESOLUTION|>--- conflicted
+++ resolved
@@ -146,11 +146,7 @@
             <button
               type="submit"
               disabled={loading}
-<<<<<<< HEAD
-              className="border-none mt-2 w-full justify-center border border-slate-200 px-4 py-2 rounded-lg text-[#222628] text-sm font-bold items-center flex gap-x-2 bg-slate-200 hover:bg-slate-300 hover:text-slate-800 disabled:bg-slate-300 disabled:cursor-not-allowed"
-=======
-              className="mt-2 w-full justify-center border border-slate-200 px-4 py-2 rounded-lg text-dark-text text-sm font-bold items-center flex gap-x-2 bg-slate-200 hover:bg-slate-300 hover:text-slate-800 disabled:bg-slate-300 disabled:cursor-not-allowed"
->>>>>>> 77916d92
+              className="border-none mt-2 w-full justify-center border border-slate-200 px-4 py-2 rounded-lg text-dark-text text-sm font-bold items-center flex gap-x-2 bg-slate-200 hover:bg-slate-300 hover:text-slate-800 disabled:bg-slate-300 disabled:cursor-not-allowed"
             >
               {loading ? "Collecting files..." : "Submit"}
             </button>
