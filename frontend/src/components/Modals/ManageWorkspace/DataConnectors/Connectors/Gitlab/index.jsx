--- conflicted
+++ resolved
@@ -130,11 +130,7 @@
                       value={true}
                       className="peer sr-only"
                     />
-<<<<<<< HEAD
-                    <div className="pointer-events-none peer h-6 w-11 rounded-full bg-stone-400 after:absolute after:left-[2px] after:top-[2px] after:h-5 after:w-5 after:rounded-full after:shadow-xl after:border after:border-gray-600 after:bg-white after:box-shadow-md after:transition-all after:content-[''] peer-checked:bg-lime-300 peer-checked:after:translate-x-full peer-checked:after:border-white peer-focus:outline-none peer-focus:ring-4 peer-focus:ring-blue-800"></div>
-=======
                     <div className="peer-disabled:opacity-50 pointer-events-none peer h-6 w-11 rounded-full bg-[#CFCFD0] after:absolute after:left-[2px] after:top-[2px] after:h-5 after:w-5 after:rounded-full after:shadow-xl after:border-none after:bg-white after:box-shadow-md after:transition-all after:content-[''] peer-checked:bg-[#32D583] peer-checked:after:translate-x-full peer-checked:after:border-white peer-focus:outline-none peer-focus:ring-4 peer-focus:ring-transparent"></div>
->>>>>>> dca27e72
                     <span className="ml-3 text-sm font-medium text-white">
                       Fetch Issues as Documents
                     </span>
