import React, { useEffect, useState } from "react";
import System from "@/models/system";
import showToast from "@/utils/toast";
import pluralize from "pluralize";
import { TagsInput } from "react-tag-input-component";
import { Info, Warning } from "@phosphor-icons/react";
import { Tooltip } from "react-tooltip";
import { useTranslation } from "react-i18next";

const DEFAULT_BRANCHES = ["main", "master"];
export default function GitlabOptions() {
  const { t } = useTranslation();
  const [loading, setLoading] = useState(false);
  const [repo, setRepo] = useState(null);
  const [accessToken, setAccessToken] = useState(null);
  const [ignores, setIgnores] = useState([]);
  const [settings, setSettings] = useState({
    repo: null,
    accessToken: null,
  });

  const handleSubmit = async (e) => {
    e.preventDefault();
    const form = new FormData(e.target);

    try {
      setLoading(true);
      showToast(
        "Fetching all files for repo - this may take a while.",
        "info",
        { clear: true, autoClose: false }
      );
      const { data, error } = await System.dataConnectors.gitlab.collect({
        repo: form.get("repo"),
        accessToken: form.get("accessToken"),
        branch: form.get("branch"),
        ignorePaths: ignores,
        fetchIssues: form.get("fetchIssues"),
        fetchWikis: form.get("fetchWikis"),
      });

      if (!!error) {
        showToast(error, "error", { clear: true });
        setLoading(false);
        return;
      }

      showToast(
        `${data.files} ${pluralize("file", data.files)} collected from ${
          data.author
        }/${data.repo}:${data.branch}. Output folder is ${data.destination}.`,
        "success",
        { clear: true }
      );
      e.target.reset();
      setLoading(false);
      return;
    } catch (e) {
      console.error(e);
      showToast(e.message, "error", { clear: true });
      setLoading(false);
    }
  };

  return (
    <div className="flex w-full">
      <div className="flex flex-col w-full px-1 md:pb-6 pb-16">
        <form className="w-full" onSubmit={handleSubmit}>
          <div className="w-full flex flex-col py-2">
            <div className="w-full flex flex-col gap-4">
              <div className="flex flex-col pr-10">
                <div className="flex flex-col gap-y-1 mb-4">
                  <label className="text-white text-sm font-bold">
                    {t("connectors.gitlab.URL")}
                  </label>
                  <p className="text-xs font-normal text-theme-text-secondary">
                    {t("connectors.gitlab.URL_explained")}
                  </p>
                </div>
                <input
                  type="url"
                  name="repo"
                  className="border-none bg-theme-settings-input-bg text-white placeholder:text-theme-settings-input-placeholder text-sm rounded-lg focus:outline-primary-button active:outline-primary-button outline-none block w-full p-2.5"
                  placeholder="https://gitlab.com/gitlab-org/gitlab"
                  required={true}
                  autoComplete="off"
                  onChange={(e) => setRepo(e.target.value)}
                  onBlur={() => setSettings({ ...settings, repo })}
                  spellCheck={false}
                />
              </div>
              <div className="flex flex-col pr-10">
                <div className="flex flex-col gap-y-1 mb-4">
                  <label className="text-white font-bold text-sm flex gap-x-2 items-center">
                    <p className="font-bold text-white">
                      {t("connectors.gitlab.token")}
                    </p>{" "}
                    <p className="text-xs font-light flex items-center">
                      <span className="text-theme-text-secondary">
                        {t("connectors.gitlab.optional")}
                      </span>
                      <PATTooltip accessToken={accessToken} />
                    </p>
                  </label>
                  <p className="text-xs font-normal text-theme-text-secondary">
                    {t("connectors.gitlab.token_description")}
                  </p>
                </div>
                <input
                  type="text"
                  name="accessToken"
                  className="border-none bg-theme-settings-input-bg text-white placeholder:text-theme-settings-input-placeholder text-sm rounded-lg focus:outline-primary-button active:outline-primary-button outline-none block w-full p-2.5"
                  placeholder="glpat-XXXXXXXXXXXXXXXXXXXX"
                  required={false}
                  autoComplete="off"
                  spellCheck={false}
                  onChange={(e) => setAccessToken(e.target.value)}
                  onBlur={() => setSettings({ ...settings, accessToken })}
                />
              </div>
              <div className="flex flex-col pr-10">
                <div className="flex flex-col gap-y-1 mb-4">
                  <label className="text-white font-bold text-sm flex gap-x-2 items-center">
                    <p className="font-bold text-white">Settings</p>
                  </label>
<<<<<<< HEAD
                  <p className="text-xs font-normal text-white">
                    Select additional entities to fetch from the GitLab API.
=======
                  <p className="text-xs font-normal text-white/50">
                    {t("connectors.gitlab.token_description")}
>>>>>>> df166eb6
                  </p>
                </div>
                <div className="flex items-center gap-x-2 mb-3">
                  <label className="relative inline-flex cursor-pointer items-center">
                    <input
                      type="checkbox"
                      name="fetchIssues"
                      value={true}
                      className="peer sr-only"
                    />
                    <div className="peer-disabled:opacity-50 pointer-events-none peer h-6 w-11 rounded-full bg-[#CFCFD0] after:absolute after:left-[2px] after:top-[2px] after:h-5 after:w-5 after:rounded-full after:shadow-xl after:border-none after:bg-white after:box-shadow-md after:transition-all after:content-[''] peer-checked:bg-[#32D583] peer-checked:after:translate-x-full peer-checked:after:border-white peer-focus:outline-none peer-focus:ring-4 peer-focus:ring-transparent"></div>
                    <span className="ml-3 text-sm font-medium text-white">
                      {t("connectors.gitlab.fetch_issues")}
                    </span>
                  </label>
                </div>
                <div className="flex items-center gap-x-2">
                  <label className="relative inline-flex cursor-pointer items-center">
                    <input
                      type="checkbox"
                      name="fetchWikis"
                      value={true}
                      className="peer sr-only"
                    />
                    <div className="peer-disabled:opacity-50 pointer-events-none peer h-6 w-11 rounded-full bg-[#CFCFD0] after:absolute after:left-[2px] after:top-[2px] after:h-5 after:w-5 after:rounded-full after:shadow-xl after:border-none after:bg-white after:box-shadow-md after:transition-all after:content-[''] peer-checked:bg-[#32D583] peer-checked:after:translate-x-full peer-checked:after:border-white peer-focus:outline-none peer-focus:ring-4 peer-focus:ring-transparent"></div>
                    <span className="ml-3 text-sm font-medium text-white">
                      Fetch Wikis as Documents
                    </span>
                  </label>
                </div>
              </div>
              <GitLabBranchSelection
                repo={settings.repo}
                accessToken={settings.accessToken}
              />
            </div>

            <div className="flex flex-col w-full py-4 pr-10">
              <div className="flex flex-col gap-y-1 mb-4">
                <label className="text-white text-sm flex gap-x-2 items-center">
                  <p className="text-white text-sm font-bold">
                    {t("connectors.gitlab.ignores")}
                  </p>
                </label>
                <p className="text-xs font-normal text-theme-text-secondary">
                  {t("connectors.gitlab.git_ignore")}
                </p>
              </div>
              <TagsInput
                value={ignores}
                onChange={setIgnores}
                name="ignores"
                placeholder="!*.js, images/*, .DS_Store, bin/*"
                classNames={{
                  tag: "bg-theme-settings-input-bg light:bg-black/10 bg-blue-300/10 text-zinc-800",
                  input:
                    "flex p-1 !bg-theme-settings-input-bg text-white placeholder:text-theme-settings-input-placeholder text-sm rounded-lg focus:outline-primary-button active:outline-primary-button outline-none",
                }}
              />
            </div>
          </div>

          <div className="flex flex-col gap-y-2 w-full pr-10">
            <PATAlert accessToken={accessToken} />
            <button
              type="submit"
              disabled={loading}
              className="mt-2 w-full justify-center border border-slate-200 px-4 py-2 rounded-lg text-dark-text text-sm font-bold items-center flex gap-x-2 bg-slate-200 hover:bg-slate-300 hover:text-slate-800 disabled:bg-slate-300 disabled:cursor-not-allowed"
            >
              {loading ? "Collecting files..." : "Submit"}
            </button>
            {loading && (
              <p className="text-xs text-white/50">
                {t("connectors.gitlab.task_explained")}
              </p>
            )}
          </div>
        </form>
      </div>
    </div>
  );
}

function GitLabBranchSelection({ repo, accessToken }) {
  const { t } = useTranslation();
  const [allBranches, setAllBranches] = useState(DEFAULT_BRANCHES);
  const [loading, setLoading] = useState(true);

  useEffect(() => {
    async function fetchAllBranches() {
      if (!repo) {
        setAllBranches(DEFAULT_BRANCHES);
        setLoading(false);
        return;
      }

      setLoading(true);
      const { branches } = await System.dataConnectors.gitlab.branches({
        repo,
        accessToken,
      });
      setAllBranches(branches.length > 0 ? branches : DEFAULT_BRANCHES);
      setLoading(false);
    }
    fetchAllBranches();
  }, [repo, accessToken]);

  if (loading) {
    return (
      <div className="flex flex-col w-60">
        <div className="flex flex-col gap-y-1 mb-4">
          <label className="text-white text-sm font-bold">
            {t("connectors.gitlab.branch")}
          </label>
          <p className="text-xs font-normal text-theme-text-secondary">
            {t("connectors.gitlab.branch_explained")}
          </p>
        </div>
        <select
          name="branch"
          required={true}
          className="border-none bg-theme-settings-input-bg border-gray-500 text-white focus:outline-primary-button active:outline-primary-button outline-none text-sm rounded-lg block w-full p-2.5"
        >
          <option disabled={true} selected={true}>
            {t("connectors.gitlab.branch_loading")}
          </option>
        </select>
      </div>
    );
  }

  return (
    <div className="flex flex-col w-60">
      <div className="flex flex-col gap-y-1 mb-4">
        <label className="text-white text-sm font-bold">Branch</label>
        <p className="text-xs font-normal text-theme-text-secondary">
          {t("connectors.gitlab.branch_explained")}
        </p>
      </div>
      <select
        name="branch"
        required={true}
        className="border-none bg-theme-settings-input-bg border-gray-500 text-white focus:outline-primary-button active:outline-primary-button outline-none text-sm rounded-lg block w-full p-2.5"
      >
        {allBranches.map((branch) => {
          return (
            <option key={branch} value={branch}>
              {branch}
            </option>
          );
        })}
      </select>
    </div>
  );
}

function PATAlert({ accessToken }) {
  const { t } = useTranslation();
  if (!!accessToken) return null;
  return (
    <div className="flex flex-col md:flex-row md:items-center gap-x-2 text-white mb-4 bg-blue-800/30 w-fit rounded-lg px-4 py-2">
      <div className="gap-x-2 flex items-center">
        <Info className="shrink-0" size={25} />
        <p className="text-sm">
          <span
            dangerouslySetInnerHTML={{
              __html: t("connectors.gitlab.token_information"),
            }}
          />
          <br />
          <br />
          <a
            href="https://gitlab.com/-/user_settings/personal_access_tokens"
            rel="noreferrer"
            target="_blank"
            className="underline"
            onClick={(e) => e.stopPropagation()}
          >
            {t("connectors.gitlab.token_personal")}
          </a>
        </p>
      </div>
    </div>
  );
}

function PATTooltip({ accessToken }) {
  const { t } = useTranslation();
  if (!!accessToken) return null;
  return (
    <>
      {!accessToken && (
        <Warning
          size={14}
          className="ml-1 text-orange-500 cursor-pointer"
          data-tooltip-id="access-token-tooltip"
          data-tooltip-place="right"
        />
      )}
      <Tooltip
        delayHide={300}
        id="access-token-tooltip"
        className="max-w-xs z-99"
        clickable={true}
      >
        <p className="text-sm">
          {t("connectors.gitlab.token_explained_start")}
          <a
            href="https://docs.gitlab.com/ee/user/profile/personal_access_tokens.html"
            rel="noreferrer"
            target="_blank"
            className="underline"
            onClick={(e) => e.stopPropagation()}
          >
            {t("connectors.gitlab.token_explained_link1")}
          </a>
          {t("connectors.gitlab.token_explained_middle")}
          <a
            href="https://gitlab.com/-/profile/personal_access_tokens"
            rel="noreferrer"
            target="_blank"
            className="underline"
            onClick={(e) => e.stopPropagation()}
          >
            {t("connectors.gitlab.token_explained_link2")}
          </a>
          {t("connectors.gitlab.token_explained_end")}
        </p>
      </Tooltip>
    </>
  );
}<|MERGE_RESOLUTION|>--- conflicted
+++ resolved
@@ -123,13 +123,8 @@
                   <label className="text-white font-bold text-sm flex gap-x-2 items-center">
                     <p className="font-bold text-white">Settings</p>
                   </label>
-<<<<<<< HEAD
                   <p className="text-xs font-normal text-white">
-                    Select additional entities to fetch from the GitLab API.
-=======
-                  <p className="text-xs font-normal text-white/50">
-                    {t("connectors.gitlab.token_description")}
->>>>>>> df166eb6
+                     {t("connectors.gitlab.token_description")}
                   </p>
                 </div>
                 <div className="flex items-center gap-x-2 mb-3">
