import { memo, useState } from "react";
import {
  formatDate,
  getFileExtension,
  middleTruncate,
} from "@/utils/directories";
import { ArrowUUpLeft, Eye, File, PushPin } from "@phosphor-icons/react";
import Workspace from "@/models/workspace";
import showToast from "@/utils/toast";
import System from "@/models/system";

export default function WorkspaceFileRow({
  item,
  folderName,
  workspace,
  setLoading,
  setLoadingMessage,
  fetchKeys,
  hasChanges,
  movedItems,
  selected,
  toggleSelection,
  disableSelection,
  setSelectedItems,
}) {
  const onRemoveClick = async (e) => {
    e.stopPropagation();
    setLoading(true);

    try {
      setLoadingMessage(`Removing file from workspace`);
      await Workspace.modifyEmbeddings(workspace.slug, {
        adds: [],
        deletes: [`${folderName}/${item.name}`],
      });
      await fetchKeys(true);
    } catch (error) {
      console.error("Failed to remove document:", error);
    }
    setSelectedItems({});
    setLoadingMessage("");
    setLoading(false);
  };

  function toggleRowSelection(e) {
    if (disableSelection) return;
    e.stopPropagation();
    toggleSelection();
  }

  function handleRowSelection(e) {
    e.stopPropagation();
    toggleSelection();
  }

  const isMovedItem = movedItems?.some((movedItem) => movedItem.id === item.id);
  return (
    <div
<<<<<<< HEAD
      className={`items-center h-[34px] text-white/80 text-xs grid grid-cols-12 py-2 pl-3.5 pr-8 ${
        !disableSelection ? "hover:bg-sky-500/20 cursor-pointer" : ""
      } ${isMovedItem ? "bg-green-800/40" : "file-row"} ${selected ? "selected" : ""}`}
=======
      className={`text-theme-text-primary text-xs grid grid-cols-12 py-2 pl-3.5 pr-8 h-[34px] items-center ${
        !disableSelection
          ? "hover:bg-theme-file-picker-hover cursor-pointer"
          : ""
      } ${isMovedItem ? "bg-green-800/40" : "file-row"} ${
        selected ? "selected light:text-white" : ""
      }`}
>>>>>>> dca27e72
      onClick={toggleRowSelection}
    >
      <div
        className="col-span-10 w-fit flex gap-x-[2px] items-center relative"
<<<<<<< HEAD
        data-tooltip-id={`ws-directory-item-${item.url}`}
=======
        data-tooltip-id="ws-directory-item"
        data-tooltip-content={JSON.stringify({
          title: item.title,
          date: formatDate(item?.published),
          extension: getFileExtension(item.url).toUpperCase(),
        })}
>>>>>>> dca27e72
      >
        <div className="shrink-0 w-3 h-3">
          {!disableSelection ? (
            <div
<<<<<<< HEAD
              className="w-full h-full rounded border-[1px] border-white flex justify-center items-center cursor-pointer"
=======
              className={`shrink-0 w-3 h-3 rounded border-[1px] border-solid border-white ${
                selected ? "text-white" : "text-theme-text-primary light:invert"
              } flex justify-center items-center cursor-pointer`}
>>>>>>> dca27e72
              role="checkbox"
              aria-checked={selected}
              tabIndex={0}
              onClick={handleRowSelection}
            >
              {selected && <div className="w-2 h-2 bg-white rounded-[2px]" />}
            </div>
          ) : null}
        </div>
        <File
          className="shrink-0 text-base font-bold w-4 h-4 mr-[3px] ml-1"
          weight="fill"
        />
        <p className="whitespace-nowrap overflow-hidden text-ellipsis max-w-[400px]">
          {middleTruncate(item.title, 50)}
        </p>
      </div>
      <div className="col-span-2 flex justify-end items-center">
        {hasChanges ? (
          <div className="w-4 h-4 ml-2 flex-shrink-0" />
        ) : (
          <div className="flex gap-x-2 items-center">
            <WatchForChanges
              workspace={workspace}
              docPath={`${folderName}/${item.name}`}
              item={item}
            />
            <PinItemToWorkspace
              workspace={workspace}
              docPath={`${folderName}/${item.name}`}
              item={item}
            />
            <RemoveItemFromWorkspace item={item} onClick={onRemoveClick} />
          </div>
        )}
      </div>
    </div>
  );
}

const PinItemToWorkspace = memo(({ workspace, docPath, item }) => {
  const [pinned, setPinned] = useState(
    item?.pinnedWorkspaces?.includes(workspace.id) || false
  );
  const [hover, setHover] = useState(false);
  const pinEvent = new CustomEvent("pinned_document");

  const updatePinStatus = async (e) => {
    try {
      e.stopPropagation();
      if (!pinned) window.dispatchEvent(pinEvent);
      const success = await Workspace.setPinForDocument(
        workspace.slug,
        docPath,
        !pinned
      );

      if (!success) {
        showToast(`Failed to ${!pinned ? "pin" : "unpin"} document.`, "error", {
          clear: true,
        });
        return;
      }

      showToast(
        `Document ${!pinned ? "pinned to" : "unpinned from"} workspace`,
        "success",
        { clear: true }
      );
      setPinned(!pinned);
    } catch (error) {
      showToast(`Failed to pin document. ${error.message}`, "error", {
        clear: true,
      });
      return;
    }
  };

  if (!item) return <div className="w-[16px] p-[2px] ml-2" />;

  return (
    <div
      onMouseEnter={() => setHover(true)}
      onMouseLeave={() => setHover(false)}
      className="flex gap-x-2 items-center hover:bg-theme-file-picker-hover p-[2px] rounded ml-2"
    >
      <PushPin
        data-tooltip-id="pin-document"
        data-tooltip-content={
          pinned ? "Un-Pin from workspace" : "Pin to workspace"
        }
        size={16}
        onClick={updatePinStatus}
        weight={hover || pinned ? "fill" : "regular"}
        className="outline-none text-base font-bold flex-shrink-0 cursor-pointer"
      />
    </div>
  );
});

const WatchForChanges = memo(({ workspace, docPath, item }) => {
  const [watched, setWatched] = useState(item?.watched || false);
  const [hover, setHover] = useState(false);
  const watchEvent = new CustomEvent("watch_document_for_changes");

  const updateWatchStatus = async () => {
    try {
      if (!watched) window.dispatchEvent(watchEvent);
      const success =
        await System.experimentalFeatures.liveSync.setWatchStatusForDocument(
          workspace.slug,
          docPath,
          !watched
        );

      if (!success) {
        showToast(
          `Failed to ${!watched ? "watch" : "unwatch"} document.`,
          "error",
          {
            clear: true,
          }
        );
        return;
      }

      showToast(
        `Document ${
          !watched
            ? "will be watched for changes"
            : "will no longer be watched for changes"
        }.`,
        "success",
        { clear: true }
      );
      setWatched(!watched);
    } catch (error) {
      showToast(`Failed to watch document. ${error.message}`, "error", {
        clear: true,
      });
      return;
    }
  };

  if (!item || !item.canWatch) return <div className="w-[16px] p-[2px] ml-2" />;

  return (
    <div
      onMouseEnter={() => setHover(true)}
      onMouseLeave={() => setHover(false)}
      className="flex gap-x-2 items-center hover:bg-theme-file-picker-hover p-[2px] rounded ml-2"
    >
      <Eye
        data-tooltip-id="watch-changes"
        data-tooltip-content={
          watched ? "Stop watching for changes" : "Watch document for changes"
        }
        size={16}
        onClick={updateWatchStatus}
        weight={hover || watched ? "fill" : "regular"}
        className="outline-none text-base font-bold flex-shrink-0 cursor-pointer"
      />
    </div>
  );
});

const RemoveItemFromWorkspace = ({ item, onClick }) => {
  return (
    <div>
      <ArrowUUpLeft
        data-tooltip-id="remove-document"
        data-tooltip-content="Remove document from workspace"
        onClick={onClick}
        className="text-base font-bold w-4 h-4 ml-2 flex-shrink-0 cursor-pointer"
      />
    </div>
  );
};<|MERGE_RESOLUTION|>--- conflicted
+++ resolved
@@ -56,11 +56,6 @@
   const isMovedItem = movedItems?.some((movedItem) => movedItem.id === item.id);
   return (
     <div
-<<<<<<< HEAD
-      className={`items-center h-[34px] text-white/80 text-xs grid grid-cols-12 py-2 pl-3.5 pr-8 ${
-        !disableSelection ? "hover:bg-sky-500/20 cursor-pointer" : ""
-      } ${isMovedItem ? "bg-green-800/40" : "file-row"} ${selected ? "selected" : ""}`}
-=======
       className={`text-theme-text-primary text-xs grid grid-cols-12 py-2 pl-3.5 pr-8 h-[34px] items-center ${
         !disableSelection
           ? "hover:bg-theme-file-picker-hover cursor-pointer"
@@ -68,32 +63,23 @@
       } ${isMovedItem ? "bg-green-800/40" : "file-row"} ${
         selected ? "selected light:text-white" : ""
       }`}
->>>>>>> dca27e72
       onClick={toggleRowSelection}
     >
       <div
         className="col-span-10 w-fit flex gap-x-[2px] items-center relative"
-<<<<<<< HEAD
-        data-tooltip-id={`ws-directory-item-${item.url}`}
-=======
         data-tooltip-id="ws-directory-item"
         data-tooltip-content={JSON.stringify({
           title: item.title,
           date: formatDate(item?.published),
           extension: getFileExtension(item.url).toUpperCase(),
         })}
->>>>>>> dca27e72
       >
         <div className="shrink-0 w-3 h-3">
           {!disableSelection ? (
             <div
-<<<<<<< HEAD
-              className="w-full h-full rounded border-[1px] border-white flex justify-center items-center cursor-pointer"
-=======
               className={`shrink-0 w-3 h-3 rounded border-[1px] border-solid border-white ${
                 selected ? "text-white" : "text-theme-text-primary light:invert"
               } flex justify-center items-center cursor-pointer`}
->>>>>>> dca27e72
               role="checkbox"
               aria-checked={selected}
               tabIndex={0}
