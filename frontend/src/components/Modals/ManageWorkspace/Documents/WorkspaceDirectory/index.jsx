--- conflicted
+++ resolved
@@ -287,20 +287,6 @@
         <div className="py-7 px-9 space-y-2 flex-col">
           <div className="w-full text-white text-md flex flex-col gap-y-2">
             <p>
-<<<<<<< HEAD
-              When you <b>pin</b> a document in A-Insight we will inject the
-              entire content of the document into your prompt window for your
-              LLM to fully comprehend.
-            </p>
-            <p>
-              This works best with <b>large-context models</b> or small files
-              that are critical to its knowledge-base.
-            </p>
-            <p>
-              If you are not getting the answers you desire from A-Insight by
-              default then pinning is a great way to get higher quality answers
-              in a click.
-=======
               <span
                 dangerouslySetInnerHTML={{
                   __html: t("connectors.pinning.pin_explained_block1"),
@@ -313,7 +299,6 @@
                   __html: t("connectors.pinning.pin_explained_block2"),
                 }}
               />
->>>>>>> 0b1a0e0a
             </p>
             <p>{t("connectors.pinning.pin_explained_block3")}</p>
           </div>
@@ -367,22 +352,11 @@
         <div className="py-7 px-9 space-y-2 flex-col">
           <div className="w-full text-white text-md flex flex-col gap-y-2">
             <p>
-<<<<<<< HEAD
-              When you <b>watch</b> a document in A-Insight we will{" "}
-              <i>automatically</i> sync your document content from it's original
-              source on regular intervals. This will automatically update the
-              content in every workspace where this file is managed.
-            </p>
-            <p>
-              This feature currently supports online-based content and will not
-              be available for manually uploaded documents.
-=======
               <span
                 dangerouslySetInnerHTML={{
                   __html: t("connectors.watching.watch_explained_block1"),
                 }}
               />
->>>>>>> 0b1a0e0a
             </p>
             <p>{t("connectors.watching.watch_explained_block2")}</p>
             <p>
