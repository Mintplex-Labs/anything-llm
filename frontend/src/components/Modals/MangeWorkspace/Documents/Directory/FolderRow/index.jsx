--- conflicted
+++ resolved
@@ -2,11 +2,6 @@
 import FileRow from "../FileRow";
 import { CaretDown, FolderNotch } from "@phosphor-icons/react";
 import { middleTruncate } from "@/utils/directories";
-<<<<<<< HEAD
-import System from "@/models/system";
-import { refocusApplication } from "@/ipc/node-api";
-=======
->>>>>>> 129c456f
 
 export default function FolderRow({
   item,
@@ -18,34 +13,6 @@
 }) {
   const [expanded, setExpanded] = useState(autoExpanded);
 
-<<<<<<< HEAD
-  const onTrashClick = async (event) => {
-    event.stopPropagation();
-    if (
-      !window.confirm(
-        "Are you sure you want to delete this folder?\nThis will require you to re-upload and re-embed it.\nAny documents in this folder will be removed from any workspace that is currently referencing it.\nThis action is not reversible."
-      )
-    ) {
-      refocusApplication();
-      return false;
-    }
-
-    try {
-      refocusApplication();
-      setLoading(true);
-      setLoadingMessage("This may take a while for large folders");
-      await System.deleteFolder(item.name);
-      await fetchKeys(true);
-    } catch (error) {
-      console.error("Failed to delete the document:", error);
-    }
-
-    if (selected) toggleSelection(item);
-    setLoading(false);
-  };
-
-=======
->>>>>>> 129c456f
   const handleExpandClick = (event) => {
     event.stopPropagation();
     setExpanded(!expanded);
