import { useState } from "react";
import FileRow from "../FileRow";
<<<<<<< HEAD
import { CaretDown, FolderNotch, Trash } from "@phosphor-icons/react";
import { truncate } from "../../../../../../utils/directories";
import System from "@/models/system";
=======
import { CaretDown, FolderNotch } from "@phosphor-icons/react";
import { middleTruncate } from "@/utils/directories";
>>>>>>> 2d700b13

export default function FolderRow({
  item,
  selected,
  onRowClick,
  toggleSelection,
  isSelected,
  fetchKeys,
  setLoading,
  setLoadingMessage,
  autoExpanded = false,
}) {
  const [expanded, setExpanded] = useState(autoExpanded);

  const onTrashClick = async (event) => {
    event.stopPropagation();
    if (
      !window.confirm(
        "Are you sure you want to delete this folder?\nThis will require you to re-upload and re-embed it.\nAny documents in this folder will be removed from any workspace that is currently referencing it.\nThis action is not reversible."
      )
    ) {
      return false;
    }

    try {
      setLoading(true);
      setLoadingMessage("This may take a while for large folders");
      await System.deleteFolder(item.name);
      await fetchKeys(true);
    } catch (error) {
      console.error("Failed to delete the document:", error);
    }

    if (selected) toggleSelection(item);
    setLoading(false);
  };

  const handleExpandClick = (event) => {
    event.stopPropagation();
    setExpanded(!expanded);
  };

  return (
    <>
      <div
        onClick={onRowClick}
        className={`transition-all duration-200 text-white/80 text-xs grid grid-cols-12 py-2 pl-3.5 pr-8 border-b border-white/20 hover:bg-sky-500/20 cursor-pointer w-full ${
          selected ? "bg-sky-500/20" : ""
        }`}
      >
        <div className="col-span-4 flex gap-x-[4px] items-center">
          <div
            className="shrink-0 w-3 h-3 rounded border-[1px] border-white flex justify-center items-center cursor-pointer"
            role="checkbox"
            aria-checked={selected}
            tabIndex={0}
          >
            {selected && <div className="w-2 h-2 bg-white rounded-[2px]" />}
          </div>
          <div
            onClick={handleExpandClick}
            className={`transform transition-transform duration-200 ${
              expanded ? "rotate-360" : " rotate-270"
            }`}
          >
            <CaretDown className="text-base font-bold w-4 h-4" />
          </div>
          <FolderNotch
            className="shrink-0 text-base font-bold w-4 h-4 mr-[3px]"
            weight="fill"
          />
          <p className="whitespace-nowrap overflow-show">
            {middleTruncate(item.name, 40)}
          </p>
        </div>
        <p className="col-span-2 pl-3.5" />
        <p className="col-span-2 pl-3" />
        <p className="col-span-2 pl-2" />
        <div className="col-span-2 flex justify-end items-center">
          {item.name !== "custom-documents" && (
            <Trash
              onClick={onTrashClick}
              className="text-base font-bold w-4 h-4 ml-2 flex-shrink-0 cursor-pointer"
            />
          )}
        </div>
      </div>
      {expanded && (
        <div className="col-span-full">
          {item.items.map((fileItem) => (
            <FileRow
              key={fileItem.id}
              item={fileItem}
              folderName={item.name}
              selected={isSelected(fileItem.id)}
              expanded={expanded}
              toggleSelection={toggleSelection}
              fetchKeys={fetchKeys}
              setLoading={setLoading}
              setLoadingMessage={setLoadingMessage}
            />
          ))}
        </div>
      )}
    </>
  );
}<|MERGE_RESOLUTION|>--- conflicted
+++ resolved
@@ -1,13 +1,8 @@
 import { useState } from "react";
 import FileRow from "../FileRow";
-<<<<<<< HEAD
 import { CaretDown, FolderNotch, Trash } from "@phosphor-icons/react";
-import { truncate } from "../../../../../../utils/directories";
+import { middleTruncate } from "@/utils/directories";
 import System from "@/models/system";
-=======
-import { CaretDown, FolderNotch } from "@phosphor-icons/react";
-import { middleTruncate } from "@/utils/directories";
->>>>>>> 2d700b13
 
 export default function FolderRow({
   item,
@@ -54,9 +49,8 @@
     <>
       <div
         onClick={onRowClick}
-        className={`transition-all duration-200 text-white/80 text-xs grid grid-cols-12 py-2 pl-3.5 pr-8 border-b border-white/20 hover:bg-sky-500/20 cursor-pointer w-full ${
-          selected ? "bg-sky-500/20" : ""
-        }`}
+        className={`transition-all duration-200 text-white/80 text-xs grid grid-cols-12 py-2 pl-3.5 pr-8 border-b border-white/20 hover:bg-sky-500/20 cursor-pointer w-full ${selected ? "bg-sky-500/20" : ""
+          }`}
       >
         <div className="col-span-4 flex gap-x-[4px] items-center">
           <div
@@ -69,9 +63,8 @@
           </div>
           <div
             onClick={handleExpandClick}
-            className={`transform transition-transform duration-200 ${
-              expanded ? "rotate-360" : " rotate-270"
-            }`}
+            className={`transform transition-transform duration-200 ${expanded ? "rotate-360" : " rotate-270"
+              }`}
           >
             <CaretDown className="text-base font-bold w-4 h-4" />
           </div>
