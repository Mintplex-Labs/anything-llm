import { useState } from "react";
import FileRow from "../FileRow";
import { CaretDown, FolderNotch } from "@phosphor-icons/react";
import { middleTruncate } from "@/utils/directories";

export default function FolderRow({
  item,
  selected,
  onRowClick,
  toggleSelection,
  isSelected,
  autoExpanded = false,
}) {
  const [expanded, setExpanded] = useState(autoExpanded);

  const handleExpandClick = (event) => {
    event.stopPropagation();
    setExpanded(!expanded);
  };

  return (
    <>
      <tr
        onClick={onRowClick}
<<<<<<< HEAD
        className={`transition-all duration-200 text-white/80 text-xs grid grid-cols-12 py-2 pl-3.5 pr-8 bg-[#1C1E21] hover:bg-sky-500/20 cursor-pointer w-full file-row ${
=======
        className={`transition-all duration-200 text-white/80 text-xs grid grid-cols-12 py-2 pl-3.5 pr-8 bg-[#1C1E21] hover:bg-sky-500/20 cursor-pointer w-full ${
>>>>>>> 4f268dfe
          selected ? "selected" : ""
        }`}
      >
        <div className="col-span-6 flex gap-x-[4px] items-center">
          <div
            className="shrink-0 w-3 h-3 rounded border-[1px] border-white flex justify-center items-center cursor-pointer"
            role="checkbox"
            aria-checked={selected}
            tabIndex={0}
            onClick={(event) => {
              event.stopPropagation();
              toggleSelection(item);
            }}
          >
            {selected && <div className="w-2 h-2 bg-white rounded-[2px]" />}
          </div>
          <div
            onClick={handleExpandClick}
            className={`transform transition-transform duration-200 ${
              expanded ? "rotate-360" : " rotate-270"
            }`}
          >
            <CaretDown className="text-base font-bold w-4 h-4" />
          </div>
          <FolderNotch
            className="shrink-0 text-base font-bold w-4 h-4 mr-[3px]"
            weight="fill"
          />
          <p className="whitespace-nowrap overflow-show">
            {middleTruncate(item.name, 35)}
          </p>
        </div>
        <p className="col-span-2 pl-3.5" />
        <p className="col-span-2 pl-2" />
      </tr>
      {expanded && (
        <>
          {item.items.map((fileItem) => (
            <FileRow
              key={fileItem.id}
              item={fileItem}
              selected={isSelected(fileItem.id)}
              toggleSelection={toggleSelection}
            />
          ))}
        </>
      )}
    </>
  );
}<|MERGE_RESOLUTION|>--- conflicted
+++ resolved
@@ -22,13 +22,8 @@
     <>
       <tr
         onClick={onRowClick}
-<<<<<<< HEAD
-        className={`transition-all duration-200 text-white/80 text-xs grid grid-cols-12 py-2 pl-3.5 pr-8 bg-[#1C1E21] hover:bg-sky-500/20 cursor-pointer w-full file-row ${
-=======
-        className={`transition-all duration-200 text-white/80 text-xs grid grid-cols-12 py-2 pl-3.5 pr-8 bg-[#1C1E21] hover:bg-sky-500/20 cursor-pointer w-full ${
->>>>>>> 4f268dfe
-          selected ? "selected" : ""
-        }`}
+        className={`text-white/80 text-xs grid grid-cols-12 py-2 pl-3.5 pr-8 bg-[#1C1E21] hover:bg-sky-500/20 cursor-pointer w-full file-row ${selected ? "selected" : ""
+          }`}
       >
         <div className="col-span-6 flex gap-x-[4px] items-center">
           <div
@@ -45,9 +40,8 @@
           </div>
           <div
             onClick={handleExpandClick}
-            className={`transform transition-transform duration-200 ${
-              expanded ? "rotate-360" : " rotate-270"
-            }`}
+            className={`transform transition-transform duration-200 ${expanded ? "rotate-360" : " rotate-270"
+              }`}
           >
             <CaretDown className="text-base font-bold w-4 h-4" />
           </div>
