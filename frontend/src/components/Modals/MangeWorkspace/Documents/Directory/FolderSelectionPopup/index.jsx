import { middleTruncate } from "@/utils/directories";

export default function FolderSelectionPopup({ folders, onSelect, onClose }) {
  const handleFolderSelect = (folder) => {
    onSelect(folder);
    onClose();
  };

  return (
<<<<<<< HEAD
    <div className="absolute bottom-full left-0 mb-2 bg-white rounded-lg shadow-lg">
      <ul className="list-none m-1 p-0">
=======
    <div className="absolute bottom-full left-0 mb-2 bg-white rounded-lg shadow-lg max-h-40 overflow-y-auto no-scroll">
      <ul>
>>>>>>> f4088d93
        {folders.map((folder) => (
          <li
            key={folder.name}
            onClick={() => handleFolderSelect(folder)}
            className="px-4 py-2 text-xs text-gray-700 hover:bg-gray-200 rounded-lg cursor-pointer whitespace-nowrap"
          >
            {middleTruncate(folder.name, 25)}
          </li>
        ))}
      </ul>
    </div>
  );
}<|MERGE_RESOLUTION|>--- conflicted
+++ resolved
@@ -7,13 +7,8 @@
   };
 
   return (
-<<<<<<< HEAD
-    <div className="absolute bottom-full left-0 mb-2 bg-white rounded-lg shadow-lg">
+    <div className="absolute bottom-full left-0 mb-2 bg-white rounded-lg shadow-lg max-h-40 overflow-y-auto no-scroll">
       <ul className="list-none m-1 p-0">
-=======
-    <div className="absolute bottom-full left-0 mb-2 bg-white rounded-lg shadow-lg max-h-40 overflow-y-auto no-scroll">
-      <ul>
->>>>>>> f4088d93
         {folders.map((folder) => (
           <li
             key={folder.name}
