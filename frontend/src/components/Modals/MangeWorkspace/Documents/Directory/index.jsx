import UploadFile from "../UploadFile";
import PreLoader from "@/components/Preloader";
import { memo, useEffect, useState } from "react";
import FolderRow from "./FolderRow";
import System from "@/models/system";
<<<<<<< HEAD
import { refocusApplication } from "@/ipc/node-api";
=======
import { Plus, Trash } from "@phosphor-icons/react";
import Document from "@/models/document";
import showToast from "@/utils/toast";
import FolderSelectionPopup from "./FolderSelectionPopup";
import MoveToFolderIcon from "./MoveToFolderIcon";
>>>>>>> 129c456f

function Directory({
  files,
  setFiles,
  loading,
  setLoading,
  workspace,
  fetchKeys,
  selectedItems,
  setSelectedItems,
  setHighlightWorkspace,
  moveToWorkspace,
  setLoadingMessage,
  loadingMessage,
}) {
  const [amountSelected, setAmountSelected] = useState(0);
  const [newFolderName, setNewFolderName] = useState("");
  const [showNewFolderInput, setShowNewFolderInput] = useState(false);
  const [showFolderSelection, setShowFolderSelection] = useState(false);

  useEffect(() => {
    setAmountSelected(Object.keys(selectedItems).length);
  }, [selectedItems]);

  const deleteFiles = async (event) => {
    event.stopPropagation();
    if (
      !window.confirm(
        "Are you sure you want to delete these files and folders?\nThis will remove the files from the system and remove them from any existing workspaces automatically.\nThis action is not reversible."
      )
    ) {
      refocusApplication();
      return false;
    }

    try {
      refocusApplication();
      const toRemove = [];
      const foldersToRemove = [];

      for (const itemId of Object.keys(selectedItems)) {
        for (const folder of files.items) {
          const foundItem = folder.items.find((file) => file.id === itemId);
          if (foundItem) {
            toRemove.push(`${folder.name}/${foundItem.name}`);
            break;
          }
        }
      }
      for (const folder of files.items) {
        if (folder.name === "custom-documents") {
          continue;
        }

        if (isSelected(folder.id, folder)) {
          foldersToRemove.push(folder.name);
        }
      }

      setLoading(true);
      setLoadingMessage(
        `Removing ${toRemove.length} documents and ${foldersToRemove.length} folders. Please wait.`
      );
      await System.deleteDocuments(toRemove);
      for (const folderName of foldersToRemove) {
        await System.deleteFolder(folderName);
      }

      await fetchKeys(true);
      setSelectedItems({});
    } catch (error) {
      console.error("Failed to delete files and folders:", error);
    } finally {
      setLoading(false);
      setSelectedItems({});
    }
  };

  const toggleSelection = (item) => {
    setSelectedItems((prevSelectedItems) => {
      const newSelectedItems = { ...prevSelectedItems };
      if (item.type === "folder") {
        // select all files in the folder
        if (newSelectedItems[item.name]) {
          delete newSelectedItems[item.name];
          item.items.forEach((file) => delete newSelectedItems[file.id]);
        } else {
          newSelectedItems[item.name] = true;
          item.items.forEach((file) => (newSelectedItems[file.id] = true));
        }
      } else {
        // single file selections
        if (newSelectedItems[item.id]) {
          delete newSelectedItems[item.id];
        } else {
          newSelectedItems[item.id] = true;
        }
      }

      return newSelectedItems;
    });
  };

  // check if item is selected based on selectedItems state
  const isSelected = (id, item) => {
    if (item && item.type === "folder") {
      if (!selectedItems[item.name]) {
        return false;
      }
      return item.items.every((file) => selectedItems[file.id]);
    }

    return !!selectedItems[id];
  };

  const createNewFolder = () => {
    setShowNewFolderInput(true);
  };

  const confirmNewFolder = async () => {
    if (newFolderName.trim() !== "") {
      const newFolder = {
        name: newFolderName,
        type: "folder",
        items: [],
      };

      // If folder failed to create - silently fail.
      const { success } = await Document.createFolder(newFolderName);
      if (success) {
        setFiles({
          ...files,
          items: [...files.items, newFolder],
        });
      }

      setNewFolderName("");
      setShowNewFolderInput(false);
    }
  };

  const moveToFolder = async (folder) => {
    const toMove = [];
    for (const itemId of Object.keys(selectedItems)) {
      for (const currentFolder of files.items) {
        const foundItem = currentFolder.items.find(
          (file) => file.id === itemId
        );
        if (foundItem) {
          toMove.push({ ...foundItem, folderName: currentFolder.name });
          break;
        }
      }
    }
    setLoading(true);
    setLoadingMessage(`Moving ${toMove.length} documents. Please wait.`);
    const { success, message } = await Document.moveToFolder(
      toMove,
      folder.name
    );
    if (!success) {
      showToast(`Error moving files: ${message}`, "error");
      setLoading(false);
      return;
    }

    if (success && message) {
      // show info if some files were not moved due to being embedded
      showToast(message, "info");
    } else {
      showToast(`Successfully moved ${toMove.length} documents.`, "success");
    }
    await fetchKeys(true);
    setSelectedItems({});
    setLoading(false);
  };

  return (
    <div className="px-8 pb-8">
      <div className="flex flex-col gap-y-6">
        <div className="flex items-center justify-between w-[560px] px-5 relative">
          <h3 className="text-white text-base font-bold">My Documents</h3>
          {showNewFolderInput ? (
            <div className="flex items-center gap-x-2 z-50">
              <input
                type="text"
                placeholder="Folder name"
                value={newFolderName}
                onChange={(e) => setNewFolderName(e.target.value)}
                className="bg-zinc-900 text-white placeholder-white/20 text-sm rounded-md p-2.5 w-[150px] h-[32px]"
              />
              <div className="flex gap-x-2">
                <button
                  onClick={confirmNewFolder}
                  className="text-sky-400 rounded-md text-sm font-bold hover:text-sky-500"
                >
                  Create
                </button>
              </div>
            </div>
          ) : (
            <button
              className="flex items-center gap-x-2 cursor-pointer px-[14px] py-[7px] -mr-[14px] rounded-lg hover:bg-[#222628]/60"
              onClick={createNewFolder}
            >
              <Plus size={18} weight="bold" color="#D3D4D4" />
              <div className="text-[#D3D4D4] text-xs font-bold leading-[18px]">
                New Folder
              </div>
            </button>
          )}
        </div>

        <div className="relative w-[560px] h-[310px] bg-zinc-900 rounded-2xl overflow-hidden">
          <div className="absolute top-0 left-0 right-0 z-10 rounded-t-2xl text-white/80 text-xs grid grid-cols-12 py-2 px-8 border-b border-white/20 shadow-lg bg-zinc-900">
            <p className="col-span-6">Name</p>
            <p className="col-span-3">Date</p>
            <p className="col-span-2">Kind</p>
          </div>

          <div className="overflow-y-auto h-full pt-8">
            {loading ? (
              <div className="w-full h-full flex items-center justify-center flex-col gap-y-5">
                <PreLoader />
                <p className="text-white/80 text-sm font-semibold animate-pulse text-center w-1/3">
                  {loadingMessage}
                </p>
              </div>
            ) : files.items ? (
              files.items.map(
                (item, index) =>
                  item.type === "folder" && (
                    <FolderRow
                      key={index}
                      item={item}
                      selected={isSelected(
                        item.id,
                        item.type === "folder" ? item : null
                      )}
                      onRowClick={() => toggleSelection(item)}
                      toggleSelection={toggleSelection}
                      isSelected={isSelected}
                      autoExpanded={index === 0}
                    />
                  )
              )
            ) : (
              <div className="w-full h-full flex items-center justify-center">
                <p className="text-white text-opacity-40 text-sm font-medium">
                  No Documents
                </p>
              </div>
            )}
          </div>
          {amountSelected !== 0 && (
            <div className="absolute bottom-[12px] left-0 right-0 flex justify-center">
              <div className="mx-auto bg-white/40 rounded-lg py-1 px-2">
                <div className="flex flex-row items-center gap-x-2">
                  <button
                    onClick={moveToWorkspace}
                    onMouseEnter={() => setHighlightWorkspace(true)}
                    onMouseLeave={() => setHighlightWorkspace(false)}
                    className="border-none text-sm font-semibold bg-white h-[30px] px-2.5 rounded-lg hover:text-white hover:bg-neutral-800/80"
                  >
                    Move to Workspace
                  </button>
                  <div className="relative">
                    <button
                      onClick={() =>
                        setShowFolderSelection(!showFolderSelection)
                      }
                      className="border-none text-sm font-semibold bg-white h-[32px] w-[32px] rounded-lg text-[#222628] hover:bg-neutral-800/80 flex justify-center items-center group"
                    >
                      <MoveToFolderIcon className="text-[#222628] group-hover:text-white" />
                    </button>
                    {showFolderSelection && (
                      <FolderSelectionPopup
                        folders={files.items.filter(
                          (item) => item.type === "folder"
                        )}
                        onSelect={moveToFolder}
                        onClose={() => setShowFolderSelection(false)}
                      />
                    )}
                  </div>
                  <button
                    onClick={deleteFiles}
                    className="border-none text-sm font-semibold bg-white h-[32px] w-[32px] rounded-lg text-[#222628] hover:text-white hover:bg-neutral-800/80 flex justify-center items-center"
                  >
                    <Trash size={18} weight="bold" />
                  </button>
                </div>
              </div>
            </div>
          )}
        </div>
        <UploadFile
          workspace={workspace}
          fetchKeys={fetchKeys}
          setLoading={setLoading}
        />
      </div>
    </div>
  );
}

export default memo(Directory);<|MERGE_RESOLUTION|>--- conflicted
+++ resolved
@@ -3,15 +3,12 @@
 import { memo, useEffect, useState } from "react";
 import FolderRow from "./FolderRow";
 import System from "@/models/system";
-<<<<<<< HEAD
 import { refocusApplication } from "@/ipc/node-api";
-=======
 import { Plus, Trash } from "@phosphor-icons/react";
 import Document from "@/models/document";
 import showToast from "@/utils/toast";
 import FolderSelectionPopup from "./FolderSelectionPopup";
 import MoveToFolderIcon from "./MoveToFolderIcon";
->>>>>>> 129c456f
 
 function Directory({
   files,
@@ -201,12 +198,12 @@
                 placeholder="Folder name"
                 value={newFolderName}
                 onChange={(e) => setNewFolderName(e.target.value)}
-                className="bg-zinc-900 text-white placeholder-white/20 text-sm rounded-md p-2.5 w-[150px] h-[32px]"
+                className="border-none bg-zinc-900 text-white placeholder-white/20 text-sm rounded-md p-2.5 w-[150px] h-[32px]"
               />
               <div className="flex gap-x-2">
                 <button
                   onClick={confirmNewFolder}
-                  className="text-sky-400 rounded-md text-sm font-bold hover:text-sky-500"
+                  className="border-none text-sky-400 rounded-md text-sm font-bold hover:text-sky-500"
                 >
                   Create
                 </button>
@@ -214,7 +211,7 @@
             </div>
           ) : (
             <button
-              className="flex items-center gap-x-2 cursor-pointer px-[14px] py-[7px] -mr-[14px] rounded-lg hover:bg-[#222628]/60"
+              className="border-none flex items-center gap-x-2 cursor-pointer px-[14px] py-[7px] -mr-[14px] rounded-lg hover:bg-[#222628]/60"
               onClick={createNewFolder}
             >
               <Plus size={18} weight="bold" color="#D3D4D4" />
