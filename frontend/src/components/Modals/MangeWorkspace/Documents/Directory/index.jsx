import UploadFile from "../UploadFile";
import PreLoader from "@/components/Preloader";
import { memo, useEffect, useState } from "react";
import FolderRow from "./FolderRow";
import System from "@/models/system";
<<<<<<< HEAD
import { FolderNotchOpen, Plus, Trash } from "@phosphor-icons/react";
import Document from "@/models/document";
import showToast from "@/utils/toast";
import FolderSelectionPopup from "./FolderSelectionPopup";
=======
import { Plus, Trash } from "@phosphor-icons/react";
import Document from "@/models/document";
import showToast from "@/utils/toast";
import FolderSelectionPopup from "./FolderSelectionPopup";
import MoveToFolderIcon from "./MoveToFolderIcon";
>>>>>>> 4f268dfe

function Directory({
  files,
  setFiles,
  loading,
  setLoading,
  workspace,
  fetchKeys,
  selectedItems,
  setSelectedItems,
  setHighlightWorkspace,
  moveToWorkspace,
  setLoadingMessage,
  loadingMessage,
}) {
  const [amountSelected, setAmountSelected] = useState(0);
  const [newFolderName, setNewFolderName] = useState("");
  const [showNewFolderInput, setShowNewFolderInput] = useState(false);
  const [showFolderSelection, setShowFolderSelection] = useState(false);

  useEffect(() => {
    setAmountSelected(Object.keys(selectedItems).length);
  }, [selectedItems]);

  const deleteFiles = async (event) => {
    event.stopPropagation();
    if (
      !window.confirm(
        "Are you sure you want to delete these files and folders?\nThis will remove the files from the system and remove them from any existing workspaces automatically.\nThis action is not reversible."
      )
    ) {
      return false;
    }

    try {
      const toRemove = [];
      const foldersToRemove = [];

      for (const itemId of Object.keys(selectedItems)) {
        for (const folder of files.items) {
          const foundItem = folder.items.find((file) => file.id === itemId);
          if (foundItem) {
            toRemove.push(`${folder.name}/${foundItem.name}`);
            break;
          }
        }
      }
      for (const folder of files.items) {
        if (folder.name === "custom-documents") {
          continue;
        }

        if (isSelected(folder.id, folder)) {
          foldersToRemove.push(folder.name);
        }
      }

      setLoading(true);
      setLoadingMessage(
        `Removing ${toRemove.length} documents and ${foldersToRemove.length} folders. Please wait.`
      );
      await System.deleteDocuments(toRemove);
      for (const folderName of foldersToRemove) {
        await System.deleteFolder(folderName);
      }

      await fetchKeys(true);
      setSelectedItems({});
    } catch (error) {
      console.error("Failed to delete files and folders:", error);
    } finally {
      setLoading(false);
      setSelectedItems({});
    }
  };

  const toggleSelection = (item) => {
    setSelectedItems((prevSelectedItems) => {
      const newSelectedItems = { ...prevSelectedItems };
      if (item.type === "folder") {
<<<<<<< HEAD
        // select all files in the folder
=======
>>>>>>> 4f268dfe
        if (newSelectedItems[item.name]) {
          delete newSelectedItems[item.name];
          item.items.forEach((file) => delete newSelectedItems[file.id]);
        } else {
          newSelectedItems[item.name] = true;
          item.items.forEach((file) => (newSelectedItems[file.id] = true));
        }
      } else {
        // single file selections
        if (newSelectedItems[item.id]) {
          delete newSelectedItems[item.id];
        } else {
          newSelectedItems[item.id] = true;
        }
      }

      return newSelectedItems;
    });
  };

<<<<<<< HEAD
  // check if item is selected based on selectedItems state
=======
  const isFolderCompletelySelected = (folder) => {
    if (!selectedItems[folder.name]) {
      return false;
    }
    return folder.items.every((file) => selectedItems[file.id]);
  };

>>>>>>> 4f268dfe
  const isSelected = (id, item) => {
    if (item && item.type === "folder") {
      if (!selectedItems[item.name]) {
        return false;
      }
      return item.items.every((file) => selectedItems[file.id]);
    }

    return !!selectedItems[id];
  };

  const createNewFolder = () => {
    setShowNewFolderInput(true);
  };

  const confirmNewFolder = async () => {
    if (newFolderName.trim() !== "") {
      const newFolder = {
        name: newFolderName,
        type: "folder",
        items: [],
      };

<<<<<<< HEAD
      setFiles({
        ...files,
        items: [...files.items, newFolder],
      });

      await Document.createFolder(newFolderName);
=======
      // If folder failed to create - silently fail.
      const { success } = await Document.createFolder(newFolderName);
      if (success) {
        setFiles({
          ...files,
          items: [...files.items, newFolder],
        });
      }
>>>>>>> 4f268dfe

      setNewFolderName("");
      setShowNewFolderInput(false);
    }
  };

  const moveToFolder = async (folder) => {
    const toMove = [];
    for (const itemId of Object.keys(selectedItems)) {
      for (const currentFolder of files.items) {
        const foundItem = currentFolder.items.find(
          (file) => file.id === itemId
        );
        if (foundItem) {
          toMove.push({ ...foundItem, folderName: currentFolder.name });
          break;
        }
      }
    }
    setLoading(true);
    setLoadingMessage(`Moving ${toMove.length} documents. Please wait.`);
    const { success, message } = await Document.moveToFolder(
      toMove,
      folder.name
    );
    if (!success) {
      showToast(`Error moving files: ${message}`, "error");
      setLoading(false);
      return;
    }

    if (success && message) {
<<<<<<< HEAD
      // show info if some files were not moved due to being embedded
=======
>>>>>>> 4f268dfe
      showToast(message, "info");
    } else {
      showToast(`Successfully moved ${toMove.length} documents.`, "success");
    }
    await fetchKeys(true);
    setSelectedItems({});
    setLoading(false);
  };

  return (
    <div className="px-8 pb-8">
      <div className="flex flex-col gap-y-6">
        <div className="flex items-center justify-between w-[560px] px-5 relative">
          <h3 className="text-white text-base font-bold">My Documents</h3>
          {showNewFolderInput ? (
            <div className="flex items-center gap-x-2 z-50">
              <input
                type="text"
                placeholder="Folder name"
                value={newFolderName}
                onChange={(e) => setNewFolderName(e.target.value)}
                className="bg-zinc-900 text-white placeholder-white/20 text-sm rounded-md p-2.5 w-[150px] h-[32px]"
              />
              <div className="flex gap-x-2">
                <button
                  onClick={confirmNewFolder}
                  className="text-sky-400 rounded-md text-sm font-bold hover:text-sky-500"
                >
                  Create
                </button>
              </div>
            </div>
          ) : (
            <button
              className="flex items-center gap-x-2 cursor-pointer z-50 px-[14px] py-[7px] -mr-[14px] rounded-lg hover:bg-[#222628]/60"
              onClick={createNewFolder}
            >
              <Plus size={18} weight="bold" color="#D3D4D4" />
              <div className="text-[#D3D4D4] text-xs font-bold leading-[18px]">
                New Folder
              </div>
            </button>
          )}
        </div>

        <div className="relative w-[560px] h-[310px] bg-zinc-900 rounded-2xl">
          <div className="rounded-t-2xl text-white/80 text-xs grid grid-cols-12 py-2 px-8 border-b border-white/20 shadow-lg bg-zinc-900 sticky top-0 z-10">
            <p className="col-span-6">Name</p>
            <p className="col-span-3">Date</p>
            <p className="col-span-2">Kind</p>
          </div>

          <div
            className="overflow-y-auto pb-9"
            style={{ height: "calc(100% - 40px)" }}
          >
            {loading ? (
              <div className="w-full h-full flex items-center justify-center flex-col gap-y-5">
                <PreLoader />
                <p className="text-white/80 text-sm font-semibold animate-pulse text-center w-1/3">
                  {loadingMessage}
                </p>
              </div>
            ) : files.items ? (
              files.items.map(
                (item, index) =>
                  item.type === "folder" && (
                    <FolderRow
                      key={index}
                      item={item}
                      selected={isSelected(
                        item.id,
                        item.type === "folder" ? item : null
                      )}
                      onRowClick={() => toggleSelection(item)}
                      toggleSelection={toggleSelection}
                      isSelected={isSelected}
                      autoExpanded={index === 0}
                    />
                  )
              )
            ) : (
              <div className="w-full h-full flex items-center justify-center">
                <p className="text-white text-opacity-40 text-sm font-medium">
                  No Documents
                </p>
              </div>
            )}
          </div>

          {amountSelected !== 0 && (
            <div className="w-full justify-center absolute bottom-[12px] flex">
              <div className="justify-center flex flex-row items-center bg-white/40 rounded-lg py-1 px-2 gap-x-2">
                <button
                  onClick={moveToWorkspace}
                  onMouseEnter={() => setHighlightWorkspace(true)}
                  onMouseLeave={() => setHighlightWorkspace(false)}
                  className="border-none text-sm font-semibold bg-white h-[30px] px-2.5 rounded-lg hover:text-white hover:bg-neutral-800/80"
                >
                  Move to Workspace
                </button>
<<<<<<< HEAD
                <div className="relative">
                  <button
                    onClick={() => setShowFolderSelection(!showFolderSelection)}
                    className="border-none text-sm font-semibold bg-white h-[32px] w-[32px] rounded-lg text-[#222628] hover:text-white hover:bg-neutral-800/80 flex justify-center items-center"
                  >
                    <FolderNotchOpen size={18} weight="bold" />
=======

                <div className="relative">
                  <button
                    onClick={() => setShowFolderSelection(!showFolderSelection)}
                    className="border-none text-sm font-semibold bg-white h-[32px] w-[32px] rounded-lg text-[#222628] hover:bg-neutral-800/80 flex justify-center items-center group"
                  >
                    <MoveToFolderIcon className="text-[#222628] group-hover:text-white" />
>>>>>>> 4f268dfe
                  </button>
                  {showFolderSelection && (
                    <FolderSelectionPopup
                      folders={files.items.filter(
                        (item) => item.type === "folder"
                      )}
                      onSelect={moveToFolder}
                      onClose={() => setShowFolderSelection(false)}
                    />
                  )}
                </div>
                <button
                  onClick={deleteFiles}
                  className="border-none text-sm font-semibold bg-white h-[32px] w-[32px] rounded-lg text-[#222628] hover:text-white hover:bg-neutral-800/80 flex justify-center items-center"
                >
                  <Trash size={18} weight="bold" />
                </button>
              </div>
            </div>
          )}
        </div>
        <UploadFile
          workspace={workspace}
          fetchKeys={fetchKeys}
          setLoading={setLoading}
        />
      </div>
    </div>
  );
}

export default memo(Directory);<|MERGE_RESOLUTION|>--- conflicted
+++ resolved
@@ -3,18 +3,11 @@
 import { memo, useEffect, useState } from "react";
 import FolderRow from "./FolderRow";
 import System from "@/models/system";
-<<<<<<< HEAD
-import { FolderNotchOpen, Plus, Trash } from "@phosphor-icons/react";
-import Document from "@/models/document";
-import showToast from "@/utils/toast";
-import FolderSelectionPopup from "./FolderSelectionPopup";
-=======
 import { Plus, Trash } from "@phosphor-icons/react";
 import Document from "@/models/document";
 import showToast from "@/utils/toast";
 import FolderSelectionPopup from "./FolderSelectionPopup";
 import MoveToFolderIcon from "./MoveToFolderIcon";
->>>>>>> 4f268dfe
 
 function Directory({
   files,
@@ -95,10 +88,7 @@
     setSelectedItems((prevSelectedItems) => {
       const newSelectedItems = { ...prevSelectedItems };
       if (item.type === "folder") {
-<<<<<<< HEAD
         // select all files in the folder
-=======
->>>>>>> 4f268dfe
         if (newSelectedItems[item.name]) {
           delete newSelectedItems[item.name];
           item.items.forEach((file) => delete newSelectedItems[file.id]);
@@ -119,9 +109,6 @@
     });
   };
 
-<<<<<<< HEAD
-  // check if item is selected based on selectedItems state
-=======
   const isFolderCompletelySelected = (folder) => {
     if (!selectedItems[folder.name]) {
       return false;
@@ -129,7 +116,7 @@
     return folder.items.every((file) => selectedItems[file.id]);
   };
 
->>>>>>> 4f268dfe
+  // check if item is selected based on selectedItems state
   const isSelected = (id, item) => {
     if (item && item.type === "folder") {
       if (!selectedItems[item.name]) {
@@ -153,14 +140,6 @@
         items: [],
       };
 
-<<<<<<< HEAD
-      setFiles({
-        ...files,
-        items: [...files.items, newFolder],
-      });
-
-      await Document.createFolder(newFolderName);
-=======
       // If folder failed to create - silently fail.
       const { success } = await Document.createFolder(newFolderName);
       if (success) {
@@ -169,7 +148,6 @@
           items: [...files.items, newFolder],
         });
       }
->>>>>>> 4f268dfe
 
       setNewFolderName("");
       setShowNewFolderInput(false);
@@ -202,10 +180,7 @@
     }
 
     if (success && message) {
-<<<<<<< HEAD
       // show info if some files were not moved due to being embedded
-=======
->>>>>>> 4f268dfe
       showToast(message, "info");
     } else {
       showToast(`Successfully moved ${toMove.length} documents.`, "success");
@@ -240,7 +215,7 @@
             </div>
           ) : (
             <button
-              className="flex items-center gap-x-2 cursor-pointer z-50 px-[14px] py-[7px] -mr-[14px] rounded-lg hover:bg-[#222628]/60"
+              className="flex items-center gap-x-2 cursor-pointer px-[14px] py-[7px] -mr-[14px] rounded-lg hover:bg-[#222628]/60"
               onClick={createNewFolder}
             >
               <Plus size={18} weight="bold" color="#D3D4D4" />
@@ -307,14 +282,6 @@
                 >
                   Move to Workspace
                 </button>
-<<<<<<< HEAD
-                <div className="relative">
-                  <button
-                    onClick={() => setShowFolderSelection(!showFolderSelection)}
-                    className="border-none text-sm font-semibold bg-white h-[32px] w-[32px] rounded-lg text-[#222628] hover:text-white hover:bg-neutral-800/80 flex justify-center items-center"
-                  >
-                    <FolderNotchOpen size={18} weight="bold" />
-=======
 
                 <div className="relative">
                   <button
@@ -322,7 +289,6 @@
                     className="border-none text-sm font-semibold bg-white h-[32px] w-[32px] rounded-lg text-[#222628] hover:bg-neutral-800/80 flex justify-center items-center group"
                   >
                     <MoveToFolderIcon className="text-[#222628] group-hover:text-white" />
->>>>>>> 4f268dfe
                   </button>
                   {showFolderSelection && (
                     <FolderSelectionPopup
