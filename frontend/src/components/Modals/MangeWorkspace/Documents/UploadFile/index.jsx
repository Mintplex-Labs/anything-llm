import { CloudArrowUp } from "@phosphor-icons/react";
import { useEffect, useState } from "react";
import showToast from "../../../../../utils/toast";
import System from "../../../../../models/system";
import { useDropzone } from "react-dropzone";
import { v4 } from "uuid";
import FileUploadProgress from "./FileUploadProgress";
import Workspace from "../../../../../models/workspace";

export default function UploadFile({ workspace, fetchKeys, setLoading }) {
  const [ready, setReady] = useState(false);
  const [files, setFiles] = useState([]);
  const [fetchingUrl, setFetchingUrl] = useState(false);

  const handleSendLink = async (e) => {
    e.preventDefault();
    setLoading(true);
    setFetchingUrl(true);
    const formEl = e.target;
    const form = new FormData(formEl);
    const { response, data } = await Workspace.uploadLink(
      workspace.slug,
      form.get("link")
    );
    if (!response.ok) {
      showToast(`Error uploading link: ${data.error}`, "error");
    } else {
      fetchKeys(true);
      showToast("Link uploaded successfully", "success");
      formEl.reset();
    }
    setLoading(false);
    setFetchingUrl(false);
  };

  const handleUploadSuccess = () => {
    fetchKeys(true);
    showToast("File uploaded successfully", "success", { clear: true });
  };

  const handleUploadError = (message) => {
    showToast(`Error uploading file: ${message}`, "error");
  };

  const onDrop = async (acceptedFiles, rejections) => {
    const newAccepted = acceptedFiles.map((file) => {
      return {
        uid: v4(),
        file,
      };
    });
    const newRejected = rejections.map((file) => {
      return {
        uid: v4(),
        file: file.file,
        rejected: true,
        reason: file.errors[0].code,
      };
    });

    setFiles([...files, ...newAccepted, ...newRejected]);
  };

  useEffect(() => {
    async function checkProcessorOnline() {
      const online = await System.checkDocumentProcessorOnline();
      setReady(online);
    }
    checkProcessorOnline();
  }, []);

  const { getRootProps, getInputProps } = useDropzone({
    onDrop,
    disabled: !ready,
  });

  return (
    <div>
      <div
        className={`transition-all duration-300 w-[560px] border-2 border-dashed rounded-2xl bg-zinc-900/50 p-3 ${
          ready ? "cursor-pointer" : "cursor-not-allowed"
        } hover:bg-zinc-900/90`}
        {...getRootProps()}
      >
        <input {...getInputProps()} />
        {ready === false ? (
          <div className="flex flex-col items-center justify-center h-full">
            <CloudArrowUp className="w-8 h-8 text-white/80" />
            <div className="text-white text-opacity-80 text-sm font-semibold py-1">
              Document Processor Unavailable
            </div>
            <div className="text-white text-opacity-60 text-xs font-medium py-1 px-20 text-center">
              We can't upload your files right now because the document
              processor is offline. Please try again later.
            </div>
          </div>
        ) : files.length === 0 ? (
          <div className="flex flex-col items-center justify-center">
            <CloudArrowUp className="w-8 h-8 text-white/80" />
            <div className="text-white text-opacity-80 text-sm font-semibold py-1">
              Click to upload or drag and drop
            </div>
            <div className="text-white text-opacity-60 text-xs font-medium py-1">
              supports text files, csv's, spreadsheets, audio files, and more!
            </div>
          </div>
        ) : (
          <div className="grid grid-cols-2 gap-2 overflow-auto max-h-[400px] p-1 overflow-y-auto">
            {files.map((file) => (
              <FileUploadProgress
                key={file.uid}
                file={file.file}
                slug={workspace.slug}
                rejected={file?.rejected}
                reason={file?.reason}
                onUploadSuccess={handleUploadSuccess}
                onUploadError={handleUploadError}
              />
            ))}
          </div>
        )}
      </div>
      <div className="text-center text-white text-opacity-50 text-xs font-medium w-[560px] py-2">
        or submit a link
      </div>
      <form onSubmit={handleSendLink} className="flex gap-x-2">
        <input
          disabled={fetchingUrl}
          name="link"
          type="url"
<<<<<<< HEAD
          className="border-none disabled:bg-zinc-600 disabled:text-slate-300 bg-zinc-900 text-white text-sm rounded-lg focus:ring-blue-500 focus:border-blue-500 block w-3/4 p-2.5"
=======
          className="disabled:bg-zinc-600 disabled:text-slate-300 bg-zinc-900 text-white placeholder:text-white/20 text-sm rounded-lg focus:ring-blue-500 focus:border-blue-500 block w-3/4 p-2.5"
>>>>>>> 9e085baf
          placeholder={"https://example.com"}
          autoComplete="off"
        />
        <button
          disabled={fetchingUrl}
          type="submit"
          className="disabled:bg-white/20 disabled:text-slate-300 disabled:border-slate-400 disabled:cursor-wait bg bg-transparent hover:bg-slate-200 hover:text-slate-800 w-auto border border-white text-sm text-white p-2.5 rounded-lg transition-all duration-300"
        >
          {fetchingUrl ? "Fetching..." : "Fetch website"}
        </button>
      </form>
      <div className="mt-6 text-center text-white text-opacity-80 text-xs font-medium w-[560px]">
        These files will be uploaded to the document processor running on this
        AnythingLLM instance. These files are not sent or shared with a third
        party.
      </div>
    </div>
  );
}<|MERGE_RESOLUTION|>--- conflicted
+++ resolved
@@ -128,11 +128,7 @@
           disabled={fetchingUrl}
           name="link"
           type="url"
-<<<<<<< HEAD
-          className="border-none disabled:bg-zinc-600 disabled:text-slate-300 bg-zinc-900 text-white text-sm rounded-lg focus:ring-blue-500 focus:border-blue-500 block w-3/4 p-2.5"
-=======
-          className="disabled:bg-zinc-600 disabled:text-slate-300 bg-zinc-900 text-white placeholder:text-white/20 text-sm rounded-lg focus:ring-blue-500 focus:border-blue-500 block w-3/4 p-2.5"
->>>>>>> 9e085baf
+          className="border-none disabled:bg-zinc-600 disabled:text-slate-300 bg-zinc-900 text-white placeholder:text-white/20 text-sm rounded-lg focus:ring-blue-500 focus:border-blue-500 block w-3/4 p-2.5"
           placeholder={"https://example.com"}
           autoComplete="off"
         />
