--- conflicted
+++ resolved
@@ -88,11 +88,7 @@
     }
 
     workspace.slug === slug
-<<<<<<< HEAD
-      ? window.location.hash = paths.home()
-=======
       ? (window.location.hash = paths.home())
->>>>>>> bf165f2a
       : window.location.reload();
   };
 
@@ -187,11 +183,7 @@
                     max={1.0}
                     step={0.1}
                     onWheel={(e) => e.target.blur()}
-<<<<<<< HEAD
-                    defaultValue={workspace?.openAiTemp ?? 0.7}
-=======
                     defaultValue={workspace?.openAiTemp ?? defaults.temp}
->>>>>>> bf165f2a
                     className="border-none bg-zinc-900 text-white text-sm rounded-lg focus:ring-blue-500 focus:border-blue-500 block w-full p-2.5"
                     placeholder="0.7"
                     required={true}
