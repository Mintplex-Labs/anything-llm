import React, { useState, useRef, useEffect } from "react";
import Workspace from "../../../../models/workspace";
import paths from "../../../../utils/paths";
import { chatPrompt } from "../../../../utils/chat";
import System from "../../../../models/system";
import PreLoader from "../../../Preloader";
import { useParams } from "react-router-dom";
import showToast from "../../../../utils/toast";
import ChatModelPreference from "./ChatModelPreference";

// Ensure that a type is correct before sending the body
// to the backend.
function castToType(key, value) {
  const definitions = {
    openAiTemp: {
      cast: (value) => Number(value),
    },
    openAiHistory: {
      cast: (value) => Number(value),
    },
    similarityThreshold: {
      cast: (value) => parseFloat(value),
    },
    topN: {
      cast: (value) => Number(value),
    },
  };

  if (!definitions.hasOwnProperty(key)) return value;
  return definitions[key].cast(value);
}

function recommendedSettings(provider = null) {
  switch (provider) {
    case "mistral":
      return { temp: 0 };
    default:
      return { temp: 0.7 };
  }
}

export default function WorkspaceSettings({ active, workspace, settings }) {
  const { slug } = useParams();
  const formEl = useRef(null);
  const [saving, setSaving] = useState(false);
  const [hasChanges, setHasChanges] = useState(false);
  const defaults = recommendedSettings(settings?.LLMProvider);

  const handleUpdate = async (e) => {
    setSaving(true);
    e.preventDefault();
    const data = {};
    const form = new FormData(formEl.current);
    for (var [key, value] of form.entries()) data[key] = castToType(key, value);
    const { workspace: updatedWorkspace, message } = await Workspace.update(
      workspace.slug,
      data
    );
    if (!!updatedWorkspace) {
      showToast("Workspace updated!", "success", { clear: true });
    } else {
      showToast(`Error: ${message}`, "error", { clear: true });
    }
    setSaving(false);
    setHasChanges(false);
  };

  const deleteWorkspace = async () => {
    if (
      !window.confirm(
        `You are about to delete your entire ${workspace.name} workspace. This will remove all vector embeddings on your vector database.\n\nThe original source files will remain untouched. This action is irreversible.`
      )
    )
      return false;
    await Workspace.delete(workspace.slug);
    workspace.slug === slug
      ? (window.location = paths.home())
      : window.location.reload();
  };

  return (
    <form ref={formEl} onSubmit={handleUpdate}>
      <div className="-mt-12 px-12 pb-6 flex flex-col h-full w-full max-h-[80vh] overflow-y-scroll">
        <div className="flex flex-col gap-y-1 min-w-[900px]">
          <div className="text-white text-opacity-60 text-sm font-bold uppercase py-6 border-b-2 border-white/10">
            Workspace Settings
          </div>
          <div className="flex flex-row w-full py-6 border-b-2 border-white/10">
            <div className="w-1/2">
              <h3 className="text-white text-sm font-semibold">
                Vector database identifier
              </h3>
              <p className="text-white text-opacity-60 text-xs font-medium py-1.5">
                {" "}
              </p>
              <p className="text-white text-opacity-60 text-sm font-medium">
                {workspace?.slug}
              </p>
            </div>

            <div className="w-1/2">
              <h3 className="text-white text-sm font-semibold">
                Number of vectors
              </h3>
              <p className="text-white text-opacity-60 text-xs font-medium my-[2px]">
                Total number of vectors in your vector database.
              </p>
              <VectorCount reload={active} workspace={workspace} />
            </div>
          </div>
        </div>
        <div className="flex flex-col gap-y-1 w-full mt-7">
          <div className="flex">
            <div className="flex flex-col gap-y-4 w-1/2">
              <div className="w-3/4 flex flex-col gap-y-4">
                <ChatModelPreference
                  settings={settings}
                  workspace={workspace}
                  setHasChanges={setHasChanges}
                />
                <div>
                  <div className="flex flex-col">
                    <label
                      htmlFor="name"
                      className="block text-sm font-medium text-white"
                    >
                      Workspace Name
                    </label>
                    <p className="text-white text-opacity-60 text-xs font-medium py-1.5">
                      This will only change the display name of your workspace.
                    </p>
                  </div>
                  <input
                    name="name"
                    type="text"
                    minLength={2}
                    maxLength={80}
                    defaultValue={workspace?.name}
                    className="border-none bg-zinc-900 text-white text-sm rounded-lg focus:ring-blue-500 focus:border-blue-500 block w-full p-2.5"
                    placeholder="My Workspace"
                    required={true}
                    autoComplete="off"
                    onChange={() => setHasChanges(true)}
                  />
                </div>

                <div>
                  <div className="flex flex-col">
                    <label
                      htmlFor="name"
                      className="block text-sm font-medium text-white"
                    >
                      LLM Temperature
                    </label>
                    <p className="text-white text-opacity-60 text-xs font-medium py-1.5">
                      This setting controls how "random" or dynamic your chat
                      responses will be.
                      <br />
                      The higher the number (1.0 maximum) the more random and
                      incoherent.
                      <br />
                      <i>Recommended: {defaults.temp}</i>
                    </p>
                  </div>
                  <input
                    name="openAiTemp"
                    type="number"
                    min={0.0}
                    max={1.0}
                    step={0.1}
                    onWheel={(e) => e.target.blur()}
<<<<<<< HEAD
                    defaultValue={workspace?.openAiTemp ?? 0.7}
                    className="border-none bg-zinc-900 text-white text-sm rounded-lg focus:ring-blue-500 focus:border-blue-500 block w-full p-2.5"
=======
                    defaultValue={workspace?.openAiTemp ?? defaults.temp}
                    className="bg-zinc-900 text-white text-sm rounded-lg focus:ring-blue-500 focus:border-blue-500 block w-full p-2.5"
>>>>>>> 2f3db0e6
                    placeholder="0.7"
                    required={true}
                    autoComplete="off"
                    onChange={() => setHasChanges(true)}
                  />
                </div>

                <div>
                  <div className="flex flex-col gap-y-1 mb-4">
                    <label
                      htmlFor="name"
                      className="block mb-2 text-sm font-medium text-white"
                    >
                      Chat History
                    </label>
                    <p className="text-white text-opacity-60 text-xs font-medium">
                      The number of previous chats that will be included in the
                      response's short-term memory.
                      <i>Recommend 20. </i>
                      Anything more than 45 is likely to lead to continuous chat
                      failures depending on message size.
                    </p>
                  </div>
                  <input
                    name="openAiHistory"
                    type="number"
                    min={1}
                    max={45}
                    step={1}
                    onWheel={(e) => e.target.blur()}
                    defaultValue={workspace?.openAiHistory ?? 20}
                    className="border-none bg-zinc-900 text-white text-sm rounded-lg focus:ring-blue-500 focus:border-blue-500 block w-full p-2.5"
                    placeholder="20"
                    required={true}
                    autoComplete="off"
                    onChange={() => setHasChanges(true)}
                  />
                </div>
              </div>
            </div>

            <div className="w-1/2">
              <div className="w-3/4">
                <div className="flex flex-col">
                  <label
                    htmlFor="name"
                    className="block text-sm font-medium text-white"
                  >
                    Prompt
                  </label>
                  <p className="text-white text-opacity-60 text-xs font-medium py-1.5">
                    The prompt that will be used on this workspace. Define the
                    context and instructions for the AI to generate a response.
                    You should to provide a carefully crafted prompt so the AI
                    can generate a relevant and accurate response.
                  </p>
                </div>
                <textarea
                  name="openAiPrompt"
                  rows={5}
                  defaultValue={chatPrompt(workspace)}
                  className="border-none bg-zinc-900 text-white text-sm rounded-lg focus:ring-blue-500 focus:border-blue-500 block w-full p-2.5"
                  placeholder="Given the following conversation, relevant context, and a follow up question, reply with an answer to the current question the user is asking. Return only your response to the question given the above information following the users instructions as needed."
                  required={true}
                  wrap="soft"
                  autoComplete="off"
                  onChange={() => setHasChanges(true)}
                />

                <div className="mt-4">
                  <div className="flex flex-col">
                    <label
                      htmlFor="name"
                      className="block text-sm font-medium text-white"
                    >
                      Max Context Snippets
                    </label>
                    <p className="text-white text-opacity-60 text-xs font-medium py-1.5">
                      This setting controls the maximum amount of context
                      snippets the will be sent to the LLM for per chat or
                      query.
                      <br />
                      <i>Recommended: 4</i>
                    </p>
                  </div>
                  <input
                    name="topN"
                    type="number"
                    min={1}
                    max={12}
                    step={1}
                    onWheel={(e) => e.target.blur()}
                    defaultValue={workspace?.topN ?? 4}
                    className="bg-zinc-900 text-white text-sm rounded-lg focus:ring-blue-500 focus:border-blue-500 block w-full p-2.5"
                    placeholder="4"
                    required={true}
                    autoComplete="off"
                    onChange={() => setHasChanges(true)}
                  />
                </div>
                <div className="mt-4">
                  <div className="flex flex-col">
                    <label
                      htmlFor="name"
                      className="block text-sm font-medium text-white"
                    >
                      Document similarity threshold
                    </label>
                    <p className="text-white text-opacity-60 text-xs font-medium py-1.5">
                      The minimum similarity score required for a source to be
                      considered related to the chat. The higher the number, the
                      more similar the source must be to the chat.
                    </p>
                  </div>
                  <select
                    name="similarityThreshold"
                    defaultValue={workspace?.similarityThreshold ?? 0.25}
                    className="border-none bg-zinc-900 text-white text-sm rounded-lg focus:ring-blue-500 focus:border-blue-500 block w-full p-2.5"
                    onChange={() => setHasChanges(true)}
                    required={true}
                  >
                    <option value={0.0}>No restriction</option>
                    <option value={0.25}>
                      Low (similarity score &ge; .25)
                    </option>
                    <option value={0.5}>
                      Medium (similarity score &ge; .50)
                    </option>
                    <option value={0.75}>
                      High (similarity score &ge; .75)
                    </option>
                  </select>
                </div>
              </div>
            </div>
          </div>
        </div>
      </div>
      <div className="flex items-center justify-between p-2 md:p-6 space-x-2 border-t rounded-b border-gray-600">
        <DeleteWorkspace workspace={workspace} onClick={deleteWorkspace} />
        {hasChanges && (
          <button
            type="submit"
            className="transition-all duration-300 border border-slate-200 px-5 py-2.5 rounded-lg text-white text-sm items-center flex gap-x-2 hover:bg-slate-200 hover:text-slate-800 focus:ring-gray-800"
          >
            {saving ? "Updating..." : "Update workspace"}
          </button>
        )}
      </div>
    </form>
  );
}

function DeleteWorkspace({ workspace, onClick }) {
  const [canDelete, setCanDelete] = useState(false);
  useEffect(() => {
    async function fetchKeys() {
      const canDelete = await System.getCanDeleteWorkspaces();
      setCanDelete(canDelete);
    }
    fetchKeys();
  }, [workspace?.slug]);

  if (!canDelete) return null;
  return (
    <button
      onClick={onClick}
      type="button"
      className="transition-all duration-300 border border-transparent rounded-lg whitespace-nowrap text-sm px-5 py-2.5 focus:z-10 bg-transparent text-white hover:text-white hover:bg-red-600"
    >
      Delete Workspace
    </button>
  );
}

function VectorCount({ reload, workspace }) {
  const [totalVectors, setTotalVectors] = useState(null);
  useEffect(() => {
    async function fetchVectorCount() {
      const totalVectors = await System.totalIndexes(workspace.slug);
      setTotalVectors(totalVectors);
    }
    fetchVectorCount();
  }, [workspace?.slug, reload]);

  if (totalVectors === null) return <PreLoader size="4" />;
  return (
    <p className="text-white text-opacity-60 text-sm font-medium">
      {totalVectors}
    </p>
  );
}<|MERGE_RESOLUTION|>--- conflicted
+++ resolved
@@ -169,13 +169,8 @@
                     max={1.0}
                     step={0.1}
                     onWheel={(e) => e.target.blur()}
-<<<<<<< HEAD
-                    defaultValue={workspace?.openAiTemp ?? 0.7}
+                    defaultValue={workspace?.openAiTemp ?? defaults.temp}
                     className="border-none bg-zinc-900 text-white text-sm rounded-lg focus:ring-blue-500 focus:border-blue-500 block w-full p-2.5"
-=======
-                    defaultValue={workspace?.openAiTemp ?? defaults.temp}
-                    className="bg-zinc-900 text-white text-sm rounded-lg focus:ring-blue-500 focus:border-blue-500 block w-full p-2.5"
->>>>>>> 2f3db0e6
                     placeholder="0.7"
                     required={true}
                     autoComplete="off"
