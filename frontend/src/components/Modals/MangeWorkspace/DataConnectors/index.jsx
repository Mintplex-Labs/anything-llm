--- conflicted
+++ resolved
@@ -22,20 +22,18 @@
       "Import the transcription of an entire YouTube video from a link.",
     options: <YoutubeOptions />,
   },
-<<<<<<< HEAD
   "website-depth": {
     name: "Website Depth",
     image: ConnectorImages.websiteDepth,
     description:
       "Scrape a website and its links on a page up to a certain depth.",
     options: <WebsiteDepthOptions />,
-=======
+  },
   confluence: {
     name: "Confluence",
     image: ConnectorImages.confluence,
     description: "Import an entire Confluence page in a single click.",
     options: <ConfluenceOptions />,
->>>>>>> 2e813846
   },
 };
 
