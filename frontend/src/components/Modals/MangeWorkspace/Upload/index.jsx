import React, { useState, useCallback, useEffect } from "react";
import Workspace from "../../../../models/workspace";
import paths from "../../../../utils/paths";
import FileUploadProgress from "./FileUploadProgress";
import { useDropzone } from "react-dropzone";
import { v4 } from "uuid";
import System from "../../../../models/system";
import { Frown } from "react-feather";
import showToast from "../../../../utils/toast";

export default function UploadToWorkspace({ workspace, fileTypes }) {
  const [ready, setReady] = useState(null);
  const [files, setFiles] = useState([]);
<<<<<<< HEAD

  const handleUploadSuccess = () => {
    showToast("File uploaded successfully", "success");
  };

  const handleUploadError = (message) => {
    showToast(`Error uploading file: ${message}`, "error");
=======
  const [successMsg, setSuccessMsg] = useState("");
  const [errorMsg, setErrorMsg] = useState("");

  const handleUploadSuccess = () => {
    setSuccessMsg("File uploaded successfully");
    setErrorMsg(null);
  };

  const handleUploadError = (message) => {
    setErrorMsg(`Upload failed: ${message}`);
    setSuccessMsg(null);
>>>>>>> c0adcc12
  };

  const onDrop = useCallback(async (acceptedFiles, rejections) => {
    const newAccepted = acceptedFiles.map((file) => {
      return {
        uid: v4(),
        file,
      };
    });
    const newRejected = rejections.map((file) => {
      return {
        uid: v4(),
        file: file.file,
        rejected: true,
        reason: file.errors[0].code,
      };
    });

    setFiles([...files, ...newAccepted, ...newRejected]);
  }, []);

  useEffect(() => {
    async function checkProcessorOnline() {
      const online = await System.checkDocumentProcessorOnline();
      setReady(online);
    }
    checkProcessorOnline();
  }, []);

<<<<<<< HEAD
=======
  useEffect(() => {
    if (!!successMsg) {
      setTimeout(() => {
        setSuccessMsg("");
      }, 3_500);
    }

    if (!!errorMsg) {
      setTimeout(() => {
        setErrorMsg("");
      }, 3_500);
    }
  }, [successMsg, errorMsg]);
>>>>>>> c0adcc12

  const { getRootProps, getInputProps } = useDropzone({
    onDrop,
    accept: {
      ...fileTypes,
    },
  });

  const deleteWorkspace = async () => {
    if (
      !window.confirm(
        `You are about to delete your entire ${workspace.name} workspace. This will remove all vector embeddings on your vector database.\n\nThe original source files will remain untouched. This action is irreversible.`
      )
    )
      return false;
    await Workspace.delete(workspace.slug);
    workspace.slug === slug
      ? (window.location = paths.home())
      : window.location.reload();
  };

  if (ready === null) {
    return (
      <ModalWrapper deleteWorkspace={deleteWorkspace}>
        <div className="outline-none transition-all cursor-wait duration-300 bg-stone-400 bg-opacity-20 flex h-[20rem] overflow-y-scroll overflow-x-hidden rounded-lg">
          <div className="flex flex-col gap-y-1 w-full h-full items-center justify-center">
            <p className="text-slate-400 text-xs">
              Checking document processor is online - please wait.
            </p>
            <p className="text-slate-400 text-xs">
              this should only take a few moments.
            </p>
          </div>
        </div>
      </ModalWrapper>
    );
  }

  if (ready === false) {
    return (
      <ModalWrapper deleteWorkspace={deleteWorkspace}>
        <div className="outline-none transition-all duration-300 bg-red-200 flex h-[20rem] overflow-y-scroll overflow-x-hidden rounded-lg">
          <div className="flex flex-col gap-y-1 w-full h-full items-center justify-center md:px-0 px-2">
            <Frown className="w-8 h-8 text-red-800" />
            <p className="text-red-800 text-xs text-center">
              Document processor is offline.
            </p>
            <p className="text-red-800 text-[10px] md:text-xs text-center">
              you cannot upload documents from the UI right now
            </p>
          </div>
        </div>
      </ModalWrapper>
    );
  }

  return (
    <ModalWrapper deleteWorkspace={deleteWorkspace}>
      <div
        {...getRootProps()}
        className="outline-none transition-all cursor-pointer duration-300 hover:bg-opacity-40 bg-stone-400 bg-opacity-20 flex h-[20rem] overflow-y-scroll overflow-x-hidden rounded-lg"
      >
        <input {...getInputProps()} />
        {files.length === 0 ? (
          <div className="flex flex-col items-center justify-center w-full h-full">
            <div className="flex flex-col items-center justify-center pt-5 pb-6">
              <svg
                aria-hidden="true"
                className="w-10 h-10 mb-3 text-gray-600 dark:text-slate-300"
                fill="none"
                stroke="currentColor"
                viewBox="0 0 24 24"
                xmlns="http://www.w3.org/2000/svg"
              >
                <path
                  strokeLinecap="round"
                  strokeLinejoin="round"
                  strokeWidth="2"
                  d="M7 16a4 4 0 01-.88-7.903A5 5 0 1115.9 6L16 6a5 5 0 011 9.9M15 13l-3-3m0 0l-3 3m3-3v12"
                ></path>
              </svg>
              <p className="mb-2 text-sm text-gray-600 dark:text-slate-300">
                <span className="font-semibold">Click to upload</span> or drag
                and drop
              </p>
              <p className="text-xs text-gray-600 dark:text-slate-300"></p>
            </div>
          </div>
        ) : (
          <div className="flex flex-col w-full p-4 gap-y-2">
            {files.map((file) => (
              <FileUploadProgress
                key={file.uid}
                file={file.file}
                slug={workspace.slug}
                rejected={file?.rejected}
                reason={file?.reason}
                onUploadSuccess={handleUploadSuccess}
                onUploadError={handleUploadError}
              />
            ))}
          </div>
        )}
      </div>
      <p className="text-gray-600 dark:text-stone-400 text-xs ">
        supported file extensions are{" "}
        <code className="text-xs bg-gray-200 text-gray-800 dark:bg-stone-800 dark:text-slate-400 font-mono rounded-sm px-1">
          {Object.values(fileTypes).flat().join(" ")}
        </code>
      </p>
      {successMsg && (
        <p className="text-green-600 dark:text-green-400 text-sm text-center pt-2">
          {successMsg}
        </p>
      )}
      {errorMsg && (
        <p className="text-red-600 dark:text-red-400 text-sm text-center pt-2">
          {errorMsg}
        </p>
      )}
    </ModalWrapper>
  );
}

function ModalWrapper({ deleteWorkspace, children }) {
  return (
    <>
      <div className="p-6 flex h-full w-full max-h-[80vh] overflow-y-scroll">
        <div className="flex flex-col gap-y-1 w-full">
          <div className="flex flex-col mb-2">
            <p className="text-gray-800 dark:text-stone-200 text-base ">
              Add documents to your workspace.
            </p>
            <p className="text-gray-600 dark:text-stone-400 text-xs ">
              These files will be uploaded to the document processor running on
              this AnythingLLM instance. These files are not sent or shared with
              a third party.
            </p>
            {process.env.NODE_ENV !== "production" && (
              <div className="mt-2 text-gray-600 dark:text-stone-400 text-xs">
                <div className="w-[1px] bg-stone-400 w-full" />
                Local Environment Notice: You must have the{" "}
                <code className="text-xs bg-gray-200 text-gray-800 dark:bg-stone-800 dark:text-slate-400 font-mono rounded-sm px-1">
                  python document processor app
                </code>{" "}
                running for these documents to process.
              </div>
            )}
          </div>
          {children}
        </div>
      </div>
      <div className="flex items-center justify-between p-6 space-x-2 border-t border-gray-200 rounded-b dark:border-gray-600">
        <button
          onClick={deleteWorkspace}
          type="button"
          className="border border-transparent text-gray-500 bg-white hover:bg-red-100 rounded-lg text-sm font-medium px-5 py-2.5 hover:text-red-900 focus:z-10 dark:bg-transparent dark:text-gray-300 dark:hover:text-white dark:hover:bg-red-600"
        >
          Delete Workspace
        </button>
      </div>
    </>
  );
}<|MERGE_RESOLUTION|>--- conflicted
+++ resolved
@@ -11,7 +11,6 @@
 export default function UploadToWorkspace({ workspace, fileTypes }) {
   const [ready, setReady] = useState(null);
   const [files, setFiles] = useState([]);
-<<<<<<< HEAD
 
   const handleUploadSuccess = () => {
     showToast("File uploaded successfully", "success");
@@ -19,19 +18,6 @@
 
   const handleUploadError = (message) => {
     showToast(`Error uploading file: ${message}`, "error");
-=======
-  const [successMsg, setSuccessMsg] = useState("");
-  const [errorMsg, setErrorMsg] = useState("");
-
-  const handleUploadSuccess = () => {
-    setSuccessMsg("File uploaded successfully");
-    setErrorMsg(null);
-  };
-
-  const handleUploadError = (message) => {
-    setErrorMsg(`Upload failed: ${message}`);
-    setSuccessMsg(null);
->>>>>>> c0adcc12
   };
 
   const onDrop = useCallback(async (acceptedFiles, rejections) => {
@@ -60,23 +46,6 @@
     }
     checkProcessorOnline();
   }, []);
-
-<<<<<<< HEAD
-=======
-  useEffect(() => {
-    if (!!successMsg) {
-      setTimeout(() => {
-        setSuccessMsg("");
-      }, 3_500);
-    }
-
-    if (!!errorMsg) {
-      setTimeout(() => {
-        setErrorMsg("");
-      }, 3_500);
-    }
-  }, [successMsg, errorMsg]);
->>>>>>> c0adcc12
 
   const { getRootProps, getInputProps } = useDropzone({
     onDrop,
