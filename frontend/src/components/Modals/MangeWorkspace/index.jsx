import React, { useState, useEffect, memo } from "react";
import { X } from "@phosphor-icons/react";
import { useParams } from "react-router-dom";
<<<<<<< HEAD
import Workspace from "@/models/workspace";
import System from "@/models/system";
import useUser from "@/hooks/useUser";

const DocumentSettings = lazy(() => import("./Documents"));
const WorkspaceSettings = lazy(() => import("./Settings"));
=======
import Workspace from "../../../models/workspace";
import System from "../../../models/system";
import { isMobile } from "react-device-detect";
import useUser from "../../../hooks/useUser";
import DocumentSettings from "./Documents";
>>>>>>> 9e085baf

const noop = () => {};
const ManageWorkspace = ({ hideModal = noop, providedSlug = null }) => {
  const { slug } = useParams();
  const [workspace, setWorkspace] = useState(null);
  const [settings, setSettings] = useState({});

  useEffect(() => {
    async function getSettings() {
      const _settings = await System.keys();
      setSettings(_settings ?? {});
    }
    getSettings();
  }, []);

  useEffect(() => {
    async function fetchWorkspace() {
      const workspace = await Workspace.bySlug(providedSlug ?? slug);
      setWorkspace(workspace);
    }
    fetchWorkspace();
  }, [providedSlug, slug]);

  if (!workspace) return null;

  return (
    <div className="w-screen h-screen fixed top-0 left-0 flex justify-center items-center z-99">
      <div className="backdrop h-full w-full absolute top-0 z-10" />
      <div className={`absolute max-h-full w-fit transition duration-300 z-20`}>
        <div className="relative bg-main-gradient rounded-[12px] shadow border-2 border-slate-300/10">
<<<<<<< HEAD
          <div className="absolute top-[-18px] left-1/2 transform -translate-x-1/2 bg-sidebar-button p-1 rounded-xl shadow border-2 border-slate-300/10">
            <div className="flex gap-x-1">
              <button
                onClick={() => setSelectedTab("documents")}
                className={`border-none px-4 py-2 rounded-[8px] font-semibold text-white hover:bg-switch-selected hover:bg-opacity-60 ${
                  selectedTab === "documents"
                    ? "bg-switch-selected shadow-md"
                    : "bg-sidebar-button"
                }`}
              >
                Documents
              </button>
              <button
                onClick={() => setSelectedTab("settings")}
                className={`border-none px-4 py-2 rounded-[8px] font-semibold text-white hover:bg-switch-selected hover:bg-opacity-60 ${
                  selectedTab === "settings"
                    ? "bg-switch-selected shadow-md"
                    : "bg-sidebar-button"
                }`}
              >
                Settings
              </button>
            </div>
          </div>
          <div className="flex items-start justify-between p-2 rounded-t border-gray-500/50">
=======
          <div className="flex items-start justify-between p-2 rounded-t border-gray-500/50 z-40 relative">
>>>>>>> 9e085baf
            <button
              onClick={hideModal}
              type="button"
              className="transition-all duration-300 text-gray-400 bg-transparent rounded-lg text-sm p-1.5 ml-auto inline-flex items-center hover:border-white/60 bg-sidebar-button hover:bg-menu-item-selected-gradient hover:border-slate-100 hover:border-opacity-50 border-transparent border"
            >
              <X className="text-gray-300 text-lg" />
            </button>
          </div>
          <DocumentSettings workspace={workspace} systemSettings={settings} />
        </div>
      </div>
    </div>
  );
};

export default memo(ManageWorkspace);
export function useManageWorkspaceModal() {
  const { user } = useUser();
  const [showing, setShowing] = useState(false);

  const showModal = () => {
    if (user?.role !== "default") {
      setShowing(true);
    }
  };

  const hideModal = () => {
    setShowing(false);
  };

  return { showing, showModal, hideModal };
}<|MERGE_RESOLUTION|>--- conflicted
+++ resolved
@@ -1,20 +1,10 @@
 import React, { useState, useEffect, memo } from "react";
 import { X } from "@phosphor-icons/react";
 import { useParams } from "react-router-dom";
-<<<<<<< HEAD
 import Workspace from "@/models/workspace";
 import System from "@/models/system";
 import useUser from "@/hooks/useUser";
-
-const DocumentSettings = lazy(() => import("./Documents"));
-const WorkspaceSettings = lazy(() => import("./Settings"));
-=======
-import Workspace from "../../../models/workspace";
-import System from "../../../models/system";
-import { isMobile } from "react-device-detect";
-import useUser from "../../../hooks/useUser";
 import DocumentSettings from "./Documents";
->>>>>>> 9e085baf
 
 const noop = () => {};
 const ManageWorkspace = ({ hideModal = noop, providedSlug = null }) => {
@@ -45,35 +35,7 @@
       <div className="backdrop h-full w-full absolute top-0 z-10" />
       <div className={`absolute max-h-full w-fit transition duration-300 z-20`}>
         <div className="relative bg-main-gradient rounded-[12px] shadow border-2 border-slate-300/10">
-<<<<<<< HEAD
-          <div className="absolute top-[-18px] left-1/2 transform -translate-x-1/2 bg-sidebar-button p-1 rounded-xl shadow border-2 border-slate-300/10">
-            <div className="flex gap-x-1">
-              <button
-                onClick={() => setSelectedTab("documents")}
-                className={`border-none px-4 py-2 rounded-[8px] font-semibold text-white hover:bg-switch-selected hover:bg-opacity-60 ${
-                  selectedTab === "documents"
-                    ? "bg-switch-selected shadow-md"
-                    : "bg-sidebar-button"
-                }`}
-              >
-                Documents
-              </button>
-              <button
-                onClick={() => setSelectedTab("settings")}
-                className={`border-none px-4 py-2 rounded-[8px] font-semibold text-white hover:bg-switch-selected hover:bg-opacity-60 ${
-                  selectedTab === "settings"
-                    ? "bg-switch-selected shadow-md"
-                    : "bg-sidebar-button"
-                }`}
-              >
-                Settings
-              </button>
-            </div>
-          </div>
-          <div className="flex items-start justify-between p-2 rounded-t border-gray-500/50">
-=======
           <div className="flex items-start justify-between p-2 rounded-t border-gray-500/50 z-40 relative">
->>>>>>> 9e085baf
             <button
               onClick={hideModal}
               type="button"
