--- conflicted
+++ resolved
@@ -288,11 +288,8 @@
                 </p>
               </div>
               <p className="text-sm text-white/90 text-center">
-<<<<<<< HEAD
-                {t("login.sign-in")}
-=======
-                Sign in to your {customAppName || "AnythingLLM"} account.
->>>>>>> bb0a4b05
+                {t("login.sign-in.start")} {customAppName || "AnythingLLM"}{" "}
+                {t("login.sign-in.end")}
               </p>
             </div>
           </div>
