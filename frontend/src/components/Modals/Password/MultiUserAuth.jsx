import React, { useEffect, useState } from "react";
import System from "../../../models/system";
import { AUTH_TOKEN, AUTH_USER } from "../../../utils/constants";
import paths from "../../../utils/paths";
import showToast from "@/utils/toast";
import ModalWrapper from "@/components/ModalWrapper";
import { useModal } from "@/hooks/useModal";
import RecoveryCodeModal from "@/components/Modals/DisplayRecoveryCodeModal";
import { useTranslation } from "react-i18next";

const RecoveryForm = ({ onSubmit, setShowRecoveryForm }) => {
  const [username, setUsername] = useState("");
  const [recoveryCodeInputs, setRecoveryCodeInputs] = useState(
    Array(2).fill("")
  );

  const handleRecoveryCodeChange = (index, value) => {
    const updatedCodes = [...recoveryCodeInputs];
    updatedCodes[index] = value;
    setRecoveryCodeInputs(updatedCodes);
  };

  const handleSubmit = (e) => {
    e.preventDefault();
    const recoveryCodes = recoveryCodeInputs.filter(
      (code) => code.trim() !== ""
    );
    onSubmit(username, recoveryCodes);
  };

  return (
    <form
      onSubmit={handleSubmit}
      className="flex flex-col justify-center items-center relative rounded-2xl md:bg-login-gradient md:shadow-[0_4px_14px_rgba(0,0,0,0.25)] md:px-8 px-0 py-4 w-full md:w-fit mt-10 md:mt-0"
    >
      <div className="flex items-start justify-between pt-11 pb-9 w-screen md:w-full md:px-12 px-6 ">
        <div className="flex flex-col gap-y-4 w-full">
          <h3 className="text-4xl md:text-lg font-bold text-white text-center md:text-left">
            Password Reset
          </h3>
          <p className="text-sm text-white/90 md:text-left md:max-w-[300px] px-4 md:px-0 text-center">
            Provide the necessary information below to reset your password.
          </p>
        </div>
      </div>
      <div className="md:px-12 px-6 space-y-6 flex h-full w-full">
        <div className="w-full flex flex-col gap-y-4">
          <div className="flex flex-col gap-y-2">
            <label className="text-white text-sm font-bold">Username</label>
            <input
              name="username"
              type="text"
              placeholder="Username"
              value={username}
              onChange={(e) => setUsername(e.target.value)}
              className="border-none bg-zinc-900 text-white placeholder-white/20 text-sm rounded-md p-2.5 w-full h-[48px] md:w-[300px] md:h-[34px]"
              required
            />
          </div>
          <div className="flex flex-col gap-y-2">
            <label className="text-white text-sm font-bold">
              Recovery Codes
            </label>
            {recoveryCodeInputs.map((code, index) => (
              <div key={index}>
                <input
                  type="text"
                  name={`recoveryCode${index + 1}`}
                  placeholder={`Recovery Code ${index + 1}`}
                  value={code}
                  onChange={(e) =>
                    handleRecoveryCodeChange(index, e.target.value)
                  }
                  className="border-none bg-zinc-900 text-white placeholder-white/20 text-sm rounded-md p-2.5 w-full h-[48px] md:w-[300px] md:h-[34px]"
                  required
                />
              </div>
            ))}
          </div>
        </div>
      </div>
      <div className="flex items-center md:p-12 md:px-0 px-6 mt-12 md:mt-0 space-x-2 border-gray-600 w-full flex-col gap-y-8">
        <button
          type="submit"
          className="md:text-primary-button md:bg-transparent md:w-[300px] text-dark-text text-sm font-bold focus:ring-4 focus:outline-none rounded-md border-[1.5px] border-[#46C8FF] md:h-[34px] h-[48px] md:hover:text-white md:hover:bg-primary-button bg-primary-button focus:z-10 w-full"
        >
          Reset Password
        </button>
        <button
          type="button"
          className="text-white text-sm flex gap-x-1 hover:text-primary-button hover:underline -mb-8"
          onClick={() => setShowRecoveryForm(false)}
        >
          Back to Login
        </button>
      </div>
    </form>
  );
};

const ResetPasswordForm = ({ onSubmit }) => {
  const [newPassword, setNewPassword] = useState("");
  const [confirmPassword, setConfirmPassword] = useState("");

  const handleSubmit = (e) => {
    e.preventDefault();
    onSubmit(newPassword, confirmPassword);
  };

  return (
    <form
      onSubmit={handleSubmit}
      className="flex flex-col justify-center items-center relative rounded-2xl md:bg-login-gradient md:shadow-[0_4px_14px_rgba(0,0,0,0.25)] md:px-12 px-0 py-4 w-full md:w-fit -mt-24 md:-mt-28"
    >
      <div className="flex items-start justify-between pt-11 pb-9 w-screen md:w-full md:px-12 px-6">
        <div className="flex flex-col gap-y-4 w-full">
          <h3 className="text-4xl md:text-2xl font-bold text-white text-center md:text-left">
            Reset Password
          </h3>
          <p className="text-sm text-white/90 md:text-left md:max-w-[300px] px-4 md:px-0 text-center">
            Enter your new password.
          </p>
        </div>
      </div>
      <div className="md:px-12 px-6 space-y-6 flex h-full w-full">
        <div className="w-full flex flex-col gap-y-4">
          <div>
            <input
              type="password"
              name="newPassword"
              placeholder="New Password"
              value={newPassword}
              onChange={(e) => setNewPassword(e.target.value)}
              className="border-none bg-zinc-900 text-white placeholder-white/20 text-sm rounded-md p-2.5 w-full h-[48px] md:w-[300px] md:h-[34px]"
              required
            />
          </div>
          <div>
            <input
              type="password"
              name="confirmPassword"
              placeholder="Confirm Password"
              value={confirmPassword}
              onChange={(e) => setConfirmPassword(e.target.value)}
              className="border-none bg-zinc-900 text-white placeholder-white/20 text-sm rounded-md p-2.5 w-full h-[48px] md:w-[300px] md:h-[34px]"
              required
            />
          </div>
        </div>
      </div>
      <div className="flex items-center md:p-12 md:px-0 px-6 mt-12 md:mt-0 space-x-2 border-gray-600 w-full flex-col gap-y-8">
        <button
          type="submit"
          className="md:text-primary-button md:bg-transparent md:w-[300px] text-dark-text text-sm font-bold focus:ring-4 focus:outline-none rounded-md border-[1.5px] border-[#46C8FF] md:h-[34px] h-[48px] md:hover:text-white md:hover:bg-primary-button bg-primary-button focus:z-10 w-full"
        >
          Reset Password
        </button>
      </div>
    </form>
  );
};

export default function MultiUserAuth() {
  const { t } = useTranslation();
  const [loading, setLoading] = useState(false);
  const [error, setError] = useState(null);
  const [recoveryCodes, setRecoveryCodes] = useState([]);
  const [downloadComplete, setDownloadComplete] = useState(false);
  const [user, setUser] = useState(null);
  const [token, setToken] = useState(null);
  const [showRecoveryForm, setShowRecoveryForm] = useState(false);
  const [showResetPasswordForm, setShowResetPasswordForm] = useState(false);
  const [customAppName, setCustomAppName] = useState(null);

  const {
    isOpen: isRecoveryCodeModalOpen,
    openModal: openRecoveryCodeModal,
    closeModal: closeRecoveryCodeModal,
  } = useModal();

  const handleLogin = async (e) => {
    setError(null);
    setLoading(true);
    e.preventDefault();
    const data = {};
    const form = new FormData(e.target);
    for (var [key, value] of form.entries()) data[key] = value;
    const { valid, user, token, message, recoveryCodes } =
      await System.requestToken(data);
    if (valid && !!token && !!user) {
      setUser(user);
      setToken(token);

      if (recoveryCodes) {
        setRecoveryCodes(recoveryCodes);
        openRecoveryCodeModal();
      } else {
        window.localStorage.setItem(AUTH_USER, JSON.stringify(user));
        window.localStorage.setItem(AUTH_TOKEN, token);
        window.location = paths.home();
      }
    } else {
      setError(message);
      setLoading(false);
    }
    setLoading(false);
  };

  const handleDownloadComplete = () => setDownloadComplete(true);
  const handleResetPassword = () => setShowRecoveryForm(true);
  const handleRecoverySubmit = async (username, recoveryCodes) => {
    const { success, resetToken, error } = await System.recoverAccount(
      username,
      recoveryCodes
    );

    if (success && resetToken) {
      window.localStorage.setItem("resetToken", resetToken);
      setShowRecoveryForm(false);
      setShowResetPasswordForm(true);
    } else {
      showToast(error, "error", { clear: true });
    }
  };

  const handleResetSubmit = async (newPassword, confirmPassword) => {
    const resetToken = window.localStorage.getItem("resetToken");

    if (resetToken) {
      const { success, error } = await System.resetPassword(
        resetToken,
        newPassword,
        confirmPassword
      );

      if (success) {
        window.localStorage.removeItem("resetToken");
        setShowResetPasswordForm(false);
        showToast("Password reset successful", "success", { clear: true });
      } else {
        showToast(error, "error", { clear: true });
      }
    } else {
      showToast("Invalid reset token", "error", { clear: true });
    }
  };

  useEffect(() => {
    if (downloadComplete && user && token) {
      window.localStorage.setItem(AUTH_USER, JSON.stringify(user));
      window.localStorage.setItem(AUTH_TOKEN, token);
      window.location = paths.home();
    }
  }, [downloadComplete, user, token]);

  useEffect(() => {
    const fetchCustomAppName = async () => {
      const { appName } = await System.fetchCustomAppName();
      setCustomAppName(appName || "");
      setLoading(false);
    };
    fetchCustomAppName();
  }, []);

  if (showRecoveryForm) {
    return (
      <RecoveryForm
        onSubmit={handleRecoverySubmit}
        setShowRecoveryForm={setShowRecoveryForm}
      />
    );
  }

  if (showResetPasswordForm)
    return <ResetPasswordForm onSubmit={handleResetSubmit} />;
  return (
    <>
      <form onSubmit={handleLogin}>
        <div className="flex flex-col justify-center items-center relative rounded-2xl md:bg-login-gradient md:shadow-[0_4px_14px_rgba(0,0,0,0.25)] md:px-12 py-12 -mt-4 md:mt-0">
          <div className="flex items-start justify-between pt-11 pb-9 rounded-t">
            <div className="flex items-center flex-col gap-y-4">
              <div className="flex gap-x-1">
                <h3 className="text-md md:text-2xl font-bold text-white text-center white-space-nowrap hidden md:block">
                  {t("login.multi-user.welcome")}
                </h3>
                <p className="text-4xl md:text-2xl font-bold bg-gradient-to-r from-[#75D6FF] via-[#FFFFFF] to-[#FFFFFF] bg-clip-text text-transparent">
                  {customAppName || "AnythingLLM"}
                </p>
              </div>
              <p className="text-sm text-white/90 text-center">
                {t("login.sign-in.start")} {customAppName || "AnythingLLM"}{" "}
                {t("login.sign-in.end")}
              </p>
            </div>
          </div>
          <div className="w-full px-4 md:px-12">
            <div className="w-full flex flex-col gap-y-4">
              <div className="w-screen md:w-full md:px-0 px-6">
                <input
                  name="username"
                  type="text"
<<<<<<< HEAD
                  placeholder="Username"
                  className="border-none bg-zinc-900 text-white placeholder-white/20 text-sm rounded-md p-2.5 w-full h-[48px] md:w-[300px] md:h-[34px]"
=======
                  placeholder={t("login.multi-user.placeholder-username")}
                  className="bg-zinc-900 text-white placeholder-white/20 text-sm rounded-md p-2.5 w-full h-[48px] md:w-[300px] md:h-[34px]"
>>>>>>> 77916d92
                  required={true}
                  autoComplete="off"
                />
              </div>
              <div className="w-screen md:w-full md:px-0 px-6">
                <input
                  name="password"
                  type="password"
<<<<<<< HEAD
                  placeholder="Password"
                  className="border-none bg-zinc-900 text-white placeholder-white/20 text-sm rounded-md p-2.5 w-full h-[48px] md:w-[300px] md:h-[34px]"
=======
                  placeholder={t("login.multi-user.placeholder-password")}
                  className="bg-zinc-900 text-white placeholder-white/20 text-sm rounded-md p-2.5 w-full h-[48px] md:w-[300px] md:h-[34px]"
>>>>>>> 77916d92
                  required={true}
                  autoComplete="off"
                />
              </div>
              {error && <p className="text-red-400 text-sm">Error: {error}</p>}
            </div>
          </div>
          <div className="flex items-center md:p-12 px-10 mt-12 md:mt-0 space-x-2 border-gray-600 w-full flex-col gap-y-8">
            <button
              disabled={loading}
              type="submit"
              className="md:text-primary-button md:bg-transparent text-dark-text text-sm font-bold focus:ring-4 focus:outline-none rounded-md border-[1.5px] border-[#46C8FF] md:h-[34px] h-[48px] md:hover:text-white md:hover:bg-primary-button bg-primary-button focus:z-10 w-full"
            >
              {loading
                ? t("login.multi-user.validating")
                : t("login.multi-user.login")}
            </button>
            <button
              type="button"
              className="text-white text-sm flex gap-x-1 hover:text-primary-button hover:underline"
              onClick={handleResetPassword}
            >
              {t("login.multi-user.forgot-pass")}?
              <b>{t("login.multi-user.reset")}</b>
            </button>
          </div>
        </div>
      </form>

      <ModalWrapper isOpen={isRecoveryCodeModalOpen} noPortal={true}>
        <RecoveryCodeModal
          recoveryCodes={recoveryCodes}
          onDownloadComplete={handleDownloadComplete}
          onClose={closeRecoveryCodeModal}
        />
      </ModalWrapper>
    </>
  );
}<|MERGE_RESOLUTION|>--- conflicted
+++ resolved
@@ -299,13 +299,8 @@
                 <input
                   name="username"
                   type="text"
-<<<<<<< HEAD
-                  placeholder="Username"
+                  placeholder={t("login.multi-user.placeholder-username")}
                   className="border-none bg-zinc-900 text-white placeholder-white/20 text-sm rounded-md p-2.5 w-full h-[48px] md:w-[300px] md:h-[34px]"
-=======
-                  placeholder={t("login.multi-user.placeholder-username")}
-                  className="bg-zinc-900 text-white placeholder-white/20 text-sm rounded-md p-2.5 w-full h-[48px] md:w-[300px] md:h-[34px]"
->>>>>>> 77916d92
                   required={true}
                   autoComplete="off"
                 />
@@ -314,13 +309,8 @@
                 <input
                   name="password"
                   type="password"
-<<<<<<< HEAD
-                  placeholder="Password"
+                  placeholder={t("login.multi-user.placeholder-password")}
                   className="border-none bg-zinc-900 text-white placeholder-white/20 text-sm rounded-md p-2.5 w-full h-[48px] md:w-[300px] md:h-[34px]"
-=======
-                  placeholder={t("login.multi-user.placeholder-password")}
-                  className="bg-zinc-900 text-white placeholder-white/20 text-sm rounded-md p-2.5 w-full h-[48px] md:w-[300px] md:h-[34px]"
->>>>>>> 77916d92
                   required={true}
                   autoComplete="off"
                 />
