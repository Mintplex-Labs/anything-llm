--- conflicted
+++ resolved
@@ -187,11 +187,6 @@
     const { valid, user, token, message, recoveryCodes } =
       await System.requestToken(data);
     if (valid && !!token && !!user) {
-<<<<<<< HEAD
-      window.localStorage.setItem(AUTH_USER, JSON.stringify(user));
-      window.localStorage.setItem(AUTH_TOKEN, token);
-      window.location.hash = paths.home();
-=======
       setUser(user);
       setToken(token);
 
@@ -203,7 +198,6 @@
         window.localStorage.setItem(AUTH_TOKEN, token);
         window.location = paths.home();
       }
->>>>>>> 894f7279
     } else {
       setError(message);
       setLoading(false);
@@ -211,41 +205,6 @@
     setLoading(false);
   };
 
-<<<<<<< HEAD
-  return (
-    <form onSubmit={handleLogin}>
-      <div className="flex flex-col justify-center items-center relative rounded-2xl shadow border-2 border-slate-300 border-opacity-20 w-[400px] login-input-gradient">
-        <div className="flex items-start justify-between pt-11 pb-9 rounded-t">
-          <div className="flex items-center flex-col">
-            <h3 className="text-md md:text-2xl font-bold text-gray-900 dark:text-white text-center">
-              Sign In
-            </h3>
-          </div>
-        </div>
-        <div className="px-12 space-y-6 flex h-full w-full">
-          <div className="w-full flex flex-col gap-y-4">
-            <div>
-              <input
-                name="username"
-                type="text"
-                placeholder="Username"
-                className="border-none bg-opacity-40 border-gray-300 text-sm rounded-lg block w-full p-2.5 bg-[#222628] placeholder-[#FFFFFF99] text-white focus:ring-blue-500 focus:border-blue-500"
-                required={true}
-                autoComplete="off"
-              />
-            </div>
-
-            <div>
-              <input
-                name="password"
-                type="password"
-                placeholder="Password"
-                className="border-none bg-opacity-40 border-gray-300 text-sm rounded-lg block w-full p-2.5 bg-[#222628] placeholder-[#FFFFFF99] text-white focus:ring-blue-500 focus:border-blue-500"
-                required={true}
-                autoComplete="off"
-              />
-            </div>
-=======
   const handleDownloadComplete = () => setDownloadComplete(true);
   const handleResetPassword = () => setShowRecoveryForm(true);
   const handleRecoverySubmit = async (username, recoveryCodes) => {
@@ -284,7 +243,6 @@
       showToast("Invalid reset token", "error", { clear: true });
     }
   };
->>>>>>> 894f7279
 
   useEffect(() => {
     if (downloadComplete && user && token) {
