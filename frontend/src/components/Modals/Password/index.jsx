import React, { useState, useEffect } from "react";
import System from "../../../models/system";
import SingleUserAuth from "./SingleUserAuth";
import MultiUserAuth from "./MultiUserAuth";
<<<<<<< HEAD
import { AUTH_TOKEN, AUTH_USER } from "../../../utils/constants";
import useLogo from "../../../hooks/useLogo";
=======
import {
  AUTH_TIMESTAMP,
  AUTH_TOKEN,
  AUTH_USER,
} from "../../../utils/constants";
>>>>>>> 827a29d0

export default function PasswordModal({ mode = "single" }) {
  const { logo: _initLogo } = useLogo();
  return (
    <div className="fixed top-0 left-0 right-0 z-50 w-full p-4 overflow-x-hidden overflow-y-auto md:inset-0 h-[calc(100%-1rem)] h-full bg-gray-600 dark:bg-zinc-800 flex items-center justify-center">
      <div
        className="fixed top-0 left-0 right-0 bottom-0 z-40 animate-slow-pulse"
        style={{
          background: `
            radial-gradient(circle at center, transparent 40%, black 100%),
            linear-gradient(180deg, #FF8585 0%, #D4A447 100%)
          `,
          width: "575px",
          filter: "blur(200px)",
          margin: "auto",
        }}
      />

      <div className="flex flex-col items-center justify-center h-full w-full z-50">
        <img src={_initLogo} className="mb-20 w-80 opacity-80" alt="logo" />
        {mode === "single" ? <SingleUserAuth /> : <MultiUserAuth />}
      </div>
    </div>
  );
}

export function usePasswordModal() {
  const [auth, setAuth] = useState({
    loading: true,
    required: false,
    mode: "single",
  });

  useEffect(() => {
    async function checkAuthReq() {
      if (!window) return;

      // If the last validity check is still valid
      // we can skip the loading.
      if (!System.needsAuthCheck()) {
        setAuth({
          loading: false,
          requiresAuth: false,
          mode: "multi",
        });
        return;
      }

      const settings = await System.keys();
      if (settings?.MultiUserMode) {
        const currentToken = window.localStorage.getItem(AUTH_TOKEN);
        if (!!currentToken) {
          const valid = await System.checkAuth(currentToken);
          if (!valid) {
            setAuth({
              loading: false,
              requiresAuth: true,
              mode: "multi",
            });
            window.localStorage.removeItem(AUTH_USER);
            window.localStorage.removeItem(AUTH_TOKEN);
            window.localStorage.removeItem(AUTH_TIMESTAMP);
            return;
          } else {
            setAuth({
              loading: false,
              requiresAuth: false,
              mode: "multi",
            });
            return;
          }
        } else {
          setAuth({
            loading: false,
            requiresAuth: true,
            mode: "multi",
          });
          return;
        }
      } else {
        // Running token check in single user Auth mode.
        // If Single user Auth is disabled - skip check
        const requiresAuth = settings?.RequiresAuth || false;
        if (!requiresAuth) {
          setAuth({
            loading: false,
            requiresAuth: false,
            mode: "single",
          });
          return;
        }

        const currentToken = window.localStorage.getItem(AUTH_TOKEN);
        if (!!currentToken) {
          const valid = await System.checkAuth(currentToken);
          if (!valid) {
            setAuth({
              loading: false,
              requiresAuth: true,
              mode: "single",
            });
            window.localStorage.removeItem(AUTH_TOKEN);
            return;
          } else {
            setAuth({
              loading: false,
              requiresAuth: false,
              mode: "single",
            });
            return;
          }
        } else {
          setAuth({
            loading: false,
            requiresAuth: true,
            mode: "single",
          });
          return;
        }
      }
    }
    checkAuthReq();
  }, []);

  return auth;
}<|MERGE_RESOLUTION|>--- conflicted
+++ resolved
@@ -2,16 +2,12 @@
 import System from "../../../models/system";
 import SingleUserAuth from "./SingleUserAuth";
 import MultiUserAuth from "./MultiUserAuth";
-<<<<<<< HEAD
-import { AUTH_TOKEN, AUTH_USER } from "../../../utils/constants";
-import useLogo from "../../../hooks/useLogo";
-=======
 import {
-  AUTH_TIMESTAMP,
   AUTH_TOKEN,
   AUTH_USER,
+  AUTH_TIMESTAMP,
 } from "../../../utils/constants";
->>>>>>> 827a29d0
+import useLogo from "../../../hooks/useLogo";
 
 export default function PasswordModal({ mode = "single" }) {
   const { logo: _initLogo } = useLogo();
