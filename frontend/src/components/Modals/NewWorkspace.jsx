--- conflicted
+++ resolved
@@ -1,13 +1,8 @@
 import React, { useRef, useState } from "react";
 import { X } from "@phosphor-icons/react";
-<<<<<<< HEAD
-import Workspace from "../../models/workspace";
-import paths from "../../utils/paths";
-=======
 import Workspace from "@/models/workspace";
 import paths from "@/utils/paths";
 import { useTranslation } from "react-i18next";
->>>>>>> 9b86bbd2
 
 const noop = () => false;
 export default function NewWorkspaceModal({ hideModal = noop }) {
@@ -62,13 +57,8 @@
                     name="name"
                     type="text"
                     id="name"
-<<<<<<< HEAD
                     className="border-none bg-zinc-900 w-full text-white placeholder:text-white/20 text-sm rounded-lg focus:outline-primary-button active:outline-primary-button outline-none block w-full p-2.5"
-                    placeholder="My Workspace"
-=======
-                    className="bg-zinc-900 w-full text-white placeholder:text-white/20 text-sm rounded-lg focus:outline-primary-button active:outline-primary-button outline-none block w-full p-2.5"
                     placeholder={t("new-workspace.placeholder")}
->>>>>>> 9b86bbd2
                     required={true}
                     autoComplete="off"
                   />
