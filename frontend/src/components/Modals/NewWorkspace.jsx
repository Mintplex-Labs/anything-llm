import React, { useRef, useState } from "react";
import { X } from "@phosphor-icons/react";
import Workspace from "../../models/workspace";
import paths from "../../utils/paths";

const noop = () => false;
export default function NewWorkspaceModal({ hideModal = noop }) {
  const formEl = useRef(null);
  const [error, setError] = useState(null);
  const handleCreate = async (e) => {
    setError(null);
    e.preventDefault();
    const data = {};
    const form = new FormData(formEl.current);
    for (var [key, value] of form.entries()) data[key] = value;
    const { workspace, message } = await Workspace.new(data);
    if (!!workspace) {
<<<<<<< HEAD
      window.location.hash = paths.workspace.chat(workspace.slug)
=======
      window.location.hash = paths.workspace.chat(workspace.slug);
      hideModal();
>>>>>>> bf165f2a
    }
    setError(message);
  };

  return (
    <div className="fixed top-0 left-0 right-0 z-50 w-full p-4 overflow-x-hidden overflow-y-auto md:inset-0 h-[calc(100%-1rem)] h-full bg-black bg-opacity-50 flex items-center justify-center">
      <div
        className="flex fixed top-0 left-0 right-0 w-full h-full"
        onClick={hideModal}
      />
      <div className="relative w-[500px] max-h-full">
        <div className="relative bg-modal-gradient rounded-lg shadow-md border-2 border-accent">
          <div className="flex items-start justify-between p-4 border-b rounded-t border-white/10">
            <h3 className="text-xl font-semibold text-white">
              New Workspace
            </h3>
            <button
              onClick={hideModal}
              type="button"
              className="transition-all duration-300 text-gray-400 bg-transparent hover:border-white/60 rounded-lg text-sm p-1.5 ml-auto inline-flex items-center bg-sidebar-button hover:bg-menu-item-selected-gradient hover:border-slate-100 hover:border-opacity-50 border-transparent border"
            >
              <X className="text-gray-300 text-lg" />
            </button>
          </div>
          <form ref={formEl} onSubmit={handleCreate}>
            <div className="p-6 space-y-6 flex h-full w-full">
              <div className="w-full flex flex-col gap-y-4">
                <div>
                  <label
                    htmlFor="name"
                    className="block mb-2 text-sm font-medium text-white"
                  >
                    Workspace Name
                  </label>
                  <input
                    name="name"
                    type="text"
                    id="name"
<<<<<<< HEAD
                    className="border-none bg-zinc-900 w-full text-white placeholder-white placeholder-opacity-60 text-sm rounded-lg focus:border-white block w-full p-2.5"
=======
                    className="border-none bg-zinc-900 w-full text-white placeholder:text-white/20 text-sm rounded-lg focus:border-white block w-full p-2.5"
>>>>>>> bf165f2a
                    placeholder="My Workspace"
                    required={true}
                    autoComplete="off"
                  />
                </div>
                {error && (
                  <p className="text-red-400 text-sm">
                    Error: {error}
                  </p>
                )}
              </div>
            </div>
            <div className="flex w-full justify-end items-center p-6 space-x-2 border-t border-white/10 rounded-b">
              <button
                type="submit"
                className="transition-all duration-300 border border-slate-200 px-4 py-2 rounded-lg text-white text-sm items-center flex gap-x-2 hover:bg-slate-200 hover:text-slate-800 focus:ring-gray-800"
              >
                Save
              </button>
            </div>
          </form>
        </div>
      </div>
    </div>
  );
}

export function useNewWorkspaceModal() {
  const [showing, setShowing] = useState(false);
  const showModal = () => {
    setShowing(true);
  };
  const hideModal = () => {
    setShowing(false);
  };

  return { showing, showModal, hideModal };
}<|MERGE_RESOLUTION|>--- conflicted
+++ resolved
@@ -15,12 +15,8 @@
     for (var [key, value] of form.entries()) data[key] = value;
     const { workspace, message } = await Workspace.new(data);
     if (!!workspace) {
-<<<<<<< HEAD
-      window.location.hash = paths.workspace.chat(workspace.slug)
-=======
       window.location.hash = paths.workspace.chat(workspace.slug);
       hideModal();
->>>>>>> bf165f2a
     }
     setError(message);
   };
@@ -34,9 +30,7 @@
       <div className="relative w-[500px] max-h-full">
         <div className="relative bg-modal-gradient rounded-lg shadow-md border-2 border-accent">
           <div className="flex items-start justify-between p-4 border-b rounded-t border-white/10">
-            <h3 className="text-xl font-semibold text-white">
-              New Workspace
-            </h3>
+            <h3 className="text-xl font-semibold text-white">New Workspace</h3>
             <button
               onClick={hideModal}
               type="button"
@@ -59,20 +53,14 @@
                     name="name"
                     type="text"
                     id="name"
-<<<<<<< HEAD
-                    className="border-none bg-zinc-900 w-full text-white placeholder-white placeholder-opacity-60 text-sm rounded-lg focus:border-white block w-full p-2.5"
-=======
                     className="border-none bg-zinc-900 w-full text-white placeholder:text-white/20 text-sm rounded-lg focus:border-white block w-full p-2.5"
->>>>>>> bf165f2a
                     placeholder="My Workspace"
                     required={true}
                     autoComplete="off"
                   />
                 </div>
                 {error && (
-                  <p className="text-red-400 text-sm">
-                    Error: {error}
-                  </p>
+                  <p className="text-red-400 text-sm">Error: {error}</p>
                 )}
               </div>
             </div>
