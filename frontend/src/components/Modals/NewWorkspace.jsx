import React, { useRef, useState } from "react";
import { X } from "@phosphor-icons/react";
import Workspace from "../../models/workspace";
import paths from "../../utils/paths";

const noop = () => false;
export default function NewWorkspaceModal({ hideModal = noop }) {
  const formEl = useRef(null);
  const [error, setError] = useState(null);
  const handleCreate = async (e) => {
    setError(null);
    e.preventDefault();
    const data = {};
    const form = new FormData(formEl.current);
    for (var [key, value] of form.entries()) data[key] = value;
    const { workspace, message } = await Workspace.new(data);
    if (!!workspace) {
      window.location.hash = paths.workspace.chat(workspace.slug);
      hideModal();
    }
    setError(message);
  };

  return (
    <div className="fixed top-0 left-0 right-0 z-50 w-full p-4 overflow-x-hidden overflow-y-auto md:inset-0 h-[calc(100%-1rem)] h-full bg-black bg-opacity-50 flex items-center justify-center">
      <div
        className="flex fixed top-0 left-0 right-0 w-full h-full"
        onClick={hideModal}
      />
      <div className="relative w-[500px] max-h-full">
        <div className="relative bg-modal-gradient rounded-lg shadow-md border-2 border-accent">
          <div className="flex items-start justify-between p-4 border-b rounded-t border-white/10">
            <h3 className="text-xl font-semibold text-white">New Workspace</h3>
            <button
              onClick={hideModal}
              type="button"
              className="transition-all duration-300 text-gray-400 bg-transparent hover:border-white/60 rounded-lg text-sm p-1.5 ml-auto inline-flex items-center bg-sidebar-button hover:bg-menu-item-selected-gradient hover:border-slate-100 hover:border-opacity-50 border-transparent border"
            >
              <X className="text-gray-300 text-lg" />
            </button>
          </div>
          <form ref={formEl} onSubmit={handleCreate}>
            <div className="p-6 space-y-6 flex h-full w-full">
              <div className="w-full flex flex-col gap-y-4">
                <div>
                  <label
                    htmlFor="name"
                    className="block mb-2 text-sm font-medium text-white"
                  >
                    Workspace Name
                  </label>
                  <input
                    name="name"
                    type="text"
                    id="name"
<<<<<<< HEAD
                    className="border-none bg-zinc-900 w-full text-white placeholder-white placeholder-opacity-60 text-sm rounded-lg focus:border-white block w-full p-2.5"
=======
                    className="bg-zinc-900 w-full text-white placeholder:text-white/20 text-sm rounded-lg focus:border-white block w-full p-2.5"
>>>>>>> 9e085baf
                    placeholder="My Workspace"
                    required={true}
                    autoComplete="off"
                  />
                </div>
                {error && (
                  <p className="text-red-400 text-sm">Error: {error}</p>
                )}
              </div>
            </div>
            <div className="flex w-full justify-end items-center p-6 space-x-2 border-t border-white/10 rounded-b">
              <button
                type="submit"
                className="transition-all duration-300 border border-slate-200 px-4 py-2 rounded-lg text-white text-sm items-center flex gap-x-2 hover:bg-slate-200 hover:text-slate-800 focus:ring-gray-800"
              >
                Save
              </button>
            </div>
          </form>
        </div>
      </div>
    </div>
  );
}

export function useNewWorkspaceModal() {
  const [showing, setShowing] = useState(false);
  const showModal = () => {
    setShowing(true);
  };
  const hideModal = () => {
    setShowing(false);
  };

  return { showing, showModal, hideModal };
}<|MERGE_RESOLUTION|>--- conflicted
+++ resolved
@@ -53,11 +53,7 @@
                     name="name"
                     type="text"
                     id="name"
-<<<<<<< HEAD
-                    className="border-none bg-zinc-900 w-full text-white placeholder-white placeholder-opacity-60 text-sm rounded-lg focus:border-white block w-full p-2.5"
-=======
-                    className="bg-zinc-900 w-full text-white placeholder:text-white/20 text-sm rounded-lg focus:border-white block w-full p-2.5"
->>>>>>> 9e085baf
+                    className="border-none bg-zinc-900 w-full text-white placeholder:text-white/20 text-sm rounded-lg focus:border-white block w-full p-2.5"
                     placeholder="My Workspace"
                     required={true}
                     autoComplete="off"
