--- conflicted
+++ resolved
@@ -6,27 +6,6 @@
   onConfirm,
 }) {
   return (
-<<<<<<< HEAD
-    <dialog id="confirmation-modal" className="bg-transparent outline-none border-none">
-      <div className="relative w-full max-w-2xl max-h-full">
-        <div className="relative bg-main-gradient rounded-lg shadow">
-          <div className="flex items-start justify-between p-4 border-b rounded-t border-gray-500/50">
-            <div className="flex items-center gap-2">
-              <Warning
-                className="text-yellow-300 text-lg w-6 h-6"
-                weight="fill"
-              />
-              <h3 className="text-xl font-semibold text-yellow-300">Warning</h3>
-            </div>
-          </div>
-          <div className="w-[550px] p-6 text-white">
-            <p>
-              {warningText}
-              <br />
-              <br />
-              Are you sure you want to proceed?
-            </p>
-=======
     <div className="border-none relative w-full max-w-2xl max-h-full">
       <div className="relative bg-main-gradient rounded-lg shadow">
         <div className="flex items-start justify-between p-4 border-b rounded-t border-gray-500/50">
@@ -36,7 +15,6 @@
               weight="fill"
             />
             <h3 className="text-xl font-semibold text-yellow-300">Warning</h3>
->>>>>>> bf165f2a
           </div>
         </div>
         <div className="w-[550px] p-6 text-white">
