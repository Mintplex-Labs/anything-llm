--- conflicted
+++ resolved
@@ -9,12 +9,8 @@
     <button
       disabled={disabled}
       onClick={() => onClick?.()}
-<<<<<<< HEAD
       className={`border-none text-xs px-4 py-1 font-semibold light:text-[#ffffff] rounded-lg bg-primary-button h-[34px] -mr-8 whitespace-nowrap shadow-[0_4px_14px_rgba(0,0,0,0.25)] w-fit custom-theme-bg-quad custom-theme-color-quad ${className}`}
-=======
-      className={`border-none text-xs px-4 py-1 font-semibold light:text-[#ffffff] rounded-lg bg-primary-button hover:bg-secondary hover:text-white h-[34px] -mr-8 whitespace-nowrap shadow-[0_4px_14px_rgba(0,0,0,0.25)] w-fit ${className}`}
       {...buttonProps}
->>>>>>> bf10254e
     >
       <div className="flex items-center justify-center gap-2">{children}</div>
     </button>
