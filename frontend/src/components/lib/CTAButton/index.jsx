--- conflicted
+++ resolved
@@ -8,11 +8,7 @@
     <button
       disabled={disabled}
       onClick={() => onClick?.()}
-<<<<<<< HEAD
-      className={`border-none text-xs px-4 py-1 font-semibold rounded-lg bg-[#46C8FF] hover:bg-[#2C2F36] hover:text-white h-[34px] -mr-8 whitespace-nowrap shadow-[0_4px_14px_rgba(0,0,0,0.25)] w-fit ${className}`}
-=======
-      className={`text-xs px-4 py-1 font-semibold rounded-lg bg-primary-button hover:bg-secondary hover:text-white h-[34px] -mr-8 whitespace-nowrap shadow-[0_4px_14px_rgba(0,0,0,0.25)] w-fit ${className}`}
->>>>>>> 77916d92
+      className={`border-none text-xs px-4 py-1 font-semibold rounded-lg bg-primary-button hover:bg-secondary hover:text-white h-[34px] -mr-8 whitespace-nowrap shadow-[0_4px_14px_rgba(0,0,0,0.25)] w-fit ${className}`}
     >
       <div className="flex items-center justify-center gap-2">{children}</div>
     </button>
