import { useEffect, useState } from "react";
<<<<<<< HEAD
import { Link } from "react-router-dom";
import { Info } from "@phosphor-icons/react";
=======
import { Info, CaretDown, CaretUp } from "@phosphor-icons/react";
>>>>>>> 77916d92
import paths from "@/utils/paths";
import System from "@/models/system";
import PreLoader from "@/components/Preloader";
import { LMSTUDIO_COMMON_URLS } from "@/utils/constants";
import useProviderEndpointAutoDiscovery from "@/hooks/useProviderEndpointAutoDiscovery";

export default function LMStudioOptions({ settings, showAlert = false }) {
  const {
    autoDetecting: loading,
    basePath,
    basePathValue,
    showAdvancedControls,
    setShowAdvancedControls,
    handleAutoDetectClick,
  } = useProviderEndpointAutoDiscovery({
    provider: "lmstudio",
    initialBasePath: settings?.LMStudioBasePath,
    ENDPOINTS: LMSTUDIO_COMMON_URLS,
  });

  const [maxTokens, setMaxTokens] = useState(
    settings?.LMStudioTokenLimit || 4096
  );

  const handleMaxTokensChange = (e) => {
    setMaxTokens(Number(e.target.value));
  };

  return (
    <div className="w-full flex flex-col">
      {showAlert && (
        <div className="flex flex-col md:flex-row md:items-center gap-x-2 text-white mb-6 bg-blue-800/30 w-fit rounded-lg px-4 py-2">
          <div className="gap-x-2 flex items-center">
            <Info size={12} className="hidden md:visible" />
            <p className="text-sm md:text-base">
              LMStudio as your LLM requires you to set an embedding service to
              use.
            </p>
          </div>
          <Link
            to={paths.settings.embedder.modelPreference()}
            className="text-sm md:text-base my-2 underline"
          >
            Manage embedding &rarr;
          </Link>
        </div>
      )}
      <div className="w-full flex items-start gap-4">
        <LMStudioModelSelection settings={settings} basePath={basePath.value} />
        <div className="flex flex-col w-60">
          <label className="text-white text-sm font-semibold block mb-2">
            Max Tokens
          </label>
          <input
<<<<<<< HEAD
            type="url"
            name="LMStudioBasePath"
            className="border-none bg-zinc-900 text-white placeholder:text-white/20 text-sm rounded-lg focus:border-white block w-full p-2.5"
            placeholder="http://localhost:1234/v1"
            defaultValue={settings?.LMStudioBasePath}
=======
            type="number"
            name="LMStudioTokenLimit"
            className="bg-zinc-900 text-white placeholder:text-white/20 text-sm rounded-lg focus:border-white block w-full p-2.5"
            placeholder="4096"
            defaultChecked="4096"
            min={1}
            value={maxTokens}
            onChange={handleMaxTokensChange}
            onScroll={(e) => e.target.blur()}
>>>>>>> 77916d92
            required={true}
            autoComplete="off"
          />
          <p className="text-xs leading-[18px] font-base text-white text-opacity-60 mt-2">
            Maximum number of tokens for context and response.
          </p>
        </div>
      </div>
      <div className="flex justify-start mt-4">
        <button
          onClick={(e) => {
            e.preventDefault();
            setShowAdvancedControls(!showAdvancedControls);
          }}
          className="text-white hover:text-white/70 flex items-center text-sm"
        >
          {showAdvancedControls ? "Hide" : "Show"} Manual Endpoint Input
          {showAdvancedControls ? (
            <CaretUp size={14} className="ml-1" />
          ) : (
            <CaretDown size={14} className="ml-1" />
          )}
        </button>
      </div>

      <div hidden={!showAdvancedControls}>
        <div className="w-full flex items-start gap-4 mt-4">
          <div className="flex flex-col w-60">
            <div className="flex justify-between items-center mb-2">
              <label className="text-white text-sm font-semibold">
                LM Studio Base URL
              </label>
<<<<<<< HEAD
              <input
                type="number"
                name="LMStudioTokenLimit"
                className="border-none bg-zinc-900 text-white placeholder:text-white/20 text-sm rounded-lg focus:border-white block w-full p-2.5"
                placeholder="4096"
                min={1}
                onScroll={(e) => e.target.blur()}
                defaultValue={settings?.LMStudioTokenLimit}
                required={true}
                autoComplete="off"
              />
=======
              {loading ? (
                <PreLoader size="6" />
              ) : (
                <>
                  {!basePathValue.value && (
                    <button
                      onClick={handleAutoDetectClick}
                      className="bg-primary-button text-xs font-medium px-2 py-1 rounded-lg hover:bg-secondary hover:text-white shadow-[0_4px_14px_rgba(0,0,0,0.25)]"
                    >
                      Auto-Detect
                    </button>
                  )}
                </>
              )}
>>>>>>> 77916d92
            </div>
            <input
              type="url"
              name="LMStudioBasePath"
              className="bg-zinc-900 text-white placeholder:text-white/20 text-sm rounded-lg focus:border-white block w-full p-2.5"
              placeholder="http://localhost:1234/v1"
              value={basePathValue.value}
              required={true}
              autoComplete="off"
              spellCheck={false}
              onChange={basePath.onChange}
              onBlur={basePath.onBlur}
            />
            <p className="text-xs leading-[18px] font-base text-white text-opacity-60 mt-2">
              Enter the URL where LM Studio is running.
            </p>
          </div>
        </div>
      </div>
    </div>
  );
}

function LMStudioModelSelection({ settings, basePath = null }) {
  const [customModels, setCustomModels] = useState([]);
  const [loading, setLoading] = useState(true);

  useEffect(() => {
    async function findCustomModels() {
      if (!basePath) {
        setCustomModels([]);
        setLoading(false);
        return;
      }
      setLoading(true);
      try {
        const { models } = await System.customModels(
          "lmstudio",
          null,
          basePath
        );
        setCustomModels(models || []);
      } catch (error) {
        console.error("Failed to fetch custom models:", error);
        setCustomModels([]);
      }
      setLoading(false);
    }
    findCustomModels();
  }, [basePath]);

  if (loading || customModels.length == 0) {
    return (
      <div className="flex flex-col w-60">
        <label className="text-white text-sm font-semibold block mb-2">
          LM Studio Model
        </label>
        <select
          name="LMStudioModelPref"
          disabled={true}
          className="border-none bg-zinc-900 border-gray-500 text-white text-sm rounded-lg block w-full p-2.5"
        >
          <option disabled={true} selected={true}>
            {!!basePath
              ? "--loading available models--"
              : "Enter LM Studio URL first"}
          </option>
        </select>
        <p className="text-xs leading-[18px] font-base text-white text-opacity-60 mt-2">
          Select the LM Studio model you want to use. Models will load after
          entering a valid LM Studio URL.
        </p>
      </div>
    );
  }

  return (
    <div className="flex flex-col w-60">
      <label className="text-white text-sm font-semibold block mb-2">
        LM Studio Model
      </label>
      <select
        name="LMStudioModelPref"
        required={true}
        className="border-none bg-zinc-900 border-gray-500 text-white text-sm rounded-lg block w-full p-2.5"
      >
        {customModels.length > 0 && (
          <optgroup label="Your loaded models">
            {customModels.map((model) => {
              return (
                <option
                  key={model.id}
                  value={model.id}
                  selected={settings.LMStudioModelPref === model.id}
                >
                  {model.id}
                </option>
              );
            })}
          </optgroup>
        )}
      </select>
      <p className="text-xs leading-[18px] font-base text-white text-opacity-60 mt-2">
        Choose the LM Studio model you want to use for your conversations.
      </p>
    </div>
  );
}<|MERGE_RESOLUTION|>--- conflicted
+++ resolved
@@ -1,10 +1,6 @@
 import { useEffect, useState } from "react";
-<<<<<<< HEAD
 import { Link } from "react-router-dom";
-import { Info } from "@phosphor-icons/react";
-=======
 import { Info, CaretDown, CaretUp } from "@phosphor-icons/react";
->>>>>>> 77916d92
 import paths from "@/utils/paths";
 import System from "@/models/system";
 import PreLoader from "@/components/Preloader";
@@ -59,23 +55,15 @@
             Max Tokens
           </label>
           <input
-<<<<<<< HEAD
-            type="url"
-            name="LMStudioBasePath"
-            className="border-none bg-zinc-900 text-white placeholder:text-white/20 text-sm rounded-lg focus:border-white block w-full p-2.5"
-            placeholder="http://localhost:1234/v1"
-            defaultValue={settings?.LMStudioBasePath}
-=======
             type="number"
             name="LMStudioTokenLimit"
-            className="bg-zinc-900 text-white placeholder:text-white/20 text-sm rounded-lg focus:border-white block w-full p-2.5"
+            className="border-none bg-zinc-900 text-white placeholder:text-white/20 text-sm rounded-lg focus:border-white block w-full p-2.5"
             placeholder="4096"
             defaultChecked="4096"
             min={1}
             value={maxTokens}
             onChange={handleMaxTokensChange}
             onScroll={(e) => e.target.blur()}
->>>>>>> 77916d92
             required={true}
             autoComplete="off"
           />
@@ -108,19 +96,6 @@
               <label className="text-white text-sm font-semibold">
                 LM Studio Base URL
               </label>
-<<<<<<< HEAD
-              <input
-                type="number"
-                name="LMStudioTokenLimit"
-                className="border-none bg-zinc-900 text-white placeholder:text-white/20 text-sm rounded-lg focus:border-white block w-full p-2.5"
-                placeholder="4096"
-                min={1}
-                onScroll={(e) => e.target.blur()}
-                defaultValue={settings?.LMStudioTokenLimit}
-                required={true}
-                autoComplete="off"
-              />
-=======
               {loading ? (
                 <PreLoader size="6" />
               ) : (
@@ -135,12 +110,11 @@
                   )}
                 </>
               )}
->>>>>>> 77916d92
             </div>
             <input
               type="url"
               name="LMStudioBasePath"
-              className="bg-zinc-900 text-white placeholder:text-white/20 text-sm rounded-lg focus:border-white block w-full p-2.5"
+              className="border-none bg-zinc-900 text-white placeholder:text-white/20 text-sm rounded-lg focus:border-white block w-full p-2.5"
               placeholder="http://localhost:1234/v1"
               value={basePathValue.value}
               required={true}
