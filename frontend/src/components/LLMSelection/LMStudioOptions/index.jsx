import { useEffect, useState } from "react";
import { Link } from "react-router-dom";
import { Info } from "@phosphor-icons/react";
<<<<<<< HEAD
import paths from "../../../utils/paths";
import { Link } from "react-router-dom";
=======
import paths from "@/utils/paths";
import System from "@/models/system";
>>>>>>> bf165f2a

export default function LMStudioOptions({ settings, showAlert = false }) {
  const [basePathValue, setBasePathValue] = useState(
    settings?.LMStudioBasePath
  );
  const [basePath, setBasePath] = useState(settings?.LMStudioBasePath);

  return (
    <div className="w-full flex flex-col">
      {showAlert && (
        <div className="flex flex-col md:flex-row md:items-center gap-x-2 text-white mb-6 bg-blue-800/30 w-fit rounded-lg px-4 py-2">
          <div className="gap-x-2 flex items-center">
            <Info size={12} className="hidden md:visible" />
            <p className="text-sm md:text-base">
              LMStudio as your LLM requires you to set an embedding service to
              use.
            </p>
          </div>
          <Link
<<<<<<< HEAD
            to={paths.settings.embeddingPreference()}
=======
            to={paths.settings.embedder.modelPreference()}
>>>>>>> bf165f2a
            className="text-sm md:text-base my-2 underline"
          >
            Manage embedding &rarr;
          </Link>
        </div>
      )}
      <div className="w-full flex items-center gap-4">
        <div className="flex flex-col w-60">
          <label className="text-white text-sm font-semibold block mb-4">
            LMStudio Base URL
          </label>
          <input
            type="url"
            name="LMStudioBasePath"
<<<<<<< HEAD
            className="border-none bg-zinc-900 text-white placeholder-white placeholder-opacity-60 text-sm rounded-lg focus:border-white block w-full p-2.5"
=======
            className="border-none bg-zinc-900 text-white placeholder:text-white/20 text-sm rounded-lg focus:border-white block w-full p-2.5"
>>>>>>> bf165f2a
            placeholder="http://localhost:1234/v1"
            defaultValue={settings?.LMStudioBasePath}
            required={true}
            autoComplete="off"
            spellCheck={false}
            onChange={(e) => setBasePathValue(e.target.value)}
            onBlur={() => setBasePath(basePathValue)}
          />
        </div>
<<<<<<< HEAD
        <div className="flex flex-col w-60">
          <label className="text-white text-sm font-semibold block mb-4">
            Token context window
          </label>
          <input
            type="number"
            name="LMStudioTokenLimit"
            className="border-none bg-zinc-900 text-white placeholder-white placeholder-opacity-60 text-sm rounded-lg focus:border-white block w-full p-2.5"
            placeholder="4096"
            min={1}
            onScroll={(e) => e.target.blur()}
            defaultValue={settings?.LMStudioTokenLimit}
            required={true}
            autoComplete="off"
          />
        </div>
=======
        {!settings?.credentialsOnly && (
          <>
            <LMStudioModelSelection settings={settings} basePath={basePath} />
            <div className="flex flex-col w-60">
              <label className="text-white text-sm font-semibold block mb-4">
                Token context window
              </label>
              <input
                type="number"
                name="LMStudioTokenLimit"
                className="border-none bg-zinc-900 text-white placeholder:text-white/20 text-sm rounded-lg focus:border-white block w-full p-2.5"
                placeholder="4096"
                min={1}
                onScroll={(e) => e.target.blur()}
                defaultValue={settings?.LMStudioTokenLimit}
                required={true}
                autoComplete="off"
              />
            </div>
          </>
        )}
>>>>>>> bf165f2a
      </div>
    </div>
  );
}

function LMStudioModelSelection({ settings, basePath = null }) {
  const [customModels, setCustomModels] = useState([]);
  const [loading, setLoading] = useState(true);

  useEffect(() => {
    async function findCustomModels() {
      if (!basePath || !basePath.includes("/v1")) {
        setCustomModels([]);
        setLoading(false);
        return;
      }
      setLoading(true);
      const { models } = await System.customModels("lmstudio", null, basePath);
      setCustomModels(models || []);
      setLoading(false);
    }
    findCustomModels();
  }, [basePath]);

  if (loading || customModels.length == 0) {
    return (
      <div className="flex flex-col w-60">
        <label className="text-white text-sm font-semibold block mb-4">
          Chat Model Selection
        </label>
        <select
          name="LMStudioModelPref"
          disabled={true}
          className="bg-zinc-900 border-gray-500 text-white text-sm rounded-lg block w-full p-2.5"
        >
          <option disabled={true} selected={true}>
            {basePath?.includes("/v1")
              ? "-- loading available models --"
              : "-- waiting for URL --"}
          </option>
        </select>
      </div>
    );
  }

  return (
    <div className="flex flex-col w-60">
      <label className="text-white text-sm font-semibold block mb-4">
        Chat Model Selection
      </label>
      <select
        name="LMStudioModelPref"
        required={true}
        className="bg-zinc-900 border-gray-500 text-white text-sm rounded-lg block w-full p-2.5"
      >
        {customModels.length > 0 && (
          <optgroup label="Your loaded models">
            {customModels.map((model) => {
              return (
                <option
                  key={model.id}
                  value={model.id}
                  selected={settings.LMStudioModelPref === model.id}
                >
                  {model.id}
                </option>
              );
            })}
          </optgroup>
        )}
      </select>
    </div>
  );
}<|MERGE_RESOLUTION|>--- conflicted
+++ resolved
@@ -1,13 +1,8 @@
 import { useEffect, useState } from "react";
 import { Link } from "react-router-dom";
 import { Info } from "@phosphor-icons/react";
-<<<<<<< HEAD
-import paths from "../../../utils/paths";
-import { Link } from "react-router-dom";
-=======
 import paths from "@/utils/paths";
 import System from "@/models/system";
->>>>>>> bf165f2a
 
 export default function LMStudioOptions({ settings, showAlert = false }) {
   const [basePathValue, setBasePathValue] = useState(
@@ -27,11 +22,7 @@
             </p>
           </div>
           <Link
-<<<<<<< HEAD
-            to={paths.settings.embeddingPreference()}
-=======
             to={paths.settings.embedder.modelPreference()}
->>>>>>> bf165f2a
             className="text-sm md:text-base my-2 underline"
           >
             Manage embedding &rarr;
@@ -46,11 +37,7 @@
           <input
             type="url"
             name="LMStudioBasePath"
-<<<<<<< HEAD
-            className="border-none bg-zinc-900 text-white placeholder-white placeholder-opacity-60 text-sm rounded-lg focus:border-white block w-full p-2.5"
-=======
             className="border-none bg-zinc-900 text-white placeholder:text-white/20 text-sm rounded-lg focus:border-white block w-full p-2.5"
->>>>>>> bf165f2a
             placeholder="http://localhost:1234/v1"
             defaultValue={settings?.LMStudioBasePath}
             required={true}
@@ -60,24 +47,6 @@
             onBlur={() => setBasePath(basePathValue)}
           />
         </div>
-<<<<<<< HEAD
-        <div className="flex flex-col w-60">
-          <label className="text-white text-sm font-semibold block mb-4">
-            Token context window
-          </label>
-          <input
-            type="number"
-            name="LMStudioTokenLimit"
-            className="border-none bg-zinc-900 text-white placeholder-white placeholder-opacity-60 text-sm rounded-lg focus:border-white block w-full p-2.5"
-            placeholder="4096"
-            min={1}
-            onScroll={(e) => e.target.blur()}
-            defaultValue={settings?.LMStudioTokenLimit}
-            required={true}
-            autoComplete="off"
-          />
-        </div>
-=======
         {!settings?.credentialsOnly && (
           <>
             <LMStudioModelSelection settings={settings} basePath={basePath} />
@@ -99,7 +68,6 @@
             </div>
           </>
         )}
->>>>>>> bf165f2a
       </div>
     </div>
   );
