--- conflicted
+++ resolved
@@ -28,30 +28,11 @@
   };
 
   return (
-<<<<<<< HEAD
-    <div className="flex gap-[36px] mt-1.5 flex-wrap">
-      <div className="flex flex-col w-60">
-        <label className="text-white text-sm font-semibold block mb-3">
-          Base URL
-        </label>
-        <input
-          type="url"
-          name="KoboldCPPBasePath"
-          className="border-none bg-zinc-900 text-white placeholder:text-white/20 text-sm rounded-lg focus:outline-primary-button active:outline-primary-button outline-none block w-full p-2.5"
-          placeholder="http://127.0.0.1:5000/v1"
-          defaultValue={settings?.KoboldCPPBasePath}
-          required={true}
-          autoComplete="off"
-          spellCheck={false}
-          onChange={(e) => setBasePathValue(e.target.value)}
-          onBlur={() => setBasePath(basePathValue)}
-=======
     <div className="w-full flex flex-col gap-y-7">
       <div className="w-full flex items-start gap-[36px] mt-1.5">
         <KoboldCPPModelSelection
           settings={settings}
           basePath={basePath.value}
->>>>>>> 9b86bbd2
         />
         <div className="flex flex-col w-60">
           <label className="text-white text-sm font-semibold block mb-2">
@@ -74,24 +55,6 @@
           </p>
         </div>
       </div>
-<<<<<<< HEAD
-      <KoboldCPPModelSelection settings={settings} basePath={basePath} />
-      <div className="flex flex-col w-60">
-        <label className="text-white text-sm font-semibold block mb-3">
-          Token context window
-        </label>
-        <input
-          type="number"
-          name="KoboldCPPTokenLimit"
-          className="border-none bg-zinc-900 text-white placeholder:text-white/20 text-sm rounded-lg focus:outline-primary-button active:outline-primary-button outline-none block w-full p-2.5"
-          placeholder="4096"
-          min={1}
-          onScroll={(e) => e.target.blur()}
-          defaultValue={settings?.KoboldCPPTokenLimit}
-          required={true}
-          autoComplete="off"
-        />
-=======
       <div className="flex justify-start mt-4">
         <button
           onClick={(e) => {
@@ -148,7 +111,6 @@
             </p>
           </div>
         </div>
->>>>>>> 9b86bbd2
       </div>
     </div>
   );
