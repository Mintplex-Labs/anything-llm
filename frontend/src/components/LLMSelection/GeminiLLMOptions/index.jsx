--- conflicted
+++ resolved
@@ -19,27 +19,6 @@
         </div>
 
         {!settings?.credentialsOnly && (
-<<<<<<< HEAD
-          <div className="flex flex-col w-60">
-            <label className="text-white text-sm font-semibold block mb-4">
-              Chat Model Selection
-            </label>
-            <select
-              name="GeminiLLMModelPref"
-              defaultValue={settings?.GeminiLLMModelPref || "gemini-pro"}
-              required={true}
-              className="border-none bg-zinc-900 border-gray-500 text-white text-sm rounded-lg block w-full p-2.5"
-            >
-              {["gemini-pro", "gemini-1.5-pro-latest"].map((model) => {
-                return (
-                  <option key={model} value={model}>
-                    {model}
-                  </option>
-                );
-              })}
-            </select>
-          </div>
-=======
           <>
             <div className="flex flex-col w-60">
               <label className="text-white text-sm font-semibold block mb-4">
@@ -49,7 +28,7 @@
                 name="GeminiLLMModelPref"
                 defaultValue={settings?.GeminiLLMModelPref || "gemini-pro"}
                 required={true}
-                className="bg-zinc-900 border-gray-500 text-white text-sm rounded-lg block w-full p-2.5"
+                className="border-none bg-zinc-900 border-gray-500 text-white text-sm rounded-lg block w-full p-2.5"
               >
                 {[
                   "gemini-pro",
@@ -75,7 +54,7 @@
                   settings?.GeminiSafetySetting || "BLOCK_MEDIUM_AND_ABOVE"
                 }
                 required={true}
-                className="bg-zinc-900 border-gray-500 text-white text-sm rounded-lg block w-full p-2.5"
+                className="border-none bg-zinc-900 border-gray-500 text-white text-sm rounded-lg block w-full p-2.5"
               >
                 <option value="BLOCK_NONE">None</option>
                 <option value="BLOCK_ONLY_HIGH">Block few</option>
@@ -86,7 +65,6 @@
               </select>
             </div>
           </>
->>>>>>> 3c98d15c
         )}
       </div>
     </div>
