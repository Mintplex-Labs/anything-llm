--- conflicted
+++ resolved
@@ -28,50 +28,7 @@
 
         {!settings?.credentialsOnly && (
           <>
-<<<<<<< HEAD
-            <div className="flex flex-col w-60">
-              <label className="text-white text-sm font-semibold block mb-3">
-                Chat Model Selection
-              </label>
-              <select
-                name="GeminiLLMModelPref"
-                defaultValue={settings?.GeminiLLMModelPref || "gemini-pro"}
-                required={true}
-                className="bg-zinc-900 border-gray-500 text-white text-sm rounded-lg block w-full p-2.5"
-              >
-                <optgroup label="Stable Models">
-                  {[
-                    "gemini-pro",
-                    "gemini-1.0-pro",
-                    "gemini-1.5-pro-latest",
-                    "gemini-1.5-flash-latest",
-                  ].map((model) => {
-                    return (
-                      <option key={model} value={model}>
-                        {model}
-                      </option>
-                    );
-                  })}
-                </optgroup>
-                <optgroup label="Experimental Models">
-                  {[
-                    "gemini-1.5-pro-exp-0801",
-                    "gemini-1.5-pro-exp-0827",
-                    "gemini-1.5-flash-exp-0827",
-                    "gemini-1.5-flash-8b-exp-0827",
-                  ].map((model) => {
-                    return (
-                      <option key={model} value={model}>
-                        {model}
-                      </option>
-                    );
-                  })}
-                </optgroup>
-              </select>
-            </div>
-=======
             <GeminiModelSelection apiKey={geminiApiKey} settings={settings} />
->>>>>>> dca27e72
             <div className="flex flex-col w-60">
               <label className="text-white text-sm font-semibold block mb-3">
                 Safety Setting
