--- conflicted
+++ resolved
@@ -27,25 +27,6 @@
             onBlur={() => setBasePath(basePathValue)}
           />
         </div>
-<<<<<<< HEAD
-        <OllamaLLMModelSelection settings={settings} basePath={basePath} />
-        <div className="flex flex-col w-60">
-          <label className="text-white text-sm font-semibold block mb-4">
-            Token context window
-          </label>
-          <input
-            type="number"
-            name="OllamaLLMTokenLimit"
-            className="border-none bg-zinc-900 text-white placeholder:text-white/20 text-sm rounded-lg focus:border-white block w-full p-2.5"
-            placeholder="4096"
-            min={1}
-            onScroll={(e) => e.target.blur()}
-            defaultValue={settings?.OllamaLLMTokenLimit}
-            required={true}
-            autoComplete="off"
-          />
-        </div>
-=======
         {!settings?.credentialsOnly && (
           <>
             <OllamaLLMModelSelection settings={settings} basePath={basePath} />
@@ -56,7 +37,7 @@
               <input
                 type="number"
                 name="OllamaLLMTokenLimit"
-                className="bg-zinc-900 text-white placeholder:text-white/20 text-sm rounded-lg focus:border-white block w-full p-2.5"
+                className="border-none bg-zinc-900 text-white placeholder:text-white/20 text-sm rounded-lg focus:border-white block w-full p-2.5"
                 placeholder="4096"
                 min={1}
                 onScroll={(e) => e.target.blur()}
@@ -67,7 +48,6 @@
             </div>
           </>
         )}
->>>>>>> 94b58249
       </div>
     </div>
   );
