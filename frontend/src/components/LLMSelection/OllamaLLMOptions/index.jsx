import { useEffect, useState } from "react";
import System from "@/models/system";

export default function OllamaLLMOptions({ settings }) {
  const [basePathValue, setBasePathValue] = useState(
    settings?.OllamaLLMBasePath
  );
  const [basePath, setBasePath] = useState(settings?.OllamaLLMBasePath);

  return (
    <div className="w-full flex flex-col gap-y-4">
      <div className="w-full flex items-center gap-4">
        <div className="flex flex-col w-60">
          <label className="text-white text-sm font-semibold block mb-4">
            Ollama Base URL
          </label>
          <input
            type="url"
            name="OllamaLLMBasePath"
<<<<<<< HEAD
            className="border-none bg-zinc-900 text-white placeholder-white placeholder-opacity-60 text-sm rounded-lg focus:border-white block w-full p-2.5"
=======
            className="bg-zinc-900 text-white placeholder:text-white/20 text-sm rounded-lg focus:border-white block w-full p-2.5"
>>>>>>> 9e085baf
            placeholder="http://127.0.0.1:11434"
            defaultValue={settings?.OllamaLLMBasePath}
            required={true}
            autoComplete="off"
            spellCheck={false}
            onChange={(e) => setBasePathValue(e.target.value)}
            onBlur={() => setBasePath(basePathValue)}
          />
        </div>
        <OllamaLLMModelSelection settings={settings} basePath={basePath} />
        <div className="flex flex-col w-60">
          <label className="text-white text-sm font-semibold block mb-4">
            Token context window
          </label>
          <input
            type="number"
            name="OllamaLLMTokenLimit"
<<<<<<< HEAD
            className="border-none bg-zinc-900 text-white placeholder-white placeholder-opacity-60 text-sm rounded-lg focus:border-white block w-full p-2.5"
=======
            className="bg-zinc-900 text-white placeholder:text-white/20 text-sm rounded-lg focus:border-white block w-full p-2.5"
>>>>>>> 9e085baf
            placeholder="4096"
            min={1}
            onScroll={(e) => e.target.blur()}
            defaultValue={settings?.OllamaLLMTokenLimit}
            required={true}
            autoComplete="off"
          />
        </div>
      </div>
    </div>
  );
}

function OllamaLLMModelSelection({ settings, basePath = null }) {
  const [customModels, setCustomModels] = useState([]);
  const [loading, setLoading] = useState(true);

  useEffect(() => {
    async function findCustomModels() {
      if (!basePath) {
        setCustomModels([]);
        setLoading(false);
        return;
      }
      setLoading(true);
      const { models } = await System.customModels("ollama", null, basePath);
      setCustomModels(models || []);
      setLoading(false);
    }
    findCustomModels();
  }, [basePath]);

  if (loading || customModels.length == 0) {
    return (
      <div className="flex flex-col w-60">
        <label className="text-white text-sm font-semibold block mb-4">
          Chat Model Selection
        </label>
        <select
          name="OllamaLLMModelPref"
          disabled={true}
<<<<<<< HEAD
          className="border-none bg-zinc-900 border border-gray-500 text-white text-sm rounded-lg block w-full p-2.5"
=======
          className="bg-zinc-900 border-gray-500 text-white text-sm rounded-lg block w-full p-2.5"
>>>>>>> 9e085baf
        >
          <option disabled={true} selected={true}>
            {!!basePath
              ? "-- loading available models --"
              : "-- waiting for URL --"}
          </option>
        </select>
      </div>
    );
  }

  return (
    <div className="flex flex-col w-60">
      <label className="text-white text-sm font-semibold block mb-4">
        Chat Model Selection
      </label>
      <select
        name="OllamaLLMModelPref"
        required={true}
<<<<<<< HEAD
        className="border-none bg-zinc-900 border border-gray-500 text-white text-sm rounded-lg block w-full p-2.5"
=======
        className="bg-zinc-900 border-gray-500 text-white text-sm rounded-lg block w-full p-2.5"
>>>>>>> 9e085baf
      >
        {customModels.length > 0 && (
          <optgroup label="Your loaded models">
            {customModels.map((model) => {
              return (
                <option
                  key={model.id}
                  value={model.id}
                  selected={settings.OllamaLLMModelPref === model.id}
                >
                  {model.id}
                </option>
              );
            })}
          </optgroup>
        )}
      </select>
    </div>
  );
}<|MERGE_RESOLUTION|>--- conflicted
+++ resolved
@@ -17,11 +17,7 @@
           <input
             type="url"
             name="OllamaLLMBasePath"
-<<<<<<< HEAD
-            className="border-none bg-zinc-900 text-white placeholder-white placeholder-opacity-60 text-sm rounded-lg focus:border-white block w-full p-2.5"
-=======
-            className="bg-zinc-900 text-white placeholder:text-white/20 text-sm rounded-lg focus:border-white block w-full p-2.5"
->>>>>>> 9e085baf
+            className="border-none bg-zinc-900 text-white placeholder:text-white/20 text-sm rounded-lg focus:border-white block w-full p-2.5"
             placeholder="http://127.0.0.1:11434"
             defaultValue={settings?.OllamaLLMBasePath}
             required={true}
@@ -39,11 +35,7 @@
           <input
             type="number"
             name="OllamaLLMTokenLimit"
-<<<<<<< HEAD
-            className="border-none bg-zinc-900 text-white placeholder-white placeholder-opacity-60 text-sm rounded-lg focus:border-white block w-full p-2.5"
-=======
-            className="bg-zinc-900 text-white placeholder:text-white/20 text-sm rounded-lg focus:border-white block w-full p-2.5"
->>>>>>> 9e085baf
+            className="border-none bg-zinc-900 text-white placeholder:text-white/20 text-sm rounded-lg focus:border-white block w-full p-2.5"
             placeholder="4096"
             min={1}
             onScroll={(e) => e.target.blur()}
@@ -85,11 +77,7 @@
         <select
           name="OllamaLLMModelPref"
           disabled={true}
-<<<<<<< HEAD
-          className="border-none bg-zinc-900 border border-gray-500 text-white text-sm rounded-lg block w-full p-2.5"
-=======
-          className="bg-zinc-900 border-gray-500 text-white text-sm rounded-lg block w-full p-2.5"
->>>>>>> 9e085baf
+          className="border-none bg-zinc-900 border-gray-500 text-white text-sm rounded-lg block w-full p-2.5"
         >
           <option disabled={true} selected={true}>
             {!!basePath
@@ -109,11 +97,7 @@
       <select
         name="OllamaLLMModelPref"
         required={true}
-<<<<<<< HEAD
-        className="border-none bg-zinc-900 border border-gray-500 text-white text-sm rounded-lg block w-full p-2.5"
-=======
-        className="bg-zinc-900 border-gray-500 text-white text-sm rounded-lg block w-full p-2.5"
->>>>>>> 9e085baf
+        className="border-none bg-zinc-900 border-gray-500 text-white text-sm rounded-lg block w-full p-2.5"
       >
         {customModels.length > 0 && (
           <optgroup label="Your loaded models">
