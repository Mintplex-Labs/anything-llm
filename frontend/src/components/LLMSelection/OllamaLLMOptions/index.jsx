--- conflicted
+++ resolved
@@ -39,23 +39,15 @@
             Max Tokens
           </label>
           <input
-<<<<<<< HEAD
-            type="url"
-            name="OllamaLLMBasePath"
-            className="border-none bg-zinc-900 text-white placeholder:text-white/20 text-sm rounded-lg focus:border-white block w-full p-2.5"
-            placeholder="http://127.0.0.1:11434"
-            defaultValue={settings?.OllamaLLMBasePath}
-=======
             type="number"
             name="OllamaLLMTokenLimit"
-            className="bg-zinc-900 text-white placeholder:text-white/20 text-sm rounded-lg focus:border-white block w-full p-2.5"
+            className="border-none bg-zinc-900 text-white placeholder:text-white/20 text-sm rounded-lg focus:border-white block w-full p-2.5"
             placeholder="4096"
             defaultChecked="4096"
             min={1}
             value={maxTokens}
             onChange={handleMaxTokensChange}
             onScroll={(e) => e.target.blur()}
->>>>>>> 77916d92
             required={true}
             autoComplete="off"
           />
@@ -88,19 +80,6 @@
               <label className="text-white text-sm font-semibold">
                 Ollama Base URL
               </label>
-<<<<<<< HEAD
-              <input
-                type="number"
-                name="OllamaLLMTokenLimit"
-                className="border-none bg-zinc-900 text-white placeholder:text-white/20 text-sm rounded-lg focus:border-white block w-full p-2.5"
-                placeholder="4096"
-                min={1}
-                onScroll={(e) => e.target.blur()}
-                defaultValue={settings?.OllamaLLMTokenLimit}
-                required={true}
-                autoComplete="off"
-              />
-=======
               {loading ? (
                 <PreLoader size="6" />
               ) : (
@@ -115,12 +94,11 @@
                   )}
                 </>
               )}
->>>>>>> 77916d92
             </div>
             <input
               type="url"
               name="OllamaLLMBasePath"
-              className="bg-zinc-900 text-white placeholder:text-white/20 text-sm rounded-lg focus:border-white block w-full p-2.5"
+              className="border-none bg-zinc-900 text-white placeholder:text-white/20 text-sm rounded-lg focus:border-white block w-full p-2.5"
               placeholder="http://127.0.0.1:11434"
               value={basePathValue.value}
               required={true}
