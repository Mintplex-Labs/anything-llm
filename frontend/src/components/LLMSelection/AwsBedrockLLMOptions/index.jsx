--- conflicted
+++ resolved
@@ -3,10 +3,11 @@
 import { useState } from "react";
 
 export default function AwsBedrockLLMOptions({ settings }) {
-  const [useIamRole, setUseIamRole] = useState(
-    settings?.AwsBedrockLLMConnectionMethod === "iam_role"
+  const [connectionMethod, setConnectionMethod] = useState(
+    settings?.AwsBedrockLLMConnectionMethod ?? "iam"
   );
 
+  console.log("connectionMethod", connectionMethod);
   return (
     <div className="w-full flex flex-col">
       {!settings?.credentialsOnly && (
@@ -14,7 +15,7 @@
           <div className="gap-x-2 flex items-center">
             <Info size={40} />
             <p className="text-base">
-              You should use a properly defined IAM role for inferencing.
+              You should use a properly defined IAM user for inferencing.
               <br />
               <a
                 href="https://docs.anythingllm.com/setup/llm-configuration/cloud/aws-bedrock"
@@ -28,113 +29,76 @@
           </div>
         </div>
       )}
-      <div className="flex flex-col gap-y-2">
+
+      <div className="flex flex-col gap-y-2 mb-2">
         <input
           type="hidden"
           name="AwsBedrockLLMConnectionMethod"
-          value={useIamRole ? "iam_role" : "iam_user"}
+          value={connectionMethod}
         />
         <div className="flex flex-col w-full">
-<<<<<<< HEAD
-          <label className="text-white text-sm font-semibold block mb-3">
-            Use IAM Role
-=======
           <label className="text-theme-text-primary text-sm font-semibold block mb-3">
             Use session token
->>>>>>> b64a77f2
           </label>
           <p className="text-theme-text-secondary text-sm">
             Select the method to authenticate with AWS Bedrock.
           </p>
         </div>
-        <div className="flex items-center justify-start gap-x-4 bg-theme-settings-input-bg p-2.5 rounded-lg w-fit">
-          <span
-<<<<<<< HEAD
-            className={`text-sm ${!useIamRole ? "text-white" : "text-white/50"}`}
-=======
-            className={`text-sm ${
-              !useSessionToken
-                ? "text-theme-text-primary"
-                : "text-theme-text-secondary"
-            }`}
->>>>>>> b64a77f2
-          >
-            Explicit Credentials
-          </span>
-          <label className="relative inline-flex items-center cursor-pointer">
-            <input
-              type="checkbox"
-              className="sr-only peer"
-              checked={useIamRole}
-              onChange={(e) => setUseIamRole(e.target.checked)}
-            />
-            <div className="w-11 h-6 bg-[#4b5563] light:bg-[#e5e7eb] peer-focus:outline-none rounded-full peer peer-checked:after:translate-x-full after:content-[''] after:absolute after:top-[2px] after:left-[2px] after:bg-[#d1d5db] light:after:bg-white after:rounded-full after:h-5 after:w-5 after:transition-all peer-checked:bg-primary-button"></div>
-          </label>
-          <span
-<<<<<<< HEAD
-            className={`text-sm ${useIamRole ? "text-white" : "text-white/50"}`}
-=======
-            className={`text-sm ${
-              useSessionToken
-                ? "text-theme-text-primary"
-                : "text-theme-text-secondary"
-            }`}
->>>>>>> b64a77f2
-          >
-            IAM Role
-          </span>
-        </div>
+        <select
+          name="AwsBedrockLLMConnectionMethod"
+          value={connectionMethod}
+          required={true}
+          onChange={(e) => setConnectionMethod(e.target.value)}
+          className="border-none bg-theme-settings-input-bg text-white placeholder:text-theme-settings-input-placeholder text-sm rounded-lg focus:outline-primary-button active:outline-primary-button outline-none block w-fit p-2.5"
+        >
+          <option value="iam">IAM (Explicit Credentials)</option>
+          <option value="sessionToken">
+            Session Token (Temporary Credentials)
+          </option>
+          <option value="iam_role">IAM Role (Implied Credentials)</option>
+        </select>
       </div>
-<<<<<<< HEAD
-      {!useIamRole && (
-        <div className="w-full flex items-center gap-[36px] my-1.5">
-          <div className="flex flex-col w-60">
-            <label className="text-white text-sm font-semibold block mb-3">
-              AWS Bedrock IAM Access ID
-            </label>
-            <input
-              type="password"
-              name="AwsBedrockLLMAccessKeyId"
-              className="border-none bg-zinc-900 text-white placeholder:text-white/20 text-sm rounded-lg focus:outline-primary-button active:outline-primary-button outline-none block w-full p-2.5"
-              placeholder="AWS Bedrock IAM User Access ID"
-=======
 
       <div className="w-full flex items-center gap-[36px] my-1.5">
-        <div className="flex flex-col w-60">
-          <label className="text-white text-sm font-semibold block mb-3">
-            AWS Bedrock IAM Access ID
-          </label>
-          <input
-            type="password"
-            name="AwsBedrockLLMAccessKeyId"
-            className="border-none bg-theme-settings-input-bg text-white placeholder:text-theme-settings-input-placeholder text-sm rounded-lg focus:outline-primary-button active:outline-primary-button outline-none block w-full p-2.5"
-            placeholder="AWS Bedrock IAM User Access ID"
-            defaultValue={
-              settings?.AwsBedrockLLMAccessKeyId ? "*".repeat(20) : ""
-            }
-            required={true}
-            autoComplete="off"
-            spellCheck={false}
-          />
-        </div>
-        <div className="flex flex-col w-60">
-          <label className="text-white text-sm font-semibold block mb-3">
-            AWS Bedrock IAM Access Key
-          </label>
-          <input
-            type="password"
-            name="AwsBedrockLLMAccessKey"
-            className="border-none bg-theme-settings-input-bg text-white placeholder:text-theme-settings-input-placeholder text-sm rounded-lg focus:outline-primary-button active:outline-primary-button outline-none block w-full p-2.5"
-            placeholder="AWS Bedrock IAM User Access Key"
-            defaultValue={
-              settings?.AwsBedrockLLMAccessKey ? "*".repeat(20) : ""
-            }
-            required={true}
-            autoComplete="off"
-            spellCheck={false}
-          />
-        </div>
-        {useSessionToken && (
+        {["iam", "sessionToken"].includes(connectionMethod) && (
+          <>
+            <div className="flex flex-col w-60">
+              <label className="text-white text-sm font-semibold block mb-3">
+                AWS Bedrock IAM Access ID
+              </label>
+              <input
+                type="password"
+                name="AwsBedrockLLMAccessKeyId"
+                className="border-none bg-theme-settings-input-bg text-white placeholder:text-theme-settings-input-placeholder text-sm rounded-lg focus:outline-primary-button active:outline-primary-button outline-none block w-full p-2.5"
+                placeholder="AWS Bedrock IAM User Access ID"
+                defaultValue={
+                  settings?.AwsBedrockLLMAccessKeyId ? "*".repeat(20) : ""
+                }
+                required={true}
+                autoComplete="off"
+                spellCheck={false}
+              />
+            </div>
+            <div className="flex flex-col w-60">
+              <label className="text-white text-sm font-semibold block mb-3">
+                AWS Bedrock IAM Access Key
+              </label>
+              <input
+                type="password"
+                name="AwsBedrockLLMAccessKey"
+                className="border-none bg-theme-settings-input-bg text-white placeholder:text-theme-settings-input-placeholder text-sm rounded-lg focus:outline-primary-button active:outline-primary-button outline-none block w-full p-2.5"
+                placeholder="AWS Bedrock IAM User Access Key"
+                defaultValue={
+                  settings?.AwsBedrockLLMAccessKey ? "*".repeat(20) : ""
+                }
+                required={true}
+                autoComplete="off"
+                spellCheck={false}
+              />
+            </div>
+          </>
+        )}
+        {connectionMethod === "sessionToken" && (
           <div className="flex flex-col w-60">
             <label className="text-theme-text-primary text-sm font-semibold block mb-3">
               AWS Bedrock Session Token
@@ -144,35 +108,15 @@
               name="AwsBedrockLLMSessionToken"
               className="border-none bg-theme-settings-input-bg text-theme-text-primary placeholder:text-theme-settings-input-placeholder text-sm rounded-lg focus:outline-primary-button active:outline-primary-button outline-none block w-full p-2.5"
               placeholder="AWS Bedrock Session Token"
->>>>>>> b64a77f2
               defaultValue={
-                settings?.AwsBedrockLLMAccessKeyId ? "*".repeat(20) : ""
+                settings?.AwsBedrockLLMSessionToken ? "*".repeat(20) : ""
               }
-              required={!useIamRole}
+              required={true}
               autoComplete="off"
               spellCheck={false}
             />
           </div>
-          <div className="flex flex-col w-60">
-            <label className="text-white text-sm font-semibold block mb-3">
-              AWS Bedrock IAM Access Key
-            </label>
-            <input
-              type="password"
-              name="AwsBedrockLLMAccessKey"
-              className="border-none bg-zinc-900 text-white placeholder:text-white/20 text-sm rounded-lg focus:outline-primary-button active:outline-primary-button outline-none block w-full p-2.5"
-              placeholder="AWS Bedrock IAM User Access Key"
-              defaultValue={
-                settings?.AwsBedrockLLMAccessKey ? "*".repeat(20) : ""
-              }
-              required={!useIamRole}
-              autoComplete="off"
-              spellCheck={false}
-            />
-          </div>
-        </div>
-      )}
-      <div className="w-full flex items-center gap-[36px] my-1.5">
+        )}
         <div className="flex flex-col w-60">
           <label className="text-white text-sm font-semibold block mb-3">
             AWS region
@@ -193,6 +137,7 @@
           </select>
         </div>
       </div>
+
       <div className="w-full flex items-center gap-[36px] my-1.5">
         {!settings?.credentialsOnly && (
           <>
