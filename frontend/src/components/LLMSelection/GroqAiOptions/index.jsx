--- conflicted
+++ resolved
@@ -17,27 +17,6 @@
         />
       </div>
 
-<<<<<<< HEAD
-      <div className="flex flex-col w-60">
-        <label className="text-white text-sm font-semibold block mb-4">
-          Chat Model Selection
-        </label>
-        <select
-          name="GroqModelPref"
-          defaultValue={settings?.GroqModelPref || "llama2-70b-4096"}
-          required={true}
-          className="border-none bg-zinc-900 border-gray-500 text-white text-sm rounded-lg block w-full p-2.5"
-        >
-          {["llama2-70b-4096", "mixtral-8x7b-32768"].map((model) => {
-            return (
-              <option key={model} value={model}>
-                {model}
-              </option>
-            );
-          })}
-        </select>
-      </div>
-=======
       {!settings?.credentialsOnly && (
         <div className="flex flex-col w-60">
           <label className="text-white text-sm font-semibold block mb-4">
@@ -47,7 +26,7 @@
             name="GroqModelPref"
             defaultValue={settings?.GroqModelPref || "llama2-70b-4096"}
             required={true}
-            className="bg-zinc-900 border-gray-500 text-white text-sm rounded-lg block w-full p-2.5"
+            className="border-none bg-zinc-900 border-gray-500 text-white text-sm rounded-lg block w-full p-2.5"
           >
             {["llama2-70b-4096", "mixtral-8x7b-32768"].map((model) => {
               return (
@@ -59,7 +38,6 @@
           </select>
         </div>
       )}
->>>>>>> 94b58249
     </div>
   );
 }