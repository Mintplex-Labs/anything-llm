--- conflicted
+++ resolved
@@ -26,24 +26,6 @@
       </div>
 
       {!settings?.credentialsOnly && (
-<<<<<<< HEAD
-        <div className="flex flex-col w-60">
-          <label className="text-white text-sm font-semibold block mb-3">
-            Chat Model Selection
-          </label>
-          <select
-            name="GroqModelPref"
-            defaultValue={settings?.GroqModelPref || "llama3-8b-8192"}
-            required={true}
-            className="border-none bg-zinc-900 border-gray-500 text-white text-sm rounded-lg block w-full p-2.5"
-          >
-            {[
-              "mixtral-8x7b-32768",
-              "llama3-8b-8192",
-              "llama3-70b-8192",
-              "gemma-7b-it",
-            ].map((model) => {
-=======
         <GroqAIModelSelection settings={settings} apiKey={apiKey} />
       )}
     </div>
@@ -112,7 +94,6 @@
         {customModels.length > 0 && (
           <optgroup label="Available models">
             {customModels.map((model) => {
->>>>>>> a7010fd4
               return (
                 <option key={model.id} value={model.id}>
                   {model.id}
