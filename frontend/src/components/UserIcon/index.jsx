import React, { memo } from "react";
import usePfp from "../../hooks/usePfp";
import UserDefaultPfp from "./user.svg";
import WorkspaceDefaultPfp from "./workspace.svg";

const UserIcon = memo(({ role }) => {
  const { pfp } = usePfp();

  return (
    <div className="relative w-[35px] h-[35px] rounded-full flex-shrink-0 overflow-hidden">
      {role === "user" && <RenderUserPfp pfp={pfp} />}
      {role !== "user" && (
        <img
          src={WorkspaceDefaultPfp}
          alt="system profile picture"
<<<<<<< HEAD
          className="flex items-center justify-center rounded-full border border-white/40"
=======
          className="flex items-center justify-center rounded-full border-solid border border-white/40 light:border-theme-sidebar-border light:bg-theme-bg-chat-input"
>>>>>>> dca27e72
        />
      )}
    </div>
  );
});

function RenderUserPfp({ pfp }) {
  if (!pfp)
    return (
      <img
        src={UserDefaultPfp}
        alt="User profile picture"
        className="rounded-full border-none"
      />
    );

  return (
    <img
      src={pfp}
      alt="User profile picture"
      className="absolute top-0 left-0 w-full h-full object-cover rounded-full border-none"
    />
  );
}

export default UserIcon;<|MERGE_RESOLUTION|>--- conflicted
+++ resolved
@@ -13,11 +13,7 @@
         <img
           src={WorkspaceDefaultPfp}
           alt="system profile picture"
-<<<<<<< HEAD
-          className="flex items-center justify-center rounded-full border border-white/40"
-=======
           className="flex items-center justify-center rounded-full border-solid border border-white/40 light:border-theme-sidebar-border light:bg-theme-bg-chat-input"
->>>>>>> dca27e72
         />
       )}
     </div>
