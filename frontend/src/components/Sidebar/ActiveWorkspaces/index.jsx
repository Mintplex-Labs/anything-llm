--- conflicted
+++ resolved
@@ -149,30 +149,6 @@
                         </button>
                       </div>
 
-<<<<<<< HEAD
-                      <Link
-                        type="button"
-                        to={
-                          isInWorkspaceSettings
-                            ? paths.workspace.chat(workspace.slug)
-                            : paths.workspace.settings.generalAppearance(
-                                workspace.slug
-                              )
-                        }
-                        onMouseEnter={() => handleGearMouseEnter(workspace.id)}
-                        onMouseLeave={() => handleGearMouseLeave(workspace.id)}
-                        className="rounded-md flex items-center justify-center text-[#A7A8A9] hover:text-white ml-auto"
-                        aria-label="General appearance settings"
-                      >
-                        <div className="flex hover:bg-[#646768] p-[2px] rounded-[4px]">
-                          <GearSix
-                            color={"rgba(0, 0, 0, 0.6)"}
-                            weight="bold"
-                            className="h-[20px] w-[20px]"
-                          />
-                        </div>
-                      </Link>
-=======
                       {user?.role !== "default" ? (
                         <Link
                           type="button"
@@ -194,13 +170,14 @@
                         >
                           <div className="flex hover:bg-[#646768] p-[2px] rounded-[4px]">
                             <GearSix
-                              color={
-                                isInWorkspaceSettings && workspace.slug === slug
-                                  ? "#46C8FF"
-                                  : gearHover[workspace.id]
-                                    ? "#FFFFFF"
-                                    : "#A7A8A9"
-                              }
+                              // color={
+                              //   isInWorkspaceSettings && workspace.slug === slug
+                              //     ? "#46C8FF"
+                              //     : gearHover[workspace.id]
+                              //       ? "#FFFFFF"
+                              //       : "#A7A8A9"
+                              // }
+                              color={"rgba(0, 0, 0, 0.6)"}
                               weight="bold"
                               className="h-[20px] w-[20px]"
                             />
@@ -209,7 +186,6 @@
                       ) : (
                         <></>
                       )}
->>>>>>> ef9ed7b9
                     </div>
                   ) : null}
                 </div>
