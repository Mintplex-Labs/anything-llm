--- conflicted
+++ resolved
@@ -9,7 +9,6 @@
 import { useParams } from "react-router-dom";
 import {
   GearSix,
-  SquaresFour,
   UploadSimple,
   DotsSixVertical,
 } from "@phosphor-icons/react";
@@ -101,18 +100,11 @@
       <Droppable droppableId="workspaces">
         {(provided) => (
           <div
-<<<<<<< HEAD
-            className="flex flex-col w-full group"
-            key={workspace.id}
-            role="listitem"
-            data-workspace-slug={workspace.slug}
-=======
             role="list"
             aria-label="Workspaces"
             className="flex flex-col gap-y-2"
             ref={provided.innerRef}
             {...provided.droppableProps}
->>>>>>> c8d73655
           >
             {workspaces.map((workspace, index) => {
               const isActive = workspace.slug === slug;
