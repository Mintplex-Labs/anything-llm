--- conflicted
+++ resolved
@@ -7,10 +7,6 @@
 } from "../../Modals/MangeWorkspace";
 import paths from "../../../utils/paths";
 import { useParams } from "react-router-dom";
-<<<<<<< HEAD
-// import { GearSix, SquaresFour } from "phosphor-react";
-=======
->>>>>>> 91b880d6
 import { GearSix, SquaresFour } from "@phosphor-icons/react";
 
 export default function ActiveWorkspaces() {
@@ -56,20 +52,9 @@
           >
             <a
               href={isActive ? null : paths.workspace.chat(workspace.slug)}
-<<<<<<< HEAD
-              className={`flex flex-grow w-[75%] gap-x-2 py-[9px] px-[12px] rounded-lg text-slate-200 justify-start items-center ${
-                isActive
-                  ? "bg-menu-item-selected-gradient border border-slate-100 border-opacity-50"
-                  : "bg-menu-item-gradient bg-opacity-60"
-              }`}
-            >
-              <div className="flex flex-row justify-between w-full">
-                <div className="flex items-center space-x-2">
-                  <SquaresFour className="h-5 w-5 flex-shrink-0" />
-=======
               className={`
               transition-all duration-[200ms]
-                flex flex-grow w-[75%] gap-x-2 py-[9px] px-[12px] rounded-lg text-slate-200 justify-start items-center border 
+                flex flex-grow w-[75%] gap-x-2 py-[9px] px-[12px] rounded-lg text-slate-200 justify-start items-center border
                 hover:bg-workspace-item-selected-gradient hover:border-slate-100 hover:border-opacity-50
                 ${
                   isActive
@@ -83,7 +68,6 @@
                     weight={isActive ? "fill" : "regular"}
                     className="h-5 w-5 flex-shrink-0"
                   />
->>>>>>> 91b880d6
                   <p
                     className={`text-white text-sm leading-loose font-medium whitespace-nowrap overflow-hidden ${
                       isActive ? "" : "text-opacity-80"
@@ -93,26 +77,19 @@
                   </p>
                 </div>
                 <button
-<<<<<<< HEAD
-=======
                   onMouseEnter={() => setSettingHover(true)}
                   onMouseLeave={() => setSettingHover(false)}
->>>>>>> 91b880d6
                   onClick={() => {
                     setSelectedWs(workspace);
                     showModal();
                   }}
                   className="rounded-md flex items-center justify-center text-white ml-auto"
                 >
-<<<<<<< HEAD
-                  <GearSix hidden={!isActive} className="h-[20px] w-[20px] transition-all duration-300 group-hover:rotate-90" />
-=======
                   <GearSix
                     weight={settingHover ? "fill" : "regular"}
                     hidden={!isActive}
                     className="h-[20px] w-[20px] transition-all duration-300"
                   />
->>>>>>> 91b880d6
                 </button>
               </div>
             </a>
