--- conflicted
+++ resolved
@@ -87,11 +87,8 @@
               <button
                 type="button"
                 onClick={() => setShowOptions(!showOptions)}
-<<<<<<< HEAD
                 className="border-none"
-=======
                 aria-label="Thread options"
->>>>>>> 94b58249
               >
                 <DotsThree className="text-slate-300" size={25} />
               </button>
