import Workspace from "@/models/workspace";
import paths from "@/utils/paths";
import showToast from "@/utils/toast";
import { Plus, CircleNotch } from "@phosphor-icons/react";
import { useEffect, useState } from "react";
import ThreadItem from "./ThreadItem";
import { useParams } from "react-router-dom";

export default function ThreadContainer({ workspace }) {
  const { threadSlug = null } = useParams();
  const [threads, setThreads] = useState([]);
  const [loading, setLoading] = useState(true);

  useEffect(() => {
    async function fetchThreads() {
      if (!workspace.slug) return;
      const { threads } = await Workspace.threads.all(workspace.slug);
      setLoading(false);
      setThreads(threads);
    }
    fetchThreads();
  }, [workspace.slug]);

  function addThread(newThread) {
    setThreads((prev) => [...prev, newThread]);
  }

  function updateThread(updatedThread) {
    setThreads((prev) =>
      prev.map((thread) => {
        if (thread.id !== updatedThread.id) return thread;
        return updatedThread;
      })
    );
  }

  function removeThread(threadId) {
    setThreads((prev) =>
      prev.map((_t) => {
        if (_t.id !== threadId) return _t;
        return { ..._t, deleted: true };
      })
    );
  }

  if (loading) {
    return (
      <div className="flex flex-col bg-pulse w-full h-10 items-center justify-center">
        <p className="text-xs text-slate-600 animate-pulse">
          loading threads....
        </p>
      </div>
    );
  }

  const activeThreadIdx = !!threads.find(
    (thread) => thread?.slug === threadSlug
  )
    ? threads.findIndex((thread) => thread?.slug === threadSlug) + 1
    : 0;
  return (
    <div className="flex flex-col">
      <ThreadItem
        idx={0}
        activeIdx={activeThreadIdx}
        isActive={activeThreadIdx === 0}
        thread={{ slug: null, name: "default" }}
        hasNext={threads.length > 0}
      />
      {threads.map((thread, i) => (
        <ThreadItem
          key={thread.slug}
          idx={i + 1}
          activeIdx={activeThreadIdx}
          isActive={activeThreadIdx === i + 1}
          workspace={workspace}
          onRemove={removeThread}
          onUpdate={updateThread}
          thread={thread}
          hasNext={i !== threads.length - 1}
        />
      ))}
      <NewThreadButton onNew={addThread} workspace={workspace} />
    </div>
  );
}

<<<<<<< HEAD
function NewThreadButton({ workspace, onNew }) {
  const [loading, setLoading] = useState();
=======
function NewThreadButton({ workspace }) {
  const [loading, setLoading] = useState(false);
>>>>>>> 9e085baf
  const onClick = async () => {
    setLoading(true);
    const { thread, error } = await Workspace.threads.new(workspace.slug);
    if (!!error) {
      showToast(`Could not create thread - ${error}`, "error", { clear: true });
      setLoading(false);
      return;
    }

    window.location.hash = paths.workspace.thread(workspace.slug, thread.slug);
    onNew(thread);
    setLoading(false);
  };

  return (
    <button
      onClick={onClick}
      className="w-full relative flex h-[40px] items-center border-none hover:bg-slate-600/20 rounded-lg"
    >
      <div className="flex w-full gap-x-2 items-center pl-4">
        <div className="bg-zinc-600 p-2 rounded-lg h-[24px] w-[24px] flex items-center justify-center">
          {loading ? (
            <CircleNotch
              weight="bold"
              size={14}
              className="shrink-0 animate-spin text-slate-100"
            />
          ) : (
            <Plus weight="bold" size={14} className="shrink-0 text-slate-100" />
          )}
        </div>

        {loading ? (
          <p className="text-left text-slate-100 text-sm">Starting Thread...</p>
        ) : (
          <p className="text-left text-slate-100 text-sm">New Thread</p>
        )}
      </div>
    </button>
  );
}<|MERGE_RESOLUTION|>--- conflicted
+++ resolved
@@ -85,13 +85,8 @@
   );
 }
 
-<<<<<<< HEAD
 function NewThreadButton({ workspace, onNew }) {
   const [loading, setLoading] = useState();
-=======
-function NewThreadButton({ workspace }) {
-  const [loading, setLoading] = useState(false);
->>>>>>> 9e085baf
   const onClick = async () => {
     setLoading(true);
     const { thread, error } = await Workspace.threads.new(workspace.slug);
