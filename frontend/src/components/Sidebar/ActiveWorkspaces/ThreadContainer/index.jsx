--- conflicted
+++ resolved
@@ -22,7 +22,6 @@
     fetchThreads();
   }, [workspace.slug]);
 
-<<<<<<< HEAD
   function addThread(newThread) {
     setThreads((prev) => [...prev, newThread]);
   }
@@ -35,7 +34,6 @@
       })
     );
   }
-=======
   // Enable toggling of meta-key (ctrl on win and cmd/fn on others)
   useEffect(() => {
     const handleKeyDown = (event) => {
@@ -72,7 +70,6 @@
     setThreads((prev) => prev.filter((t) => !t.deleted));
     setCtrlPressed(false);
   };
->>>>>>> 0f981abd
 
   function removeThread(threadId) {
     setThreads((prev) =>
@@ -128,16 +125,12 @@
           hasNext={i !== threads.length - 1}
         />
       ))}
-<<<<<<< HEAD
-      <NewThreadButton onNew={addThread} workspace={workspace} />
-=======
       <DeleteAllThreadButton
         ctrlPressed={ctrlPressed}
         threads={threads}
         onDelete={handleDeleteAll}
       />
-      <NewThreadButton workspace={workspace} />
->>>>>>> 0f981abd
+      <NewThreadButton onNew={addThread} workspace={workspace} />
     </div>
   );
 }
