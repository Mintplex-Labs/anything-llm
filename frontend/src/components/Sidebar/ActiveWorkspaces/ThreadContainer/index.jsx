import Workspace from "@/models/workspace";
import paths from "@/utils/paths";
import showToast from "@/utils/toast";
import { Plus, CircleNotch, Trash } from "@phosphor-icons/react";
import { useEffect, useState } from "react";
import ThreadItem from "./ThreadItem";
import { useParams } from "react-router-dom";

export default function ThreadContainer({ workspace }) {
  const { threadSlug = null } = useParams();
  const [threads, setThreads] = useState([]);
  const [loading, setLoading] = useState(true);
  const [ctrlPressed, setCtrlPressed] = useState(false);

  useEffect(() => {
    const chatHandler = (event) => {
      const { threadSlug, newName } = event.detail;
      setThreads((prevThreads) =>
        prevThreads.map((thread) => {
          if (thread.slug === threadSlug) {
            return { ...thread, name: newName };
          }
          return thread;
        })
      );
    };

    window.addEventListener("renameThread", chatHandler);

    return () => {
      window.removeEventListener("renameThread", chatHandler);
    };
  }, []);

  useEffect(() => {
    async function fetchThreads() {
      if (!workspace.slug) return;
      const { threads } = await Workspace.threads.all(workspace.slug);
      setLoading(false);
      setThreads(threads);
    }
    fetchThreads();
  }, [workspace.slug]);

<<<<<<< HEAD
  function addThread(newThread) {
    setThreads((prev) => [...prev, newThread]);
  }

  function updateThread(updatedThread) {
    setThreads((prev) =>
      prev.map((thread) => {
        if (thread.id !== updatedThread.id) return thread;
        return updatedThread;
      })
    );
  }
  // Enable toggling of meta-key (ctrl on win and cmd/fn on others)
=======
  // Enable toggling of bulk-deletion by holding meta-key (ctrl on win and cmd/fn on others)
>>>>>>> 3c98d15c
  useEffect(() => {
    const handleKeyDown = (event) => {
      if (["Control", "Meta"].includes(event.key)) {
        setCtrlPressed(true);
      }
    };

    const handleKeyUp = (event) => {
      if (["Control", "Meta"].includes(event.key)) {
        setCtrlPressed(false);
        // when toggling, unset bulk progress so
        // previously marked threads that were never deleted
        // come back to life.
        setThreads((prev) =>
          prev.map((t) => {
            return { ...t, deleted: false };
          })
        );
      }
    };

    window.addEventListener("keydown", handleKeyDown);
    window.addEventListener("keyup", handleKeyUp);

    return () => {
      window.removeEventListener("keydown", handleKeyDown);
      window.removeEventListener("keyup", handleKeyUp);
    };
  }, []);

  const toggleForDeletion = (id) => {
    setThreads((prev) =>
      prev.map((t) => {
        if (t.id !== id) return t;
        return { ...t, deleted: !t.deleted };
      })
    );
  };

  const handleDeleteAll = async () => {
    const slugs = threads.filter((t) => t.deleted === true).map((t) => t.slug);
    await Workspace.threads.deleteBulk(workspace.slug, slugs);
    setThreads((prev) => prev.filter((t) => !t.deleted));
  };

  function removeThread(threadId) {
    setThreads((prev) =>
      prev.map((_t) => {
        if (_t.id !== threadId) return _t;
        return { ..._t, deleted: true };
      })
    );

    // Show thread was deleted, but then remove from threads entirely so it will
    // not appear in bulk-selection.
    setTimeout(() => {
      setThreads((prev) => prev.filter((t) => !t.deleted));
    }, 500);
  }

  if (loading) {
    return (
      <div className="flex flex-col bg-pulse w-full h-10 items-center justify-center">
        <p className="text-xs text-slate-600 animate-pulse">
          loading threads....
        </p>
      </div>
    );
  }

  const activeThreadIdx = !!threads.find(
    (thread) => thread?.slug === threadSlug
  )
    ? threads.findIndex((thread) => thread?.slug === threadSlug) + 1
    : 0;

  return (
    <div className="flex flex-col" role="list" aria-label="Threads">
      <ThreadItem
        idx={0}
        activeIdx={activeThreadIdx}
        isActive={activeThreadIdx === 0}
        thread={{ slug: null, name: "default" }}
        hasNext={threads.length > 0}
      />
      {threads.map((thread, i) => (
        <ThreadItem
          key={thread.slug}
          idx={i + 1}
          ctrlPressed={ctrlPressed}
          toggleMarkForDeletion={toggleForDeletion}
          activeIdx={activeThreadIdx}
          isActive={activeThreadIdx === i + 1}
          workspace={workspace}
          onRemove={removeThread}
          onUpdate={updateThread}
          thread={thread}
          hasNext={i !== threads.length - 1}
        />
      ))}
      <DeleteAllThreadButton
        ctrlPressed={ctrlPressed}
        threads={threads}
        onDelete={handleDeleteAll}
      />
      <NewThreadButton onNew={addThread} workspace={workspace} />
    </div>
  );
}

function NewThreadButton({ workspace, onNew }) {
  const [loading, setLoading] = useState();
  const onClick = async () => {
    setLoading(true);
    const { thread, error } = await Workspace.threads.new(workspace.slug);
    if (!!error) {
      showToast(`Could not create thread - ${error}`, "error", { clear: true });
      setLoading(false);
      return;
    }

    window.location.hash = paths.workspace.thread(workspace.slug, thread.slug);
    onNew(thread);
    setLoading(false);
  };

  return (
    <button
      onClick={onClick}
      className="w-full relative flex h-[40px] items-center border-none hover:bg-slate-600/20 rounded-lg"
    >
      <div className="flex w-full gap-x-2 items-center pl-4">
        <div className="border-none bg-zinc-600 p-2 rounded-lg h-[24px] w-[24px] flex items-center justify-center">
          {loading ? (
            <CircleNotch
              weight="bold"
              size={14}
              className="shrink-0 animate-spin text-slate-100"
            />
          ) : (
            <Plus weight="bold" size={14} className="shrink-0 text-slate-100" />
          )}
        </div>

        {loading ? (
          <p className="text-left text-slate-100 text-sm">Starting Thread...</p>
        ) : (
          <p className="text-left text-slate-100 text-sm">New Thread</p>
        )}
      </div>
    </button>
  );
}

function DeleteAllThreadButton({ ctrlPressed, threads, onDelete }) {
  if (!ctrlPressed || threads.filter((t) => t.deleted).length === 0)
    return null;
  return (
    <button
      type="button"
      onClick={onDelete}
      className="w-full relative flex h-[40px] items-center border-none hover:bg-red-400/20 rounded-lg group"
    >
      <div className="flex w-full gap-x-2 items-center pl-4">
        <div className="bg-zinc-600 p-2 rounded-lg h-[24px] w-[24px] flex items-center justify-center">
          <Trash
            weight="bold"
            size={14}
            className="shrink-0 text-slate-100 group-hover:text-red-400"
          />
        </div>
        <p className="text-white text-left text-sm group-hover:text-red-400">
          Delete Selected
        </p>
      </div>
    </button>
  );
}<|MERGE_RESOLUTION|>--- conflicted
+++ resolved
@@ -42,23 +42,7 @@
     fetchThreads();
   }, [workspace.slug]);
 
-<<<<<<< HEAD
-  function addThread(newThread) {
-    setThreads((prev) => [...prev, newThread]);
-  }
-
-  function updateThread(updatedThread) {
-    setThreads((prev) =>
-      prev.map((thread) => {
-        if (thread.id !== updatedThread.id) return thread;
-        return updatedThread;
-      })
-    );
-  }
-  // Enable toggling of meta-key (ctrl on win and cmd/fn on others)
-=======
   // Enable toggling of bulk-deletion by holding meta-key (ctrl on win and cmd/fn on others)
->>>>>>> 3c98d15c
   useEffect(() => {
     const handleKeyDown = (event) => {
       if (["Control", "Meta"].includes(event.key)) {
@@ -88,6 +72,19 @@
       window.removeEventListener("keyup", handleKeyUp);
     };
   }, []);
+
+  function addThread(newThread) {
+    setThreads((prev) => [...prev, newThread]);
+  }
+
+  function updateThread(updatedThread) {
+    setThreads((prev) =>
+      prev.map((thread) => {
+        if (thread.id !== updatedThread.id) return thread;
+        return updatedThread;
+      })
+    );
+  }
 
   const toggleForDeletion = (id) => {
     setThreads((prev) =>
