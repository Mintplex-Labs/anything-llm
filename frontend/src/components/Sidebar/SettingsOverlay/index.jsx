import React, { useEffect, useState } from "react";
import {
  X,
  Archive,
  Lock,
  Users,
  Database,
  MessageSquare,
  Eye,
  Key,
} from "react-feather";
import SystemSettingsModal, {
  useSystemSettingsModal,
} from "../../Modals/Settings";
import useLogo from "../../../hooks/useLogo";
import System from "../../../models/system";

const OVERLAY_ID = "anything-llm-system-overlay";
const OVERLAY_CLASSES = {
  enabled: ["z-10", "opacity-1"],
  disabled: ["-z-10", "opacity-0"],
};

export default function SettingsOverlay() {
  const { logo } = useLogo();
  const [tab, setTab] = useState(null);
  const [settings, setSettings] = useState(null);
  const [loading, setLoading] = useState(true);
  const { showing, hideModal, showModal } = useSystemSettingsModal();
  const selectTab = (tab = null) => {
    setTab(tab);
    showModal(true);
  };
  const handleModalClose = () => {
    hideModal();
    setTab(null);
  };

  useEffect(() => {
    async function fetchKeys() {
      const _settings = await System.keys();
      setSettings(_settings);
      setLoading(false);
    }
    fetchKeys();
  }, []);

  return (
    <div
      id={OVERLAY_ID}
<<<<<<< HEAD
      className="absolute left-0 rounded-[26px] top-0 w-full h-full opacity-0 -z-10 p-[18px] transition-all duration-300 flex flex-col overflow-x-hidden items-between"
=======
      className="absolute left-0 bg-sidebar rounded-[26px] top-0 w-full h-full opacity-0 -z-10 p-[18px] transition-all duration-300 flex flex-col overflow-x-hidden items-between"
>>>>>>> 91b880d6
    >
      <div className="flex items-center justify-between mb-2">
        <div className="flex shrink-0 max-w-[65%] items-center justify-start">
          <img
            src={logo}
            alt="Logo"
            className="rounded max-h-[40px]"
            style={{ objectFit: "contain" }}
          />
        </div>
        <div className="flex gap-x-2 items-center text-slate-200">
          <button
            onClick={() => {
              setTab(null);
              hideOverlay();
            }}
<<<<<<< HEAD
            className="transition-all duration-300 p-2 rounded-full text-slate-400 bg-stone-800 hover:bg-slate-800 hover:text-slate-200"
=======
            className="transition-all duration-300 p-2 rounded-full hover:bg-slate-400 hover:text-slate-200"
>>>>>>> 91b880d6
          >
            <X className="h-4 w-4 " />
          </button>
        </div>
      </div>

      <div className="h-[100%] flex flex-col w-full justify-between pt-4 overflow-y-hidden">
        <div className="h-auto sidebar-items">
          <p className="text-sm leading-loose my-2 text-slate-200 ">
            Select a setting to configure
          </p>
          {loading ? (
            <div className="flex flex-col gap-y-4 h-[65vh] pb-8 overflow-y-scroll no-scroll">
              <div className="rounded-lg w-[90%] h-[36px] bg-stone-600 animate-pulse" />
              <div className="rounded-lg w-[90%] h-[36px] bg-stone-600 animate-pulse" />
              <div className="rounded-lg w-[90%] h-[36px] bg-stone-600 animate-pulse" />
              <div className="rounded-lg w-[90%] h-[36px] bg-stone-600 animate-pulse" />
              <div className="rounded-lg w-[90%] h-[36px] bg-stone-600 animate-pulse" />
              <div className="rounded-lg w-[90%] h-[36px] bg-stone-600 animate-pulse" />
            </div>
          ) : (
            <div className="flex flex-col gap-y-4 h-[65vh] pb-8 overflow-y-scroll no-scroll">
              {!settings?.MultiUserMode && (
                <Option
                  btnText="Appearance"
                  icon={<Eye className="h-4 w-4 flex-shrink-0" />}
                  isActive={tab === "appearance"}
                  onClick={() => selectTab("appearance")}
                />
              )}
              <Option
                btnText="LLM Preference"
                icon={<MessageSquare className="h-4 w-4 flex-shrink-0" />}
                isActive={tab === "llm"}
                onClick={() => selectTab("llm")}
              />
              <Option
                btnText="Vector Database"
                icon={<Database className="h-4 w-4 flex-shrink-0" />}
                isActive={tab === "vectordb"}
                onClick={() => selectTab("vectordb")}
              />
              <Option
                btnText="Export or Import"
                icon={<Archive className="h-4 w-4 flex-shrink-0" />}
                isActive={tab === "exportimport"}
                onClick={() => selectTab("exportimport")}
              />
              {!settings?.MultiUserMode && (
                <>
                  <Option
                    btnText="Password Protection"
                    icon={<Lock className="h-4 w-4 flex-shrink-0" />}
                    isActive={tab === "password"}
                    onClick={() => selectTab("password")}
                  />
                  <Option
                    btnText="Multi User Mode"
                    icon={<Users className="h-4 w-4 flex-shrink-0" />}
                    isActive={tab === "multiuser"}
                    onClick={() => selectTab("multiuser")}
                  />
                  <Option
                    btnText="API Key"
                    icon={<Key className="h-4 w-4 flex-shrink-0" />}
                    isActive={tab === "apikey"}
                    onClick={() => selectTab("apikey")}
                  />
                </>
              )}
            </div>
          )}
        </div>
      </div>
      {showing && !!tab && (
        <SystemSettingsModal tab={tab} hideModal={handleModalClose} />
      )}
    </div>
  );
}

const Option = ({ btnText, icon, isActive, onClick }) => {
  return (
    <div className="flex gap-x-2 items-center justify-between">
      <button
        onClick={onClick}
        className={`flex flex-grow w-[75%] h-[36px] gap-x-2 py-[5px] px-4 border border-slate-400 rounded-lg text-slate-200 justify-start items-center ${
          isActive ? "bg-stone-600" : "hover:bg-stone-900 "
        }`}
      >
        {icon}
        <p className="text-slate-200 text-xs leading-loose font-semibold whitespace-nowrap overflow-hidden ">
          {btnText}
        </p>
      </button>
    </div>
  );
};

function showOverlay() {
  document
    .getElementById(OVERLAY_ID)
    .classList.remove(...OVERLAY_CLASSES.disabled);
  document.getElementById(OVERLAY_ID).classList.add(...OVERLAY_CLASSES.enabled);
}

function hideOverlay() {
  document
    .getElementById(OVERLAY_ID)
    .classList.remove(...OVERLAY_CLASSES.enabled);
  document
    .getElementById(OVERLAY_ID)
    .classList.add(...OVERLAY_CLASSES.disabled);
}

export function useSystemSettingsOverlay() {
  return { showOverlay, hideOverlay };
}<|MERGE_RESOLUTION|>--- conflicted
+++ resolved
@@ -48,11 +48,7 @@
   return (
     <div
       id={OVERLAY_ID}
-<<<<<<< HEAD
-      className="absolute left-0 rounded-[26px] top-0 w-full h-full opacity-0 -z-10 p-[18px] transition-all duration-300 flex flex-col overflow-x-hidden items-between"
-=======
       className="absolute left-0 bg-sidebar rounded-[26px] top-0 w-full h-full opacity-0 -z-10 p-[18px] transition-all duration-300 flex flex-col overflow-x-hidden items-between"
->>>>>>> 91b880d6
     >
       <div className="flex items-center justify-between mb-2">
         <div className="flex shrink-0 max-w-[65%] items-center justify-start">
@@ -69,11 +65,7 @@
               setTab(null);
               hideOverlay();
             }}
-<<<<<<< HEAD
-            className="transition-all duration-300 p-2 rounded-full text-slate-400 bg-stone-800 hover:bg-slate-800 hover:text-slate-200"
-=======
             className="transition-all duration-300 p-2 rounded-full hover:bg-slate-400 hover:text-slate-200"
->>>>>>> 91b880d6
           >
             <X className="h-4 w-4 " />
           </button>
