import React, { useRef } from "react";
<<<<<<< HEAD
import {
  Wrench,
  GithubLogo,
  BookOpen,
  DiscordLogo,
  Plus,
} from "@phosphor-icons/react";
=======
import { Plus } from "@phosphor-icons/react";
>>>>>>> bf165f2a
import NewWorkspaceModal, {
  useNewWorkspaceModal,
} from "../Modals/NewWorkspace";
import ActiveWorkspaces from "./ActiveWorkspaces";
<<<<<<< HEAD
import paths from "@/utils/paths";
import useLogo from "@/hooks/useLogo";
import useUser from "@/hooks/useUser";
import { Link } from "react-router-dom";
=======
import useLogo from "@/hooks/useLogo";
import useUser from "@/hooks/useUser";
import { Link } from "react-router-dom";
import Footer from "../Footer";
import paths from "@/utils/paths";
>>>>>>> bf165f2a

export default function Sidebar() {
  const { user } = useUser();
  const { logo } = useLogo();
  const sidebarRef = useRef(null);
  const {
    showing: showingNewWsModal,
    showModal: showNewWsModal,
    hideModal: hideNewWsModal,
  } = useNewWorkspaceModal();

  return (
    <div>
      <Link
        to={paths.home()}
        className="flex shrink-0 max-w-[55%] items-center justify-start mx-[38px] my-[18px]"
        aria-label="Home"
      >
        <img
          src={logo}
          alt="Logo"
          className="rounded max-h-[24px]"
          style={{ objectFit: "contain" }}
        />
      </Link>
      <div
        ref={sidebarRef}
<<<<<<< HEAD
        style={{ height: "calc(100vh - 70px)" }}
        className="transition-all duration-500 relative m-[16px] rounded-[26px] bg-sidebar border-4 border-accent min-w-[250px] p-[18px]"
      >
        <div className="flex flex-col h-full overflow-x-hidden">
          {/* Header Information */}
          <div className="flex items-center justify-between mb-4">
            <div className="flex shrink-0 max-w-[65%] items-center justify-start">
              <img
                src={logo}
                alt="Logo"
                className="rounded max-h-[40px] max-w-[100%]"
                style={{ objectFit: "contain" }}
              />
            </div>
            {(!user || user?.role !== "default") && (
              <div className="flex gap-x-2 items-center text-slate-200">
                <SettingsButton />
              </div>
            )}
          </div>

=======
        style={{ height: "calc(100vh - 116px)" }}
        className="relative m-[16px] rounded-[16px] bg-sidebar border-2 border-outline min-w-[250px] p-[10px]"
      >
        <div className="flex flex-col h-full overflow-x-hidden">
>>>>>>> bf165f2a
          {/* Primary Body */}
          <div className="flex-grow flex flex-col">
            <div className="flex flex-col gap-y-2 pb-8 overflow-y-scroll no-scroll">
              <div className="flex gap-x-2 items-center justify-between">
                {(!user || user?.role !== "default") && (
                  <button
                    onClick={showNewWsModal}
                    className="flex flex-grow w-[75%] h-[44px] gap-x-2 py-[5px] px-2.5 mb-2 bg-white rounded-[8px] text-sidebar justify-center items-center hover:bg-opacity-80 transition-all duration-300"
                  >
                    <Plus size={18} weight="bold" />
                    <p className="text-sidebar text-sm font-semibold">
                      New Workspace
                    </p>
                  </button>
                )}
              </div>
              <ActiveWorkspaces />
            </div>
            <div className="flex flex-col flex-grow justify-end mb-2">
<<<<<<< HEAD
              {/* Footer */}
              <div className="flex justify-center mt-2">
                <div className="flex space-x-4">
                  <a
                    href={paths.github()}
                    target="_blank"
                    className="transition-all duration-300 p-2 rounded-full text-white bg-sidebar-button hover:bg-menu-item-selected-gradient hover:border-slate-100 hover:border-opacity-50 border-transparent border"
                  >
                    <GithubLogo weight="fill" className="h-5 w-5 " />
                  </a>
                  <a
                    href={paths.docs()}
                    target="_blank"
                    className="transition-all duration-300 p-2 rounded-full text-white bg-sidebar-button hover:bg-menu-item-selected-gradient hover:border-slate-100 hover:border-opacity-50 border-transparent border"
                  >
                    <BookOpen weight="fill" className="h-5 w-5 " />
                  </a>
                  <a
                    href={paths.discord()}
                    target="_blank"
                    className="transition-all duration-300 p-2 rounded-full text-white bg-sidebar-button hover:bg-menu-item-selected-gradient hover:border-slate-100 hover:border-opacity-50 border-transparent border"
                  >
                    <DiscordLogo
                      weight="fill"
                      className="h-5 w-5 stroke-slate-200 group-hover:stroke-slate-200"
                    />
                  </a>
                  {/* <button className="invisible transition-all duration-300 p-2 rounded-full text-white bg-sidebar-button hover:bg-menu-item-selected-gradient hover:border-slate-100 hover:border-opacity-50 border-transparent border">
                    <DotsThree className="h-5 w-5 group-hover:stroke-slate-200" />
                  </button> */}
                </div>
              </div>
=======
              <Footer />
>>>>>>> bf165f2a
            </div>
          </div>
        </div>
      </div>
      {showingNewWsModal && <NewWorkspaceModal hideModal={hideNewWsModal} />}
<<<<<<< HEAD
    </>
  );
}

function SettingsButton() {
  const { user } = useUser();
  return (
    <Link
      to={
        !!user?.role ? paths.settings.system() : paths.settings.appearance()
      }
      className="transition-all duration-300 p-2 flex items-center justify-center rounded-full text-white bg-sidebar-button hover:bg-menu-item-selected-gradient hover:border-slate-100 hover:border-opacity-50 border-transparent border"
    >
      <Wrench className="h-4 w-4" weight="fill" />
    </Link>
=======
    </div>
>>>>>>> bf165f2a
  );
}<|MERGE_RESOLUTION|>--- conflicted
+++ resolved
@@ -1,31 +1,14 @@
 import React, { useRef } from "react";
-<<<<<<< HEAD
-import {
-  Wrench,
-  GithubLogo,
-  BookOpen,
-  DiscordLogo,
-  Plus,
-} from "@phosphor-icons/react";
-=======
 import { Plus } from "@phosphor-icons/react";
->>>>>>> bf165f2a
 import NewWorkspaceModal, {
   useNewWorkspaceModal,
 } from "../Modals/NewWorkspace";
 import ActiveWorkspaces from "./ActiveWorkspaces";
-<<<<<<< HEAD
-import paths from "@/utils/paths";
-import useLogo from "@/hooks/useLogo";
-import useUser from "@/hooks/useUser";
-import { Link } from "react-router-dom";
-=======
 import useLogo from "@/hooks/useLogo";
 import useUser from "@/hooks/useUser";
 import { Link } from "react-router-dom";
 import Footer from "../Footer";
 import paths from "@/utils/paths";
->>>>>>> bf165f2a
 
 export default function Sidebar() {
   const { user } = useUser();
@@ -53,34 +36,10 @@
       </Link>
       <div
         ref={sidebarRef}
-<<<<<<< HEAD
-        style={{ height: "calc(100vh - 70px)" }}
-        className="transition-all duration-500 relative m-[16px] rounded-[26px] bg-sidebar border-4 border-accent min-w-[250px] p-[18px]"
-      >
-        <div className="flex flex-col h-full overflow-x-hidden">
-          {/* Header Information */}
-          <div className="flex items-center justify-between mb-4">
-            <div className="flex shrink-0 max-w-[65%] items-center justify-start">
-              <img
-                src={logo}
-                alt="Logo"
-                className="rounded max-h-[40px] max-w-[100%]"
-                style={{ objectFit: "contain" }}
-              />
-            </div>
-            {(!user || user?.role !== "default") && (
-              <div className="flex gap-x-2 items-center text-slate-200">
-                <SettingsButton />
-              </div>
-            )}
-          </div>
-
-=======
         style={{ height: "calc(100vh - 116px)" }}
         className="relative m-[16px] rounded-[16px] bg-sidebar border-2 border-outline min-w-[250px] p-[10px]"
       >
         <div className="flex flex-col h-full overflow-x-hidden">
->>>>>>> bf165f2a
           {/* Primary Body */}
           <div className="flex-grow flex flex-col">
             <div className="flex flex-col gap-y-2 pb-8 overflow-y-scroll no-scroll">
@@ -100,65 +59,12 @@
               <ActiveWorkspaces />
             </div>
             <div className="flex flex-col flex-grow justify-end mb-2">
-<<<<<<< HEAD
-              {/* Footer */}
-              <div className="flex justify-center mt-2">
-                <div className="flex space-x-4">
-                  <a
-                    href={paths.github()}
-                    target="_blank"
-                    className="transition-all duration-300 p-2 rounded-full text-white bg-sidebar-button hover:bg-menu-item-selected-gradient hover:border-slate-100 hover:border-opacity-50 border-transparent border"
-                  >
-                    <GithubLogo weight="fill" className="h-5 w-5 " />
-                  </a>
-                  <a
-                    href={paths.docs()}
-                    target="_blank"
-                    className="transition-all duration-300 p-2 rounded-full text-white bg-sidebar-button hover:bg-menu-item-selected-gradient hover:border-slate-100 hover:border-opacity-50 border-transparent border"
-                  >
-                    <BookOpen weight="fill" className="h-5 w-5 " />
-                  </a>
-                  <a
-                    href={paths.discord()}
-                    target="_blank"
-                    className="transition-all duration-300 p-2 rounded-full text-white bg-sidebar-button hover:bg-menu-item-selected-gradient hover:border-slate-100 hover:border-opacity-50 border-transparent border"
-                  >
-                    <DiscordLogo
-                      weight="fill"
-                      className="h-5 w-5 stroke-slate-200 group-hover:stroke-slate-200"
-                    />
-                  </a>
-                  {/* <button className="invisible transition-all duration-300 p-2 rounded-full text-white bg-sidebar-button hover:bg-menu-item-selected-gradient hover:border-slate-100 hover:border-opacity-50 border-transparent border">
-                    <DotsThree className="h-5 w-5 group-hover:stroke-slate-200" />
-                  </button> */}
-                </div>
-              </div>
-=======
               <Footer />
->>>>>>> bf165f2a
             </div>
           </div>
         </div>
       </div>
       {showingNewWsModal && <NewWorkspaceModal hideModal={hideNewWsModal} />}
-<<<<<<< HEAD
-    </>
-  );
-}
-
-function SettingsButton() {
-  const { user } = useUser();
-  return (
-    <Link
-      to={
-        !!user?.role ? paths.settings.system() : paths.settings.appearance()
-      }
-      className="transition-all duration-300 p-2 flex items-center justify-center rounded-full text-white bg-sidebar-button hover:bg-menu-item-selected-gradient hover:border-slate-100 hover:border-opacity-50 border-transparent border"
-    >
-      <Wrench className="h-4 w-4" weight="fill" />
-    </Link>
-=======
     </div>
->>>>>>> bf165f2a
   );
 }