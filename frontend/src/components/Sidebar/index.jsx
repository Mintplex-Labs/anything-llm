--- conflicted
+++ resolved
@@ -1,16 +1,5 @@
-<<<<<<< HEAD
 import React, { useRef } from "react";
-import {
-  Wrench,
-  GithubLogo,
-  BookOpen,
-  DiscordLogo,
-  Plus,
-} from "@phosphor-icons/react";
-=======
-import React, { useEffect, useRef, useState } from "react";
-import { Wrench, Plus, List } from "@phosphor-icons/react";
->>>>>>> 229757be
+import { Wrench, Plus } from "@phosphor-icons/react";
 import NewWorkspaceModal, {
   useNewWorkspaceModal,
 } from "../Modals/NewWorkspace";
@@ -18,11 +7,8 @@
 import paths from "@/utils/paths";
 import useLogo from "@/hooks/useLogo";
 import useUser from "@/hooks/useUser";
-<<<<<<< HEAD
 import { Link } from "react-router-dom";
-=======
 import Footer from "../Footer";
->>>>>>> 229757be
 
 export default function Sidebar() {
   const { user } = useUser();
@@ -78,42 +64,7 @@
               <ActiveWorkspaces />
             </div>
             <div className="flex flex-col flex-grow justify-end mb-2">
-<<<<<<< HEAD
-              {/* Footer */}
-              <div className="flex justify-center mt-2">
-                <div className="flex space-x-4">
-                  <a
-                    href={paths.github()}
-                    target="_blank"
-                    className="transition-all duration-300 p-2 rounded-full text-white bg-sidebar-button hover:bg-menu-item-selected-gradient hover:border-slate-100 hover:border-opacity-50 border-transparent border"
-                  >
-                    <GithubLogo weight="fill" className="h-5 w-5 " />
-                  </a>
-                  <a
-                    href={paths.docs()}
-                    target="_blank"
-                    className="transition-all duration-300 p-2 rounded-full text-white bg-sidebar-button hover:bg-menu-item-selected-gradient hover:border-slate-100 hover:border-opacity-50 border-transparent border"
-                  >
-                    <BookOpen weight="fill" className="h-5 w-5 " />
-                  </a>
-                  <a
-                    href={paths.discord()}
-                    target="_blank"
-                    className="transition-all duration-300 p-2 rounded-full text-white bg-sidebar-button hover:bg-menu-item-selected-gradient hover:border-slate-100 hover:border-opacity-50 border-transparent border"
-                  >
-                    <DiscordLogo
-                      weight="fill"
-                      className="h-5 w-5 stroke-slate-200 group-hover:stroke-slate-200"
-                    />
-                  </a>
-                  {/* <button className="invisible transition-all duration-300 p-2 rounded-full text-white bg-sidebar-button hover:bg-menu-item-selected-gradient hover:border-slate-100 hover:border-opacity-50 border-transparent border">
-                    <DotsThree className="h-5 w-5 group-hover:stroke-slate-200" />
-                  </button> */}
-                </div>
-              </div>
-=======
               <Footer />
->>>>>>> 229757be
             </div>
           </div>
         </div>
@@ -123,126 +74,6 @@
   );
 }
 
-<<<<<<< HEAD
-=======
-export function SidebarMobileHeader() {
-  const { logo } = useLogo();
-  const sidebarRef = useRef(null);
-  const [showSidebar, setShowSidebar] = useState(false);
-  const [showBgOverlay, setShowBgOverlay] = useState(false);
-  const {
-    showing: showingNewWsModal,
-    showModal: showNewWsModal,
-    hideModal: hideNewWsModal,
-  } = useNewWorkspaceModal();
-  const { user } = useUser();
-
-  useEffect(() => {
-    // Darkens the rest of the screen
-    // when sidebar is open.
-    function handleBg() {
-      if (showSidebar) {
-        setTimeout(() => {
-          setShowBgOverlay(true);
-        }, 300);
-      } else {
-        setShowBgOverlay(false);
-      }
-    }
-    handleBg();
-  }, [showSidebar]);
-
-  return (
-    <>
-      <div className="fixed top-0 left-0 right-0 z-10 flex justify-between items-center px-4 py-2 bg-sidebar text-slate-200 shadow-lg h-16">
-        <button
-          onClick={() => setShowSidebar(true)}
-          className="rounded-md p-2 flex items-center justify-center text-slate-200"
-        >
-          <List className="h-6 w-6" />
-        </button>
-        <div className="flex items-center justify-center flex-grow">
-          <img
-            src={logo}
-            alt="Logo"
-            className="block mx-auto h-6 w-auto"
-            style={{ maxHeight: "40px", objectFit: "contain" }}
-          />
-        </div>
-        <div className="w-12"></div>
-      </div>
-      <div
-        style={{
-          transform: showSidebar ? `translateX(0vw)` : `translateX(-100vw)`,
-        }}
-        className={`z-99 fixed top-0 left-0 transition-all duration-500 w-[100vw] h-[100vh]`}
-      >
-        <div
-          className={`${
-            showBgOverlay
-              ? "transition-all opacity-1"
-              : "transition-none opacity-0"
-          }  duration-500 fixed top-0 left-0 ${USER_BACKGROUND_COLOR} bg-opacity-75 w-screen h-screen`}
-          onClick={() => setShowSidebar(false)}
-        />
-        <div
-          ref={sidebarRef}
-          className="relative h-[100vh] fixed top-0 left-0  rounded-r-[26px] bg-sidebar w-[80%] p-[18px] "
-        >
-          <div className="w-full h-full flex flex-col overflow-x-hidden items-between">
-            {/* Header Information */}
-            <div className="flex w-full items-center justify-between gap-x-4">
-              <div className="flex shrink-1 w-fit items-center justify-start">
-                <img
-                  src={logo}
-                  alt="Logo"
-                  className="rounded w-full max-h-[40px]"
-                  style={{ objectFit: "contain" }}
-                />
-              </div>
-              {(!user || user?.role !== "default") && (
-                <div className="flex gap-x-2 items-center text-slate-500 shink-0">
-                  <SettingsButton />
-                </div>
-              )}
-            </div>
-
-            {/* Primary Body */}
-            <div className="h-full flex flex-col w-full justify-between pt-4 overflow-y-hidden ">
-              <div className="h-auto md:sidebar-items">
-                <div
-                  style={{ height: "calc(100vw - -3rem)" }}
-                  className=" flex flex-col gap-y-4 pb-8 overflow-y-scroll no-scroll"
-                >
-                  <div className="flex gap-x-2 items-center justify-between">
-                    {(!user || user?.role !== "default") && (
-                      <button
-                        onClick={showNewWsModal}
-                        className="flex flex-grow w-[75%] h-[44px] gap-x-2 py-[5px] px-4 bg-white rounded-lg text-sidebar justify-center items-center hover:bg-opacity-80 transition-all duration-300"
-                      >
-                        <Plus className="h-5 w-5" />
-                        <p className="text-sidebar text-sm font-semibold">
-                          New Workspace
-                        </p>
-                      </button>
-                    )}
-                  </div>
-                  <ActiveWorkspaces />
-                </div>
-              </div>
-              <div>
-                <Footer />
-              </div>
-            </div>
-          </div>
-        </div>
-        {showingNewWsModal && <NewWorkspaceModal hideModal={hideNewWsModal} />}
-      </div>
-    </>
-  );
-}
-
->>>>>>> 229757be
 function SettingsButton() {
   const { user } = useUser();
   return (
