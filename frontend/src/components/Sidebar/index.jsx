import React, { useEffect, useRef, useState } from "react";
// Sidebar navigation styled with the OneNew theme.
import { List, Plus } from "@phosphor-icons/react";
import NewWorkspaceModal, {
  useNewWorkspaceModal,
} from "../Modals/NewWorkspace";
import ActiveWorkspaces from "./ActiveWorkspaces";
import useLogo from "@/hooks/useLogo";
import useUser from "@/hooks/useUser";
import Footer from "../Footer";
import SettingsButton from "../SettingsButton";
import { Link } from "react-router-dom";
import paths from "@/utils/paths";
import { useTranslation } from "react-i18next";
import { useSidebarToggle, ToggleSidebarButton } from "./SidebarToggle";
import SearchBox from "./SearchBox";
import { cn } from "@/lib/utils";

export default function Sidebar() {
  const { user } = useUser();
  const { logo } = useLogo();
  const sidebarRef = useRef(null);
  const { showSidebar, setShowSidebar, canToggleSidebar } = useSidebarToggle();
  const {
    showing: showingNewWsModal,
    showModal: showNewWsModal,
    hideModal: hideNewWsModal,
  } = useNewWorkspaceModal();
  const { t } = useTranslation();

  return (
    <>
      <aside
        style={{
          width: showSidebar ? "292px" : "0px",
          paddingLeft: showSidebar ? "0px" : "16px",
        }}
        className="onenew-card h-full p-3 md:p-4 transition-all duration-500"
      >
        <div className="flex shrink-0 w-full justify-center my-[18px]">
          <div className="flex justify-between w-[250px] min-w-[250px]">
            <Link to={paths.home()} aria-label="Home">
              <img
                src={logo}
                alt="Logo"
                className={cn(
                  "h-8 w-auto rounded object-contain transition-opacity duration-500",
                  showSidebar ? "opacity-100" : "opacity-0"
                )}
              />
            </Link>
            {canToggleSidebar && (
              <ToggleSidebarButton
                showSidebar={showSidebar}
                setShowSidebar={setShowSidebar}
              />
            )}
          </div>
        </div>
        <div ref={sidebarRef} className="flex flex-col h-[calc(100%-76px)]">
          <div className="flex flex-col h-full overflow-x-hidden">
            <div className="flex-grow flex flex-col min-w-[235px]">
              <div className="relative h-[calc(100%-60px)] flex flex-col w-full justify-between pt-[10px] overflow-y-scroll no-scroll">
                <div className="flex flex-col gap-y-2 pb-[60px] gap-y-[14px] overflow-y-scroll no-scroll">
                  <SearchBox user={user} showNewWsModal={showNewWsModal} />
                  <ActiveWorkspaces />
                </div>
              </div>
<<<<<<< HEAD
              <div className="absolute bottom-0 left-0 right-0 pt-4 pb-3 rounded-b-[16px] bg-theme-bg-sidebar bg-opacity-80 z-1">
=======
              <div className="mt-auto pt-4 pb-3">
>>>>>>> 859598bd
                <Footer />
              </div>
            </div>
          </div>
        </div>
        {showingNewWsModal && <NewWorkspaceModal hideModal={hideNewWsModal} />}
      </aside>
    </>
  );
}

export function SidebarMobileHeader() {
  const { logo } = useLogo();
  const sidebarRef = useRef(null);
  const [showSidebar, setShowSidebar] = useState(false);
  const [showBgOverlay, setShowBgOverlay] = useState(false);
  const {
    showing: showingNewWsModal,
    showModal: showNewWsModal,
    hideModal: hideNewWsModal,
  } = useNewWorkspaceModal();
  const { user } = useUser();
  const { t } = useTranslation();

  useEffect(() => {
    // Darkens the rest of the screen
    // when sidebar is open.
    function handleBg() {
      if (showSidebar) {
        setTimeout(() => {
          setShowBgOverlay(true);
        }, 300);
      } else {
        setShowBgOverlay(false);
      }
    }
    handleBg();
  }, [showSidebar]);

  return (
    <>
      <div
        aria-label="Show sidebar"
        className="fixed top-0 left-0 right-0 z-10 flex justify-between items-center px-4 py-2 bg-theme-bg-sidebar text-[var(--text)] shadow-lg h-16"
      >
        <button
          onClick={() => setShowSidebar(true)}
          className="rounded-md p-2 flex items-center justify-center text-theme-text-secondary"
        >
          <List className="h-6 w-6" />
        </button>
        <div className="flex items-center justify-center flex-grow">
          <img
            src={logo}
            alt="Logo"
            className="block mx-auto h-8 w-auto"
          />
        </div>
        <div className="w-12"></div>
      </div>
      <div
        style={{
          transform: showSidebar ? `translateX(0vw)` : `translateX(-100vw)`,
        }}
        className={`z-99 fixed top-0 left-0 transition-all duration-500 w-[100vw] h-[100vh]`}
      >
        <div
          className={`${
            showBgOverlay
              ? "transition-all opacity-1"
              : "transition-none opacity-0"
          }  duration-500 fixed top-0 left-0 bg-theme-bg-secondary bg-opacity-75 w-screen h-screen`}
          onClick={() => setShowSidebar(false)}
        />
        <div
          ref={sidebarRef}
          className="relative h-[100vh] fixed top-0 left-0  rounded-r-[26px] bg-theme-bg-sidebar w-[80%] p-[18px] "
        >
          <div className="w-full h-full flex flex-col overflow-x-hidden items-between">
            {/* Header Information */}
            <div className="flex w-full items-center justify-between gap-x-4">
              <div className="flex shrink-1 w-fit items-center justify-start">
                <img
                  src={logo}
                  alt="Logo"
                  className="rounded w-full max-h-[40px]"
                  style={{ objectFit: "contain" }}
                />
              </div>
              {(!user || user?.role !== "default") && (
                <div className="flex gap-x-2 items-center text-[var(--text-muted)] shink-0">
                  <SettingsButton />
                </div>
              )}
            </div>

            {/* Primary Body */}
            <div className="h-full flex flex-col w-full justify-between pt-4 ">
              <div className="h-auto md:sidebar-items">
                <div className=" flex flex-col gap-y-4 overflow-y-scroll no-scroll pb-[60px]">
                  <NewWorkspaceButton
                    user={user}
                    showNewWsModal={showNewWsModal}
                  />
                  <ActiveWorkspaces />
                </div>
              </div>
              <div className="z-99 absolute bottom-0 left-0 right-0 pt-2 pb-6 rounded-br-[26px] bg-theme-bg-sidebar bg-opacity-80">
                <Footer />
              </div>
            </div>
          </div>
        </div>
        {showingNewWsModal && <NewWorkspaceModal hideModal={hideNewWsModal} />}
      </div>
    </>
  );
}

function NewWorkspaceButton({ user, showNewWsModal }) {
  const { t } = useTranslation();
  if (!!user && user?.role === "default") return null;

  return (
    <div className="flex gap-x-2 items-center justify-between">
      <button
        onClick={showNewWsModal}
        className="flex flex-grow w-[75%] h-[44px] gap-x-2 py-[5px] px-4 onenew-card text-[var(--text)] justify-center items-center hover:bg-opacity-80 transition-all duration-300"
      >
        <Plus className="h-5 w-5" />
        <p className="text-sidebar text-sm font-semibold">
          {t("new-workspace.title")}
        </p>
      </button>
    </div>
  );
}<|MERGE_RESOLUTION|>--- conflicted
+++ resolved
@@ -66,11 +66,7 @@
                   <ActiveWorkspaces />
                 </div>
               </div>
-<<<<<<< HEAD
-              <div className="absolute bottom-0 left-0 right-0 pt-4 pb-3 rounded-b-[16px] bg-theme-bg-sidebar bg-opacity-80 z-1">
-=======
-              <div className="mt-auto pt-4 pb-3">
->>>>>>> 859598bd
+              <div className="mt-auto pt-4 pb-3 absolute bottom-0 left-0 right-0 pt-4 pb-3 rounded-b-[16px] bg-theme-bg-sidebar bg-opacity-80 z-1">
                 <Footer />
               </div>
             </div>
