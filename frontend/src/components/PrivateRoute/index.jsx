import { useEffect, useState } from "react";
import { Navigate } from "react-router-dom";
import { FullScreenLoader } from "../Preloader";
import validateSessionTokenForUser from "../../utils/session";
import paths from "../../utils/paths";
import { AUTH_TIMESTAMP, AUTH_TOKEN, AUTH_USER } from "../../utils/constants";
import { userFromStorage } from "../../utils/request";
import System from "../../models/system";
import AppLayout from "../../layout/AppLayout";

// Used only for Multi-user mode only as we permission specific pages based on auth role.
// When in single user mode we just bypass any authchecks.
function useIsAuthenticated() {
  const [isAuthd, setIsAuthed] = useState(null);
  const [shouldRedirectToOnboarding, setShouldRedirectToOnboarding] =
    useState(false);
  const [multiUserMode, setMultiUserMode] = useState(false);

  useEffect(() => {
    const validateSession = async () => {
      const {
        MultiUserMode,
        RequiresAuth,
<<<<<<< HEAD
        OpenAiKey = false,
        AnthropicApiKey = false,
        AzureOpenAiKey = false,
=======
        LLMProvider = null,
        VectorDB = null,
        EmbeddingEngine = null,
>>>>>>> bf165f2a
      } = await System.keys();

      setMultiUserMode(MultiUserMode);

      // Check for the onboarding redirect condition
      if (
        !MultiUserMode &&
        !RequiresAuth && // Not in Multi-user AND no password set.
<<<<<<< HEAD
        !OpenAiKey &&
        !AnthropicApiKey &&
        !AzureOpenAiKey // AND no LLM API Key set at all.
=======
        // And nothing has been set yet.
        !LLMProvider &&
        !VectorDB &&
        !EmbeddingEngine
>>>>>>> bf165f2a
      ) {
        setShouldRedirectToOnboarding(true);
        setIsAuthed(true);
        return;
      }

      if (!MultiUserMode && !RequiresAuth) {
        setIsAuthed(true);
        return;
      }

      // Single User password mode check
      if (!MultiUserMode && RequiresAuth) {
        const localAuthToken = localStorage.getItem(AUTH_TOKEN);
        if (!localAuthToken) {
          setIsAuthed(false);
          return;
        }

        const isValid = await validateSessionTokenForUser();
        setIsAuthed(isValid);
        return;
      }

      const localUser = localStorage.getItem(AUTH_USER);
      const localAuthToken = localStorage.getItem(AUTH_TOKEN);
      if (!localUser || !localAuthToken) {
        setIsAuthed(false);
        return;
      }

      const isValid = await validateSessionTokenForUser();
      if (!isValid) {
        localStorage.removeItem(AUTH_USER);
        localStorage.removeItem(AUTH_TOKEN);
        localStorage.removeItem(AUTH_TIMESTAMP);
        setIsAuthed(false);
        return;
      }

      setIsAuthed(true);
    };
    validateSession();
  }, []);

  return { isAuthd, shouldRedirectToOnboarding, multiUserMode };
}

// Allows only admin to access the route and if in single user mode,
// allows all users to access the route
export function AdminRoute({ Component }) {
  const { isAuthd, shouldRedirectToOnboarding, multiUserMode } =
    useIsAuthenticated();
  if (isAuthd === null) return <FullScreenLoader />;

  if (shouldRedirectToOnboarding) {
    return <Navigate to={paths.onboarding.home()} />;
  }

  const user = userFromStorage();
  return isAuthd && (user?.role === "admin" || !multiUserMode) ? (
    <AppLayout>
      <Component />
    </AppLayout>
  ) : (
    <Navigate to={paths.home()} />
  );
}

// Allows manager and admin to access the route and if in single user mode,
// allows all users to access the route
export function ManagerRoute({ Component }) {
  const { isAuthd, shouldRedirectToOnboarding, multiUserMode } =
    useIsAuthenticated();
  if (isAuthd === null) return <FullScreenLoader />;

  if (shouldRedirectToOnboarding) {
    return <Navigate to={paths.onboarding.home()} />;
  }

  const user = userFromStorage();
  return isAuthd && (user?.role !== "default" || !multiUserMode) ? (
    <AppLayout>
      <Component />
    </AppLayout>
  ) : (
    <Navigate to={paths.home()} />
  );
}

export default function PrivateRoute({ Component }) {
  const { isAuthd, shouldRedirectToOnboarding } = useIsAuthenticated();
  if (isAuthd === null) return <FullScreenLoader />;

  if (shouldRedirectToOnboarding) {
    return <Navigate to="/onboarding" />;
  }

  return isAuthd ? (
    <AppLayout>
      <Component />
    </AppLayout>
  ) : (
    <Navigate to={paths.login(true)} />
  );
}<|MERGE_RESOLUTION|>--- conflicted
+++ resolved
@@ -21,15 +21,9 @@
       const {
         MultiUserMode,
         RequiresAuth,
-<<<<<<< HEAD
-        OpenAiKey = false,
-        AnthropicApiKey = false,
-        AzureOpenAiKey = false,
-=======
         LLMProvider = null,
         VectorDB = null,
         EmbeddingEngine = null,
->>>>>>> bf165f2a
       } = await System.keys();
 
       setMultiUserMode(MultiUserMode);
@@ -38,16 +32,10 @@
       if (
         !MultiUserMode &&
         !RequiresAuth && // Not in Multi-user AND no password set.
-<<<<<<< HEAD
-        !OpenAiKey &&
-        !AnthropicApiKey &&
-        !AzureOpenAiKey // AND no LLM API Key set at all.
-=======
         // And nothing has been set yet.
         !LLMProvider &&
         !VectorDB &&
         !EmbeddingEngine
->>>>>>> bf165f2a
       ) {
         setShouldRedirectToOnboarding(true);
         setIsAuthed(true);
