--- conflicted
+++ resolved
@@ -41,11 +41,7 @@
           <input
             type="number"
             name="EmbeddingModelMaxChunkLength"
-<<<<<<< HEAD
-            className="border-none bg-zinc-900 text-white placeholder:text-white/20 text-sm rounded-lg focus:border-white block w-full p-2.5"
-=======
-            className="bg-zinc-900 text-white placeholder:text-white/20 text-sm rounded-lg focus:outline-primary-button active:outline-primary-button outline-none block w-full p-2.5"
->>>>>>> 2f620163
+            className="border-none bg-zinc-900 text-white placeholder:text-white/20 text-sm rounded-lg focus:outline-primary-button active:outline-primary-button outline-none block w-full p-2.5"
             placeholder="8192"
             min={1}
             value={maxChunkLength}
@@ -101,11 +97,7 @@
             <input
               type="url"
               name="EmbeddingBasePath"
-<<<<<<< HEAD
-              className="border-none bg-zinc-900 text-white placeholder:text-white/20 text-sm rounded-lg focus:border-white block w-full p-2.5"
-=======
-              className="bg-zinc-900 text-white placeholder:text-white/20 text-sm rounded-lg focus:outline-primary-button active:outline-primary-button outline-none block w-full p-2.5"
->>>>>>> 2f620163
+              className="border-none bg-zinc-900 text-white placeholder:text-white/20 text-sm rounded-lg focus:outline-primary-button active:outline-primary-button outline-none block w-full p-2.5"
               placeholder="http://127.0.0.1:11434"
               value={basePathValue.value}
               required={true}
