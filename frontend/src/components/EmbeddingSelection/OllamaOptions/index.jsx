import React, { useEffect, useState } from "react";
import System from "@/models/system";
import PreLoader from "@/components/Preloader";
import { OLLAMA_COMMON_URLS } from "@/utils/constants";
import { CaretDown, CaretUp } from "@phosphor-icons/react";
import useProviderEndpointAutoDiscovery from "@/hooks/useProviderEndpointAutoDiscovery";

export default function OllamaEmbeddingOptions({ settings }) {
  const {
    autoDetecting: loading,
    basePath,
    basePathValue,
    showAdvancedControls,
    setShowAdvancedControls,
    handleAutoDetectClick,
  } = useProviderEndpointAutoDiscovery({
    provider: "ollama",
    initialBasePath: settings?.EmbeddingBasePath,
    ENDPOINTS: OLLAMA_COMMON_URLS,
  });

  const [maxChunkLength, setMaxChunkLength] = useState(
    settings?.EmbeddingModelMaxChunkLength || 8192
  );

  const handleMaxChunkLengthChange = (e) => {
    setMaxChunkLength(Number(e.target.value));
  };

  return (
    <div className="w-full flex flex-col gap-y-4">
<<<<<<< HEAD
      <div className="w-full flex items-center gap-4">
        <div className="flex flex-col w-60">
          <label className="text-white text-sm font-semibold block mb-4">
            Ollama Base URL
          </label>
          <input
            type="url"
            name="EmbeddingBasePath"
            className="border-none bg-zinc-900 text-white placeholder-white/20 text-sm rounded-lg focus:border-white block w-full p-2.5"
            placeholder="http://127.0.0.1:11434"
            defaultValue={settings?.EmbeddingBasePath}
            onChange={(e) => setBasePathValue(e.target.value)}
            onBlur={() => setBasePath(basePathValue)}
            required={true}
            autoComplete="off"
            spellCheck={false}
          />
        </div>
        <OllamaLLMModelSelection settings={settings} basePath={basePath} />
=======
      <div className="w-full flex items-start gap-4">
        <OllamaEmbeddingModelSelection
          settings={settings}
          basePath={basePath.value}
        />
>>>>>>> 77916d92
        <div className="flex flex-col w-60">
          <label className="text-white text-sm font-semibold block mb-2">
            Max Embedding Chunk Length
          </label>
          <input
            type="number"
            name="EmbeddingModelMaxChunkLength"
<<<<<<< HEAD
            className="border-none bg-zinc-900 text-white placeholder-white/20 text-sm rounded-lg focus:border-white block w-full p-2.5"
=======
            className="bg-zinc-900 text-white placeholder:text-white/20 text-sm rounded-lg focus:border-white block w-full p-2.5"
>>>>>>> 77916d92
            placeholder="8192"
            min={1}
            value={maxChunkLength}
            onChange={handleMaxChunkLengthChange}
            onScroll={(e) => e.target.blur()}
            required={true}
            autoComplete="off"
          />
          <p className="text-xs leading-[18px] font-base text-white text-opacity-60 mt-2">
            Maximum length of text chunks for embedding.
          </p>
        </div>
      </div>
      <div className="flex justify-start mt-4">
        <button
          onClick={(e) => {
            e.preventDefault();
            setShowAdvancedControls(!showAdvancedControls);
          }}
          className="text-white hover:text-white/70 flex items-center text-sm"
        >
          {showAdvancedControls ? "Hide" : "Show"} Manual Endpoint Input
          {showAdvancedControls ? (
            <CaretUp size={14} className="ml-1" />
          ) : (
            <CaretDown size={14} className="ml-1" />
          )}
        </button>
      </div>

      <div hidden={!showAdvancedControls}>
        <div className="w-full flex items-start gap-4">
          <div className="flex flex-col w-60">
            <div className="flex justify-between items-center mb-2">
              <label className="text-white text-sm font-semibold">
                Ollama Base URL
              </label>
              {loading ? (
                <PreLoader size="6" />
              ) : (
                <>
                  {!basePathValue.value && (
                    <button
                      onClick={handleAutoDetectClick}
                      className="bg-primary-button text-xs font-medium px-2 py-1 rounded-lg hover:bg-secondary hover:text-white shadow-[0_4px_14px_rgba(0,0,0,0.25)]"
                    >
                      Auto-Detect
                    </button>
                  )}
                </>
              )}
            </div>
            <input
              type="url"
              name="EmbeddingBasePath"
              className="bg-zinc-900 text-white placeholder:text-white/20 text-sm rounded-lg focus:border-white block w-full p-2.5"
              placeholder="http://127.0.0.1:11434"
              value={basePathValue.value}
              required={true}
              autoComplete="off"
              spellCheck={false}
              onChange={basePath.onChange}
              onBlur={basePath.onBlur}
            />
            <p className="text-xs leading-[18px] font-base text-white text-opacity-60 mt-2">
              Enter the URL where Ollama is running.
            </p>
          </div>
        </div>
      </div>
    </div>
  );
}

function OllamaEmbeddingModelSelection({ settings, basePath = null }) {
  const [customModels, setCustomModels] = useState([]);
  const [loading, setLoading] = useState(true);

  useEffect(() => {
    async function findCustomModels() {
      if (!basePath) {
        setCustomModels([]);
        setLoading(false);
        return;
      }
      setLoading(true);
      try {
        const { models } = await System.customModels("ollama", null, basePath);
        setCustomModels(models || []);
      } catch (error) {
        console.error("Failed to fetch custom models:", error);
        setCustomModels([]);
      }
      setLoading(false);
    }
    findCustomModels();
  }, [basePath]);

  if (loading || customModels.length == 0) {
    return (
      <div className="flex flex-col w-60">
        <label className="text-white text-sm font-semibold block mb-2">
          Ollama Embedding Model
        </label>
        <select
          name="EmbeddingModelPref"
          disabled={true}
<<<<<<< HEAD
          className="border-none bg-zinc-900 border border-gray-500 text-white text-sm rounded-lg block w-full p-2.5"
=======
          className="bg-zinc-900 border-gray-500 text-white text-sm rounded-lg block w-full p-2.5"
>>>>>>> 77916d92
        >
          <option disabled={true} selected={true}>
            {!!basePath
              ? "--loading available models--"
              : "Enter Ollama URL first"}
          </option>
        </select>
        <p className="text-xs leading-[18px] font-base text-white text-opacity-60 mt-2">
          Select the Ollama model for embeddings. Models will load after
          entering a valid Ollama URL.
        </p>
      </div>
    );
  }

  return (
    <div className="flex flex-col w-60">
      <label className="text-white text-sm font-semibold block mb-2">
        Ollama Embedding Model
      </label>
      <select
        name="EmbeddingModelPref"
        required={true}
<<<<<<< HEAD
        className="border-none bg-zinc-900 border border-gray-500 text-white text-sm rounded-lg block w-full p-2.5"
=======
        className="bg-zinc-900 border-gray-500 text-white text-sm rounded-lg block w-full p-2.5"
>>>>>>> 77916d92
      >
        {customModels.length > 0 && (
          <optgroup label="Your loaded models">
            {customModels.map((model) => {
              return (
                <option
                  key={model.id}
                  value={model.id}
                  selected={settings.EmbeddingModelPref === model.id}
                >
                  {model.id}
                </option>
              );
            })}
          </optgroup>
        )}
      </select>
      <p className="text-xs leading-[18px] font-base text-white text-opacity-60 mt-2">
        Choose the Ollama model you want to use for generating embeddings.
      </p>
    </div>
  );
}<|MERGE_RESOLUTION|>--- conflicted
+++ resolved
@@ -29,33 +29,11 @@
 
   return (
     <div className="w-full flex flex-col gap-y-4">
-<<<<<<< HEAD
-      <div className="w-full flex items-center gap-4">
-        <div className="flex flex-col w-60">
-          <label className="text-white text-sm font-semibold block mb-4">
-            Ollama Base URL
-          </label>
-          <input
-            type="url"
-            name="EmbeddingBasePath"
-            className="border-none bg-zinc-900 text-white placeholder-white/20 text-sm rounded-lg focus:border-white block w-full p-2.5"
-            placeholder="http://127.0.0.1:11434"
-            defaultValue={settings?.EmbeddingBasePath}
-            onChange={(e) => setBasePathValue(e.target.value)}
-            onBlur={() => setBasePath(basePathValue)}
-            required={true}
-            autoComplete="off"
-            spellCheck={false}
-          />
-        </div>
-        <OllamaLLMModelSelection settings={settings} basePath={basePath} />
-=======
       <div className="w-full flex items-start gap-4">
         <OllamaEmbeddingModelSelection
           settings={settings}
           basePath={basePath.value}
         />
->>>>>>> 77916d92
         <div className="flex flex-col w-60">
           <label className="text-white text-sm font-semibold block mb-2">
             Max Embedding Chunk Length
@@ -63,11 +41,7 @@
           <input
             type="number"
             name="EmbeddingModelMaxChunkLength"
-<<<<<<< HEAD
-            className="border-none bg-zinc-900 text-white placeholder-white/20 text-sm rounded-lg focus:border-white block w-full p-2.5"
-=======
-            className="bg-zinc-900 text-white placeholder:text-white/20 text-sm rounded-lg focus:border-white block w-full p-2.5"
->>>>>>> 77916d92
+            className="border-none bg-zinc-900 text-white placeholder:text-white/20 text-sm rounded-lg focus:border-white block w-full p-2.5"
             placeholder="8192"
             min={1}
             value={maxChunkLength}
@@ -123,7 +97,7 @@
             <input
               type="url"
               name="EmbeddingBasePath"
-              className="bg-zinc-900 text-white placeholder:text-white/20 text-sm rounded-lg focus:border-white block w-full p-2.5"
+              className="border-none bg-zinc-900 text-white placeholder:text-white/20 text-sm rounded-lg focus:border-white block w-full p-2.5"
               placeholder="http://127.0.0.1:11434"
               value={basePathValue.value}
               required={true}
@@ -175,11 +149,7 @@
         <select
           name="EmbeddingModelPref"
           disabled={true}
-<<<<<<< HEAD
-          className="border-none bg-zinc-900 border border-gray-500 text-white text-sm rounded-lg block w-full p-2.5"
-=======
-          className="bg-zinc-900 border-gray-500 text-white text-sm rounded-lg block w-full p-2.5"
->>>>>>> 77916d92
+          className="border-none bg-zinc-900 border-gray-500 text-white text-sm rounded-lg block w-full p-2.5"
         >
           <option disabled={true} selected={true}>
             {!!basePath
@@ -203,11 +173,7 @@
       <select
         name="EmbeddingModelPref"
         required={true}
-<<<<<<< HEAD
-        className="border-none bg-zinc-900 border border-gray-500 text-white text-sm rounded-lg block w-full p-2.5"
-=======
-        className="bg-zinc-900 border-gray-500 text-white text-sm rounded-lg block w-full p-2.5"
->>>>>>> 77916d92
+        className="border-none bg-zinc-900 border-gray-500 text-white text-sm rounded-lg block w-full p-2.5"
       >
         {customModels.length > 0 && (
           <optgroup label="Your loaded models">
