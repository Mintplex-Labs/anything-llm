--- conflicted
+++ resolved
@@ -29,30 +29,8 @@
 
   return (
     <div className="w-full flex flex-col gap-y-4">
-<<<<<<< HEAD
-      <div className="w-full flex items-center gap-4">
-        <div className="flex flex-col w-60">
-          <label className="text-white text-sm font-semibold block mb-4">
-            LMStudio Base URL
-          </label>
-          <input
-            type="url"
-            name="EmbeddingBasePath"
-            className="border-none bg-zinc-900 text-white placeholder-white/20 text-sm rounded-lg focus:border-white block w-full p-2.5"
-            placeholder="http://localhost:1234/v1"
-            defaultValue={settings?.EmbeddingBasePath}
-            onChange={(e) => setBasePathValue(e.target.value)}
-            onBlur={() => setBasePath(basePathValue)}
-            required={true}
-            autoComplete="off"
-            spellCheck={false}
-          />
-        </div>
-        <LMStudioModelSelection settings={settings} basePath={basePath} />
-=======
       <div className="w-full flex items-start gap-4">
         <LMStudioModelSelection settings={settings} basePath={basePath.value} />
->>>>>>> 77916d92
         <div className="flex flex-col w-60">
           <label className="text-white text-sm font-semibold block mb-2">
             Max Embedding Chunk Length
@@ -60,11 +38,7 @@
           <input
             type="number"
             name="EmbeddingModelMaxChunkLength"
-<<<<<<< HEAD
-            className="border-none bg-zinc-900 text-white placeholder-white/20 text-sm rounded-lg focus:border-white block w-full p-2.5"
-=======
-            className="bg-zinc-900 text-white placeholder:text-white/20 text-sm rounded-lg focus:border-white block w-full p-2.5"
->>>>>>> 77916d92
+            className="border-none bg-zinc-900 text-white placeholder:text-white/20 text-sm rounded-lg focus:border-white block w-full p-2.5"
             placeholder="8192"
             min={1}
             value={maxChunkLength}
@@ -120,7 +94,7 @@
             <input
               type="url"
               name="EmbeddingBasePath"
-              className="bg-zinc-900 text-white placeholder:text-white/20 text-sm rounded-lg focus:border-white block w-full p-2.5"
+              className="border-none bg-zinc-900 text-white placeholder:text-white/20 text-sm rounded-lg focus:border-white block w-full p-2.5"
               placeholder="http://localhost:1234/v1"
               value={basePathValue.value}
               required={true}
