<<<<<<< HEAD
import { useEffect, useState } from "react";
import System from "../../../models/system";
=======
import React, { useEffect, useState } from "react";
import System from "@/models/system";
>>>>>>> d95d1a9d

export default function LocalAiOptions({ settings }) {
  const [basePathValue, setBasePathValue] = useState(
    settings?.EmbeddingBasePath
  );
  const [basePath, setBasePath] = useState(settings?.EmbeddingBasePath);
  function updateBasePath() {
    setBasePath(basePathValue);
  }

  return (
<<<<<<< HEAD
    <>
      <div className="flex flex-col w-60">
        <label className="text-white text-sm font-semibold block mb-4">
          LocalAI Base URL
        </label>
        <input
          type="url"
          name="EmbeddingBasePath"
          className="border-none bg-zinc-900 text-white placeholder-white placeholder-opacity-60 text-sm rounded-lg focus:border-white block w-full p-2.5"
          placeholder="http://localhost:8080/v1"
          defaultValue={settings?.EmbeddingBasePath}
          onChange={(e) => setBasePathValue(e.target.value)}
          onBlur={updateBasePath}
          required={true}
          autoComplete="off"
          spellCheck={false}
        />
      </div>
      <LocalAIModelSelection settings={settings} basePath={basePath} />
    </>
=======
    <div className="w-full flex flex-col gap-y-4">
      <div className="w-full flex items-center gap-4">
        <div className="flex flex-col w-60">
          <label className="text-white text-sm font-semibold block mb-4">
            LocalAI Base URL
          </label>
          <input
            type="url"
            name="EmbeddingBasePath"
            className="bg-zinc-900 text-white placeholder-white placeholder-opacity-60 text-sm rounded-lg focus:border-white block w-full p-2.5"
            placeholder="http://localhost:8080/v1"
            defaultValue={settings?.EmbeddingBasePath}
            onChange={(e) => setBasePathValue(e.target.value)}
            onBlur={() => setBasePath(basePathValue)}
            required={true}
            autoComplete="off"
            spellCheck={false}
          />
        </div>
        <LocalAIModelSelection
          settings={settings}
          apiKey={apiKey}
          basePath={basePath}
        />
        <div className="flex flex-col w-60">
          <label className="text-white text-sm font-semibold block mb-4">
            Max embedding chunk length
          </label>
          <input
            type="number"
            name="EmbeddingModelMaxChunkLength"
            className="bg-zinc-900 text-white placeholder-white placeholder-opacity-60 text-sm rounded-lg focus:border-white block w-full p-2.5"
            placeholder="1000"
            min={1}
            onScroll={(e) => e.target.blur()}
            defaultValue={settings?.EmbeddingModelMaxChunkLength}
            required={false}
            autoComplete="off"
          />
        </div>
      </div>
      <div className="w-full flex items-center gap-4">
        <div className="flex flex-col w-60">
          <div className="flex flex-col gap-y-1 mb-4">
            <label className="text-white text-sm font-semibold flex items-center gap-x-2">
              Local AI API Key{" "}
              <p className="!text-xs !italic !font-thin">optional</p>
            </label>
          </div>
          <input
            type="password"
            name="LocalAiApiKey"
            className="bg-zinc-900 text-white placeholder-white placeholder-opacity-60 text-sm rounded-lg focus:border-white block w-full p-2.5"
            placeholder="sk-mysecretkey"
            defaultValue={settings?.LocalAiApiKey ? "*".repeat(20) : ""}
            autoComplete="off"
            spellCheck={false}
            onChange={(e) => setApiKeyValue(e.target.value)}
            onBlur={() => setApiKey(apiKeyValue)}
          />
        </div>
      </div>
    </div>
>>>>>>> d95d1a9d
  );
}

function LocalAIModelSelection({ settings, basePath = null }) {
  const [customModels, setCustomModels] = useState([]);
  const [loading, setLoading] = useState(true);

  useEffect(() => {
    async function findCustomModels() {
      if (!basePath || !basePath.includes("/v1")) {
        setCustomModels([]);
        setLoading(false);
        return;
      }
      setLoading(true);
      const { models } = await System.customModels("localai", null, basePath);
      setCustomModels(models || []);
      setLoading(false);
    }
    findCustomModels();
  }, [basePath]);

  if (loading || customModels.length == 0) {
    return (
      <div className="flex flex-col w-60">
        <label className="text-white text-sm font-semibold block mb-4">
          Embedding Model Name
        </label>
        <select
          name="EmbeddingModelPref"
          disabled={true}
          className="bg-zinc-900 border border-gray-500 text-white text-sm rounded-lg block w-full p-2.5"
        >
          <option disabled={true} selected={true}>
            {basePath?.includes("/v1")
              ? "-- loading available models --"
              : "-- waiting for URL --"}
          </option>
        </select>
      </div>
    );
  }

  return (
    <div className="flex flex-col w-60">
      <label className="text-white text-sm font-semibold block mb-4">
        Embedding Model Name
      </label>
      <select
        name="EmbeddingModelPref"
        required={true}
        className="bg-zinc-900 border border-gray-500 text-white text-sm rounded-lg block w-full p-2.5"
      >
        {customModels.length > 0 && (
          <optgroup label="Your loaded models">
            {customModels.map((model) => {
              return (
                <option
                  key={model.id}
                  value={model.id}
                  selected={settings?.EmbeddingModelPref === model.id}
                >
                  {model.id}
                </option>
              );
            })}
          </optgroup>
        )}
      </select>
    </div>
  );
}<|MERGE_RESOLUTION|>--- conflicted
+++ resolved
@@ -1,43 +1,17 @@
-<<<<<<< HEAD
-import { useEffect, useState } from "react";
-import System from "../../../models/system";
-=======
 import React, { useEffect, useState } from "react";
 import System from "@/models/system";
->>>>>>> d95d1a9d
 
 export default function LocalAiOptions({ settings }) {
+  const [basePath, setBasePath] = useState(settings?.EmbeddingBasePath);
   const [basePathValue, setBasePathValue] = useState(
     settings?.EmbeddingBasePath
   );
-  const [basePath, setBasePath] = useState(settings?.EmbeddingBasePath);
-  function updateBasePath() {
-    setBasePath(basePathValue);
-  }
+  const [apiKey, setApiKey] = useState(settings?.LocalAiApiKey);
+  const [apiKeyValue, setApiKeyValue] = useState(
+    settings?.LocalAiApiKey
+  );
 
   return (
-<<<<<<< HEAD
-    <>
-      <div className="flex flex-col w-60">
-        <label className="text-white text-sm font-semibold block mb-4">
-          LocalAI Base URL
-        </label>
-        <input
-          type="url"
-          name="EmbeddingBasePath"
-          className="border-none bg-zinc-900 text-white placeholder-white placeholder-opacity-60 text-sm rounded-lg focus:border-white block w-full p-2.5"
-          placeholder="http://localhost:8080/v1"
-          defaultValue={settings?.EmbeddingBasePath}
-          onChange={(e) => setBasePathValue(e.target.value)}
-          onBlur={updateBasePath}
-          required={true}
-          autoComplete="off"
-          spellCheck={false}
-        />
-      </div>
-      <LocalAIModelSelection settings={settings} basePath={basePath} />
-    </>
-=======
     <div className="w-full flex flex-col gap-y-4">
       <div className="w-full flex items-center gap-4">
         <div className="flex flex-col w-60">
@@ -47,7 +21,7 @@
           <input
             type="url"
             name="EmbeddingBasePath"
-            className="bg-zinc-900 text-white placeholder-white placeholder-opacity-60 text-sm rounded-lg focus:border-white block w-full p-2.5"
+            className="border-none bg-zinc-900 text-white placeholder-white placeholder-opacity-60 text-sm rounded-lg focus:border-white block w-full p-2.5"
             placeholder="http://localhost:8080/v1"
             defaultValue={settings?.EmbeddingBasePath}
             onChange={(e) => setBasePathValue(e.target.value)}
@@ -69,7 +43,7 @@
           <input
             type="number"
             name="EmbeddingModelMaxChunkLength"
-            className="bg-zinc-900 text-white placeholder-white placeholder-opacity-60 text-sm rounded-lg focus:border-white block w-full p-2.5"
+            className="border-none bg-zinc-900 text-white placeholder-white placeholder-opacity-60 text-sm rounded-lg focus:border-white block w-full p-2.5"
             placeholder="1000"
             min={1}
             onScroll={(e) => e.target.blur()}
@@ -90,7 +64,7 @@
           <input
             type="password"
             name="LocalAiApiKey"
-            className="bg-zinc-900 text-white placeholder-white placeholder-opacity-60 text-sm rounded-lg focus:border-white block w-full p-2.5"
+            className="border-none bg-zinc-900 text-white placeholder-white placeholder-opacity-60 text-sm rounded-lg focus:border-white block w-full p-2.5"
             placeholder="sk-mysecretkey"
             defaultValue={settings?.LocalAiApiKey ? "*".repeat(20) : ""}
             autoComplete="off"
@@ -101,7 +75,6 @@
         </div>
       </div>
     </div>
->>>>>>> d95d1a9d
   );
 }
 
