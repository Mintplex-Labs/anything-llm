export default function AzureAiOptions({ settings }) {
  return (
    <div className="w-full flex flex-col gap-y-4">
      <div className="w-full flex items-center gap-[36px] mt-1.5">
        <div className="flex flex-col w-60">
          <label className="text-white text-sm font-semibold block mb-3">
            Azure Service Endpoint
          </label>
          <input
            type="url"
            name="AzureOpenAiEndpoint"
<<<<<<< HEAD
            className="border-none bg-zinc-900 text-white placeholder:text-white/20 text-sm rounded-lg focus:border-white block w-full p-2.5"
=======
            className="bg-zinc-900 text-white placeholder:text-white/20 text-sm rounded-lg focus:outline-primary-button active:outline-primary-button outline-none block w-full p-2.5"
>>>>>>> 2f620163
            placeholder="https://my-azure.openai.azure.com"
            defaultValue={settings?.AzureOpenAiEndpoint}
            required={true}
            autoComplete="off"
            spellCheck={false}
          />
        </div>

        <div className="flex flex-col w-60">
          <label className="text-white text-sm font-semibold block mb-3">
            API Key
          </label>
          <input
            type="password"
            name="AzureOpenAiKey"
<<<<<<< HEAD
            className="border-none bg-zinc-900 text-white placeholder:text-white/20 text-sm rounded-lg focus:border-white block w-full p-2.5"
=======
            className="bg-zinc-900 text-white placeholder:text-white/20 text-sm rounded-lg focus:outline-primary-button active:outline-primary-button outline-none block w-full p-2.5"
>>>>>>> 2f620163
            placeholder="Azure OpenAI API Key"
            defaultValue={settings?.AzureOpenAiKey ? "*".repeat(20) : ""}
            required={true}
            autoComplete="off"
            spellCheck={false}
          />
        </div>

        <div className="flex flex-col w-60">
          <label className="text-white text-sm font-semibold block mb-3">
            Embedding Deployment Name
          </label>
          <input
            type="text"
            name="AzureOpenAiEmbeddingModelPref"
<<<<<<< HEAD
            className="border-none bg-zinc-900 text-white placeholder:text-white/20 text-sm rounded-lg focus:border-white block w-full p-2.5"
=======
            className="bg-zinc-900 text-white placeholder:text-white/20 text-sm rounded-lg focus:outline-primary-button active:outline-primary-button outline-none block w-full p-2.5"
>>>>>>> 2f620163
            placeholder="Azure OpenAI embedding model deployment name"
            defaultValue={settings?.AzureOpenAiEmbeddingModelPref}
            required={true}
            autoComplete="off"
            spellCheck={false}
          />
        </div>
      </div>
    </div>
  );
}<|MERGE_RESOLUTION|>--- conflicted
+++ resolved
@@ -9,11 +9,7 @@
           <input
             type="url"
             name="AzureOpenAiEndpoint"
-<<<<<<< HEAD
-            className="border-none bg-zinc-900 text-white placeholder:text-white/20 text-sm rounded-lg focus:border-white block w-full p-2.5"
-=======
-            className="bg-zinc-900 text-white placeholder:text-white/20 text-sm rounded-lg focus:outline-primary-button active:outline-primary-button outline-none block w-full p-2.5"
->>>>>>> 2f620163
+            className="border-none bg-zinc-900 text-white placeholder:text-white/20 text-sm rounded-lg focus:outline-primary-button active:outline-primary-button outline-none block w-full p-2.5"
             placeholder="https://my-azure.openai.azure.com"
             defaultValue={settings?.AzureOpenAiEndpoint}
             required={true}
@@ -29,11 +25,7 @@
           <input
             type="password"
             name="AzureOpenAiKey"
-<<<<<<< HEAD
-            className="border-none bg-zinc-900 text-white placeholder:text-white/20 text-sm rounded-lg focus:border-white block w-full p-2.5"
-=======
-            className="bg-zinc-900 text-white placeholder:text-white/20 text-sm rounded-lg focus:outline-primary-button active:outline-primary-button outline-none block w-full p-2.5"
->>>>>>> 2f620163
+            className="border-none bg-zinc-900 text-white placeholder:text-white/20 text-sm rounded-lg focus:outline-primary-button active:outline-primary-button outline-none block w-full p-2.5"
             placeholder="Azure OpenAI API Key"
             defaultValue={settings?.AzureOpenAiKey ? "*".repeat(20) : ""}
             required={true}
@@ -49,11 +41,7 @@
           <input
             type="text"
             name="AzureOpenAiEmbeddingModelPref"
-<<<<<<< HEAD
-            className="border-none bg-zinc-900 text-white placeholder:text-white/20 text-sm rounded-lg focus:border-white block w-full p-2.5"
-=======
-            className="bg-zinc-900 text-white placeholder:text-white/20 text-sm rounded-lg focus:outline-primary-button active:outline-primary-button outline-none block w-full p-2.5"
->>>>>>> 2f620163
+            className="border-none bg-zinc-900 text-white placeholder:text-white/20 text-sm rounded-lg focus:outline-primary-button active:outline-primary-button outline-none block w-full p-2.5"
             placeholder="Azure OpenAI embedding model deployment name"
             defaultValue={settings?.AzureOpenAiEmbeddingModelPref}
             required={true}
