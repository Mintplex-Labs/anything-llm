--- conflicted
+++ resolved
@@ -1,54 +1,5 @@
 export default function AzureAiOptions({ settings }) {
   return (
-<<<<<<< HEAD
-    <>
-      <div className="flex flex-col w-60">
-        <label className="text-white text-sm font-semibold block mb-4">
-          Azure Service Endpoint
-        </label>
-        <input
-          type="url"
-          name="AzureOpenAiEndpoint"
-          className="border-none bg-zinc-900 text-white placeholder-white placeholder-opacity-60 text-sm rounded-lg focus:border-white block w-full p-2.5"
-          placeholder="https://my-azure.openai.azure.com"
-          defaultValue={settings?.AzureOpenAiEndpoint}
-          required={true}
-          autoComplete="off"
-          spellCheck={false}
-        />
-      </div>
-
-      <div className="flex flex-col w-60">
-        <label className="text-white text-sm font-semibold block mb-4">
-          API Key
-        </label>
-        <input
-          type="password"
-          name="AzureOpenAiKey"
-          className="border-none bg-zinc-900 text-white placeholder-white placeholder-opacity-60 text-sm rounded-lg focus:border-white block w-full p-2.5"
-          placeholder="Azure OpenAI API Key"
-          defaultValue={settings?.AzureOpenAiKey ? "*".repeat(20) : ""}
-          required={true}
-          autoComplete="off"
-          spellCheck={false}
-        />
-      </div>
-
-      <div className="flex flex-col w-60">
-        <label className="text-white text-sm font-semibold block mb-4">
-          Embedding Deployment Name
-        </label>
-        <input
-          type="text"
-          name="AzureOpenAiEmbeddingModelPref"
-          className="border-none bg-zinc-900 text-white placeholder-white placeholder-opacity-60 text-sm rounded-lg focus:border-white block w-full p-2.5"
-          placeholder="Azure OpenAI embedding model deployment name"
-          defaultValue={settings?.AzureOpenAiEmbeddingModelPref}
-          required={true}
-          autoComplete="off"
-          spellCheck={false}
-        />
-=======
     <div className="w-full flex flex-col gap-y-4">
       <div className="w-full flex items-center gap-4">
         <div className="flex flex-col w-60">
@@ -98,7 +49,6 @@
             spellCheck={false}
           />
         </div>
->>>>>>> bf165f2a
       </div>
     </div>
   );
