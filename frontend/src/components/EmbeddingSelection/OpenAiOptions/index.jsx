export default function OpenAiOptions({ settings }) {
  return (
<<<<<<< HEAD
    <>
      <div className="flex flex-col w-60">
        <label className="text-white text-sm font-semibold block mb-4">
          API Key
        </label>
        <input
          type="password"
          name="OpenAiKey"
          className="border-none bg-zinc-900 text-white placeholder-white placeholder-opacity-60 text-sm rounded-lg focus:border-white block w-full p-2.5"
          placeholder="OpenAI API Key"
          defaultValue={settings?.OpenAiKey ? "*".repeat(20) : ""}
          required={true}
          autoComplete="off"
          spellCheck={false}
        />
=======
    <div className="w-full flex flex-col gap-y-4">
      <div className="w-full flex items-center gap-4">
        <div className="flex flex-col w-60">
          <label className="text-white text-sm font-semibold block mb-4">
            API Key
          </label>
          <input
            type="password"
            name="OpenAiKey"
            className="border-none bg-zinc-900 text-white placeholder:text-white/20 text-sm rounded-lg focus:border-white block w-full p-2.5"
            placeholder="OpenAI API Key"
            defaultValue={settings?.OpenAiKey ? "*".repeat(20) : ""}
            required={true}
            autoComplete="off"
            spellCheck={false}
          />
        </div>
        <div className="flex flex-col w-60">
          <label className="text-white text-sm font-semibold block mb-4">
            Model Preference
          </label>
          <select
            name="EmbeddingModelPref"
            required={true}
            className="border-none bg-zinc-900 border-gray-500 text-white text-sm rounded-lg block w-full p-2.5"
          >
            <optgroup label="Available embedding models">
              {[
                "text-embedding-ada-002",
                "text-embedding-3-small",
                "text-embedding-3-large",
              ].map((model) => {
                return (
                  <option
                    key={model}
                    value={model}
                    selected={settings?.EmbeddingModelPref === model}
                  >
                    {model}
                  </option>
                );
              })}
            </optgroup>
          </select>
        </div>
>>>>>>> bf165f2a
      </div>
    </div>
  );
}<|MERGE_RESOLUTION|>--- conflicted
+++ resolved
@@ -1,22 +1,5 @@
 export default function OpenAiOptions({ settings }) {
   return (
-<<<<<<< HEAD
-    <>
-      <div className="flex flex-col w-60">
-        <label className="text-white text-sm font-semibold block mb-4">
-          API Key
-        </label>
-        <input
-          type="password"
-          name="OpenAiKey"
-          className="border-none bg-zinc-900 text-white placeholder-white placeholder-opacity-60 text-sm rounded-lg focus:border-white block w-full p-2.5"
-          placeholder="OpenAI API Key"
-          defaultValue={settings?.OpenAiKey ? "*".repeat(20) : ""}
-          required={true}
-          autoComplete="off"
-          spellCheck={false}
-        />
-=======
     <div className="w-full flex flex-col gap-y-4">
       <div className="w-full flex items-center gap-4">
         <div className="flex flex-col w-60">
@@ -62,7 +45,6 @@
             </optgroup>
           </select>
         </div>
->>>>>>> bf165f2a
       </div>
     </div>
   );
