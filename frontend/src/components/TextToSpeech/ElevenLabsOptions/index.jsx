import { useState, useEffect } from "react";
import System from "@/models/system";

export default function ElevenLabsOptions({ settings }) {
  const [inputValue, setInputValue] = useState(settings?.TTSElevenLabsKey);
  const [openAIKey, setOpenAIKey] = useState(settings?.TTSElevenLabsKey);

  return (
    <div className="flex gap-x-4">
      <div className="flex flex-col w-60">
        <label className="text-white text-sm font-semibold block mb-4">
          API Key
        </label>
        <input
          type="password"
          name="TTSElevenLabsKey"
          className="border-none bg-zinc-900 text-white placeholder:text-white/20 text-sm rounded-lg focus:border-white block w-full p-2.5"
          placeholder="ElevenLabs API Key"
          defaultValue={settings?.TTSElevenLabsKey ? "*".repeat(20) : ""}
          required={true}
          autoComplete="off"
          spellCheck={false}
          onChange={(e) => setInputValue(e.target.value)}
          onBlur={() => setOpenAIKey(inputValue)}
        />
      </div>
      {!settings?.credentialsOnly && (
        <ElevenLabsModelSelection settings={settings} apiKey={openAIKey} />
      )}
    </div>
  );
}

function ElevenLabsModelSelection({ apiKey, settings }) {
  const [groupedModels, setGroupedModels] = useState({});
  const [loading, setLoading] = useState(true);

  useEffect(() => {
    async function findCustomModels() {
      setLoading(true);
      const { models } = await System.customModels(
        "elevenlabs-tts",
        typeof apiKey === "boolean" ? null : apiKey
      );

      if (models?.length > 0) {
        const modelsByOrganization = models.reduce((acc, model) => {
          acc[model.organization] = acc[model.organization] || [];
          acc[model.organization].push(model);
          return acc;
        }, {});
        setGroupedModels(modelsByOrganization);
      }

      setLoading(false);
    }
    findCustomModels();
  }, [apiKey]);

  if (loading) {
    return (
      <div className="flex flex-col w-60">
        <label className="text-white text-sm font-semibold block mb-4">
          Chat Model Selection
        </label>
        <select
          name="TTSElevenLabsVoiceModel"
          disabled={true}
          className="border-none bg-zinc-900 border-gray-500 text-white text-sm rounded-lg block w-full p-2.5"
        >
          <option disabled={true} selected={true}>
            -- loading available models --
          </option>
        </select>
      </div>
    );
  }

  return (
    <div className="flex flex-col w-60">
      <label className="text-white text-sm font-semibold block mb-4">
        Chat Model Selection
      </label>
      <select
        name="TTSElevenLabsVoiceModel"
        required={true}
<<<<<<< HEAD
        className="border-none bg-zinc-900 border-gray-500 text-white text-sm rounded-lg block w-full p-2.5"
=======
        defaultValue={settings?.TTSElevenLabsVoiceModel}
        className="bg-zinc-900 border-gray-500 text-white text-sm rounded-lg block w-full p-2.5"
>>>>>>> 275be6a0
      >
        {Object.keys(groupedModels)
          .sort()
          .map((organization) => (
            <optgroup key={organization} label={organization}>
              {groupedModels[organization].map((model) => (
<<<<<<< HEAD
                <option
                  key={model.id}
                  value={model.id}
                  selected={settings?.TTSElevenLabsVoiceModel === model.id}
                >
=======
                <option key={model.id} value={model.id}>
>>>>>>> 275be6a0
                  {model.name}
                </option>
              ))}
            </optgroup>
          ))}
      </select>
    </div>
  );
}<|MERGE_RESOLUTION|>--- conflicted
+++ resolved
@@ -84,27 +84,15 @@
       <select
         name="TTSElevenLabsVoiceModel"
         required={true}
-<<<<<<< HEAD
+        defaultValue={settings?.TTSElevenLabsVoiceModel}
         className="border-none bg-zinc-900 border-gray-500 text-white text-sm rounded-lg block w-full p-2.5"
-=======
-        defaultValue={settings?.TTSElevenLabsVoiceModel}
-        className="bg-zinc-900 border-gray-500 text-white text-sm rounded-lg block w-full p-2.5"
->>>>>>> 275be6a0
       >
         {Object.keys(groupedModels)
           .sort()
           .map((organization) => (
             <optgroup key={organization} label={organization}>
               {groupedModels[organization].map((model) => (
-<<<<<<< HEAD
-                <option
-                  key={model.id}
-                  value={model.id}
-                  selected={settings?.TTSElevenLabsVoiceModel === model.id}
-                >
-=======
                 <option key={model.id} value={model.id}>
->>>>>>> 275be6a0
                   {model.name}
                 </option>
               ))}
