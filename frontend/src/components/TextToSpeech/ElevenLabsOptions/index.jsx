--- conflicted
+++ resolved
@@ -86,11 +86,7 @@
       <select
         name="TTSElevenLabsVoiceModel"
         required={true}
-<<<<<<< HEAD
-        className="bg-zinc-900 border-gray-500 text-white text-sm rounded-lg block w-full p-2.5"
-=======
         className="border-none bg-theme-settings-input-bg border-gray-500 text-white text-sm rounded-lg block w-full p-2.5"
->>>>>>> dca27e72
       >
         {Object.keys(groupedModels)
           .sort()
