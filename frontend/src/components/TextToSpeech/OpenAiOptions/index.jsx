function toProperCase(string) {
  return string.replace(/\w\S*/g, function (txt) {
    return txt.charAt(0).toUpperCase() + txt.substr(1).toLowerCase();
  });
}

export default function OpenAiTextToSpeechOptions({ settings }) {
  const apiKey = settings?.TTSOpenAIKey;

  return (
    <div className="flex gap-x-4">
      <div className="flex flex-col w-60">
        <label className="text-white text-sm font-semibold block mb-4">
          API Key
        </label>
        <input
          type="password"
          name="TTSOpenAIKey"
          className="border-none bg-zinc-900 text-white placeholder:text-white/20 text-sm rounded-lg focus:border-white block w-full p-2.5"
          placeholder="OpenAI API Key"
          defaultValue={apiKey ? "*".repeat(20) : ""}
          required={true}
          autoComplete="off"
          spellCheck={false}
        />
      </div>
      <div className="flex flex-col w-60">
        <label className="text-white text-sm font-semibold block mb-4">
          Voice Model
        </label>
        <select
          name="TTSOpenAIVoiceModel"
          className="border-none bg-zinc-900 border-gray-500 text-white text-sm rounded-lg block w-full p-2.5"
        >
          {["alloy", "echo", "fable", "onyx", "nova", "shimmer"].map(
            (voice) => {
              return (
<<<<<<< HEAD
                <option
                  value={voice}
                  selected={settings?.TTSOpenAIVoiceModel === voice}
                >
=======
                <option key={voice} value={voice}>
>>>>>>> 275be6a0
                  {toProperCase(voice)}
                </option>
              );
            }
          )}
        </select>
      </div>
    </div>
  );
}<|MERGE_RESOLUTION|>--- conflicted
+++ resolved
@@ -30,19 +30,13 @@
         </label>
         <select
           name="TTSOpenAIVoiceModel"
+          defaultValue={settings?.TTSOpenAIVoiceModel}
           className="border-none bg-zinc-900 border-gray-500 text-white text-sm rounded-lg block w-full p-2.5"
         >
           {["alloy", "echo", "fable", "onyx", "nova", "shimmer"].map(
             (voice) => {
               return (
-<<<<<<< HEAD
-                <option
-                  value={voice}
-                  selected={settings?.TTSOpenAIVoiceModel === voice}
-                >
-=======
                 <option key={voice} value={voice}>
->>>>>>> 275be6a0
                   {toProperCase(voice)}
                 </option>
               );
