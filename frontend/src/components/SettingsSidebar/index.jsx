--- conflicted
+++ resolved
@@ -7,7 +7,6 @@
   Robot,
   Flask,
   Gear,
-  CaretRight,
   UserCircleGear,
   PencilSimpleLine,
   Nut,
@@ -21,6 +20,7 @@
 import { useTranslation } from "react-i18next";
 import showToast from "@/utils/toast";
 import System from "@/models/system";
+import Option from "./MenuOption";
 
 export default function SettingsSidebar() {
   const { t } = useTranslation();
@@ -202,156 +202,6 @@
   );
 }
 
-function isVisible({ roles = [], user = null, flex = false }) {
-  if (!flex && !roles.includes(user?.role)) return false;
-  if (flex && !!user && !roles.includes(user?.role)) return false;
-  return true;
-}
-
-function generateStorageKey({ key = "" }) {
-  const _key = key.replace(/\s+/g, "_").toLowerCase();
-  return `anything_llm_menu_${_key}_expanded`;
-}
-
-const Option = ({
-  btnText,
-  icon,
-  href,
-  childOptions = [],
-  flex = false,
-  user = null,
-  roles = [],
-  hidden = false,
-  isChild = false,
-}) => {
-  const storageKey = generateStorageKey({ key: btnText });
-  const location = window.location.pathname;
-  const hasChildren = childOptions.length > 0;
-  const hasVisibleChildren = hasChildren
-    ? childOptions.some((opt) =>
-        isVisible({ roles: opt.roles, user, flex: opt.flex })
-      )
-    : false;
-  const [isExpanded, setIsExpanded] = useState(() => {
-    if (hasVisibleChildren) {
-      const storedValue = localStorage.getItem(storageKey);
-      if (storedValue !== null) {
-        return JSON.parse(storedValue);
-      }
-      return childOptions.some((child) => child.href === location);
-    }
-    return false;
-  });
-
-  useEffect(() => {
-    if (hasVisibleChildren) {
-      const shouldExpand = childOptions.some(
-        (child) => child.href === location
-      );
-      if (shouldExpand && !isExpanded) {
-        setIsExpanded(true);
-        localStorage.setItem(storageKey, JSON.stringify(true));
-      }
-    }
-  }, [location]);
-
-  if (hidden) return null;
-
-  // If this option is a parent level option
-  if (!isChild) {
-    // and has no children then use its flex props and roles prop directly
-    if (!hasChildren) {
-      if (!flex && !roles.includes(user?.role)) return null;
-      if (flex && !!user && !roles.includes(user?.role)) return null;
-    }
-
-    // if has children and no visible children - remove it.
-    if (hasChildren && !hasVisibleChildren) return null;
-  } else {
-    // is a child so we use it's permissions
-    if (!flex && !roles.includes(user?.role)) return null;
-    if (flex && !!user && !roles.includes(user?.role)) return null;
-  }
-
-  const isActive = hasChildren
-    ? (!isExpanded && childOptions.some((child) => child.href === location)) ||
-      location === href
-    : location === href;
-
-  const handleClick = (e) => {
-    if (hasChildren) {
-      e.preventDefault();
-      const newExpandedState = !isExpanded;
-      setIsExpanded(newExpandedState);
-      localStorage.setItem(storageKey, JSON.stringify(newExpandedState));
-    }
-  };
-
-  return (
-    <div>
-      <div
-        className={`
-          flex items-center justify-between w-full
-          transition-all duration-300
-          rounded-[6px]
-          ${
-            isActive
-              ? "bg-white/5 font-medium border-outline"
-              : "hover:bg-white/5"
-          }
-        `}
-      >
-        <Link
-          to={href}
-          className={`flex flex-grow items-center px-[12px] h-[32px] font-medium ${
-            isChild ? "text-white/70 hover:text-white" : "text-white"
-          }`}
-          onClick={hasChildren ? handleClick : undefined}
-        >
-          {icon}
-          <p
-            className={`${
-              isChild ? "text-xs" : "text-sm"
-            } leading-loose whitespace-nowrap overflow-hidden ml-2 ${
-              isActive ? "text-white" : ""
-            } ${!icon && "pl-5"}`}
-          >
-            {btnText}
-          </p>
-        </Link>
-        {hasChildren && (
-          <button onClick={handleClick} className="p-2 text-white">
-            <CaretRight
-              size={16}
-              weight="bold"
-              className={`transition-transform ${
-                isExpanded ? "rotate-90" : ""
-              }`}
-            />
-          </button>
-        )}
-      </div>
-      {isExpanded && hasChildren && (
-        <div className="mt-1 rounded-r-lg w-full">
-          {childOptions.map((childOption, index) => (
-            <Option
-              key={index}
-              {...childOption} // flex and roles go here.
-              user={user}
-<<<<<<< HEAD
-=======
-              flex={childOption.flex !== undefined ? childOption.flex : flex}
-              allowedRole={childOption.allowedRole || allowedRole}
->>>>>>> deb237f0
-              isChild={true}
-            />
-          ))}
-        </div>
-      )}
-    </div>
-  );
-};
-
 const SidebarOptions = ({ user = null, t }) => (
   <>
     <Option
@@ -405,12 +255,7 @@
         {
           btnText: t("settings.users"),
           href: paths.settings.users(),
-<<<<<<< HEAD
-          roles: ["admin", "manager"],
-=======
-          allowedRole: ["admin", "manager"],
-          flex: false,
->>>>>>> deb237f0
+          roles: ["admin", "manager"],
         },
         {
           btnText: t("settings.workspaces"),
@@ -426,12 +271,7 @@
         {
           btnText: t("settings.invites"),
           href: paths.settings.invites(),
-<<<<<<< HEAD
-          roles: ["admin", "manager"],
-=======
-          allowedRole: ["admin", "manager"],
-          flex: false,
->>>>>>> deb237f0
+          roles: ["admin", "manager"],
         },
         {
           btnText: t("settings.system"),
@@ -446,11 +286,7 @@
       href={paths.settings.agentSkills()}
       user={user}
       flex={true}
-<<<<<<< HEAD
       roles={["admin"]}
-=======
-      allowedRole={["admin"]}
->>>>>>> deb237f0
     />
     <Option
       btnText={t("settings.customization")}
@@ -464,31 +300,18 @@
       btnText={t("settings.tools")}
       icon={<Toolbox className="h-5 w-5 flex-shrink-0" />}
       user={user}
-<<<<<<< HEAD
-=======
-      allowedRole={["admin"]}
-      flex={true}
->>>>>>> deb237f0
       childOptions={[
         {
           btnText: t("settings.embed-chats"),
           href: paths.settings.embedChats(),
-<<<<<<< HEAD
-          flex: true,
-          roles: ["admin"],
-=======
-          allowedRole: ["admin"],
->>>>>>> deb237f0
+          flex: true,
+          roles: ["admin"],
         },
         {
           btnText: t("settings.embeds"),
           href: paths.settings.embedSetup(),
-<<<<<<< HEAD
-          flex: true,
-          roles: ["admin"],
-=======
-          allowedRole: ["admin"],
->>>>>>> deb237f0
+          flex: true,
+          roles: ["admin"],
         },
         {
           btnText: t("settings.event-logs"),
