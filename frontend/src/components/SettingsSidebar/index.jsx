import React, { useEffect, useRef, useState } from "react";
import paths from "@/utils/paths";
import useLogo from "@/hooks/useLogo";
import {
  DiscordLogo,
  EnvelopeSimple,
  SquaresFour,
  Users,
  BookOpen,
  ChatCenteredText,
  Eye,
  Key,
  ChatText,
  Database,
  Lock,
  GithubLogo,
  House,
  X,
  List,
  FileCode,
  Plugs,
  Notepad,
  CodeBlock,
  Barcode,
} from "@phosphor-icons/react";
import useUser from "@/hooks/useUser";
import { USER_BACKGROUND_COLOR } from "@/utils/constants";
import System from "@/models/system";

export default function SettingsSidebar() {
  const { logo } = useLogo();
  const sidebarRef = useRef(null);
  const { user } = useUser();
  const [multiUserModeEnabled, setMultiUserModeEnabled] = useState(false);

  useEffect(() => {
    async function fetchIsMultiUserMode() {
      const multiUserModeEnabled = await System.isMultiUserMode();
      setMultiUserModeEnabled(multiUserModeEnabled);
    }
    fetchIsMultiUserMode();
  }, []);

  return (
    <>
      <div
        ref={sidebarRef}
        style={{ height: "calc(100% - 32px)" }}
        className="transition-all duration-500 relative m-[16px] rounded-[26px] bg-sidebar border-4 border-accent min-w-[250px] p-[18px]"
      >
        <div className="w-full h-full flex flex-col overflow-x-hidden items-between">
          {/* Header Information */}
          <div className="flex w-full items-center justify-between">
            <div className="flex shrink-0 max-w-[65%] items-center justify-start ml-2">
              <img
                src={logo}
                alt="Logo"
                className="rounded max-h-[40px]"
                style={{ objectFit: "contain" }}
              />
            </div>
            <div className="flex gap-x-2 items-center text-slate-500">
              <a
                href={paths.home()}
                className="transition-all duration-300 p-2 rounded-full text-white bg-sidebar-button hover:bg-menu-item-selected-gradient hover:border-slate-100 hover:border-opacity-50 border-transparent border"
              >
                <X className="h-4 w-4" />
              </a>
            </div>
          </div>
          <div className="text-white text-opacity-60 text-sm font-medium uppercase mt-4 mb-0 ml-2">
            Settings
          </div>
          {/* Primary Body */}
          <div className="h-[100%] flex flex-col w-full justify-between pt-4 overflow-y-hidden">
            <div className="h-auto sidebar-items">
              <div className="flex flex-col gap-y-2 h-[100%] pb-8 overflow-y-scroll no-scroll">
                <Option
                  href={paths.settings.system()}
                  btnText="System Preferences"
                  icon={<SquaresFour className="h-5 w-5 flex-shrink-0" />}
                  user={user}
                  allowedRole={["admin", "manager"]}
                />
                <Option
                  href={paths.settings.invites()}
                  btnText="Invitation"
                  icon={<EnvelopeSimple className="h-5 w-5 flex-shrink-0" />}
                  user={user}
                  allowedRole={["admin", "manager"]}
                />
                <Option
                  href={paths.settings.users()}
                  btnText="Users"
                  icon={<Users className="h-5 w-5 flex-shrink-0" />}
                  user={user}
                  allowedRole={["admin", "manager"]}
                />
                <Option
                  href={paths.settings.workspaces()}
                  btnText="Workspaces"
                  icon={<BookOpen className="h-5 w-5 flex-shrink-0" />}
                  user={user}
                  allowedRole={["admin", "manager"]}
                />
                <Option
                  href={paths.settings.chats()}
                  btnText="Workspace Chat"
                  icon={<ChatCenteredText className="h-5 w-5 flex-shrink-0" />}
                  user={user}
                  flex={true}
                  allowedRole={["admin", "manager"]}
                />
                <Option
                  href={paths.settings.appearance()}
                  btnText="Appearance"
                  icon={<Eye className="h-5 w-5 flex-shrink-0" />}
                  user={user}
                  flex={true}
                  allowedRole={["admin", "manager"]}
                />
                <Option
                  href={paths.settings.apiKeys()}
                  btnText="API Keys"
                  icon={<Key className="h-5 w-5 flex-shrink-0" />}
                  user={user}
                  flex={true}
                  allowedRole={["admin"]}
                />
                <Option
                  href={paths.settings.llmPreference()}
                  btnText="LLM Preference"
                  icon={<ChatText className="h-5 w-5 flex-shrink-0" />}
                  user={user}
                  flex={true}
                  allowedRole={["admin"]}
                />
                <Option
                  href={paths.settings.embeddingPreference()}
                  btnText="Embedding Preference"
                  icon={<FileCode className="h-5 w-5 flex-shrink-0" />}
                  user={user}
                  flex={true}
                  allowedRole={["admin"]}
                />
                <Option
                  href={paths.settings.vectorDatabase()}
                  btnText="Vector Database"
                  icon={<Database className="h-5 w-5 flex-shrink-0" />}
                  user={user}
                  flex={true}
                  allowedRole={["admin"]}
                />
                <Option
                  href={paths.settings.dataConnectors.list()}
                  btnText="Data Connectors"
                  icon={<Plugs className="h-5 w-5 flex-shrink-0" />}
                  user={user}
                  flex={true}
                  allowedRole={["admin", "manager"]}
                />
                <Option
                  href={paths.settings.embedSetup()}
                  childLinks={[paths.settings.embedChats()]}
                  btnText="Embedded Chat"
                  icon={<CodeBlock className="h-5 w-5 flex-shrink-0" />}
                  user={user}
                  flex={true}
                  allowedRole={["admin"]}
                  subOptions={
                    <>
                      <Option
                        href={paths.settings.embedChats()}
                        btnText="Embedded Chat History"
                        icon={<Barcode className="h-5 w-5 flex-shrink-0" />}
                        user={user}
                        flex={true}
                        allowedRole={["admin"]}
                      />
                    </>
                  }
                />
<<<<<<< HEAD
                {!multiUserModeEnabled && (
                  <Option
                    href={paths.settings.security()}
                    btnText="Security"
                    icon={<Lock className="h-5 w-5 flex-shrink-0" />}
                    user={user}
                    flex={true}
                    allowedRole={["admin", "manager"]}
                  />
                )}
=======
                <Option
                  href={paths.settings.security()}
                  btnText="Security"
                  icon={<Lock className="h-5 w-5 flex-shrink-0" />}
                  user={user}
                  flex={true}
                  allowedRole={["admin", "manager"]}
                />
                <Option
                  href={paths.settings.logs()}
                  btnText="Events Logs"
                  icon={<Notepad className="h-5 w-5 flex-shrink-0" />}
                  user={user}
                  flex={true}
                  allowedRole={["admin"]}
                />
>>>>>>> d789920a
              </div>
            </div>
            <div>
              {/* Footer */}
              <div className="flex justify-center mt-2">
                <div className="flex space-x-4">
                  <a
                    href={paths.github()}
                    className="transition-all duration-300 p-2 rounded-full text-white bg-sidebar-button hover:bg-menu-item-selected-gradient hover:border-slate-100 hover:border-opacity-50 border-transparent border"
                  >
                    <GithubLogo weight="fill" className="h-5 w-5 " />
                  </a>
                  <a
                    href={paths.docs()}
                    className="transition-all duration-300 p-2 rounded-full text-white bg-sidebar-button hover:bg-menu-item-selected-gradient hover:border-slate-100 hover:border-opacity-50 border-transparent border"
                  >
                    <BookOpen weight="fill" className="h-5 w-5 " />
                  </a>
                  <a
                    href={paths.discord()}
                    className="transition-all duration-300 p-2 rounded-full text-white bg-sidebar-button hover:bg-menu-item-selected-gradient hover:border-slate-100 hover:border-opacity-50 border-transparent border"
                  >
                    <DiscordLogo
                      weight="fill"
                      className="h-5 w-5 stroke-slate-200 group-hover:stroke-slate-200"
                    />
                  </a>
                  {/* <button className="invisible transition-all duration-300 p-2 rounded-full text-white bg-sidebar-button hover:bg-menu-item-selected-gradient hover:border-slate-100 hover:border-opacity-50 border-transparent border">
                    <DotsThree className="h-5 w-5 group-hover:stroke-slate-200" />
                  </button> */}
                </div>
              </div>
            </div>
          </div>
        </div>
      </div>
    </>
  );
}

export function SidebarMobileHeader() {
  const { logo } = useLogo();
  const { user } = useUser();
  const sidebarRef = useRef(null);
  const [showSidebar, setShowSidebar] = useState(false);
  const [showBgOverlay, setShowBgOverlay] = useState(false);

  useEffect(() => {
    function handleBg() {
      if (showSidebar) {
        setTimeout(() => {
          setShowBgOverlay(true);
        }, 300);
      } else {
        setShowBgOverlay(false);
      }
    }
    handleBg();
  }, [showSidebar]);

  return (
    <>
      <div className="fixed top-0 left-0 right-0 z-10 flex justify-between items-center px-4 py-2 bg-sidebar text-slate-200 shadow-lg h-16">
        <button
          onClick={() => setShowSidebar(true)}
          className="rounded-md p-2 flex items-center justify-center text-slate-200"
        >
          <List className="h-6 w-6" />
        </button>
        <div className="flex items-center justify-center flex-grow">
          <img
            src={logo}
            alt="Logo"
            className="block mx-auto h-6 w-auto"
            style={{ maxHeight: "40px", objectFit: "contain" }}
          />
        </div>
        <div className="w-12"></div>
      </div>
      <div
        style={{
          transform: showSidebar ? `translateX(0vw)` : `translateX(-100vw)`,
        }}
        className={`z-99 fixed top-0 left-0 transition-all duration-500 w-[100vw] h-[100vh]`}
      >
        <div
          className={`${
            showBgOverlay
              ? "transition-all opacity-1"
              : "transition-none opacity-0"
          }  duration-500 fixed top-0 left-0 ${USER_BACKGROUND_COLOR} bg-opacity-75 w-screen h-screen`}
          onClick={() => setShowSidebar(false)}
        />
        <div
          ref={sidebarRef}
          className="h-[100vh] fixed top-0 left-0  rounded-r-[26px] bg-sidebar w-[80%] p-[18px] "
        >
          <div className="w-full h-full flex flex-col overflow-x-hidden items-between">
            {/* Header Information */}
            <div className="flex w-full items-center justify-between gap-x-4">
              <div className="flex shrink-1 w-fit items-center justify-start">
                <img
                  src={logo}
                  alt="Logo"
                  className="rounded w-full max-h-[40px]"
                  style={{ objectFit: "contain" }}
                />
              </div>
              <div className="flex gap-x-2 items-center text-slate-500 shrink-0">
                <a
                  href={paths.home()}
                  className="transition-all duration-300 p-2 rounded-full text-white bg-sidebar-button hover:bg-menu-item-selected-gradient hover:border-slate-100 hover:border-opacity-50 border-transparent border"
                >
                  <House className="h-4 w-4" />
                </a>
              </div>
            </div>

            {/* Primary Body */}
            <div className="h-full flex flex-col w-full justify-between pt-4 overflow-y-hidden ">
              <div className="h-auto md:sidebar-items md:dark:sidebar-items">
                <div
                  style={{ height: "calc(100vw-3rem)" }}
                  className=" flex flex-col gap-y-4 pb-8 overflow-y-scroll no-scroll"
                >
                  <Option
                    href={paths.settings.system()}
                    btnText="System Preferences"
                    icon={<SquaresFour className="h-5 w-5 flex-shrink-0" />}
                    user={user}
                    allowedRole={["admin", "manager"]}
                  />
                  <Option
                    href={paths.settings.invites()}
                    btnText="Invitation"
                    icon={<EnvelopeSimple className="h-5 w-5 flex-shrink-0" />}
                    user={user}
                    allowedRole={["admin", "manager"]}
                  />
                  <Option
                    href={paths.settings.users()}
                    btnText="Users"
                    icon={<Users className="h-5 w-5 flex-shrink-0" />}
                    user={user}
                    allowedRole={["admin", "manager"]}
                  />
                  <Option
                    href={paths.settings.workspaces()}
                    btnText="Workspaces"
                    icon={<BookOpen className="h-5 w-5 flex-shrink-0" />}
                    user={user}
                    allowedRole={["admin", "manager"]}
                  />
                  <Option
                    href={paths.settings.chats()}
                    btnText="Workspace Chat"
                    icon={
                      <ChatCenteredText className="h-5 w-5 flex-shrink-0" />
                    }
                    user={user}
                    flex={true}
                    allowedRole={["admin", "manager"]}
                  />
                  <Option
                    href={paths.settings.appearance()}
                    btnText="Appearance"
                    icon={<Eye className="h-5 w-5 flex-shrink-0" />}
                    user={user}
                    flex={true}
                    allowedRole={["admin", "manager"]}
                  />
                  <Option
                    href={paths.settings.apiKeys()}
                    btnText="API Keys"
                    icon={<Key className="h-5 w-5 flex-shrink-0" />}
                    user={user}
                    flex={true}
                    allowedRole={["admin"]}
                  />
                  <Option
                    href={paths.settings.llmPreference()}
                    btnText="LLM Preference"
                    icon={<ChatText className="h-5 w-5 flex-shrink-0" />}
                    user={user}
                    flex={true}
                    allowedRole={["admin"]}
                  />
                  <Option
                    href={paths.settings.embeddingPreference()}
                    btnText="Embedding Preference"
                    icon={<FileCode className="h-5 w-5 flex-shrink-0" />}
                    user={user}
                    flex={true}
                    allowedRole={["admin"]}
                  />
                  <Option
                    href={paths.settings.vectorDatabase()}
                    btnText="Vector Database"
                    icon={<Database className="h-5 w-5 flex-shrink-0" />}
                    user={user}
                    flex={true}
                    allowedRole={["admin"]}
                  />
                  <Option
                    href={paths.settings.dataConnectors.list()}
                    btnText="Data Connectors"
                    icon={<Plugs className="h-5 w-5 flex-shrink-0" />}
                    user={user}
                    flex={true}
                    allowedRole={["admin", "manager"]}
                  />
                  <Option
                    href={paths.settings.embedSetup()}
                    childLinks={[paths.settings.embedChats()]}
                    btnText="Embedded Chat"
                    icon={<CodeBlock className="h-5 w-5 flex-shrink-0" />}
                    user={user}
                    flex={true}
                    allowedRole={["admin"]}
                    subOptions={
                      <>
                        <Option
                          href={paths.settings.embedChats()}
                          btnText="Embedded Chat History"
                          icon={<Barcode className="h-5 w-5 flex-shrink-0" />}
                          user={user}
                          flex={true}
                          allowedRole={["admin"]}
                        />
                      </>
                    }
                  />
                  <Option
                    href={paths.settings.security()}
                    btnText="Security"
                    icon={<Lock className="h-5 w-5 flex-shrink-0" />}
                    user={user}
                    flex={true}
                    allowedRole={["admin", "manager"]}
                  />
                  <Option
                    href={paths.settings.logs()}
                    btnText="Events Logs"
                    icon={<Notepad className="h-5 w-5 flex-shrink-0" />}
                    user={user}
                    flex={true}
                    allowedRole={["admin"]}
                  />
                </div>
              </div>
              <div>
                {/* Footer */}
                <div className="flex justify-center mt-2">
                  <div className="flex space-x-4">
                    <a
                      href={paths.github()}
                      className="transition-all duration-300 p-2 rounded-full text-white bg-sidebar-button hover:bg-menu-item-selected-gradient hover:border-slate-100 hover:border-opacity-50 border-transparent border"
                    >
                      <GithubLogo weight="fill" className="h-5 w-5 " />
                    </a>
                    <a
                      href={paths.docs()}
                      className="transition-all duration-300 p-2 rounded-full text-white bg-sidebar-button hover:bg-menu-item-selected-gradient hover:border-slate-100 hover:border-opacity-50 border-transparent border"
                    >
                      <BookOpen weight="fill" className="h-5 w-5 " />
                    </a>
                    <a
                      href={paths.discord()}
                      className="transition-all duration-300 p-2 rounded-full text-white bg-sidebar-button hover:bg-menu-item-selected-gradient hover:border-slate-100 hover:border-opacity-50 border-transparent border"
                    >
                      <DiscordLogo
                        weight="fill"
                        className="h-5 w-5 stroke-slate-200 group-hover:stroke-slate-200"
                      />
                    </a>
                    {/* <button className="invisible transition-all duration-300 p-2 rounded-full text-white bg-sidebar-button hover:bg-menu-item-selected-gradient hover:border-slate-100 hover:border-opacity-50 border-transparent border">
                    <DotsThree className="h-5 w-5 group-hover:stroke-slate-200" />
                  </button> */}
                  </div>
                </div>
              </div>
            </div>
          </div>
        </div>
      </div>
    </>
  );
}

const Option = ({
  btnText,
  icon,
  href,
  childLinks = [],
  flex = false,
  user = null,
  allowedRole = [],
  subOptions = null,
}) => {
  const hasActiveChild = childLinks.includes(window.location.pathname);
  const isActive = window.location.pathname === href;

  // Option only for multi-user
  if (!flex && !allowedRole.includes(user?.role)) return null;

  // Option is dual-mode, but user exists, we need to check permissions
  if (flex && !!user && !allowedRole.includes(user?.role)) return null;
  return (
    <>
      <div className="flex gap-x-2 items-center justify-between text-white">
        <a
          href={href}
          className={`
          transition-all duration-[200ms]
          flex flex-grow w-[75%] h-[36px] gap-x-2 py-[5px] px-4 rounded justify-start items-center border
          ${
            isActive
              ? "bg-menu-item-selected-gradient border-slate-100 border-opacity-50 font-medium"
              : "hover:bg-menu-item-selected-gradient hover:border-slate-100 hover:border-opacity-50 border-transparent"
          }
        `}
        >
          {React.cloneElement(icon, { weight: isActive ? "fill" : "regular" })}
          <p className="text-sm leading-loose text-opacity-60 whitespace-nowrap overflow-hidden ">
            {btnText}
          </p>
        </a>
      </div>
      {!!subOptions && (isActive || hasActiveChild) && (
        <div
          className={`ml-4 ${
            hasActiveChild ? "" : "border-l-2 border-slate-400"
          } rounded-r-lg`}
        >
          {subOptions}
        </div>
      )}
    </>
  );
};<|MERGE_RESOLUTION|>--- conflicted
+++ resolved
@@ -180,7 +180,6 @@
                     </>
                   }
                 />
-<<<<<<< HEAD
                 {!multiUserModeEnabled && (
                   <Option
                     href={paths.settings.security()}
@@ -191,15 +190,6 @@
                     allowedRole={["admin", "manager"]}
                   />
                 )}
-=======
-                <Option
-                  href={paths.settings.security()}
-                  btnText="Security"
-                  icon={<Lock className="h-5 w-5 flex-shrink-0" />}
-                  user={user}
-                  flex={true}
-                  allowedRole={["admin", "manager"]}
-                />
                 <Option
                   href={paths.settings.logs()}
                   btnText="Events Logs"
@@ -208,7 +198,6 @@
                   flex={true}
                   allowedRole={["admin"]}
                 />
->>>>>>> d789920a
               </div>
             </div>
             <div>
@@ -295,11 +284,10 @@
         className={`z-99 fixed top-0 left-0 transition-all duration-500 w-[100vw] h-[100vh]`}
       >
         <div
-          className={`${
-            showBgOverlay
+          className={`${showBgOverlay
               ? "transition-all opacity-1"
               : "transition-none opacity-0"
-          }  duration-500 fixed top-0 left-0 ${USER_BACKGROUND_COLOR} bg-opacity-75 w-screen h-screen`}
+            }  duration-500 fixed top-0 left-0 ${USER_BACKGROUND_COLOR} bg-opacity-75 w-screen h-screen`}
           onClick={() => setShowSidebar(false)}
         />
         <div
@@ -524,11 +512,10 @@
           className={`
           transition-all duration-[200ms]
           flex flex-grow w-[75%] h-[36px] gap-x-2 py-[5px] px-4 rounded justify-start items-center border
-          ${
-            isActive
+          ${isActive
               ? "bg-menu-item-selected-gradient border-slate-100 border-opacity-50 font-medium"
               : "hover:bg-menu-item-selected-gradient hover:border-slate-100 hover:border-opacity-50 border-transparent"
-          }
+            }
         `}
         >
           {React.cloneElement(icon, { weight: isActive ? "fill" : "regular" })}
@@ -539,9 +526,8 @@
       </div>
       {!!subOptions && (isActive || hasActiveChild) && (
         <div
-          className={`ml-4 ${
-            hasActiveChild ? "" : "border-l-2 border-slate-400"
-          } rounded-r-lg`}
+          className={`ml-4 ${hasActiveChild ? "" : "border-l-2 border-slate-400"
+            } rounded-r-lg`}
         >
           {subOptions}
         </div>
