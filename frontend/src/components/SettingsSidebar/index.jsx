--- conflicted
+++ resolved
@@ -23,112 +23,6 @@
   const { logo } = useLogo();
   const { user } = useUser();
   const sidebarRef = useRef(null);
-<<<<<<< HEAD
-=======
-  const [showSidebar, setShowSidebar] = useState(false);
-  const [showBgOverlay, setShowBgOverlay] = useState(false);
-
-  useEffect(() => {
-    function handleBg() {
-      if (showSidebar) {
-        setTimeout(() => {
-          setShowBgOverlay(true);
-        }, 300);
-      } else {
-        setShowBgOverlay(false);
-      }
-    }
-    handleBg();
-  }, [showSidebar]);
-
-  if (isMobile) {
-    return (
-      <>
-        <div className="fixed top-0 left-0 right-0 z-10 flex justify-between items-center px-4 py-2 bg-sidebar text-slate-200 shadow-lg h-16">
-          <button
-            onClick={() => setShowSidebar(true)}
-            className="rounded-md p-2 flex items-center justify-center text-slate-200"
-          >
-            <List className="h-6 w-6" />
-          </button>
-          <div className="flex items-center justify-center flex-grow">
-            <img
-              src={logo}
-              alt="Logo"
-              className="block mx-auto h-6 w-auto"
-              style={{ maxHeight: "40px", objectFit: "contain" }}
-            />
-          </div>
-          <div className="w-12"></div>
-        </div>
-        <div
-          style={{
-            transform: showSidebar ? `translateX(0vw)` : `translateX(-100vw)`,
-          }}
-          className={`z-99 fixed top-0 left-0 transition-all duration-500 w-[100vw] h-[100vh]`}
-        >
-          <div
-            className={`${
-              showBgOverlay
-                ? "transition-all opacity-1"
-                : "transition-none opacity-0"
-            }  duration-500 fixed top-0 left-0 ${USER_BACKGROUND_COLOR} bg-opacity-75 w-screen h-screen`}
-            onClick={() => setShowSidebar(false)}
-          />
-          <div
-            ref={sidebarRef}
-            className="h-[100vh] fixed top-0 left-0 rounded-r-[26px] bg-sidebar w-[80%] p-[18px]"
-          >
-            <div className="w-full h-full flex flex-col overflow-x-hidden items-between">
-              {/* Header Information */}
-              <div className="flex w-full items-center justify-between gap-x-4">
-                <div className="flex shrink-1 w-fit items-center justify-start">
-                  <img
-                    src={logo}
-                    alt="Logo"
-                    className="rounded w-full max-h-[40px]"
-                    style={{ objectFit: "contain" }}
-                  />
-                </div>
-                <div className="flex gap-x-2 items-center text-slate-500 shrink-0">
-                  <a
-                    href={paths.home()}
-                    className="transition-all duration-300 p-2 rounded-full text-white bg-sidebar-button hover:bg-menu-item-selected-gradient hover:border-slate-100 hover:border-opacity-50 border-transparent border"
-                  >
-                    <House className="h-4 w-4" />
-                  </a>
-                </div>
-              </div>
-
-              {/* Primary Body */}
-              <div className="h-full flex flex-col w-full justify-between pt-4 overflow-y-scroll no-scroll">
-                <div className="h-auto md:sidebar-items md:dark:sidebar-items">
-                  <div className="flex flex-col gap-y-4 pb-[60px] overflow-y-scroll no-scroll">
-                    <SidebarOptions user={user} t={t} />
-                    <div className="h-[1.5px] bg-[#3D4147] mx-3 mt-[14px]" />
-                    <SupportEmail />
-                    <Link
-                      hidden={
-                        user?.hasOwnProperty("role") && user.role !== "admin"
-                      }
-                      to={paths.settings.privacy()}
-                      className="text-darker hover:text-white text-xs leading-[18px] mx-3"
-                    >
-                      {t("settings.privacy")}
-                    </Link>
-                  </div>
-                </div>
-              </div>
-              <div className="absolute bottom-2 left-0 right-0 pt-2 bg-sidebar bg-opacity-80 backdrop-filter backdrop-blur-md">
-                <Footer />
-              </div>
-            </div>
-          </div>
-        </div>
-      </>
-    );
-  }
->>>>>>> 9b86bbd2
 
   return (
     <div>
