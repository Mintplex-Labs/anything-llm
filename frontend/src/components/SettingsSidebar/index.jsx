--- conflicted
+++ resolved
@@ -331,11 +331,7 @@
     <Option
       href={paths.settings.embedSetup()}
       childLinks={[paths.settings.embedChats()]}
-<<<<<<< HEAD
       btnText={t("settings.embeds")}
-=======
-      btnText="Chat Embed Widgets"
->>>>>>> 0935127f
       icon={<CodeBlock className="h-5 w-5 flex-shrink-0" />}
       user={user}
       flex={true}
@@ -344,11 +340,7 @@
         <>
           <Option
             href={paths.settings.embedChats()}
-<<<<<<< HEAD
             btnText={t("settings.embed-chats")}
-=======
-            btnText="Chat Embed History"
->>>>>>> 0935127f
             icon={<Barcode className="h-5 w-5 flex-shrink-0" />}
             user={user}
             flex={true}
