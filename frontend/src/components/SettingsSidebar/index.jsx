--- conflicted
+++ resolved
@@ -19,12 +19,9 @@
   List,
   FileCode,
   Plugs,
-<<<<<<< HEAD
   Notepad,
-=======
   CodeBlock,
   Barcode,
->>>>>>> 1846a99b
 } from "@phosphor-icons/react";
 import useUser from "@/hooks/useUser";
 import { USER_BACKGROUND_COLOR } from "@/utils/constants";
