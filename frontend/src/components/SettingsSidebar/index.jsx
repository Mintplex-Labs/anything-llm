--- conflicted
+++ resolved
@@ -1,40 +1,23 @@
-<<<<<<< HEAD
 import React, { useRef } from "react";
-import paths from "../../utils/paths";
-import useLogo from "../../hooks/useLogo";
-=======
-import React, { useEffect, useRef, useState } from "react";
 import paths from "@/utils/paths";
 import useLogo from "@/hooks/useLogo";
->>>>>>> 2f3db0e6
 import {
   DiscordLogo,
-  EnvelopeSimple,
-  SquaresFour,
-  Users,
   BookOpen,
   ChatCenteredText,
   Eye,
-  Key,
   ChatText,
   Database,
-  Lock,
   GithubLogo,
-<<<<<<< HEAD
-=======
-  House,
->>>>>>> 2f3db0e6
   X,
   FileCode,
   Plugs,
 } from "@phosphor-icons/react";
-import useUser from "../../hooks/useUser";
 import { Link } from "react-router-dom";
 
 export default function SettingsSidebar() {
   const { logo } = useLogo();
   const sidebarRef = useRef(null);
-  const { user } = useUser();
 
   return (
     <>
@@ -70,446 +53,81 @@
           <div className="h-[100%] flex flex-col w-full justify-between pt-4 overflow-y-hidden">
             <div className="h-auto sidebar-items">
               <div className="flex flex-col gap-y-2 h-[65vh] pb-8 overflow-y-scroll no-scroll">
-<<<<<<< HEAD
-                {/* Admin/manager Multi-user Settings */}
-                {!!user && user?.role !== "default" && (
-                  <>
-                    {/* <Option
-                      href={paths.settings.system()}
-                      btnText="System Preferences"
-                      icon={<SquaresFour className="h-5 w-5 flex-shrink-0" />}
-                    /> */}
-                    {/* <Option
-                      href={paths.settings.invites()}
-                      btnText="Invitation"
-                      icon={
-                        <EnvelopeSimple className="h-5 w-5 flex-shrink-0" />
-                      }
-                    /> */}
-                    {/* <Option
-                      href={paths.settings.users()}
-                      btnText="Users"
-                      icon={<Users className="h-5 w-5 flex-shrink-0" />}
-                    />
-                    <Option
-                      href={paths.settings.workspaces()}
-                      btnText="Workspaces"
-                      icon={<BookOpen className="h-5 w-5 flex-shrink-0" />}
-                    /> */}
-                  </>
-                )}
-
-=======
-                <Option
-                  href={paths.settings.system()}
-                  btnText="System Preferences"
-                  icon={<SquaresFour className="h-5 w-5 flex-shrink-0" />}
-                  user={user}
-                  allowedRole={["admin", "manager"]}
-                />
-                <Option
-                  href={paths.settings.invites()}
-                  btnText="Invitation"
-                  icon={<EnvelopeSimple className="h-5 w-5 flex-shrink-0" />}
-                  user={user}
-                  allowedRole={["admin", "manager"]}
-                />
-                <Option
-                  href={paths.settings.users()}
-                  btnText="Users"
-                  icon={<Users className="h-5 w-5 flex-shrink-0" />}
-                  user={user}
-                  allowedRole={["admin", "manager"]}
-                />
-                <Option
-                  href={paths.settings.workspaces()}
-                  btnText="Workspaces"
-                  icon={<BookOpen className="h-5 w-5 flex-shrink-0" />}
-                  user={user}
-                  allowedRole={["admin", "manager"]}
-                />
->>>>>>> 2f3db0e6
                 <Option
                   href={paths.settings.chats()}
                   btnText="Workspace Chat"
                   icon={<ChatCenteredText className="h-5 w-5 flex-shrink-0" />}
-                  user={user}
-                  flex={true}
-                  allowedRole={["admin", "manager"]}
                 />
                 <Option
                   href={paths.settings.appearance()}
                   btnText="Appearance"
                   icon={<Eye className="h-5 w-5 flex-shrink-0" />}
-                  user={user}
-                  flex={true}
-                  allowedRole={["admin", "manager"]}
                 />
-                {/* <Option
-                  href={paths.settings.apiKeys()}
-                  btnText="API Keys"
-                  icon={<Key className="h-5 w-5 flex-shrink-0" />}
-<<<<<<< HEAD
-                /> */}
 
-                {(!user || user?.role === "admin") && (
-                  <>
-                    <Option
-                      href={paths.settings.llmPreference()}
-                      btnText="LLM Preference"
-                      icon={<ChatText className="h-5 w-5 flex-shrink-0" />}
-                    />
-                    <Option
-                      href={paths.settings.embeddingPreference()}
-                      btnText="Embedding Preference"
-                      icon={<FileCode className="h-5 w-5 flex-shrink-0" />}
-                    />
-                    <Option
-                      href={paths.settings.vectorDatabase()}
-                      btnText="Vector Database"
-                      icon={<Database className="h-5 w-5 flex-shrink-0" />}
-                    />
-                    <Option
-                      href={paths.settings.dataConnectors.list()}
-                      btnText="Data Connectors"
-                      icon={<Plugs className="h-5 w-5 flex-shrink-0" />}
-                    />
-                  </>
-                )}
-                {/* <Option
-                  href={paths.settings.security()}
-                  btnText="Security"
-                  icon={<Lock className="h-5 w-5 flex-shrink-0" />}
-                /> */}
-=======
-                  user={user}
-                  flex={true}
-                  allowedRole={["admin"]}
-                />
                 <Option
                   href={paths.settings.llmPreference()}
                   btnText="LLM Preference"
                   icon={<ChatText className="h-5 w-5 flex-shrink-0" />}
-                  user={user}
-                  flex={true}
-                  allowedRole={["admin"]}
                 />
                 <Option
                   href={paths.settings.embeddingPreference()}
                   btnText="Embedding Preference"
                   icon={<FileCode className="h-5 w-5 flex-shrink-0" />}
-                  user={user}
-                  flex={true}
-                  allowedRole={["admin"]}
                 />
                 <Option
                   href={paths.settings.vectorDatabase()}
                   btnText="Vector Database"
                   icon={<Database className="h-5 w-5 flex-shrink-0" />}
-                  user={user}
-                  flex={true}
-                  allowedRole={["admin"]}
                 />
                 <Option
                   href={paths.settings.dataConnectors.list()}
                   btnText="Data Connectors"
                   icon={<Plugs className="h-5 w-5 flex-shrink-0" />}
-                  user={user}
-                  flex={true}
-                  allowedRole={["admin", "manager"]}
                 />
-                <Option
-                  href={paths.settings.security()}
-                  btnText="Security"
-                  icon={<Lock className="h-5 w-5 flex-shrink-0" />}
-                  user={user}
-                  flex={true}
-                  allowedRole={["admin", "manager"]}
-                />
->>>>>>> 2f3db0e6
-              </div>
-            </div>
-            <div>
-              {/* Footer */}
-              <div className="flex justify-center mt-2">
-                <div className="flex space-x-4">
-                  <Link
-                    target="_blank"
-                    to={paths.github()}
-                    className="transition-all duration-300 p-2 rounded-full text-white bg-sidebar-button hover:bg-menu-item-selected-gradient hover:border-slate-100 hover:border-opacity-50 border-transparent border"
-                  >
-                    <GithubLogo weight="fill" className="h-5 w-5 " />
-                  </Link>
-                  <Link
-                    target="_blank"
-                    to={paths.docs()}
-                    className="transition-all duration-300 p-2 rounded-full text-white bg-sidebar-button hover:bg-menu-item-selected-gradient hover:border-slate-100 hover:border-opacity-50 border-transparent border"
-                  >
-                    <BookOpen weight="fill" className="h-5 w-5 " />
-                  </Link>
-                  <Link
-                    target="_blank"
-                    to={paths.discord()}
-                    className="transition-all duration-300 p-2 rounded-full text-white bg-sidebar-button hover:bg-menu-item-selected-gradient hover:border-slate-100 hover:border-opacity-50 border-transparent border"
-                  >
-                    <DiscordLogo
-                      weight="fill"
-                      className="h-5 w-5 stroke-slate-200 group-hover:stroke-slate-200"
-                    />
-                  </Link>
-                  {/* <button className="invisible transition-all duration-300 p-2 rounded-full text-white bg-sidebar-button hover:bg-menu-item-selected-gradient hover:border-slate-100 hover:border-opacity-50 border-transparent border">
-                    <DotsThree className="h-5 w-5 group-hover:stroke-slate-200" />
-                  </button> */}
-                </div>
-              </div>
-            </div>
-          </div>
-        </div>
-      </div>
-    </>
-  );
-}
 
-<<<<<<< HEAD
-const Option = ({ btnText, icon, href }) => {
-  const isActive = window.location.hash?.replace("#", "") === href;
-=======
-export function SidebarMobileHeader() {
-  const { logo } = useLogo();
-  const { user } = useUser();
-  const sidebarRef = useRef(null);
-  const [showSidebar, setShowSidebar] = useState(false);
-  const [showBgOverlay, setShowBgOverlay] = useState(false);
-
-  useEffect(() => {
-    function handleBg() {
-      if (showSidebar) {
-        setTimeout(() => {
-          setShowBgOverlay(true);
-        }, 300);
-      } else {
-        setShowBgOverlay(false);
-      }
-    }
-    handleBg();
-  }, [showSidebar]);
-
-  return (
-    <>
-      <div className="fixed top-0 left-0 right-0 z-10 flex justify-between items-center px-4 py-2 bg-sidebar text-slate-200 shadow-lg h-16">
-        <button
-          onClick={() => setShowSidebar(true)}
-          className="rounded-md p-2 flex items-center justify-center text-slate-200"
-        >
-          <List className="h-6 w-6" />
-        </button>
-        <div className="flex items-center justify-center flex-grow">
-          <img
-            src={logo}
-            alt="Logo"
-            className="block mx-auto h-6 w-auto"
-            style={{ maxHeight: "40px", objectFit: "contain" }}
-          />
-        </div>
-        <div className="w-12"></div>
-      </div>
-      <div
-        style={{
-          transform: showSidebar ? `translateX(0vw)` : `translateX(-100vw)`,
-        }}
-        className={`z-99 fixed top-0 left-0 transition-all duration-500 w-[100vw] h-[100vh]`}
-      >
-        <div
-          className={`${
-            showBgOverlay
-              ? "transition-all opacity-1"
-              : "transition-none opacity-0"
-          }  duration-500 fixed top-0 left-0 ${USER_BACKGROUND_COLOR} bg-opacity-75 w-screen h-screen`}
-          onClick={() => setShowSidebar(false)}
-        />
-        <div
-          ref={sidebarRef}
-          className="h-[100vh] fixed top-0 left-0  rounded-r-[26px] bg-sidebar w-[80%] p-[18px] "
-        >
-          <div className="w-full h-full flex flex-col overflow-x-hidden items-between">
-            {/* Header Information */}
-            <div className="flex w-full items-center justify-between gap-x-4">
-              <div className="flex shrink-1 w-fit items-center justify-start">
-                <img
-                  src={logo}
-                  alt="Logo"
-                  className="rounded w-full max-h-[40px]"
-                  style={{ objectFit: "contain" }}
-                />
-              </div>
-              <div className="flex gap-x-2 items-center text-slate-500 shrink-0">
-                <a
-                  href={paths.home()}
-                  className="transition-all duration-300 p-2 rounded-full text-white bg-sidebar-button hover:bg-menu-item-selected-gradient hover:border-slate-100 hover:border-opacity-50 border-transparent border"
-                >
-                  <House className="h-4 w-4" />
-                </a>
-              </div>
-            </div>
-
-            {/* Primary Body */}
-            <div className="h-full flex flex-col w-full justify-between pt-4 overflow-y-hidden ">
-              <div className="h-auto md:sidebar-items md:dark:sidebar-items">
-                <div
-                  style={{ height: "calc(100vw - -3rem)" }}
-                  className=" flex flex-col gap-y-4 pb-8 overflow-y-scroll no-scroll"
-                >
-                  <Option
-                    href={paths.settings.system()}
-                    btnText="System Preferences"
-                    icon={<SquaresFour className="h-5 w-5 flex-shrink-0" />}
-                    user={user}
-                    allowedRole={["admin", "manager"]}
-                  />
-                  <Option
-                    href={paths.settings.invites()}
-                    btnText="Invitation"
-                    icon={<EnvelopeSimple className="h-5 w-5 flex-shrink-0" />}
-                    user={user}
-                    allowedRole={["admin", "manager"]}
-                  />
-                  <Option
-                    href={paths.settings.users()}
-                    btnText="Users"
-                    icon={<Users className="h-5 w-5 flex-shrink-0" />}
-                    user={user}
-                    allowedRole={["admin", "manager"]}
-                  />
-                  <Option
-                    href={paths.settings.workspaces()}
-                    btnText="Workspaces"
-                    icon={<BookOpen className="h-5 w-5 flex-shrink-0" />}
-                    user={user}
-                    allowedRole={["admin", "manager"]}
-                  />
-                  <Option
-                    href={paths.settings.chats()}
-                    btnText="Workspace Chat"
-                    icon={
-                      <ChatCenteredText className="h-5 w-5 flex-shrink-0" />
-                    }
-                    user={user}
-                    flex={true}
-                    allowedRole={["admin", "manager"]}
-                  />
-                  <Option
-                    href={paths.settings.appearance()}
-                    btnText="Appearance"
-                    icon={<Eye className="h-5 w-5 flex-shrink-0" />}
-                    user={user}
-                    flex={true}
-                    allowedRole={["admin", "manager"]}
-                  />
-                  <Option
-                    href={paths.settings.apiKeys()}
-                    btnText="API Keys"
-                    icon={<Key className="h-5 w-5 flex-shrink-0" />}
-                    user={user}
-                    flex={true}
-                    allowedRole={["admin"]}
-                  />
-                  <Option
-                    href={paths.settings.llmPreference()}
-                    btnText="LLM Preference"
-                    icon={<ChatText className="h-5 w-5 flex-shrink-0" />}
-                    user={user}
-                    flex={true}
-                    allowedRole={["admin"]}
-                  />
-                  <Option
-                    href={paths.settings.embeddingPreference()}
-                    btnText="Embedding Preference"
-                    icon={<FileCode className="h-5 w-5 flex-shrink-0" />}
-                    user={user}
-                    flex={true}
-                    allowedRole={["admin"]}
-                  />
-                  <Option
-                    href={paths.settings.vectorDatabase()}
-                    btnText="Vector Database"
-                    icon={<Database className="h-5 w-5 flex-shrink-0" />}
-                    user={user}
-                    flex={true}
-                    allowedRole={["admin"]}
-                  />
-                  <Option
-                    href={paths.settings.dataConnectors.list()}
-                    btnText="Data Connectors"
-                    icon={<Plugs className="h-5 w-5 flex-shrink-0" />}
-                    user={user}
-                    flex={true}
-                    allowedRole={["admin", "manager"]}
-                  />
-                  <Option
-                    href={paths.settings.security()}
-                    btnText="Security"
-                    icon={<Lock className="h-5 w-5 flex-shrink-0" />}
-                    user={user}
-                    flex={true}
-                    allowedRole={["admin", "manager"]}
-                  />
-                </div>
-              </div>
-              <div>
                 {/* Footer */}
                 <div className="flex justify-center mt-2">
                   <div className="flex space-x-4">
-                    <a
-                      href={paths.github()}
+                    <Link
+                      target="_blank"
+                      to={paths.github()}
                       className="transition-all duration-300 p-2 rounded-full text-white bg-sidebar-button hover:bg-menu-item-selected-gradient hover:border-slate-100 hover:border-opacity-50 border-transparent border"
                     >
                       <GithubLogo weight="fill" className="h-5 w-5 " />
-                    </a>
-                    <a
-                      href={paths.docs()}
+                    </Link>
+                    <Link
+                      target="_blank"
+                      to={paths.docs()}
                       className="transition-all duration-300 p-2 rounded-full text-white bg-sidebar-button hover:bg-menu-item-selected-gradient hover:border-slate-100 hover:border-opacity-50 border-transparent border"
                     >
                       <BookOpen weight="fill" className="h-5 w-5 " />
-                    </a>
-                    <a
-                      href={paths.discord()}
+                    </Link>
+                    <Link
+                      target="_blank"
+                      to={paths.discord()}
                       className="transition-all duration-300 p-2 rounded-full text-white bg-sidebar-button hover:bg-menu-item-selected-gradient hover:border-slate-100 hover:border-opacity-50 border-transparent border"
                     >
                       <DiscordLogo
                         weight="fill"
                         className="h-5 w-5 stroke-slate-200 group-hover:stroke-slate-200"
                       />
-                    </a>
+                    </Link>
                     {/* <button className="invisible transition-all duration-300 p-2 rounded-full text-white bg-sidebar-button hover:bg-menu-item-selected-gradient hover:border-slate-100 hover:border-opacity-50 border-transparent border">
                     <DotsThree className="h-5 w-5 group-hover:stroke-slate-200" />
                   </button> */}
                   </div>
                 </div>
               </div>
-            </div>
-          </div>
-        </div>
-      </div>
+            </div >
+          </div >
+        </div >
+      </div >
     </>
   );
 }
 
-const Option = ({
-  btnText,
-  icon,
-  href,
-  flex = false,
-  user = null,
-  allowedRole = [],
-}) => {
-  const isActive = window.location.pathname === href;
-
-  // Option only for multi-user
-  if (!flex && !allowedRole.includes(user?.role)) return null;
-
-  // Option is dual-mode, but user exists, we need to check permissions
-  if (flex && !!user && !allowedRole.includes(user?.role)) return null;
->>>>>>> 2f3db0e6
+const Option = ({ btnText, icon, href }) => {
+  const isActive = window.location.hash?.replace("#", "") === href;
   return (
     <div className="flex gap-x-2 items-center justify-between text-white">
       <Link
@@ -517,10 +135,9 @@
         className={`
           transition-all duration-[200ms]
           flex flex-grow w-[75%] h-[36px] gap-x-2 py-[5px] px-4 rounded justify-start items-center border
-          ${
-            isActive
-              ? "bg-menu-item-selected-gradient border-slate-100 border-opacity-50 font-medium"
-              : "hover:bg-menu-item-selected-gradient hover:border-slate-100 hover:border-opacity-50 border-transparent"
+          ${isActive
+            ? "bg-menu-item-selected-gradient border-slate-100 border-opacity-50 font-medium"
+            : "hover:bg-menu-item-selected-gradient hover:border-slate-100 hover:border-opacity-50 border-transparent"
           }
         `}
       >
