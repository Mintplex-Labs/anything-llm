import React, { useRef } from "react";
import paths from "@/utils/paths";
import useLogo from "@/hooks/useLogo";
import {
<<<<<<< HEAD
  DiscordLogo,
=======
  EnvelopeSimple,
  SquaresFour,
  Users,
>>>>>>> 229757be
  BookOpen,
  ChatCenteredText,
  Eye,
  ChatText,
  Database,
<<<<<<< HEAD
  GithubLogo,
=======
  Lock,
  House,
>>>>>>> 229757be
  X,
  FileCode,
  Plugs,
  Notepad,
  CodeBlock,
  Barcode,
} from "@phosphor-icons/react";
<<<<<<< HEAD
import { Link } from "react-router-dom";

export default function SettingsSidebar() {
  const { logo } = useLogo();
  const sidebarRef = useRef(null);
=======
import useUser from "@/hooks/useUser";
import { USER_BACKGROUND_COLOR } from "@/utils/constants";
import { isMobile } from "react-device-detect";
import Footer from "../Footer";

export default function SettingsSidebar() {
  const { logo } = useLogo();
  const { user } = useUser();
  const sidebarRef = useRef(null);
  const [showSidebar, setShowSidebar] = useState(false);
  const [showBgOverlay, setShowBgOverlay] = useState(false);

  useEffect(() => {
    function handleBg() {
      if (showSidebar) {
        setTimeout(() => {
          setShowBgOverlay(true);
        }, 300);
      } else {
        setShowBgOverlay(false);
      }
    }
    handleBg();
  }, [showSidebar]);

  if (isMobile) {
    return (
      <>
        <div className="fixed top-0 left-0 right-0 z-10 flex justify-between items-center px-4 py-2 bg-sidebar text-slate-200 shadow-lg h-16">
          <button
            onClick={() => setShowSidebar(true)}
            className="rounded-md p-2 flex items-center justify-center text-slate-200"
          >
            <List className="h-6 w-6" />
          </button>
          <div className="flex items-center justify-center flex-grow">
            <img
              src={logo}
              alt="Logo"
              className="block mx-auto h-6 w-auto"
              style={{ maxHeight: "40px", objectFit: "contain" }}
            />
          </div>
          <div className="w-12"></div>
        </div>
        <div
          style={{
            transform: showSidebar ? `translateX(0vw)` : `translateX(-100vw)`,
          }}
          className={`z-99 fixed top-0 left-0 transition-all duration-500 w-[100vw] h-[100vh]`}
        >
          <div
            className={`${
              showBgOverlay
                ? "transition-all opacity-1"
                : "transition-none opacity-0"
            }  duration-500 fixed top-0 left-0 ${USER_BACKGROUND_COLOR} bg-opacity-75 w-screen h-screen`}
            onClick={() => setShowSidebar(false)}
          />
          <div
            ref={sidebarRef}
            className="h-[100vh] fixed top-0 left-0  rounded-r-[26px] bg-sidebar w-[80%] p-[18px] "
          >
            <div className="w-full h-full flex flex-col overflow-x-hidden items-between">
              {/* Header Information */}
              <div className="flex w-full items-center justify-between gap-x-4">
                <div className="flex shrink-1 w-fit items-center justify-start">
                  <img
                    src={logo}
                    alt="Logo"
                    className="rounded w-full max-h-[40px]"
                    style={{ objectFit: "contain" }}
                  />
                </div>
                <div className="flex gap-x-2 items-center text-slate-500 shrink-0">
                  <a
                    href={paths.home()}
                    className="transition-all duration-300 p-2 rounded-full text-white bg-sidebar-button hover:bg-menu-item-selected-gradient hover:border-slate-100 hover:border-opacity-50 border-transparent border"
                  >
                    <House className="h-4 w-4" />
                  </a>
                </div>
              </div>

              {/* Primary Body */}
              <div className="h-full flex flex-col w-full justify-between pt-4 overflow-y-scroll no-scroll ">
                <div className="h-auto md:sidebar-items md:dark:sidebar-items">
                  <div className=" flex flex-col gap-y-4 pb-8 overflow-y-scroll no-scroll">
                    <SidebarOptions user={user} />
                  </div>
                </div>
                <div>
                  <Footer />
                </div>
              </div>
            </div>
          </div>
        </div>
      </>
    );
  }
>>>>>>> 229757be

  return (
    <>
      <div
        ref={sidebarRef}
        style={{ height: "calc(100% - 32px)" }}
        className="transition-all duration-500 relative m-[16px] rounded-[26px] bg-sidebar border-4 border-accent min-w-[250px] p-[18px]"
      >
        <div className="w-full h-full flex flex-col overflow-x-hidden items-between">
          {/* Header Information */}
          <div className="flex w-full items-center justify-between">
            <div className="flex shrink-0 max-w-[65%] items-center justify-start ml-2">
              <img
                src={logo}
                alt="Logo"
                className="rounded max-h-[40px] max-w-[100%]"
                style={{ objectFit: "contain" }}
              />
            </div>
            <div className="flex gap-x-2 items-center text-slate-500">
              <Link
                to={paths.home()}
                className="transition-all duration-300 p-2 flex items-center justify-center rounded-full text-white bg-sidebar-button hover:bg-menu-item-selected-gradient hover:border-slate-100 hover:border-opacity-50 border-transparent border"
              >
                <X className="h-4 w-4" />
              </Link>
            </div>
          </div>
          <div className="text-white text-opacity-60 text-sm font-medium uppercase mt-4 mb-0 ml-2">
            Settings
          </div>
          {/* Primary Body */}
          <div className="h-full flex flex-col w-full justify-between pt-4 overflow-y-scroll no-scroll">
            <div className="h-auto sidebar-items">
<<<<<<< HEAD
              <div className="flex flex-col gap-y-2 h-[65vh] pb-8 overflow-y-scroll no-scroll">
                <Option
                  href={paths.settings.chats()}
                  btnText="Workspace Chat"
                  icon={<ChatCenteredText className="h-5 w-5 flex-shrink-0" />}
                />
                <Option
                  href={paths.settings.appearance()}
                  btnText="Appearance"
                  icon={<Eye className="h-5 w-5 flex-shrink-0" />}
                />
                <Option
                  href={paths.settings.llmPreference()}
                  btnText="LLM Preference"
                  icon={<ChatText className="h-5 w-5 flex-shrink-0" />}
                />
                <Option
                  href={paths.settings.embeddingPreference()}
                  btnText="Embedding Preference"
                  icon={<FileCode className="h-5 w-5 flex-shrink-0" />}
                />
                <Option
                  href={paths.settings.vectorDatabase()}
                  btnText="Vector Database"
                  icon={<Database className="h-5 w-5 flex-shrink-0" />}
                />
                <Option
                  href={paths.settings.dataConnectors.list()}
                  btnText="Data Connectors"
                  icon={<Plugs className="h-5 w-5 flex-shrink-0" />}
                />
              </div>
            </div>
            <div>
              {/* Footer */}
              <div className="flex justify-center mt-2">
                <div className="flex space-x-4">
                  <Link
                    target="_blank"
                    to={paths.github()}
                    className="transition-all duration-300 p-2 rounded-full text-white bg-sidebar-button hover:bg-menu-item-selected-gradient hover:border-slate-100 hover:border-opacity-50 border-transparent border"
                  >
                    <GithubLogo weight="fill" className="h-5 w-5 " />
                  </Link>
                  <Link
                    target="_blank"
                    to={paths.docs()}
                    className="transition-all duration-300 p-2 rounded-full text-white bg-sidebar-button hover:bg-menu-item-selected-gradient hover:border-slate-100 hover:border-opacity-50 border-transparent border"
                  >
                    <BookOpen weight="fill" className="h-5 w-5 " />
                  </Link>
                  <Link
                    target="_blank"
                    to={paths.discord()}
                    className="transition-all duration-300 p-2 rounded-full text-white bg-sidebar-button hover:bg-menu-item-selected-gradient hover:border-slate-100 hover:border-opacity-50 border-transparent border"
                  >
                    <DiscordLogo
                      weight="fill"
                      className="h-5 w-5 stroke-slate-200 group-hover:stroke-slate-200"
                    />
                  </Link>
                  {/* <button className="invisible transition-all duration-300 p-2 rounded-full text-white bg-sidebar-button hover:bg-menu-item-selected-gradient hover:border-slate-100 hover:border-opacity-50 border-transparent border">
                    <DotsThree className="h-5 w-5 group-hover:stroke-slate-200" />
                  </button> */}
                </div>
              </div>
=======
              {/* Options */}
              <div className="flex flex-col gap-y-2 h-full pb-8 overflow-y-scroll no-scroll">
                <SidebarOptions user={user} />
              </div>
            </div>
            <div>
              <Footer />
>>>>>>> 229757be
            </div>
          </div>
        </div>
      </div>
    </>
  );
}

<<<<<<< HEAD
const Option = ({ btnText, icon, href }) => {
  const isActive = window.location.hash?.replace("#", "") === href;
  return (
    <div className="flex gap-x-2 items-center justify-between text-white">
      <Link
        to={href}
        className={`
=======
const Option = ({
  btnText,
  icon,
  href,
  childLinks = [],
  flex = false,
  user = null,
  allowedRole = [],
  subOptions = null,
  hidden = false,
}) => {
  if (hidden) return null;

  const hasActiveChild = childLinks.includes(window.location.pathname);
  const isActive = window.location.pathname === href;

  // Option only for multi-user
  if (!flex && !allowedRole.includes(user?.role)) return null;

  // Option is dual-mode, but user exists, we need to check permissions
  if (flex && !!user && !allowedRole.includes(user?.role)) return null;

  return (
    <>
      <div className="flex gap-x-2 items-center justify-between text-white">
        <a
          href={href}
          className={`
>>>>>>> 229757be
          transition-all duration-[200ms]
          flex flex-grow w-[75%] h-[36px] gap-x-2 py-[5px] px-4 rounded justify-start items-center border
          ${
            isActive
              ? "bg-menu-item-selected-gradient border-slate-100 border-opacity-50 font-medium"
              : "hover:bg-menu-item-selected-gradient hover:border-slate-100 hover:border-opacity-50 border-transparent"
          }
        `}
<<<<<<< HEAD
      >
        {React.cloneElement(icon, { weight: isActive ? "fill" : "regular" })}
        <p className="text-sm leading-loose text-opacity-60 whitespace-nowrap overflow-hidden ">
          {btnText}
        </p>
      </Link>
    </div>
=======
        >
          {React.cloneElement(icon, { weight: isActive ? "fill" : "regular" })}
          <p className="text-sm leading-loose text-opacity-60 whitespace-nowrap overflow-hidden ">
            {btnText}
          </p>
        </a>
      </div>
      {!!subOptions && (isActive || hasActiveChild) && (
        <div
          className={`ml-4 ${
            hasActiveChild ? "" : "border-l-2 border-slate-400"
          } rounded-r-lg`}
        >
          {subOptions}
        </div>
      )}
    </>
>>>>>>> 229757be
  );
};

const SidebarOptions = ({ user = null }) => (
  <>
    <Option
      href={paths.settings.system()}
      btnText="System Preferences"
      icon={<SquaresFour className="h-5 w-5 flex-shrink-0" />}
      user={user}
      allowedRole={["admin", "manager"]}
    />
    <Option
      href={paths.settings.invites()}
      btnText="Invitation"
      icon={<EnvelopeSimple className="h-5 w-5 flex-shrink-0" />}
      user={user}
      allowedRole={["admin", "manager"]}
    />
    <Option
      href={paths.settings.users()}
      btnText="Users"
      icon={<Users className="h-5 w-5 flex-shrink-0" />}
      user={user}
      allowedRole={["admin", "manager"]}
    />
    <Option
      href={paths.settings.workspaces()}
      btnText="Workspaces"
      icon={<BookOpen className="h-5 w-5 flex-shrink-0" />}
      user={user}
      allowedRole={["admin", "manager"]}
    />
    <Option
      href={paths.settings.chats()}
      btnText="Workspace Chat"
      icon={<ChatCenteredText className="h-5 w-5 flex-shrink-0" />}
      user={user}
      flex={true}
      allowedRole={["admin", "manager"]}
    />
    <Option
      href={paths.settings.appearance()}
      btnText="Appearance"
      icon={<Eye className="h-5 w-5 flex-shrink-0" />}
      user={user}
      flex={true}
      allowedRole={["admin", "manager"]}
    />
    <Option
      href={paths.settings.apiKeys()}
      btnText="API Keys"
      icon={<Key className="h-5 w-5 flex-shrink-0" />}
      user={user}
      flex={true}
      allowedRole={["admin"]}
    />
    <Option
      href={paths.settings.llmPreference()}
      btnText="LLM Preference"
      icon={<ChatText className="h-5 w-5 flex-shrink-0" />}
      user={user}
      flex={true}
      allowedRole={["admin"]}
    />
    <Option
      href={paths.settings.embeddingPreference()}
      btnText="Embedding Preference"
      icon={<FileCode className="h-5 w-5 flex-shrink-0" />}
      user={user}
      flex={true}
      allowedRole={["admin"]}
    />
    <Option
      href={paths.settings.vectorDatabase()}
      btnText="Vector Database"
      icon={<Database className="h-5 w-5 flex-shrink-0" />}
      user={user}
      flex={true}
      allowedRole={["admin"]}
    />
    <Option
      href={paths.settings.dataConnectors.list()}
      btnText="Data Connectors"
      icon={<Plugs className="h-5 w-5 flex-shrink-0" />}
      user={user}
      flex={true}
      allowedRole={["admin", "manager"]}
    />
    <Option
      href={paths.settings.embedSetup()}
      childLinks={[paths.settings.embedChats()]}
      btnText="Embedded Chat"
      icon={<CodeBlock className="h-5 w-5 flex-shrink-0" />}
      user={user}
      flex={true}
      allowedRole={["admin"]}
      subOptions={
        <>
          <Option
            href={paths.settings.embedChats()}
            btnText="Embedded Chat History"
            icon={<Barcode className="h-5 w-5 flex-shrink-0" />}
            user={user}
            flex={true}
            allowedRole={["admin"]}
          />
        </>
      }
    />
    <Option
      href={paths.settings.security()}
      btnText="Security"
      icon={<Lock className="h-5 w-5 flex-shrink-0" />}
      user={user}
      flex={true}
      allowedRole={["admin", "manager"]}
      hidden={user?.role}
    />
    <Option
      href={paths.settings.logs()}
      btnText="Event Logs"
      icon={<Notepad className="h-5 w-5 flex-shrink-0" />}
      user={user}
      flex={true}
      allowedRole={["admin"]}
    />
  </>
);<|MERGE_RESOLUTION|>--- conflicted
+++ resolved
@@ -1,147 +1,29 @@
 import React, { useRef } from "react";
 import paths from "@/utils/paths";
 import useLogo from "@/hooks/useLogo";
+import useUser from "@/hooks/useUser";
 import {
-<<<<<<< HEAD
-  DiscordLogo,
-=======
-  EnvelopeSimple,
-  SquaresFour,
-  Users,
->>>>>>> 229757be
-  BookOpen,
   ChatCenteredText,
   Eye,
   ChatText,
   Database,
-<<<<<<< HEAD
-  GithubLogo,
-=======
-  Lock,
-  House,
->>>>>>> 229757be
   X,
   FileCode,
   Plugs,
   Notepad,
-  CodeBlock,
-  Barcode,
 } from "@phosphor-icons/react";
-<<<<<<< HEAD
 import { Link } from "react-router-dom";
-
-export default function SettingsSidebar() {
-  const { logo } = useLogo();
-  const sidebarRef = useRef(null);
-=======
-import useUser from "@/hooks/useUser";
-import { USER_BACKGROUND_COLOR } from "@/utils/constants";
-import { isMobile } from "react-device-detect";
 import Footer from "../Footer";
 
 export default function SettingsSidebar() {
   const { logo } = useLogo();
   const { user } = useUser();
   const sidebarRef = useRef(null);
-  const [showSidebar, setShowSidebar] = useState(false);
-  const [showBgOverlay, setShowBgOverlay] = useState(false);
-
-  useEffect(() => {
-    function handleBg() {
-      if (showSidebar) {
-        setTimeout(() => {
-          setShowBgOverlay(true);
-        }, 300);
-      } else {
-        setShowBgOverlay(false);
-      }
-    }
-    handleBg();
-  }, [showSidebar]);
-
-  if (isMobile) {
-    return (
-      <>
-        <div className="fixed top-0 left-0 right-0 z-10 flex justify-between items-center px-4 py-2 bg-sidebar text-slate-200 shadow-lg h-16">
-          <button
-            onClick={() => setShowSidebar(true)}
-            className="rounded-md p-2 flex items-center justify-center text-slate-200"
-          >
-            <List className="h-6 w-6" />
-          </button>
-          <div className="flex items-center justify-center flex-grow">
-            <img
-              src={logo}
-              alt="Logo"
-              className="block mx-auto h-6 w-auto"
-              style={{ maxHeight: "40px", objectFit: "contain" }}
-            />
-          </div>
-          <div className="w-12"></div>
-        </div>
-        <div
-          style={{
-            transform: showSidebar ? `translateX(0vw)` : `translateX(-100vw)`,
-          }}
-          className={`z-99 fixed top-0 left-0 transition-all duration-500 w-[100vw] h-[100vh]`}
-        >
-          <div
-            className={`${
-              showBgOverlay
-                ? "transition-all opacity-1"
-                : "transition-none opacity-0"
-            }  duration-500 fixed top-0 left-0 ${USER_BACKGROUND_COLOR} bg-opacity-75 w-screen h-screen`}
-            onClick={() => setShowSidebar(false)}
-          />
-          <div
-            ref={sidebarRef}
-            className="h-[100vh] fixed top-0 left-0  rounded-r-[26px] bg-sidebar w-[80%] p-[18px] "
-          >
-            <div className="w-full h-full flex flex-col overflow-x-hidden items-between">
-              {/* Header Information */}
-              <div className="flex w-full items-center justify-between gap-x-4">
-                <div className="flex shrink-1 w-fit items-center justify-start">
-                  <img
-                    src={logo}
-                    alt="Logo"
-                    className="rounded w-full max-h-[40px]"
-                    style={{ objectFit: "contain" }}
-                  />
-                </div>
-                <div className="flex gap-x-2 items-center text-slate-500 shrink-0">
-                  <a
-                    href={paths.home()}
-                    className="transition-all duration-300 p-2 rounded-full text-white bg-sidebar-button hover:bg-menu-item-selected-gradient hover:border-slate-100 hover:border-opacity-50 border-transparent border"
-                  >
-                    <House className="h-4 w-4" />
-                  </a>
-                </div>
-              </div>
-
-              {/* Primary Body */}
-              <div className="h-full flex flex-col w-full justify-between pt-4 overflow-y-scroll no-scroll ">
-                <div className="h-auto md:sidebar-items md:dark:sidebar-items">
-                  <div className=" flex flex-col gap-y-4 pb-8 overflow-y-scroll no-scroll">
-                    <SidebarOptions user={user} />
-                  </div>
-                </div>
-                <div>
-                  <Footer />
-                </div>
-              </div>
-            </div>
-          </div>
-        </div>
-      </>
-    );
-  }
->>>>>>> 229757be
 
   return (
     <>
       <div
         ref={sidebarRef}
-        style={{ height: "calc(100% - 32px)" }}
         className="transition-all duration-500 relative m-[16px] rounded-[26px] bg-sidebar border-4 border-accent min-w-[250px] p-[18px]"
       >
         <div className="w-full h-full flex flex-col overflow-x-hidden items-between">
@@ -170,74 +52,6 @@
           {/* Primary Body */}
           <div className="h-full flex flex-col w-full justify-between pt-4 overflow-y-scroll no-scroll">
             <div className="h-auto sidebar-items">
-<<<<<<< HEAD
-              <div className="flex flex-col gap-y-2 h-[65vh] pb-8 overflow-y-scroll no-scroll">
-                <Option
-                  href={paths.settings.chats()}
-                  btnText="Workspace Chat"
-                  icon={<ChatCenteredText className="h-5 w-5 flex-shrink-0" />}
-                />
-                <Option
-                  href={paths.settings.appearance()}
-                  btnText="Appearance"
-                  icon={<Eye className="h-5 w-5 flex-shrink-0" />}
-                />
-                <Option
-                  href={paths.settings.llmPreference()}
-                  btnText="LLM Preference"
-                  icon={<ChatText className="h-5 w-5 flex-shrink-0" />}
-                />
-                <Option
-                  href={paths.settings.embeddingPreference()}
-                  btnText="Embedding Preference"
-                  icon={<FileCode className="h-5 w-5 flex-shrink-0" />}
-                />
-                <Option
-                  href={paths.settings.vectorDatabase()}
-                  btnText="Vector Database"
-                  icon={<Database className="h-5 w-5 flex-shrink-0" />}
-                />
-                <Option
-                  href={paths.settings.dataConnectors.list()}
-                  btnText="Data Connectors"
-                  icon={<Plugs className="h-5 w-5 flex-shrink-0" />}
-                />
-              </div>
-            </div>
-            <div>
-              {/* Footer */}
-              <div className="flex justify-center mt-2">
-                <div className="flex space-x-4">
-                  <Link
-                    target="_blank"
-                    to={paths.github()}
-                    className="transition-all duration-300 p-2 rounded-full text-white bg-sidebar-button hover:bg-menu-item-selected-gradient hover:border-slate-100 hover:border-opacity-50 border-transparent border"
-                  >
-                    <GithubLogo weight="fill" className="h-5 w-5 " />
-                  </Link>
-                  <Link
-                    target="_blank"
-                    to={paths.docs()}
-                    className="transition-all duration-300 p-2 rounded-full text-white bg-sidebar-button hover:bg-menu-item-selected-gradient hover:border-slate-100 hover:border-opacity-50 border-transparent border"
-                  >
-                    <BookOpen weight="fill" className="h-5 w-5 " />
-                  </Link>
-                  <Link
-                    target="_blank"
-                    to={paths.discord()}
-                    className="transition-all duration-300 p-2 rounded-full text-white bg-sidebar-button hover:bg-menu-item-selected-gradient hover:border-slate-100 hover:border-opacity-50 border-transparent border"
-                  >
-                    <DiscordLogo
-                      weight="fill"
-                      className="h-5 w-5 stroke-slate-200 group-hover:stroke-slate-200"
-                    />
-                  </Link>
-                  {/* <button className="invisible transition-all duration-300 p-2 rounded-full text-white bg-sidebar-button hover:bg-menu-item-selected-gradient hover:border-slate-100 hover:border-opacity-50 border-transparent border">
-                    <DotsThree className="h-5 w-5 group-hover:stroke-slate-200" />
-                  </button> */}
-                </div>
-              </div>
-=======
               {/* Options */}
               <div className="flex flex-col gap-y-2 h-full pb-8 overflow-y-scroll no-scroll">
                 <SidebarOptions user={user} />
@@ -245,7 +59,6 @@
             </div>
             <div>
               <Footer />
->>>>>>> 229757be
             </div>
           </div>
         </div>
@@ -254,15 +67,6 @@
   );
 }
 
-<<<<<<< HEAD
-const Option = ({ btnText, icon, href }) => {
-  const isActive = window.location.hash?.replace("#", "") === href;
-  return (
-    <div className="flex gap-x-2 items-center justify-between text-white">
-      <Link
-        to={href}
-        className={`
-=======
 const Option = ({
   btnText,
   icon,
@@ -276,8 +80,10 @@
 }) => {
   if (hidden) return null;
 
-  const hasActiveChild = childLinks.includes(window.location.pathname);
-  const isActive = window.location.pathname === href;
+  const hasActiveChild = childLinks.includes(
+    window.location.hash?.replace("#", "")
+  );
+  const isActive = window.location.hash?.replace("#", "") === href;
 
   // Option only for multi-user
   if (!flex && !allowedRole.includes(user?.role)) return null;
@@ -288,10 +94,9 @@
   return (
     <>
       <div className="flex gap-x-2 items-center justify-between text-white">
-        <a
-          href={href}
+        <Link
+          to={href}
           className={`
->>>>>>> 229757be
           transition-all duration-[200ms]
           flex flex-grow w-[75%] h-[36px] gap-x-2 py-[5px] px-4 rounded justify-start items-center border
           ${
@@ -300,21 +105,12 @@
               : "hover:bg-menu-item-selected-gradient hover:border-slate-100 hover:border-opacity-50 border-transparent"
           }
         `}
-<<<<<<< HEAD
-      >
-        {React.cloneElement(icon, { weight: isActive ? "fill" : "regular" })}
-        <p className="text-sm leading-loose text-opacity-60 whitespace-nowrap overflow-hidden ">
-          {btnText}
-        </p>
-      </Link>
-    </div>
-=======
         >
           {React.cloneElement(icon, { weight: isActive ? "fill" : "regular" })}
           <p className="text-sm leading-loose text-opacity-60 whitespace-nowrap overflow-hidden ">
             {btnText}
           </p>
-        </a>
+        </Link>
       </div>
       {!!subOptions && (isActive || hasActiveChild) && (
         <div
@@ -326,40 +122,11 @@
         </div>
       )}
     </>
->>>>>>> 229757be
   );
 };
 
 const SidebarOptions = ({ user = null }) => (
   <>
-    <Option
-      href={paths.settings.system()}
-      btnText="System Preferences"
-      icon={<SquaresFour className="h-5 w-5 flex-shrink-0" />}
-      user={user}
-      allowedRole={["admin", "manager"]}
-    />
-    <Option
-      href={paths.settings.invites()}
-      btnText="Invitation"
-      icon={<EnvelopeSimple className="h-5 w-5 flex-shrink-0" />}
-      user={user}
-      allowedRole={["admin", "manager"]}
-    />
-    <Option
-      href={paths.settings.users()}
-      btnText="Users"
-      icon={<Users className="h-5 w-5 flex-shrink-0" />}
-      user={user}
-      allowedRole={["admin", "manager"]}
-    />
-    <Option
-      href={paths.settings.workspaces()}
-      btnText="Workspaces"
-      icon={<BookOpen className="h-5 w-5 flex-shrink-0" />}
-      user={user}
-      allowedRole={["admin", "manager"]}
-    />
     <Option
       href={paths.settings.chats()}
       btnText="Workspace Chat"
@@ -376,14 +143,7 @@
       flex={true}
       allowedRole={["admin", "manager"]}
     />
-    <Option
-      href={paths.settings.apiKeys()}
-      btnText="API Keys"
-      icon={<Key className="h-5 w-5 flex-shrink-0" />}
-      user={user}
-      flex={true}
-      allowedRole={["admin"]}
-    />
+
     <Option
       href={paths.settings.llmPreference()}
       btnText="LLM Preference"
@@ -417,36 +177,6 @@
       allowedRole={["admin", "manager"]}
     />
     <Option
-      href={paths.settings.embedSetup()}
-      childLinks={[paths.settings.embedChats()]}
-      btnText="Embedded Chat"
-      icon={<CodeBlock className="h-5 w-5 flex-shrink-0" />}
-      user={user}
-      flex={true}
-      allowedRole={["admin"]}
-      subOptions={
-        <>
-          <Option
-            href={paths.settings.embedChats()}
-            btnText="Embedded Chat History"
-            icon={<Barcode className="h-5 w-5 flex-shrink-0" />}
-            user={user}
-            flex={true}
-            allowedRole={["admin"]}
-          />
-        </>
-      }
-    />
-    <Option
-      href={paths.settings.security()}
-      btnText="Security"
-      icon={<Lock className="h-5 w-5 flex-shrink-0" />}
-      user={user}
-      flex={true}
-      allowedRole={["admin", "manager"]}
-      hidden={user?.role}
-    />
-    <Option
       href={paths.settings.logs()}
       btnText="Event Logs"
       icon={<Notepad className="h-5 w-5 flex-shrink-0" />}
