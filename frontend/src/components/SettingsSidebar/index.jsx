--- conflicted
+++ resolved
@@ -7,18 +7,12 @@
   Eye,
   ChatText,
   Database,
-  X,
   FileCode,
   Plugs,
   Notepad,
-<<<<<<< HEAD
   Key,
-=======
-  CodeBlock,
-  Barcode,
   ClosedCaptioning,
   EyeSlash,
->>>>>>> 7e7e957e
 } from "@phosphor-icons/react";
 import { Link } from "react-router-dom";
 import Footer from "../Footer";
