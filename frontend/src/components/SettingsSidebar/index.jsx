import React, { useRef } from "react";
import paths from "@/utils/paths";
import useLogo from "@/hooks/useLogo";
import useUser from "@/hooks/useUser";
import {
  ChatCenteredText,
  Eye,
  ChatText,
  Database,
  FileCode,
  Notepad,
  Key,
  ClosedCaptioning,
  EyeSlash,
  SplitVertical,
  Microphone,
  Robot,
  Flask,
} from "@phosphor-icons/react";
import { Link } from "react-router-dom";
<<<<<<< HEAD
import Footer from "../Footer";
=======
import { useTranslation } from "react-i18next";
import showToast from "@/utils/toast";
>>>>>>> 77916d92

export default function SettingsSidebar() {
  const { t } = useTranslation();
  const { logo } = useLogo();
  const { user } = useUser();
  const sidebarRef = useRef(null);
<<<<<<< HEAD
=======
  const [showSidebar, setShowSidebar] = useState(false);
  const [showBgOverlay, setShowBgOverlay] = useState(false);

  useEffect(() => {
    function handleBg() {
      if (showSidebar) {
        setTimeout(() => {
          setShowBgOverlay(true);
        }, 300);
      } else {
        setShowBgOverlay(false);
      }
    }
    handleBg();
  }, [showSidebar]);

  if (isMobile) {
    return (
      <>
        <div className="fixed top-0 left-0 right-0 z-10 flex justify-between items-center px-4 py-2 bg-sidebar text-slate-200 shadow-lg h-16">
          <button
            onClick={() => setShowSidebar(true)}
            className="rounded-md p-2 flex items-center justify-center text-slate-200"
          >
            <List className="h-6 w-6" />
          </button>
          <div className="flex items-center justify-center flex-grow">
            <img
              src={logo}
              alt="Logo"
              className="block mx-auto h-6 w-auto"
              style={{ maxHeight: "40px", objectFit: "contain" }}
            />
          </div>
          <div className="w-12"></div>
        </div>
        <div
          style={{
            transform: showSidebar ? `translateX(0vw)` : `translateX(-100vw)`,
          }}
          className={`z-99 fixed top-0 left-0 transition-all duration-500 w-[100vw] h-[100vh]`}
        >
          <div
            className={`${
              showBgOverlay
                ? "transition-all opacity-1"
                : "transition-none opacity-0"
            }  duration-500 fixed top-0 left-0 ${USER_BACKGROUND_COLOR} bg-opacity-75 w-screen h-screen`}
            onClick={() => setShowSidebar(false)}
          />
          <div
            ref={sidebarRef}
            className="h-[100vh] fixed top-0 left-0 rounded-r-[26px] bg-sidebar w-[80%] p-[18px]"
          >
            <div className="w-full h-full flex flex-col overflow-x-hidden items-between">
              {/* Header Information */}
              <div className="flex w-full items-center justify-between gap-x-4">
                <div className="flex shrink-1 w-fit items-center justify-start">
                  <img
                    src={logo}
                    alt="Logo"
                    className="rounded w-full max-h-[40px]"
                    style={{ objectFit: "contain" }}
                  />
                </div>
                <div className="flex gap-x-2 items-center text-slate-500 shrink-0">
                  <a
                    href={paths.home()}
                    className="transition-all duration-300 p-2 rounded-full text-white bg-sidebar-button hover:bg-menu-item-selected-gradient hover:border-slate-100 hover:border-opacity-50 border-transparent border"
                  >
                    <House className="h-4 w-4" />
                  </a>
                </div>
              </div>

              {/* Primary Body */}
              <div className="h-full flex flex-col w-full justify-between pt-4 overflow-y-scroll no-scroll">
                <div className="h-auto md:sidebar-items md:dark:sidebar-items">
                  <div className="flex flex-col gap-y-4 pb-[60px] overflow-y-scroll no-scroll">
                    <SidebarOptions user={user} t={t} />
                  </div>
                </div>
              </div>
              <div className="absolute bottom-2 left-0 right-0 pt-2 bg-sidebar bg-opacity-80 backdrop-filter backdrop-blur-md">
                <Footer />
              </div>
            </div>
          </div>
        </div>
      </>
    );
  }
>>>>>>> 77916d92

  return (
    <div>
      <Link
        to={paths.home()}
        className="flex shrink-0 max-w-[55%] items-center justify-start mx-[38px] my-[18px]"
      >
        <img
          src={logo}
          alt="Logo"
          className="rounded max-h-[24px]"
          style={{ objectFit: "contain" }}
        />
      </Link>
      <div
        ref={sidebarRef}
        className="transition-all duration-500 relative m-[16px] rounded-[16px] bg-sidebar border-2 border-outline min-w-[250px] p-[10px] h-[calc(100%-76px)]"
      >
        <div className="w-full h-full flex flex-col overflow-x-hidden items-between min-w-[235px]">
          <div className="text-white text-opacity-60 text-sm font-medium uppercase mt-[4px] mb-0 ml-2">
            {t("settings.title")}
          </div>
          <div className="relative h-[calc(100%-60px)] flex flex-col w-full justify-between pt-[10px] overflow-y-scroll no-scroll">
            <div className="h-auto sidebar-items">
              <div className="flex flex-col gap-y-2 pb-[60px] overflow-y-scroll no-scroll">
                <SidebarOptions user={user} t={t} />
              </div>
            </div>
          </div>
          <div className="absolute bottom-0 left-0 right-0 pt-4 pb-3 rounded-b-[16px] bg-sidebar bg-opacity-80 backdrop-filter backdrop-blur-md z-10">
            <Footer />
          </div>
        </div>
      </div>
    </div>
  );
}

const Option = ({
  btnText,
  icon,
  href,
  childLinks = [],
  flex = false,
  user = null,
  allowedRole = [],
  subOptions = null,
  hidden = false,
}) => {
  if (hidden) return null;

  const hasActiveChild = childLinks.includes(
    window.location.hash?.replace("#", "")
  );
  const isActive = window.location.hash?.replace("#", "") === href;

  // Option only for multi-user
  if (!flex && !allowedRole.includes(user?.role)) return null;

  // Option is dual-mode, but user exists, we need to check permissions
  if (flex && !!user && !allowedRole.includes(user?.role)) return null;

  return (
    <>
      <div className="flex gap-x-2 items-center justify-between text-white">
        <Link
          to={href}
          className={`
          transition-all duration-[200ms]
          flex flex-grow w-[75%] gap-x-2 py-[6px] px-[12px] rounded-[4px] justify-start items-center
          hover:bg-workspace-item-selected-gradient hover:text-white hover:font-medium
          ${
            isActive
              ? "bg-menu-item-selected-gradient font-medium border-outline text-white"
              : "hover:bg-menu-item-selected-gradient text-zinc-200"
          }
        `}
        >
          {React.cloneElement(icon, { weight: isActive ? "fill" : "regular" })}
          <p className="text-sm leading-loose whitespace-nowrap overflow-hidden ">
            {btnText}
          </p>
        </Link>
      </div>
      {!!subOptions && (isActive || hasActiveChild) && (
        <div
          className={`ml-4 ${
            hasActiveChild ? "" : "border-l-2 border-slate-400"
          } rounded-r-lg`}
        >
          {subOptions}
        </div>
      )}
    </>
  );
};

const SidebarOptions = ({ user = null, t }) => (
  <>
    <Option
<<<<<<< HEAD
      href={paths.settings.apiKeys()}
      btnText="API Keys"
      icon={<Key className="h-5 w-5 flex-shrink-0" />}
=======
      href={paths.settings.system()}
      btnText={t("settings.system")}
      icon={<SquaresFour className="h-5 w-5 flex-shrink-0" />}
      user={user}
      allowedRole={["admin", "manager"]}
    />
    <Option
      href={paths.settings.invites()}
      btnText={t("settings.invites")}
      icon={<EnvelopeSimple className="h-5 w-5 flex-shrink-0" />}
      user={user}
      allowedRole={["admin", "manager"]}
    />
    <Option
      href={paths.settings.users()}
      btnText={t("settings.users")}
      icon={<Users className="h-5 w-5 flex-shrink-0" />}
      user={user}
      allowedRole={["admin", "manager"]}
    />
    <Option
      href={paths.settings.workspaces()}
      btnText={t("settings.workspaces")}
      icon={<BookOpen className="h-5 w-5 flex-shrink-0" />}
>>>>>>> 77916d92
      user={user}
      flex={true}
      allowedRole={["admin"]}
    />
    <Option
      href={paths.settings.chats()}
      btnText={t("settings.workspace-chats")}
      icon={<ChatCenteredText className="h-5 w-5 flex-shrink-0" />}
      user={user}
      flex={true}
      allowedRole={["admin", "manager"]}
    />

    <Option
      href={paths.settings.agentSkills()}
      btnText="Agent Skills"
      icon={<Robot className="h-5 w-5 flex-shrink-0" />}
      user={user}
      flex={true}
      allowedRole={["admin", "manager"]}
    />
    <Option
      href={paths.settings.appearance()}
      btnText={t("settings.appearance")}
      icon={<Eye className="h-5 w-5 flex-shrink-0" />}
      user={user}
      flex={true}
      allowedRole={["admin", "manager"]}
    />
<<<<<<< HEAD

=======
    <Option
      href={paths.settings.apiKeys()}
      btnText={t("settings.api-keys")}
      icon={<Key className="h-5 w-5 flex-shrink-0" />}
      user={user}
      flex={true}
      allowedRole={["admin"]}
    />
>>>>>>> 77916d92
    <Option
      href={paths.settings.llmPreference()}
      btnText={t("settings.llm")}
      icon={<ChatText className="h-5 w-5 flex-shrink-0" />}
      user={user}
      flex={true}
      allowedRole={["admin"]}
    />
    <Option
      href={paths.settings.audioPreference()}
      btnText="Text-to-speech Support"
      icon={<Microphone className="h-5 w-5 flex-shrink-0" />}
      user={user}
      flex={true}
      allowedRole={["admin"]}
    />
    <Option
      href={paths.settings.transcriptionPreference()}
      btnText={t("settings.transcription")}
      icon={<ClosedCaptioning className="h-5 w-5 flex-shrink-0" />}
      user={user}
      flex={true}
      allowedRole={["admin"]}
    />
    <Option
      href={paths.settings.embedder.modelPreference()}
      childLinks={[paths.settings.embedder.chunkingPreference()]}
      btnText={t("settings.embedder")}
      icon={<FileCode className="h-5 w-5 flex-shrink-0" />}
      user={user}
      flex={true}
      allowedRole={["admin"]}
      subOptions={
        <>
          <Option
            href={paths.settings.embedder.chunkingPreference()}
            btnText={t("settings.text-splitting")}
            icon={<SplitVertical className="h-5 w-5 flex-shrink-0" />}
            user={user}
            flex={true}
            allowedRole={["admin"]}
          />
        </>
      }
    />
    <Option
      href={paths.settings.vectorDatabase()}
      btnText={t("settings.vector-database")}
      icon={<Database className="h-5 w-5 flex-shrink-0" />}
      user={user}
      flex={true}
      allowedRole={["admin"]}
    />
    <Option
<<<<<<< HEAD
=======
      href={paths.settings.embedSetup()}
      childLinks={[paths.settings.embedChats()]}
      btnText={t("settings.embeds")}
      icon={<CodeBlock className="h-5 w-5 flex-shrink-0" />}
      user={user}
      flex={true}
      allowedRole={["admin"]}
      subOptions={
        <>
          <Option
            href={paths.settings.embedChats()}
            btnText={t("settings.embed-chats")}
            icon={<Barcode className="h-5 w-5 flex-shrink-0" />}
            user={user}
            flex={true}
            allowedRole={["admin"]}
          />
        </>
      }
    />
    <Option
      href={paths.settings.security()}
      btnText={t("settings.security")}
      icon={<Lock className="h-5 w-5 flex-shrink-0" />}
      user={user}
      flex={true}
      allowedRole={["admin", "manager"]}
      hidden={user?.role}
    />
    <Option
>>>>>>> 77916d92
      href={paths.settings.logs()}
      btnText={t("settings.event-logs")}
      icon={<Notepad className="h-5 w-5 flex-shrink-0" />}
      user={user}
      flex={true}
      allowedRole={["admin"]}
    />
    <Option
      href={paths.settings.privacy()}
      btnText={t("settings.privacy")}
      icon={<EyeSlash className="h-5 w-5 flex-shrink-0" />}
      user={user}
      flex={true}
      allowedRole={["admin"]}
    />
    <HoldToReveal>
      <Option
        href={paths.settings.experimental()}
        btnText="Experimental Features"
        icon={<Flask className="h-5 w-5 flex-shrink-0" />}
        user={user}
        flex={true}
        allowedRole={["admin"]}
      />
    </HoldToReveal>
  </>
);

function HoldToReveal({ children, holdForMs = 3_000 }) {
  let timeout;
  const [showing, setShowing] = useState(
    window.localStorage.getItem(
      "anythingllm_experimental_feature_preview_unlocked"
    )
  );

  useEffect(() => {
    const onPress = (e) => {
      if (!["Control", "Meta"].includes(e.key)) return;
      timeout = setTimeout(() => {
        setShowing(true);
        showToast("Experimental feature previews unlocked!");
        window.localStorage.setItem(
          "anythingllm_experimental_feature_preview_unlocked",
          "enabled"
        );
        window.removeEventListener("keypress", onPress);
        window.removeEventListener("keyup", onRelease);
        clearTimeout(timeout);
      }, holdForMs);
    };
    const onRelease = (e) => {
      if (!["Control", "Meta"].includes(e.key)) return;
      if (showing) {
        window.removeEventListener("keypress", onPress);
        window.removeEventListener("keyup", onRelease);
        clearTimeout(timeout);
        return;
      }
      clearTimeout(timeout);
    };

    if (!showing) {
      window.addEventListener("keydown", onPress);
      window.addEventListener("keyup", onRelease);
    }
    return () => {
      window.removeEventListener("keydown", onPress);
      window.removeEventListener("keyup", onRelease);
    };
  }, []);

  if (!showing) return null;
  return children;
}<|MERGE_RESOLUTION|>--- conflicted
+++ resolved
@@ -1,4 +1,5 @@
 import React, { useRef } from "react";
+import { useTranslation } from "react-i18next";
 import paths from "@/utils/paths";
 import useLogo from "@/hooks/useLogo";
 import useUser from "@/hooks/useUser";
@@ -18,113 +19,14 @@
   Flask,
 } from "@phosphor-icons/react";
 import { Link } from "react-router-dom";
-<<<<<<< HEAD
 import Footer from "../Footer";
-=======
-import { useTranslation } from "react-i18next";
 import showToast from "@/utils/toast";
->>>>>>> 77916d92
 
 export default function SettingsSidebar() {
   const { t } = useTranslation();
   const { logo } = useLogo();
   const { user } = useUser();
   const sidebarRef = useRef(null);
-<<<<<<< HEAD
-=======
-  const [showSidebar, setShowSidebar] = useState(false);
-  const [showBgOverlay, setShowBgOverlay] = useState(false);
-
-  useEffect(() => {
-    function handleBg() {
-      if (showSidebar) {
-        setTimeout(() => {
-          setShowBgOverlay(true);
-        }, 300);
-      } else {
-        setShowBgOverlay(false);
-      }
-    }
-    handleBg();
-  }, [showSidebar]);
-
-  if (isMobile) {
-    return (
-      <>
-        <div className="fixed top-0 left-0 right-0 z-10 flex justify-between items-center px-4 py-2 bg-sidebar text-slate-200 shadow-lg h-16">
-          <button
-            onClick={() => setShowSidebar(true)}
-            className="rounded-md p-2 flex items-center justify-center text-slate-200"
-          >
-            <List className="h-6 w-6" />
-          </button>
-          <div className="flex items-center justify-center flex-grow">
-            <img
-              src={logo}
-              alt="Logo"
-              className="block mx-auto h-6 w-auto"
-              style={{ maxHeight: "40px", objectFit: "contain" }}
-            />
-          </div>
-          <div className="w-12"></div>
-        </div>
-        <div
-          style={{
-            transform: showSidebar ? `translateX(0vw)` : `translateX(-100vw)`,
-          }}
-          className={`z-99 fixed top-0 left-0 transition-all duration-500 w-[100vw] h-[100vh]`}
-        >
-          <div
-            className={`${
-              showBgOverlay
-                ? "transition-all opacity-1"
-                : "transition-none opacity-0"
-            }  duration-500 fixed top-0 left-0 ${USER_BACKGROUND_COLOR} bg-opacity-75 w-screen h-screen`}
-            onClick={() => setShowSidebar(false)}
-          />
-          <div
-            ref={sidebarRef}
-            className="h-[100vh] fixed top-0 left-0 rounded-r-[26px] bg-sidebar w-[80%] p-[18px]"
-          >
-            <div className="w-full h-full flex flex-col overflow-x-hidden items-between">
-              {/* Header Information */}
-              <div className="flex w-full items-center justify-between gap-x-4">
-                <div className="flex shrink-1 w-fit items-center justify-start">
-                  <img
-                    src={logo}
-                    alt="Logo"
-                    className="rounded w-full max-h-[40px]"
-                    style={{ objectFit: "contain" }}
-                  />
-                </div>
-                <div className="flex gap-x-2 items-center text-slate-500 shrink-0">
-                  <a
-                    href={paths.home()}
-                    className="transition-all duration-300 p-2 rounded-full text-white bg-sidebar-button hover:bg-menu-item-selected-gradient hover:border-slate-100 hover:border-opacity-50 border-transparent border"
-                  >
-                    <House className="h-4 w-4" />
-                  </a>
-                </div>
-              </div>
-
-              {/* Primary Body */}
-              <div className="h-full flex flex-col w-full justify-between pt-4 overflow-y-scroll no-scroll">
-                <div className="h-auto md:sidebar-items md:dark:sidebar-items">
-                  <div className="flex flex-col gap-y-4 pb-[60px] overflow-y-scroll no-scroll">
-                    <SidebarOptions user={user} t={t} />
-                  </div>
-                </div>
-              </div>
-              <div className="absolute bottom-2 left-0 right-0 pt-2 bg-sidebar bg-opacity-80 backdrop-filter backdrop-blur-md">
-                <Footer />
-              </div>
-            </div>
-          </div>
-        </div>
-      </>
-    );
-  }
->>>>>>> 77916d92
 
   return (
     <div>
@@ -225,36 +127,9 @@
 const SidebarOptions = ({ user = null, t }) => (
   <>
     <Option
-<<<<<<< HEAD
       href={paths.settings.apiKeys()}
       btnText="API Keys"
       icon={<Key className="h-5 w-5 flex-shrink-0" />}
-=======
-      href={paths.settings.system()}
-      btnText={t("settings.system")}
-      icon={<SquaresFour className="h-5 w-5 flex-shrink-0" />}
-      user={user}
-      allowedRole={["admin", "manager"]}
-    />
-    <Option
-      href={paths.settings.invites()}
-      btnText={t("settings.invites")}
-      icon={<EnvelopeSimple className="h-5 w-5 flex-shrink-0" />}
-      user={user}
-      allowedRole={["admin", "manager"]}
-    />
-    <Option
-      href={paths.settings.users()}
-      btnText={t("settings.users")}
-      icon={<Users className="h-5 w-5 flex-shrink-0" />}
-      user={user}
-      allowedRole={["admin", "manager"]}
-    />
-    <Option
-      href={paths.settings.workspaces()}
-      btnText={t("settings.workspaces")}
-      icon={<BookOpen className="h-5 w-5 flex-shrink-0" />}
->>>>>>> 77916d92
       user={user}
       flex={true}
       allowedRole={["admin"]}
@@ -284,18 +159,6 @@
       flex={true}
       allowedRole={["admin", "manager"]}
     />
-<<<<<<< HEAD
-
-=======
-    <Option
-      href={paths.settings.apiKeys()}
-      btnText={t("settings.api-keys")}
-      icon={<Key className="h-5 w-5 flex-shrink-0" />}
-      user={user}
-      flex={true}
-      allowedRole={["admin"]}
-    />
->>>>>>> 77916d92
     <Option
       href={paths.settings.llmPreference()}
       btnText={t("settings.llm")}
@@ -350,39 +213,6 @@
       allowedRole={["admin"]}
     />
     <Option
-<<<<<<< HEAD
-=======
-      href={paths.settings.embedSetup()}
-      childLinks={[paths.settings.embedChats()]}
-      btnText={t("settings.embeds")}
-      icon={<CodeBlock className="h-5 w-5 flex-shrink-0" />}
-      user={user}
-      flex={true}
-      allowedRole={["admin"]}
-      subOptions={
-        <>
-          <Option
-            href={paths.settings.embedChats()}
-            btnText={t("settings.embed-chats")}
-            icon={<Barcode className="h-5 w-5 flex-shrink-0" />}
-            user={user}
-            flex={true}
-            allowedRole={["admin"]}
-          />
-        </>
-      }
-    />
-    <Option
-      href={paths.settings.security()}
-      btnText={t("settings.security")}
-      icon={<Lock className="h-5 w-5 flex-shrink-0" />}
-      user={user}
-      flex={true}
-      allowedRole={["admin", "manager"]}
-      hidden={user?.role}
-    />
-    <Option
->>>>>>> 77916d92
       href={paths.settings.logs()}
       btnText={t("settings.event-logs")}
       icon={<Notepad className="h-5 w-5 flex-shrink-0" />}
