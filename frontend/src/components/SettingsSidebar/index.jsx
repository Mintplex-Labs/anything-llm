--- conflicted
+++ resolved
@@ -92,11 +92,10 @@
           transition-all duration-[200ms]
           flex flex-grow w-[75%] gap-x-2 py-[6px] px-[12px] rounded-[4px] justify-start items-center
           hover:bg-workspace-item-selected-gradient hover:text-white hover:font-medium
-          ${
-            isActive
+          ${isActive
               ? "bg-menu-item-selected-gradient font-medium border-outline text-white"
               : "hover:bg-menu-item-selected-gradient text-zinc-200"
-          }
+            }
         `}
         >
           {React.cloneElement(icon, { weight: isActive ? "fill" : "regular" })}
@@ -107,9 +106,8 @@
       </div>
       {!!subOptions && (isActive || hasActiveChild) && (
         <div
-          className={`ml-4 ${
-            hasActiveChild ? "" : "border-l-2 border-slate-400"
-          } rounded-r-lg`}
+          className={`ml-4 ${hasActiveChild ? "" : "border-l-2 border-slate-400"
+            } rounded-r-lg`}
         >
           {subOptions}
         </div>
@@ -178,45 +176,6 @@
       allowedRole={["admin"]}
     />
     <Option
-<<<<<<< HEAD
-      href={paths.settings.dataConnectors.list()}
-      btnText="Data Connectors"
-      icon={<Plugs className="h-5 w-5 flex-shrink-0" />}
-      user={user}
-      flex={true}
-      allowedRole={["admin", "manager"]}
-=======
-      href={paths.settings.embedSetup()}
-      childLinks={[paths.settings.embedChats()]}
-      btnText="Embedded Chat"
-      icon={<CodeBlock className="h-5 w-5 flex-shrink-0" />}
-      user={user}
-      flex={true}
-      allowedRole={["admin"]}
-      subOptions={
-        <>
-          <Option
-            href={paths.settings.embedChats()}
-            btnText="Embedded Chat History"
-            icon={<Barcode className="h-5 w-5 flex-shrink-0" />}
-            user={user}
-            flex={true}
-            allowedRole={["admin"]}
-          />
-        </>
-      }
-    />
-    <Option
-      href={paths.settings.security()}
-      btnText="Security"
-      icon={<Lock className="h-5 w-5 flex-shrink-0" />}
-      user={user}
-      flex={true}
-      allowedRole={["admin", "manager"]}
-      hidden={user?.role}
->>>>>>> 1f8ab0d2
-    />
-    <Option
       href={paths.settings.logs()}
       btnText="Event Logs"
       icon={<Notepad className="h-5 w-5 flex-shrink-0" />}
