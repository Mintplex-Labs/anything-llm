--- conflicted
+++ resolved
@@ -21,10 +21,7 @@
 import showToast from "@/utils/toast";
 import System from "@/models/system";
 import Option from "./MenuOption";
-<<<<<<< HEAD
-=======
 import { CanViewChatHistoryProvider } from "../CanViewChatHistory";
->>>>>>> dca27e72
 
 export default function SettingsSidebar() {
   const { t } = useTranslation();
