--- conflicted
+++ resolved
@@ -10,11 +10,7 @@
   return (
     <div
       id="preloader"
-<<<<<<< HEAD
-      className="fixed left-0 top-0 z-999999 flex h-screen w-screen items-center justify-center bg-white dark:bg-stone-900"
-=======
       className="fixed left-0 top-0 z-999999 flex h-screen w-screen items-center justify-center bg-sidebar"
->>>>>>> bf165f2a
     >
       <div className="h-16 w-16 animate-spin rounded-full border-4 border-solid border-white border-t-transparent"></div>
     </div>
