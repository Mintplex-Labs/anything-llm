import React, { useState, useEffect, useRef } from "react";
import paths from "../../utils/paths";
import { AUTH_TIMESTAMP, AUTH_TOKEN, AUTH_USER } from "../../utils/constants";
import { Person } from "@phosphor-icons/react";
import { userFromStorage } from "../../utils/request";
import { Link } from "react-router-dom";

function useLoginMode() {
  const user = !!window.localStorage.getItem(AUTH_USER);
  const token = !!window.localStorage.getItem(AUTH_TOKEN);

  if (user && token) return "multi";
  if (!user && token) return "single";
  return null;
}

function userDisplay() {
  const user = userFromStorage();
  return user?.username?.slice(0, 2) || "AA";
}

export default function UserButton() {
  const [showMenu, setShowMenu] = useState(false);
  const mode = useLoginMode();
  const menuRef = useRef();
  const buttonRef = useRef();
  const handleClose = (event) => {
    if (
      menuRef.current &&
      !menuRef.current.contains(event.target) &&
      !buttonRef.current.contains(event.target)
    ) {
      setShowMenu(false);
    }
  };

  useEffect(() => {
    if (showMenu) {
      document.addEventListener("mousedown", handleClose);
    }
    return () => document.removeEventListener("mousedown", handleClose);
  }, [showMenu]);

  if (mode === null) return null;

  return (
    <div className="frame-header-action relative">
      <button
        ref={buttonRef}
        onClick={() => setShowMenu(!showMenu)}
        type="button"
        className="uppercase transition-all duration-300 w-[35px] h-[35px] text-base font-semibold rounded-full flex items-center hover:bg-menu-item-selected-gradient justify-center text-white hover:border-slate-100 hover:border-opacity-50 border-transparent border"
      >
        {mode === "multi" ? userDisplay() : <Person size={14} />}
      </button>

      {showMenu && (
        <div
          ref={menuRef}
          className="z-99 border border-zinc-600 w-[120px] rounded-lg absolute top-10 right-0 bg-sidebar p-4 flex items-center justify-center"
        >
          <div className="w-full flex flex-col gap-y-2">
            <Link
              to={paths.mailToMintplex()}
              className="text-sm border-none text-white hover:bg-slate-200/20 w-full text-left px-4 py-1.5 rounded-md"
            >
              Support
            </Link>
            <button
              onClick={() => {
                window.localStorage.removeItem(AUTH_USER);
                window.localStorage.removeItem(AUTH_TOKEN);
                window.localStorage.removeItem(AUTH_TIMESTAMP);
                window.location.hash = paths.home();
              }}
              type="button"
              className="text-sm border-none text-white hover:bg-slate-200/20 w-full text-left px-4 py-1.5 rounded-md"
            >
              Sign out
            </button>
          </div>
        </div>
      )}
<<<<<<< HEAD
=======
      {user && showAccountSettings && (
        <AccountModal
          user={user}
          hideModal={() => setShowAccountSettings(false)}
        />
      )}
    </div>
  );
}

function AccountModal({ user, hideModal }) {
  const { pfp, setPfp } = usePfp();
  const handleFileUpload = async (event) => {
    const file = event.target.files[0];
    if (!file) return false;

    const formData = new FormData();
    formData.append("file", file);
    const { success, error } = await System.uploadPfp(formData);
    if (!success) {
      showToast(`Failed to upload profile picture: ${error}`, "error");
      return;
    }

    const pfpUrl = await System.fetchPfp(user.id);
    setPfp(pfpUrl);

    showToast("Profile picture uploaded successfully.", "success");
  };

  const handleRemovePfp = async () => {
    const { success, error } = await System.removePfp();
    if (!success) {
      showToast(`Failed to remove profile picture: ${error}`, "error");
      return;
    }

    setPfp(null);
    showToast("Profile picture removed successfully.", "success");
  };

  const handleUpdate = async (e) => {
    e.preventDefault();

    const data = {};
    const form = new FormData(e.target);
    for (var [key, value] of form.entries()) {
      if (!value || value === null) continue;
      data[key] = value;
    }

    const { success, error } = await System.updateUser(data);
    if (success) {
      let storedUser = JSON.parse(localStorage.getItem(AUTH_USER));

      if (storedUser) {
        storedUser.username = data.username;
        localStorage.setItem(AUTH_USER, JSON.stringify(storedUser));
      }
      window.location.reload();
    } else {
      showToast(`Failed to update user: ${error}`, "error");
    }
  };

  return (
    <div
      id="account-modal"
      className="bg-black/60 backdrop-blur-sm fixed top-0 left-0 outline-none w-screen h-screen flex items-center justify-center"
    >
      <div className="relative w-[500px] max-w-2xl max-h-full bg-main-gradient rounded-lg shadow">
        <div className="flex items-start justify-between p-4 border-b rounded-t border-gray-500/50">
          <h3 className="text-xl font-semibold text-white">Edit Account</h3>
          <button
            onClick={hideModal}
            type="button"
            className="text-gray-400 bg-transparent hover:border-white/60 rounded-lg p-1.5 ml-auto inline-flex items-center hover:bg-menu-item-selected-gradient hover:border-slate-100 border-transparent"
          >
            <X className="text-lg" />
          </button>
        </div>
        <form onSubmit={handleUpdate} className="space-y-6">
          <div className="flex flex-col md:flex-row items-center justify-center gap-8">
            <div className="flex flex-col items-center">
              <label className="w-48 h-48 flex flex-col items-center justify-center bg-zinc-900/50 transition-all duration-300 rounded-full mt-8 border-2 border-dashed border-white border-opacity-60 cursor-pointer hover:opacity-60">
                <input
                  id="logo-upload"
                  type="file"
                  accept="image/*"
                  className="hidden"
                  onChange={handleFileUpload}
                />
                {pfp ? (
                  <img
                    src={pfp}
                    alt="User profile picture"
                    className="w-48 h-48 rounded-full object-cover bg-white"
                  />
                ) : (
                  <div className="flex flex-col items-center justify-center p-3">
                    <Plus className="w-8 h-8 text-white/80 m-2" />
                    <span className="text-white text-opacity-80 text-sm font-semibold">
                      Profile Picture
                    </span>
                    <span className="text-white text-opacity-60 text-xs">
                      800 x 800
                    </span>
                  </div>
                )}
              </label>
              {pfp && (
                <button
                  type="button"
                  onClick={handleRemovePfp}
                  className="mt-3 text-white text-opacity-60 text-sm font-medium hover:underline"
                >
                  Remove Profile Picture
                </button>
              )}
            </div>
          </div>
          <div className="flex flex-col gap-y-4 px-6">
            <div>
              <label
                htmlFor="username"
                className="block mb-2 text-sm font-medium text-white"
              >
                Username
              </label>
              <input
                name="username"
                type="text"
                className="bg-zinc-900 border border-gray-500 text-white text-sm rounded-lg block w-full p-2.5"
                placeholder="User's username"
                minLength={2}
                defaultValue={user.username}
                required
                autoComplete="off"
              />
            </div>
            <div>
              <label
                htmlFor="password"
                className="block mb-2 text-sm font-medium text-white"
              >
                New Password
              </label>
              <input
                name="password"
                type="password"
                className="bg-zinc-900 border border-gray-500 text-white text-sm rounded-lg block w-full p-2.5"
                placeholder={`${user.username}'s new password`}
              />
            </div>
          </div>
          <div className="flex justify-between items-center border-t border-gray-500/50 pt-4 p-6">
            <button
              onClick={hideModal}
              type="button"
              className="px-4 py-2 rounded-lg text-white bg-transparent hover:bg-stone-900"
            >
              Cancel
            </button>
            <button
              type="submit"
              className="px-4 py-2 rounded-lg text-white bg-transparent border border-slate-200 hover:bg-slate-200 hover:text-slate-800"
            >
              Update Account
            </button>
          </div>
        </form>
      </div>
>>>>>>> 171b1dd9
    </div>
  );
}<|MERGE_RESOLUTION|>--- conflicted
+++ resolved
@@ -1,8 +1,8 @@
 import React, { useState, useEffect, useRef } from "react";
-import paths from "../../utils/paths";
-import { AUTH_TIMESTAMP, AUTH_TOKEN, AUTH_USER } from "../../utils/constants";
+import paths from "@/utils/paths";
+import { AUTH_TIMESTAMP, AUTH_TOKEN, AUTH_USER } from "@/utils/constants";
 import { Person } from "@phosphor-icons/react";
-import { userFromStorage } from "../../utils/request";
+import { userFromStorage } from "@/utils/request";
 import { Link } from "react-router-dom";
 
 function useLoginMode() {
@@ -81,181 +81,6 @@
           </div>
         </div>
       )}
-<<<<<<< HEAD
-=======
-      {user && showAccountSettings && (
-        <AccountModal
-          user={user}
-          hideModal={() => setShowAccountSettings(false)}
-        />
-      )}
-    </div>
-  );
-}
-
-function AccountModal({ user, hideModal }) {
-  const { pfp, setPfp } = usePfp();
-  const handleFileUpload = async (event) => {
-    const file = event.target.files[0];
-    if (!file) return false;
-
-    const formData = new FormData();
-    formData.append("file", file);
-    const { success, error } = await System.uploadPfp(formData);
-    if (!success) {
-      showToast(`Failed to upload profile picture: ${error}`, "error");
-      return;
-    }
-
-    const pfpUrl = await System.fetchPfp(user.id);
-    setPfp(pfpUrl);
-
-    showToast("Profile picture uploaded successfully.", "success");
-  };
-
-  const handleRemovePfp = async () => {
-    const { success, error } = await System.removePfp();
-    if (!success) {
-      showToast(`Failed to remove profile picture: ${error}`, "error");
-      return;
-    }
-
-    setPfp(null);
-    showToast("Profile picture removed successfully.", "success");
-  };
-
-  const handleUpdate = async (e) => {
-    e.preventDefault();
-
-    const data = {};
-    const form = new FormData(e.target);
-    for (var [key, value] of form.entries()) {
-      if (!value || value === null) continue;
-      data[key] = value;
-    }
-
-    const { success, error } = await System.updateUser(data);
-    if (success) {
-      let storedUser = JSON.parse(localStorage.getItem(AUTH_USER));
-
-      if (storedUser) {
-        storedUser.username = data.username;
-        localStorage.setItem(AUTH_USER, JSON.stringify(storedUser));
-      }
-      window.location.reload();
-    } else {
-      showToast(`Failed to update user: ${error}`, "error");
-    }
-  };
-
-  return (
-    <div
-      id="account-modal"
-      className="bg-black/60 backdrop-blur-sm fixed top-0 left-0 outline-none w-screen h-screen flex items-center justify-center"
-    >
-      <div className="relative w-[500px] max-w-2xl max-h-full bg-main-gradient rounded-lg shadow">
-        <div className="flex items-start justify-between p-4 border-b rounded-t border-gray-500/50">
-          <h3 className="text-xl font-semibold text-white">Edit Account</h3>
-          <button
-            onClick={hideModal}
-            type="button"
-            className="text-gray-400 bg-transparent hover:border-white/60 rounded-lg p-1.5 ml-auto inline-flex items-center hover:bg-menu-item-selected-gradient hover:border-slate-100 border-transparent"
-          >
-            <X className="text-lg" />
-          </button>
-        </div>
-        <form onSubmit={handleUpdate} className="space-y-6">
-          <div className="flex flex-col md:flex-row items-center justify-center gap-8">
-            <div className="flex flex-col items-center">
-              <label className="w-48 h-48 flex flex-col items-center justify-center bg-zinc-900/50 transition-all duration-300 rounded-full mt-8 border-2 border-dashed border-white border-opacity-60 cursor-pointer hover:opacity-60">
-                <input
-                  id="logo-upload"
-                  type="file"
-                  accept="image/*"
-                  className="hidden"
-                  onChange={handleFileUpload}
-                />
-                {pfp ? (
-                  <img
-                    src={pfp}
-                    alt="User profile picture"
-                    className="w-48 h-48 rounded-full object-cover bg-white"
-                  />
-                ) : (
-                  <div className="flex flex-col items-center justify-center p-3">
-                    <Plus className="w-8 h-8 text-white/80 m-2" />
-                    <span className="text-white text-opacity-80 text-sm font-semibold">
-                      Profile Picture
-                    </span>
-                    <span className="text-white text-opacity-60 text-xs">
-                      800 x 800
-                    </span>
-                  </div>
-                )}
-              </label>
-              {pfp && (
-                <button
-                  type="button"
-                  onClick={handleRemovePfp}
-                  className="mt-3 text-white text-opacity-60 text-sm font-medium hover:underline"
-                >
-                  Remove Profile Picture
-                </button>
-              )}
-            </div>
-          </div>
-          <div className="flex flex-col gap-y-4 px-6">
-            <div>
-              <label
-                htmlFor="username"
-                className="block mb-2 text-sm font-medium text-white"
-              >
-                Username
-              </label>
-              <input
-                name="username"
-                type="text"
-                className="bg-zinc-900 border border-gray-500 text-white text-sm rounded-lg block w-full p-2.5"
-                placeholder="User's username"
-                minLength={2}
-                defaultValue={user.username}
-                required
-                autoComplete="off"
-              />
-            </div>
-            <div>
-              <label
-                htmlFor="password"
-                className="block mb-2 text-sm font-medium text-white"
-              >
-                New Password
-              </label>
-              <input
-                name="password"
-                type="password"
-                className="bg-zinc-900 border border-gray-500 text-white text-sm rounded-lg block w-full p-2.5"
-                placeholder={`${user.username}'s new password`}
-              />
-            </div>
-          </div>
-          <div className="flex justify-between items-center border-t border-gray-500/50 pt-4 p-6">
-            <button
-              onClick={hideModal}
-              type="button"
-              className="px-4 py-2 rounded-lg text-white bg-transparent hover:bg-stone-900"
-            >
-              Cancel
-            </button>
-            <button
-              type="submit"
-              className="px-4 py-2 rounded-lg text-white bg-transparent border border-slate-200 hover:bg-slate-200 hover:text-slate-800"
-            >
-              Update Account
-            </button>
-          </div>
-        </form>
-      </div>
->>>>>>> 171b1dd9
     </div>
   );
 }