--- conflicted
+++ resolved
@@ -1,20 +1,13 @@
 import React, { useState, useEffect, useRef } from "react";
 import { isMobile } from "react-device-detect";
-<<<<<<< HEAD
-import paths from "../../utils/paths";
-import { AUTH_TIMESTAMP, AUTH_TOKEN, AUTH_USER } from "../../utils/constants";
-import { Person, Plus, SignOut, X } from "@phosphor-icons/react";
-import { userFromStorage } from "../../utils/request";
-import useUser from "../../hooks/useUser";
-import System from "../../models/system";
-import showToast from "../../utils/toast";
-import usePfp from "../../hooks/usePfp";
-=======
 import paths from "@/utils/paths";
 import { AUTH_TIMESTAMP, AUTH_TOKEN, AUTH_USER } from "@/utils/constants";
-import { Person, SignOut } from "@phosphor-icons/react";
+import { Person, Plus, X } from "@phosphor-icons/react";
 import { userFromStorage } from "@/utils/request";
->>>>>>> f48e6b1a
+import useUser from "@/hooks/useUser";
+import System from "@/models/system";
+import showToast from "@/utils/toast";
+import usePfp from "@/hooks/usePfp";
 
 export default function UserMenu({ children }) {
   if (isMobile) return <>{children}</>;
