--- conflicted
+++ resolved
@@ -1,10 +1,5 @@
-<<<<<<< HEAD
-import paths from "@/utils/paths";
-import ConnectorImages from "./media";
 import { Link } from "react-router-dom";
 
-=======
->>>>>>> 1f8ab0d2
 export default function DataConnectorOption({ slug }) {
   if (!DATA_CONNECTORS.hasOwnProperty(slug)) return null;
   const { path, image, name, description, link } = DATA_CONNECTORS[slug];
@@ -19,13 +14,11 @@
         <div className="mt-2 text-xs font-base text-white tracking-wide">
           {description}
         </div>
-        <a
-          href={link}
-          target="_blank"
+        <p
           className="mt-2 text-xs text-white font-medium underline"
         >
           {link}
-        </a>
+        </p>
       </label>
     </Link>
   );
