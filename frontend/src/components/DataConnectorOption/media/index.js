import Github from "./github.svg";
import YouTube from "./youtube.svg";
<<<<<<< HEAD
import Link from "./link.svg";
=======
import Confluence from "./confluence.jpeg";
>>>>>>> 2e813846

const ConnectorImages = {
  github: Github,
  youtube: YouTube,
<<<<<<< HEAD
  websiteDepth: Link,
=======
  confluence: Confluence,
>>>>>>> 2e813846
};

export default ConnectorImages;<|MERGE_RESOLUTION|>--- conflicted
+++ resolved
@@ -1,19 +1,13 @@
 import Github from "./github.svg";
 import YouTube from "./youtube.svg";
-<<<<<<< HEAD
 import Link from "./link.svg";
-=======
 import Confluence from "./confluence.jpeg";
->>>>>>> 2e813846
 
 const ConnectorImages = {
   github: Github,
   youtube: YouTube,
-<<<<<<< HEAD
   websiteDepth: Link,
-=======
   confluence: Confluence,
->>>>>>> 2e813846
 };
 
 export default ConnectorImages;