--- conflicted
+++ resolved
@@ -43,10 +43,9 @@
   }, []);
 
   const MESSAGES = [
-<<<<<<< HEAD
     // <React.Fragment key="msg1">
     //   <MessageContainer>
-    //     <MessageContent>
+    //     <MessageContent alignmentCls={getMessageAlignment("assistant")}>
     //       <UserIcon user={{ uid: "system" }} role={"assistant"} />
     //       <MessageText>{t("welcomeMessage.part1")}</MessageText>
     //     </MessageContent>
@@ -55,7 +54,7 @@
 
     // <React.Fragment key="msg2">
     //   <MessageContainer>
-    //     <MessageContent>
+    //     <MessageContent alignmentCls={getMessageAlignment("assistant")}>
     //       <UserIcon user={{ uid: "system" }} role={"assistant"} />
     //       <MessageText>{t("welcomeMessage.part2")}</MessageText>
     //     </MessageContent>
@@ -64,7 +63,7 @@
 
     // <React.Fragment key="msg3">
     //   <MessageContainer>
-    //     <MessageContent>
+    //     <MessageContent alignmentCls={getMessageAlignment("assistant")}>
     //       <UserIcon user={{ uid: "system" }} role={"assistant"} />
     //       <div>
     //         <MessageText>{t("welcomeMessage.part3")}</MessageText>
@@ -81,45 +80,6 @@
     //     </MessageContent>
     //   </MessageContainer>
     // </React.Fragment>,
-=======
-    <React.Fragment key="msg1">
-      <MessageContainer>
-        <MessageContent alignmentCls={getMessageAlignment("assistant")}>
-          <UserIcon user={{ uid: "system" }} role={"assistant"} />
-          <MessageText>{t("welcomeMessage.part1")}</MessageText>
-        </MessageContent>
-      </MessageContainer>
-    </React.Fragment>,
-
-    <React.Fragment key="msg2">
-      <MessageContainer>
-        <MessageContent alignmentCls={getMessageAlignment("assistant")}>
-          <UserIcon user={{ uid: "system" }} role={"assistant"} />
-          <MessageText>{t("welcomeMessage.part2")}</MessageText>
-        </MessageContent>
-      </MessageContainer>
-    </React.Fragment>,
-
-    <React.Fragment key="msg3">
-      <MessageContainer>
-        <MessageContent alignmentCls={getMessageAlignment("assistant")}>
-          <UserIcon user={{ uid: "system" }} role={"assistant"} />
-          <div>
-            <MessageText>{t("welcomeMessage.part3")}</MessageText>
-            <a
-              href={paths.github()}
-              target="_blank"
-              rel="noreferrer"
-              className="mt-5 w-fit transition-all duration-300 border border-slate-200 px-4 py-2 rounded-lg text-white light:border-black/50 light:text-theme-text-primary text-sm items-center flex gap-x-2 hover:bg-slate-200 hover:text-slate-800 focus:ring-gray-800"
-            >
-              <GitMerge className="h-4 w-4" />
-              <p>{t("welcomeMessage.githubIssue")}</p>
-            </a>
-          </div>
-        </MessageContent>
-      </MessageContainer>
-    </React.Fragment>,
->>>>>>> 2ea94b50
 
     <React.Fragment key="msg4">
       <MessageContainer>
@@ -151,10 +111,9 @@
       </MessageContainer>
     </React.Fragment>,
 
-<<<<<<< HEAD
     // <React.Fragment key="msg6">
     //   <MessageContainer>
-    //     <MessageContent>
+    //     <MessageContent alignmentCls={getMessageAlignment("user")}>
     //       <UserIcon user={{ uid: userFromStorage()?.username }} role={"user"} />
     //       <MessageText>{t("welcomeMessage.user2")}</MessageText>
     //     </MessageContent>
@@ -163,7 +122,7 @@
 
     // <React.Fragment key="msg7">
     //   <MessageContainer>
-    //     <MessageContent>
+    //     <MessageContent alignmentCls={getMessageAlignment("assistant")}>
     //       <UserIcon user={{ uid: "system" }} role={"assistant"} />
     //       <MessageText>
     //         <Trans
@@ -180,7 +139,7 @@
 
     // <React.Fragment key="msg8">
     //   <MessageContainer>
-    //     <MessageContent>
+    //     <MessageContent alignmentCls={getMessageAlignment("user")}>
     //       <UserIcon user={{ uid: userFromStorage()?.username }} role={"user"} />
     //       <MessageText>{t("welcomeMessage.user3")}</MessageText>
     //     </MessageContent>
@@ -189,99 +148,32 @@
 
     // <React.Fragment key="msg9">
     //   <MessageContainer>
-    //     <MessageContent>
+    //     <MessageContent alignmentCls={getMessageAlignment("assistant")}>
     //       <UserIcon user={{ uid: "system" }} role={"assistant"} />
     //       <div>
     //         <MessageText>{t("welcomeMessage.part6")}</MessageText>
-
-    //         <div className="flex flex-col md:flex-row items-start md:items-center gap-1 md:gap-4">
-    //           <a
-    //             href={paths.github()}
-    //             target="_blank"
-    //             rel="noreferrer"
-    //             className="mt-5 w-fit transition-all duration-300 border border-slate-200 px-4 py-2 rounded-lg text-white light:border-black/50 light:text-theme-text-primary text-sm items-center flex gap-x-2 hover:bg-slate-200 hover:text-slate-800 focus:ring-gray-800"
-    //           >
-    //             <GithubLogo className="h-4 w-4" />
-    //             <p>{t("welcomeMessage.starOnGitHub")}</p>
-    //           </a>
-    //           <a
-    //             href={paths.mailToMintplex()}
-    //             className="mt-5 w-fit transition-all duration-300 border border-slate-200 px-4 py-2 rounded-lg text-white light:border-black/50 light:text-theme-text-primary text-sm items-center flex gap-x-2 hover:bg-slate-200 hover:text-slate-800 focus:ring-gray-800"
-    //           >
-    //             <EnvelopeSimple className="h-4 w-4" />
-    //             <p>{t("welcomeMessage.contact")}</p>
-    //           </a>
-    //         </div>
-    //       </div>
-    //     </MessageContent>
-    //   </MessageContainer>
-    // </React.Fragment>,
-=======
-    <React.Fragment key="msg6">
-      <MessageContainer>
-        <MessageContent alignmentCls={getMessageAlignment("user")}>
-          <UserIcon user={{ uid: userFromStorage()?.username }} role={"user"} />
-          <MessageText>{t("welcomeMessage.user2")}</MessageText>
-        </MessageContent>
-      </MessageContainer>
-    </React.Fragment>,
-
-    <React.Fragment key="msg7">
-      <MessageContainer>
-        <MessageContent alignmentCls={getMessageAlignment("assistant")}>
-          <UserIcon user={{ uid: "system" }} role={"assistant"} />
-          <MessageText>
-            <Trans
-              i18nKey="welcomeMessage.part5"
-              components={{
-                i: <i />,
-                br: <br />,
-              }}
-            />
-          </MessageText>
-        </MessageContent>
-      </MessageContainer>
-    </React.Fragment>,
-
-    <React.Fragment key="msg8">
-      <MessageContainer>
-        <MessageContent alignmentCls={getMessageAlignment("user")}>
-          <UserIcon user={{ uid: userFromStorage()?.username }} role={"user"} />
-          <MessageText>{t("welcomeMessage.user3")}</MessageText>
-        </MessageContent>
-      </MessageContainer>
-    </React.Fragment>,
-
-    <React.Fragment key="msg9">
-      <MessageContainer>
-        <MessageContent alignmentCls={getMessageAlignment("assistant")}>
-          <UserIcon user={{ uid: "system" }} role={"assistant"} />
-          <div>
-            <MessageText>{t("welcomeMessage.part6")}</MessageText>
-
-            <div className="flex flex-col md:flex-row items-start md:items-center gap-1 md:gap-4">
-              <a
-                href={paths.github()}
-                target="_blank"
-                rel="noreferrer"
-                className="mt-5 w-fit transition-all duration-300 border border-slate-200 px-4 py-2 rounded-lg text-white light:border-black/50 light:text-theme-text-primary text-sm items-center flex gap-x-2 hover:bg-slate-200 hover:text-slate-800 focus:ring-gray-800"
-              >
-                <GithubLogo className="h-4 w-4" />
-                <p>{t("welcomeMessage.starOnGitHub")}</p>
-              </a>
-              <a
-                href={paths.mailToMintplex()}
-                className="mt-5 w-fit transition-all duration-300 border border-slate-200 px-4 py-2 rounded-lg text-white light:border-black/50 light:text-theme-text-primary text-sm items-center flex gap-x-2 hover:bg-slate-200 hover:text-slate-800 focus:ring-gray-800"
-              >
-                <EnvelopeSimple className="h-4 w-4" />
-                <p>{t("welcomeMessage.contact")}</p>
-              </a>
-            </div>
-          </div>
-        </MessageContent>
-      </MessageContainer>
-    </React.Fragment>,
->>>>>>> 2ea94b50
+    //          <div className="flex flex-col md:flex-row items-start md:items-center gap-1 md:gap-4">
+    //            <a
+    //              href={paths.github()}
+    //              target="_blank"
+    //              rel="noreferrer"
+    //              className="mt-5 w-fit transition-all duration-300 border border-slate-200 px-4 py-2 rounded-lg text-white light:border-black/50 light:text-theme-text-primary text-sm items-center flex gap-x-2 hover:bg-slate-200 hover:text-slate-800 focus:ring-gray-800"
+    //            >
+    //              <GithubLogo className="h-4 w-4" />
+    //              <p>{t("welcomeMessage.starOnGitHub")}</p>
+    //            </a>
+    //            <a
+    //              href={paths.mailToMintplex()}
+    //              className="mt-5 w-fit transition-all duration-300 border border-slate-200 px-4 py-2 rounded-lg text-white light:border-black/50 light:text-theme-text-primary text-sm items-center flex gap-x-2 hover:bg-slate-200 hover:text-slate-800 focus:ring-gray-800"
+    //            >
+    //              <EnvelopeSimple className="h-4 w-4" />
+    //              <p>{t("welcomeMessage.contact")}</p>
+    //            </a>
+    //          </div>
+    //        </div>
+    //      </MessageContent>
+    //    </MessageContainer>
+    //  </React.Fragment>,
   ];
 
   useEffect(() => {
