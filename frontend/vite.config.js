--- conflicted
+++ resolved
@@ -1,17 +1,8 @@
-<<<<<<< HEAD
 import { defineConfig } from "vite"
 import postcss from "./postcss.config.js"
 import react from "@vitejs/plugin-react"
 import dns from "dns"
 import { visualizer } from "rollup-plugin-visualizer"
-=======
-import { defineConfig } from 'vite'
-import { fileURLToPath, URL } from "url";
-import postcss from './postcss.config.js'
-import react from '@vitejs/plugin-react'
-import dns from 'dns'
-import { visualizer } from "rollup-plugin-visualizer";
->>>>>>> 8cc1455b
 
 dns.setDefaultResultOrder("verbatim")
 
