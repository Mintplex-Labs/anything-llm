const { v4 } = require("uuid");
const {
  createdDate,
  trashFile,
  writeToServerDocuments,
} = require("../../utils/files");
const { tokenizeString } = require("../../utils/tokenizer");
const { default: slugify } = require("slugify");
const { LocalWhisper } = require("../../utils/WhisperProviders/localWhisper");
const { OpenAiWhisper } = require("../../utils/WhisperProviders/OpenAiWhisper");

const WHISPER_PROVIDERS = {
  openai: OpenAiWhisper,
  local: LocalWhisper,
};

async function asAudio({ fullFilePath = "", filename = "", options = {} }) {
  const WhisperProvider = WHISPER_PROVIDERS.hasOwnProperty(
    options?.whisperProvider
  )
    ? WHISPER_PROVIDERS[options?.whisperProvider]
    : WHISPER_PROVIDERS.local;

  console.log(`-- Working ${filename} --`);
  const whisper = new WhisperProvider({ options });
  const { content, error } = await whisper.processFile(fullFilePath, filename);

  if (!!error) {
    console.error(`Error encountered for parsing of ${filename}.`);
    trashFile(fullFilePath);
    return {
      success: false,
      reason: error,
      documents: [],
    };
  }

  if (!content?.length) {
    console.error(`Resulting text content was empty for ${filename}.`);
    trashFile(fullFilePath);
    return {
      success: false,
      reason: `No text content found in ${filename}.`,
      documents: [],
    };
  }

  const data = {
    id: v4(),
    url: "file://" + fullFilePath,
    title: filename,
    docAuthor: "no author found",
    description: "No description found.",
    docSource: "pdf file uploaded by the user.",
    chunkSource: "",
    published: createdDate(fullFilePath),
    wordCount: content.split(" ").length,
    pageContent: content,
    token_count_estimate: tokenizeString(content).length,
  };

  const document = writeToServerDocuments(
    data,
    `${slugify(filename)}-${data.id}`
  );
  trashFile(fullFilePath);
  console.log(
    `[SUCCESS]: ${filename} transcribed, converted & ready for embedding.\n`
  );
  return { success: true, reason: null, documents: [document] };
}

<<<<<<< HEAD
async function convertToWavAudioData(sourcePath) {
  try {
    let buffer;
    const wavefile = require("wavefile");
    const ffmpeg = require("fluent-ffmpeg");
    const outFolder =
      process.env.NODE_ENV === "development"
        ? path.resolve(__dirname, `../../storage/tmp`)
        : path.resolve(process.env.STORAGE_DIR, `tmp`);

    if (!fs.existsSync(outFolder)) fs.mkdirSync(outFolder, { recursive: true });

    const fileExtension = path.extname(sourcePath).toLowerCase();
    if (fileExtension !== ".wav") {
      console.log(
        `[Conversion Required] ${fileExtension} file detected - converting to .wav`
      );
      const outputFile = path.resolve(outFolder, `${v4()}.wav`);
      const convert = new Promise((resolve) => {
        ffmpeg(sourcePath)
          .toFormat("wav")
          .on("error", (error) => {
            console.error(`[Conversion Error] ${error.message}`);
            resolve(false);
          })
          .on("progress", (progress) =>
            console.log(
              `[Conversion Processing]: ${progress.targetSize}KB converted`
            )
          )
          .on("end", () => {
            console.log("[Conversion Complete]: File converted to .wav!");
            resolve(true);
          })
          .save(outputFile);
      });
      const success = await convert;
      if (!success)
        throw new Error(
          "[Conversion Failed]: Could not convert file to .wav format!"
        );

      const chunks = [];
      const stream = fs.createReadStream(outputFile);
      for await (let chunk of stream) chunks.push(chunk);
      buffer = Buffer.concat(chunks);
      fs.rmSync(outputFile);
    } else {
      const chunks = [];
      const stream = fs.createReadStream(sourcePath);
      for await (let chunk of stream) chunks.push(chunk);
      buffer = Buffer.concat(chunks);
    }

    const wavFile = new wavefile.WaveFile(buffer);
    wavFile.toBitDepth("32f");
    wavFile.toSampleRate(16000);

    let audioData = wavFile.getSamples();
    if (Array.isArray(audioData)) {
      if (audioData.length > 1) {
        const SCALING_FACTOR = Math.sqrt(2);

        // Merge channels into first channel to save memory
        for (let i = 0; i < audioData[0].length; ++i) {
          audioData[0][i] =
            (SCALING_FACTOR * (audioData[0][i] + audioData[1][i])) / 2;
        }
      }
      audioData = audioData[0];
    }

    return audioData;
  } catch (error) {
    console.error(`convertToWavAudioData`, error);
    return null;
  }
}

=======
>>>>>>> 7e7e957e
module.exports = asAudio;<|MERGE_RESOLUTION|>--- conflicted
+++ resolved
@@ -70,86 +70,4 @@
   return { success: true, reason: null, documents: [document] };
 }
 
-<<<<<<< HEAD
-async function convertToWavAudioData(sourcePath) {
-  try {
-    let buffer;
-    const wavefile = require("wavefile");
-    const ffmpeg = require("fluent-ffmpeg");
-    const outFolder =
-      process.env.NODE_ENV === "development"
-        ? path.resolve(__dirname, `../../storage/tmp`)
-        : path.resolve(process.env.STORAGE_DIR, `tmp`);
-
-    if (!fs.existsSync(outFolder)) fs.mkdirSync(outFolder, { recursive: true });
-
-    const fileExtension = path.extname(sourcePath).toLowerCase();
-    if (fileExtension !== ".wav") {
-      console.log(
-        `[Conversion Required] ${fileExtension} file detected - converting to .wav`
-      );
-      const outputFile = path.resolve(outFolder, `${v4()}.wav`);
-      const convert = new Promise((resolve) => {
-        ffmpeg(sourcePath)
-          .toFormat("wav")
-          .on("error", (error) => {
-            console.error(`[Conversion Error] ${error.message}`);
-            resolve(false);
-          })
-          .on("progress", (progress) =>
-            console.log(
-              `[Conversion Processing]: ${progress.targetSize}KB converted`
-            )
-          )
-          .on("end", () => {
-            console.log("[Conversion Complete]: File converted to .wav!");
-            resolve(true);
-          })
-          .save(outputFile);
-      });
-      const success = await convert;
-      if (!success)
-        throw new Error(
-          "[Conversion Failed]: Could not convert file to .wav format!"
-        );
-
-      const chunks = [];
-      const stream = fs.createReadStream(outputFile);
-      for await (let chunk of stream) chunks.push(chunk);
-      buffer = Buffer.concat(chunks);
-      fs.rmSync(outputFile);
-    } else {
-      const chunks = [];
-      const stream = fs.createReadStream(sourcePath);
-      for await (let chunk of stream) chunks.push(chunk);
-      buffer = Buffer.concat(chunks);
-    }
-
-    const wavFile = new wavefile.WaveFile(buffer);
-    wavFile.toBitDepth("32f");
-    wavFile.toSampleRate(16000);
-
-    let audioData = wavFile.getSamples();
-    if (Array.isArray(audioData)) {
-      if (audioData.length > 1) {
-        const SCALING_FACTOR = Math.sqrt(2);
-
-        // Merge channels into first channel to save memory
-        for (let i = 0; i < audioData[0].length; ++i) {
-          audioData[0][i] =
-            (SCALING_FACTOR * (audioData[0][i] + audioData[1][i])) / 2;
-        }
-      }
-      audioData = audioData[0];
-    }
-
-    return audioData;
-  } catch (error) {
-    console.error(`convertToWavAudioData`, error);
-    return null;
-  }
-}
-
-=======
->>>>>>> 7e7e957e
 module.exports = asAudio;