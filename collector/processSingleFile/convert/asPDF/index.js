const { v4 } = require("uuid");
const {
  createdDate,
  trashFile,
  writeToServerDocuments,
} = require("../../../utils/files");
const { tokenizeString } = require("../../../utils/tokenizer");
const { default: slugify } = require("slugify");
const PDFLoader = require("./PDFLoader");
const OCRLoader = require("../../../utils/OCRLoader");

async function asPdf({ fullFilePath = "", filename = "", options = {} }) {
  const pdfLoader = new PDFLoader(fullFilePath, {
    splitPages: true,
  });

  console.log(`-- Working ${filename} --`);
  const pageContent = [];
  let docs = await pdfLoader.load();

  if (docs.length === 0) {
    console.log(
      `[asPDF] No text content found for ${filename}. Will attempt OCR parse.`
    );
    docs = await new OCRLoader({
      targetLanguages: options?.ocr?.langList,
    }).ocrPDF(fullFilePath);
  }

  for (const doc of docs) {
    console.log(
      `-- Parsing content from pg ${
        doc.metadata?.loc?.pageNumber || "unknown"
      } --`
    );
    if (!doc.pageContent || !doc.pageContent.length) continue;
    pageContent.push(doc.pageContent);
  }

  if (!pageContent.length) {
    console.error(`[asPDF] Resulting text content was empty for ${filename}.`);
    trashFile(fullFilePath);
    return {
      success: false,
      reason: `No text content found in ${filename}.`,
      documents: [],
    };
  }

  const content = pageContent.join("");
  const data = {
    id: v4(),
    url: "file://" + fullFilePath,
    title: filename,
    docAuthor: docs[0]?.metadata?.pdf?.info?.Creator || "no author found",
    description: docs[0]?.metadata?.pdf?.info?.Title || "No description found.",
    docSource: "pdf file uploaded by the user.",
    chunkSource: "",
    published: createdDate(fullFilePath),
    wordCount: content.split(" ").length,
    pageContent: content,
    token_count_estimate: tokenizeString(content),
  };

  const document = writeToServerDocuments({
    data,
<<<<<<< HEAD
    `${slugify(filename)}-${data.id}`,
    null,
    options
  );
=======
    filename: `${slugify(filename)}-${data.id}`,
  });
>>>>>>> 70a07b74
  trashFile(fullFilePath);
  console.log(`[SUCCESS]: ${filename} converted & ready for embedding.\n`);
  return { success: true, reason: null, documents: [document] };
}

module.exports = asPdf;<|MERGE_RESOLUTION|>--- conflicted
+++ resolved
@@ -64,15 +64,9 @@
 
   const document = writeToServerDocuments({
     data,
-<<<<<<< HEAD
-    `${slugify(filename)}-${data.id}`,
-    null,
-    options
-  );
-=======
     filename: `${slugify(filename)}-${data.id}`,
+    options: { parseOnly: options.parseOnly },
   });
->>>>>>> 70a07b74
   trashFile(fullFilePath);
   console.log(`[SUCCESS]: ${filename} converted & ready for embedding.\n`);
   return { success: true, reason: null, documents: [document] };
