const { v4 } = require("uuid");
const xlsx = require("node-xlsx").default;
const path = require("path");
const fs = require("fs");
const {
  createdDate,
  trashFile,
  writeToServerDocuments,
  documentsFolder,
<<<<<<< HEAD
=======
  directUploadsFolder,
>>>>>>> 6358d087
} = require("../../utils/files");
const { tokenizeString } = require("../../utils/tokenizer");
const { default: slugify } = require("slugify");

function convertToCSV(data) {
  return data
    .map((row) =>
      row
        .map((cell) => {
          if (cell === null || cell === undefined) return "";
          if (typeof cell === "string" && cell.includes(","))
            return `"${cell}"`;
          return cell;
        })
        .join(",")
    )
    .join("\n");
}

async function asXlsx({ fullFilePath = "", filename = "", options = {} }) {
  const documents = [];
  const folderName = slugify(`${path.basename(filename)}-${v4().slice(0, 4)}`, {
    lower: true,
    trim: true,
  });
<<<<<<< HEAD

  const outFolderPath = path.resolve(documentsFolder, folderName);
=======
  const outFolderPath = options.parseOnly
    ? path.resolve(directUploadsFolder, folderName)
    : path.resolve(documentsFolder, folderName);

>>>>>>> 6358d087
  try {
    const workSheetsFromFile = xlsx.parse(fullFilePath);
    if (!fs.existsSync(outFolderPath))
      fs.mkdirSync(outFolderPath, { recursive: true });

    for (const sheet of workSheetsFromFile) {
      try {
        const { name, data } = sheet;
        const content = convertToCSV(data);

        if (!content?.length) {
          console.warn(`Sheet "${name}" is empty. Skipping.`);
          continue;
        }

        console.log(`-- Processing sheet: ${name} --`);
        const sheetData = {
          id: v4(),
          url: `file://${path.join(outFolderPath, `${slugify(name)}.csv`)}`,
          title: `${filename} - Sheet:${name}`,
          docAuthor: "Unknown",
          description: `Spreadsheet data from sheet: ${name}`,
          docSource: "an xlsx file uploaded by the user.",
          chunkSource: "",
          published: createdDate(fullFilePath),
          wordCount: content.split(/\s+/).length,
          pageContent: content,
          token_count_estimate: tokenizeString(content),
        };

        const document = writeToServerDocuments({
          data: sheetData,
          filename: `sheet-${slugify(name)}`,
          destinationOverride: outFolderPath,
          options: { parseOnly: options.parseOnly },
        });
        documents.push(document);
        console.log(
          `[SUCCESS]: Sheet "${name}" converted & ready for embedding.`
        );
      } catch (err) {
        console.error(`Error processing sheet "${name}":`, err);
        continue;
      }
    }
  } catch (err) {
    console.error("Could not process xlsx file!", err);
    return {
      success: false,
      reason: `Error processing ${filename}: ${err.message}`,
      documents: [],
    };
  } finally {
    trashFile(fullFilePath);
  }

  if (documents.length === 0) {
    console.error(`No valid sheets found in ${filename}.`);
    return {
      success: false,
      reason: `No valid sheets found in ${filename}.`,
      documents: [],
    };
  }

  console.log(
    `[SUCCESS]: ${filename} fully processed. Created ${documents.length} document(s).\n`
  );
  return { success: true, reason: null, documents };
}

module.exports = asXlsx;<|MERGE_RESOLUTION|>--- conflicted
+++ resolved
@@ -7,10 +7,7 @@
   trashFile,
   writeToServerDocuments,
   documentsFolder,
-<<<<<<< HEAD
-=======
   directUploadsFolder,
->>>>>>> 6358d087
 } = require("../../utils/files");
 const { tokenizeString } = require("../../utils/tokenizer");
 const { default: slugify } = require("slugify");
@@ -36,15 +33,10 @@
     lower: true,
     trim: true,
   });
-<<<<<<< HEAD
-
-  const outFolderPath = path.resolve(documentsFolder, folderName);
-=======
   const outFolderPath = options.parseOnly
     ? path.resolve(directUploadsFolder, folderName)
     : path.resolve(documentsFolder, folderName);
 
->>>>>>> 6358d087
   try {
     const workSheetsFromFile = xlsx.parse(fullFilePath);
     if (!fs.existsSync(outFolderPath))
