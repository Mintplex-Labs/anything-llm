const { v4 } = require("uuid");
const {
  PuppeteerWebBaseLoader,
} = require("langchain/document_loaders/web/puppeteer");
const { writeToServerDocuments } = require("../../utils/files");
const { tokenizeString } = require("../../utils/tokenizer");
const { default: slugify } = require("slugify");
<<<<<<< HEAD
const { getContentTypeFromURL, returnResult } = require("../helpers");
const { processSingleFile } = require("../../processSingleFile");
const { downloadURIToFile } = require("../../utils/downloadURIToFile");
const { ACCEPTED_MIMES } = require("../../utils/constants");
=======
const {
  returnResult,
  determineContentType,
  processAsFile,
} = require("../helpers");
const {
  loadYouTubeTranscript,
} = require("../../utils/extensions/YoutubeTranscript");
const RuntimeSettings = require("../../utils/runtimeSettings");
>>>>>>> b96988aa

/**
 * Scrape a generic URL and return the content in the specified format
 * @param {Object} config - The configuration object
 * @param {string} config.link - The URL to scrape
 * @param {('html' | 'text')} config.captureAs - The format to capture the page content as. Default is 'text'
 * @param {{[key: string]: string}} config.scraperHeaders - Custom headers to use when making the request
 * @param {{[key: string]: string}} config.metadata - Metadata to use when creating the document
 * @param {boolean} config.saveAsDocument - Whether to save the content as a document. Default is true
 * @returns {Promise<Object>} - The content of the page
 */
async function scrapeGenericUrl({
  link,
  captureAs = "text",
  scraperHeaders = {},
  metadata = {},
  saveAsDocument = true,
}) {
  /** @type {'web' | 'file' | 'youtube'} */
  console.log(`-- Working URL ${link} => (captureAs: ${captureAs}) --`);
  let { contentType, processVia } = await determineContentType(link);
  console.log(`-- URL determined to be ${contentType} (${processVia}) --`);

  /**
   * When the content is a file or a YouTube video, we can use the existing processing functions
   * These are self-contained and will return the correct response based on the saveAsDocument flag already
   * so we can return the content immediately.
   */
  if (processVia === "file")
    return await processAsFile({ uri: link, saveAsDocument });
  else if (processVia === "youtube")
    return await loadYouTubeTranscript(
      { url: link },
      { parseOnly: saveAsDocument === false }
    );

  // Otherwise, assume the content is a webpage and scrape the content from the webpage
  const content = await getPageContent({
    link,
    captureAs,
    headers: scraperHeaders,
  });
  if (!content || !content.length) {
    console.error(`Resulting URL content was empty at ${link}.`);
    return returnResult({
      success: false,
      reason: `No URL content found at ${link}.`,
      documents: [],
      content: null,
      saveAsDocument,
    });
  }

  // If the captureAs is text, return the content as a string immediately
  // so that we dont save the content as a document
  if (!saveAsDocument)
    return returnResult({
      success: true,
      content,
      saveAsDocument,
    });

  // Save the content as a document from the URL
  const url = new URL(link);
  const decodedPathname = decodeURIComponent(url.pathname);
  const filename = `${url.hostname}${decodedPathname.replace(/\//g, "_")}`;
  const data = {
    id: v4(),
    url: "file://" + slugify(filename) + ".html",
    title: metadata.title || slugify(filename) + ".html",
    docAuthor: metadata.docAuthor || "no author found",
    description: metadata.description || "No description found.",
    docSource: metadata.docSource || "URL link uploaded by the user.",
    chunkSource: `link://${link}`,
    published: new Date().toLocaleString(),
    wordCount: content.split(" ").length,
    pageContent: content,
    token_count_estimate: tokenizeString(content),
  };

  const document = writeToServerDocuments({
    data,
    filename: `url-${slugify(filename)}-${data.id}`,
  });
  console.log(`[SUCCESS]: URL ${link} converted & ready for embedding.\n`);
  return { success: true, reason: null, documents: [document] };
}

/**
 * Validate the headers object
 * - Keys & Values must be strings and not empty
 * - Assemble a new object with only the valid keys and values
 * @param {{[key: string]: string}} headers - The headers object to validate
 * @returns {{[key: string]: string}} - The validated headers object
 */
function validatedHeaders(headers = {}) {
  try {
    if (Object.keys(headers).length === 0) return {};
    let validHeaders = {};
    for (const key of Object.keys(headers)) {
      if (!key?.trim()) continue;
      if (typeof headers[key] !== "string" || !headers[key]?.trim()) continue;
      validHeaders[key] = headers[key].trim();
    }
    return validHeaders;
  } catch (error) {
    console.error("Error validating headers", error);
    return {};
  }
}

/**
 * Get the content of a page
 * @param {Object} config - The configuration object
 * @param {string} config.link - The URL to get the content of
 * @param {('html' | 'text')} config.captureAs - The format to capture the page content as. Default is 'text'
 * @param {{[key: string]: string}} config.headers - Custom headers to use when making the request
 * @returns {Promise<string>} - The content of the page
 */
async function getPageContent({ link, captureAs = "text", headers = {} }) {
  try {
    let pageContents = [];
<<<<<<< HEAD
=======
    const runtimeSettings = new RuntimeSettings();

    /** @type {import('puppeteer').PuppeteerLaunchOptions} */
    let launchConfig = { headless: "new" };

    /* On MacOS 15.1, the headless=new option causes the browser to crash immediately.
     * It is not clear why this is the case, but it is reproducible. Since AnythinglLM
     * in production runs in a container, we can disable headless mode to workaround the issue for development purposes.
     *
     * This may show a popup window when scraping a page in development mode.
     * This is expected behavior if seen in development mode on MacOS 15+
     */
    if (
      process.platform === "darwin" &&
      process.env.NODE_ENV === "development"
    ) {
      console.log(
        "Darwin Development Mode: Disabling headless mode to prevent Chromium from crashing."
      );
      launchConfig.headless = "false";
    }

>>>>>>> b96988aa
    const loader = new PuppeteerWebBaseLoader(link, {
      launchOptions: {
        headless: launchConfig.headless,
        ignoreHTTPSErrors: true,
        args: ["--no-sandbox", "--disable-setuid-sandbox"],
      },
      gotoOptions: {
        waitUntil: "networkidle2",
      },
      async evaluate(page, browser) {
        const result = await page.evaluate((captureAs) => {
          if (captureAs === "text") return document.body.innerText;
          if (captureAs === "html") return document.documentElement.innerHTML;
          return document.body.innerText;
        }, captureAs);
        await browser.close();
        return result;
      },
    });

    // Override scrape method if headers are available
    let overrideHeaders = validatedHeaders(headers);
    if (Object.keys(overrideHeaders).length > 0) {
      loader.scrape = async function () {
        const { launch } = await PuppeteerWebBaseLoader.imports();
        const browser = await launch({
          headless: "new",
          defaultViewport: null,
          ignoreDefaultArgs: ["--disable-extensions"],
          ...this.options?.launchOptions,
        });
        const page = await browser.newPage();
        await page.setExtraHTTPHeaders(overrideHeaders);

        await page.goto(this.webPath, {
          timeout: 180000,
          waitUntil: "networkidle2",
          ...this.options?.gotoOptions,
        });

        const bodyHTML = this.options?.evaluate
          ? await this.options.evaluate(page, browser)
          : await page.evaluate(() => document.body.innerHTML);

        await browser.close();
        return bodyHTML;
      };
    }

    const docs = await loader.load();
    for (const doc of docs) pageContents.push(doc.pageContent);
    return pageContents.join(" ");
  } catch (error) {
    console.error(
      "getPageContent failed to be fetched by puppeteer - falling back to fetch!",
      error
    );
  }

  try {
    const pageText = await fetch(link, {
      method: "GET",
      headers: {
        "Content-Type": "text/plain",
        "User-Agent":
          "Mozilla/5.0 (Macintosh; Intel Mac OS X 10_15_4) AppleWebKit/537.36 (KHTML, like Gecko) Chrome/85.0.4183.83 Safari/537.36,gzip(gfe)",
        ...validatedHeaders(headers),
      },
    }).then((res) => res.text());
    return pageText;
  } catch (error) {
    console.error("getPageContent failed to be fetched by any method.", error);
  }

  return null;
}

module.exports = {
  scrapeGenericUrl,
};<|MERGE_RESOLUTION|>--- conflicted
+++ resolved
@@ -5,12 +5,6 @@
 const { writeToServerDocuments } = require("../../utils/files");
 const { tokenizeString } = require("../../utils/tokenizer");
 const { default: slugify } = require("slugify");
-<<<<<<< HEAD
-const { getContentTypeFromURL, returnResult } = require("../helpers");
-const { processSingleFile } = require("../../processSingleFile");
-const { downloadURIToFile } = require("../../utils/downloadURIToFile");
-const { ACCEPTED_MIMES } = require("../../utils/constants");
-=======
 const {
   returnResult,
   determineContentType,
@@ -20,7 +14,6 @@
   loadYouTubeTranscript,
 } = require("../../utils/extensions/YoutubeTranscript");
 const RuntimeSettings = require("../../utils/runtimeSettings");
->>>>>>> b96988aa
 
 /**
  * Scrape a generic URL and return the content in the specified format
@@ -143,8 +136,6 @@
 async function getPageContent({ link, captureAs = "text", headers = {} }) {
   try {
     let pageContents = [];
-<<<<<<< HEAD
-=======
     const runtimeSettings = new RuntimeSettings();
 
     /** @type {import('puppeteer').PuppeteerLaunchOptions} */
@@ -167,7 +158,6 @@
       launchConfig.headless = "false";
     }
 
->>>>>>> b96988aa
     const loader = new PuppeteerWebBaseLoader(link, {
       launchOptions: {
         headless: launchConfig.headless,
