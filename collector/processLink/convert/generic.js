const { v4 } = require("uuid");
const path = require("path");
const {
  PuppeteerWebBaseLoader,
} = require("langchain/document_loaders/web/puppeteer");
const { writeToServerDocuments } = require("../../utils/files");
const { tokenizeString } = require("../../utils/tokenizer");
const { default: slugify } = require("slugify");
const { getContentTypeFromURL, returnResult } = require("../helpers");
const { processSingleFile } = require("../../processSingleFile");
const { downloadURIToFile } = require("../../utils/downloadURIToFile");
const { ACCEPTED_MIMES } = require("../../utils/constants");
const RuntimeSettings = require("../../utils/runtimeSettings");

/**
 * Scrape a generic URL and return the content in the specified format
 * @param {Object} config - The configuration object
 * @param {string} config.link - The URL to scrape
 * @param {('html' | 'text')} config.captureAs - The format to capture the page content as. Default is 'text'
 * @param {{[key: string]: string}} config.scraperHeaders - Custom headers to use when making the request
 * @param {{[key: string]: string}} config.metadata - Metadata to use when creating the document
 * @param {boolean} config.saveAsDocument - Whether to save the content as a document. Default is true
 * @returns {Promise<Object>} - The content of the page
 */
async function scrapeGenericUrl({
  link,
  captureAs = "text",
  scraperHeaders = {},
  metadata = {},
  saveAsDocument = true,
}) {
  /** @type {'web' | 'file'} */
  let processVia = "web";
  console.log(`-- Working URL ${link} => (captureAs: ${captureAs}) --`);

  const contentType = await getContentTypeFromURL(link)
    .then((result) => {
      // If there is a reason, log it, but continue with the process
      if (!!result.reason) console.error(result.reason);
      return result.contentType;
    })
    .catch((error) => {
      console.error("Error getting content type from URL", error);
      return null;
    });

  // If the content is unlikely to be a webpage, assume it is a file and process it as a file
  if (
    !["text/html", "text/plain"].includes(contentType) &&
    contentType in ACCEPTED_MIMES
  )
    processVia = "file";

  console.log(`-- URL determined to be ${contentType} (${processVia}) --`);
  // If the content type is a file, download the file to the hotdir and process it
  // Then return the content of the file as a document or whatever the captureAs dictates.
  if (processVia === "file") {
    const fileContentResult = await downloadURIToFile(link);
    if (!fileContentResult.success)
      return returnResult({
        success: false,
        reason: fileContentResult.reason,
        documents: [],
        content: null,
        saveAsDocument,
      });

    const fileFilePath = fileContentResult.fileLocation;
    const targetFilename = path.basename(fileFilePath);

    /**
     * If the saveAsDocument is false, we are only interested in the text content
     * and can ignore the file as a document by using `parseOnly` in the options.
     * This will send the file to the Direct Uploads folder instead of the Documents folder.
     * that will be deleted by the cleanup-orphan-documents job that runs frequently. The trade off
     * is that since it still is in FS we can debug its output or even potentially reuse it for other purposes.
     *
     * TODO: Improve this process via a new option that will instantly delete the file after processing
     * if we find we dont need this file ever after processing.
     */
    const processSingleFileResult = await processSingleFile(targetFilename, {
      parseOnly: saveAsDocument === false,
    });
    if (!processSingleFileResult.success) {
      return returnResult({
        success: false,
        reason: processSingleFileResult.reason,
        documents: [],
        content: null,
        saveAsDocument,
      });
    }

    // If we intend to return only the text content, return the content from the file
    // and then delete the file - otherwise it will be saved as a document
    if (!saveAsDocument) {
      return returnResult({
        success: true,
        content: processSingleFileResult.documents[0].pageContent,
        saveAsDocument,
      });
    }

    return processSingleFileResult;
  }

  // Otherwise, assume the content is a webpage and scrape the content from the webpage
  const content = await getPageContent({
    link,
    captureAs,
    headers: scraperHeaders,
  });

  if (!content || !content.length) {
    console.error(`Resulting URL content was empty at ${link}.`);
    return returnResult({
      success: false,
      reason: `No URL content found at ${link}.`,
      documents: [],
      content: null,
      saveAsDocument,
    });
  }

  // If the captureAs is text, return the content as a string immediately
  // so that we dont save the content as a document
  if (!saveAsDocument) {
    return returnResult({
      success: true,
      content,
      saveAsDocument,
    });
  }

  // Save the content as a document from the URL
  const url = new URL(link);
  const decodedPathname = decodeURIComponent(url.pathname);
  const filename = `${url.hostname}${decodedPathname.replace(/\//g, "_")}`;
  const data = {
    id: v4(),
    url: "file://" + slugify(filename) + ".html",
    title: metadata.title || slugify(filename) + ".html",
    docAuthor: metadata.docAuthor || "no author found",
    description: metadata.description || "No description found.",
    docSource: metadata.docSource || "URL link uploaded by the user.",
    chunkSource: `link://${link}`,
    published: new Date().toLocaleString(),
    wordCount: content.split(" ").length,
    pageContent: content,
    token_count_estimate: tokenizeString(content),
  };

  const document = writeToServerDocuments({
    data,
    filename: `url-${slugify(filename)}-${data.id}`,
  });
  console.log(`[SUCCESS]: URL ${link} converted & ready for embedding.\n`);
  return { success: true, reason: null, documents: [document] };
}

/**
 * Validate the headers object
 * - Keys & Values must be strings and not empty
 * - Assemble a new object with only the valid keys and values
 * @param {{[key: string]: string}} headers - The headers object to validate
 * @returns {{[key: string]: string}} - The validated headers object
 */
function validatedHeaders(headers = {}) {
  try {
    if (Object.keys(headers).length === 0) return {};
    let validHeaders = {};
    for (const key of Object.keys(headers)) {
      if (!key?.trim()) continue;
      if (typeof headers[key] !== "string" || !headers[key]?.trim()) continue;
      validHeaders[key] = headers[key].trim();
    }
    return validHeaders;
  } catch (error) {
    console.error("Error validating headers", error);
    return {};
  }
}

/**
 * Get the content of a page
 * @param {Object} config - The configuration object
 * @param {string} config.link - The URL to get the content of
 * @param {('html' | 'text')} config.captureAs - The format to capture the page content as. Default is 'text'
 * @param {{[key: string]: string}} config.headers - Custom headers to use when making the request
 * @returns {Promise<string>} - The content of the page
 */
async function getPageContent({ link, captureAs = "text", headers = {} }) {
  try {
    let pageContents = [];
    const runtimeSettings = new RuntimeSettings();
    const loader = new PuppeteerWebBaseLoader(link, {
      launchOptions: {
        headless: "new",
        ignoreHTTPSErrors: true,
<<<<<<< HEAD
        args: ["--no-sandbox", "--disable-setuid-sandbox"],
=======
        args: runtimeSettings.get("browserLaunchArgs"),
>>>>>>> 71cd46ce
      },
      gotoOptions: {
        waitUntil: "networkidle2",
      },
      async evaluate(page, browser) {
        const result = await page.evaluate((captureAs) => {
          if (captureAs === "text") return document.body.innerText;
          if (captureAs === "html") return document.documentElement.innerHTML;
          return document.body.innerText;
        }, captureAs);
        await browser.close();
        return result;
      },
    });

    // Override scrape method if headers are available
    let overrideHeaders = validatedHeaders(headers);
    if (Object.keys(overrideHeaders).length > 0) {
      loader.scrape = async function () {
        const { launch } = await PuppeteerWebBaseLoader.imports();
        const browser = await launch({
          headless: "new",
          defaultViewport: null,
          ignoreDefaultArgs: ["--disable-extensions"],
          ...this.options?.launchOptions,
        });
        const page = await browser.newPage();
        await page.setExtraHTTPHeaders(overrideHeaders);

        await page.goto(this.webPath, {
          timeout: 180000,
          waitUntil: "networkidle2",
          ...this.options?.gotoOptions,
        });

        const bodyHTML = this.options?.evaluate
          ? await this.options.evaluate(page, browser)
          : await page.evaluate(() => document.body.innerHTML);

        await browser.close();
        return bodyHTML;
      };
    }

    const docs = await loader.load();
    for (const doc of docs) pageContents.push(doc.pageContent);
    return pageContents.join(" ");
  } catch (error) {
    console.error(
      "getPageContent failed to be fetched by puppeteer - falling back to fetch!",
      error
    );
  }

  try {
    const pageText = await fetch(link, {
      method: "GET",
      headers: {
        "Content-Type": "text/plain",
        "User-Agent":
          "Mozilla/5.0 (Macintosh; Intel Mac OS X 10_15_4) AppleWebKit/537.36 (KHTML, like Gecko) Chrome/85.0.4183.83 Safari/537.36,gzip(gfe)",
        ...validatedHeaders(headers),
      },
    }).then((res) => res.text());
    return pageText;
  } catch (error) {
    console.error("getPageContent failed to be fetched by any method.", error);
  }

  return null;
}

module.exports = {
  scrapeGenericUrl,
};<|MERGE_RESOLUTION|>--- conflicted
+++ resolved
@@ -10,7 +10,6 @@
 const { processSingleFile } = require("../../processSingleFile");
 const { downloadURIToFile } = require("../../utils/downloadURIToFile");
 const { ACCEPTED_MIMES } = require("../../utils/constants");
-const RuntimeSettings = require("../../utils/runtimeSettings");
 
 /**
  * Scrape a generic URL and return the content in the specified format
@@ -192,16 +191,11 @@
 async function getPageContent({ link, captureAs = "text", headers = {} }) {
   try {
     let pageContents = [];
-    const runtimeSettings = new RuntimeSettings();
     const loader = new PuppeteerWebBaseLoader(link, {
       launchOptions: {
         headless: "new",
         ignoreHTTPSErrors: true,
-<<<<<<< HEAD
         args: ["--no-sandbox", "--disable-setuid-sandbox"],
-=======
-        args: runtimeSettings.get("browserLaunchArgs"),
->>>>>>> 71cd46ce
       },
       gotoOptions: {
         waitUntil: "networkidle2",
