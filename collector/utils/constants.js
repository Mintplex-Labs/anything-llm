<<<<<<< HEAD
const path = require('path');
const WATCH_DIRECTORY = process.env.NODE_ENV === "development"
  ? path.resolve(__dirname, `../../hotdir`)
  : path.resolve(process.env.STORAGE_DIR, `hotdir`);
=======
const path = require("path");
const WATCH_DIRECTORY =
  process.env.NODE_ENV === "development"
    ? path.resolve(__dirname, `../hotdir`)
    : path.resolve(process.env.STORAGE_DIR, `hotdir`);
>>>>>>> bf165f2a

const ACCEPTED_MIMES = {
  "text/plain": [".txt", ".md", ".org", ".adoc", ".rst"],
  "text/html": [".html"],

  "application/vnd.openxmlformats-officedocument.wordprocessingml.document": [
    ".docx",
  ],
  "application/vnd.openxmlformats-officedocument.presentationml.presentation": [
    ".pptx",
  ],

  "application/vnd.oasis.opendocument.text": [".odt"],
  "application/vnd.oasis.opendocument.presentation": [".odp"],

  "application/pdf": [".pdf"],
  "application/mbox": [".mbox"],

  "audio/wav": [".wav"],
  "audio/mpeg": [".mp3"],

  "video/mp4": [".mp4"],
  "video/mpeg": [".mpeg"],
  "application/epub+zip": [".epub"],
};

<<<<<<< HEAD
const asText = require('../processSingleFile/convert/asTxt.js')
const asPdf = require('../processSingleFile/convert/asPDF.js')
const asDocx = require('../processSingleFile/convert/asDocx.js')
const asOfficeMime = require('../processSingleFile/convert/asOfficeMime.js')
const asMbox = require('../processSingleFile/convert/asMbox.js')
const asAudio = require('../processSingleFile/convert/asAudio.js')
=======
const asText = require("../processSingleFile/convert/asTxt.js");
const asPdf = require("../processSingleFile/convert/asPDF.js");
const asDocx = require("../processSingleFile/convert/asDocx.js");
const asOfficeMime = require("../processSingleFile/convert/asOfficeMime.js");
const asMbox = require("../processSingleFile/convert/asMbox.js");
const asAudio = require("../processSingleFile/convert/asAudio.js");
const asEPub = require("../processSingleFile/convert/asEPub.js");
>>>>>>> bf165f2a

const SUPPORTED_FILETYPE_CONVERTERS = {
  ".txt": asText,
  ".md": asText,
<<<<<<< HEAD
  ".html": asText,
  ".pdf": asPdf,

  ".docx": asDocx,
  ".pptx": asOfficeMime,

  ".odt": asOfficeMime,
  ".odp": asOfficeMime,

  ".mbox": asMbox,
=======
  ".org": asText,
  ".adoc": asText,
  ".rst": asText,

  ".html": asText,
  ".pdf": asPdf,

  ".docx": asDocx,
  ".pptx": asOfficeMime,

  ".odt": asOfficeMime,
  ".odp": asOfficeMime,

  ".mbox": asMbox,

  ".epub": asEPub,
>>>>>>> bf165f2a

  ".mp3": asAudio,
  ".wav": asAudio,
  ".mp4": asAudio,
  ".mpeg": asAudio,
};

module.exports = {
  SUPPORTED_FILETYPE_CONVERTERS,
  WATCH_DIRECTORY,
  ACCEPTED_MIMES,
};<|MERGE_RESOLUTION|>--- conflicted
+++ resolved
@@ -1,15 +1,8 @@
-<<<<<<< HEAD
-const path = require('path');
-const WATCH_DIRECTORY = process.env.NODE_ENV === "development"
-  ? path.resolve(__dirname, `../../hotdir`)
-  : path.resolve(process.env.STORAGE_DIR, `hotdir`);
-=======
 const path = require("path");
 const WATCH_DIRECTORY =
   process.env.NODE_ENV === "development"
     ? path.resolve(__dirname, `../hotdir`)
     : path.resolve(process.env.STORAGE_DIR, `hotdir`);
->>>>>>> bf165f2a
 
 const ACCEPTED_MIMES = {
   "text/plain": [".txt", ".md", ".org", ".adoc", ".rst"],
@@ -36,14 +29,6 @@
   "application/epub+zip": [".epub"],
 };
 
-<<<<<<< HEAD
-const asText = require('../processSingleFile/convert/asTxt.js')
-const asPdf = require('../processSingleFile/convert/asPDF.js')
-const asDocx = require('../processSingleFile/convert/asDocx.js')
-const asOfficeMime = require('../processSingleFile/convert/asOfficeMime.js')
-const asMbox = require('../processSingleFile/convert/asMbox.js')
-const asAudio = require('../processSingleFile/convert/asAudio.js')
-=======
 const asText = require("../processSingleFile/convert/asTxt.js");
 const asPdf = require("../processSingleFile/convert/asPDF.js");
 const asDocx = require("../processSingleFile/convert/asDocx.js");
@@ -51,23 +36,10 @@
 const asMbox = require("../processSingleFile/convert/asMbox.js");
 const asAudio = require("../processSingleFile/convert/asAudio.js");
 const asEPub = require("../processSingleFile/convert/asEPub.js");
->>>>>>> bf165f2a
 
 const SUPPORTED_FILETYPE_CONVERTERS = {
   ".txt": asText,
   ".md": asText,
-<<<<<<< HEAD
-  ".html": asText,
-  ".pdf": asPdf,
-
-  ".docx": asDocx,
-  ".pptx": asOfficeMime,
-
-  ".odt": asOfficeMime,
-  ".odp": asOfficeMime,
-
-  ".mbox": asMbox,
-=======
   ".org": asText,
   ".adoc": asText,
   ".rst": asText,
@@ -84,7 +56,6 @@
   ".mbox": asMbox,
 
   ".epub": asEPub,
->>>>>>> bf165f2a
 
   ".mp3": asAudio,
   ".wav": asAudio,
