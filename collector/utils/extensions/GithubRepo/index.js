const RepoLoader = require("./RepoLoader");
const fs = require("fs");
const path = require("path");
const { default: slugify } = require("slugify");
const { v4 } = require("uuid");
const { writeToServerDocuments } = require("../../files");
const { tokenizeString } = require("../../tokenizer");

async function loadGithubRepo(args) {
  const repo = new RepoLoader(args);
  await repo.init();

  if (!repo.ready)
    return {
      success: false,
      reason: "Could not prepare Github repo for loading! Check URL",
    };

  console.log(
    `-- Working Github ${repo.author}/${repo.project}:${repo.branch} --`
  );
  const docs = await repo.recursiveLoader();
  if (!docs.length) {
    return {
      success: false,
      reason: "No files were found for those settings.",
    };
  }

  console.log(`[Github Loader]: Found ${docs.length} source files. Saving...`);
  const outFolder = slugify(
    `${repo.author}-${repo.project}-${repo.branch}-${v4().slice(0, 4)}`
  ).toLowerCase();

<<<<<<< HEAD
  const outFolderPath = process.env.NODE_ENV === "development"
    ? path.resolve(__dirname, `../../../../server/storage/documents/${outFolder}`)
    : path.resolve(process.env.STORAGE_DIR, `documents/${outFolder}`);
=======
  const outFolderPath =
    process.env.NODE_ENV === "development"
      ? path.resolve(
          __dirname,
          `../../../../server/storage/documents/${outFolder}`
        )
      : path.resolve(process.env.STORAGE_DIR, `documents/${outFolder}`);
>>>>>>> bf165f2a
  fs.mkdirSync(outFolderPath);

  for (const doc of docs) {
    if (!doc.pageContent) continue;
    const data = {
      id: v4(),
      url: "github://" + doc.metadata.source,
      title: doc.metadata.source,
      docAuthor: repo.author,
      description: "No description found.",
      docSource: doc.metadata.source,
      chunkSource: `link://${doc.metadata.repository}/blob/${doc.metadata.branch}/${doc.metadata.source}`,
      published: new Date().toLocaleString(),
      wordCount: doc.pageContent.split(" ").length,
      pageContent: doc.pageContent,
      token_count_estimate: tokenizeString(doc.pageContent).length,
    };
    console.log(
      `[Github Loader]: Saving ${doc.metadata.source} to ${outFolder}`
    );
    writeToServerDocuments(
      data,
      `${slugify(doc.metadata.source)}-${data.id}`,
      outFolderPath
    );
  }

  return {
    success: true,
    reason: null,
    data: {
      author: repo.author,
      repo: repo.project,
      branch: repo.branch,
      files: docs.length,
      destination: outFolder,
    },
  };
}

module.exports = loadGithubRepo;<|MERGE_RESOLUTION|>--- conflicted
+++ resolved
@@ -32,11 +32,6 @@
     `${repo.author}-${repo.project}-${repo.branch}-${v4().slice(0, 4)}`
   ).toLowerCase();
 
-<<<<<<< HEAD
-  const outFolderPath = process.env.NODE_ENV === "development"
-    ? path.resolve(__dirname, `../../../../server/storage/documents/${outFolder}`)
-    : path.resolve(process.env.STORAGE_DIR, `documents/${outFolder}`);
-=======
   const outFolderPath =
     process.env.NODE_ENV === "development"
       ? path.resolve(
@@ -44,7 +39,6 @@
           `../../../../server/storage/documents/${outFolder}`
         )
       : path.resolve(process.env.STORAGE_DIR, `documents/${outFolder}`);
->>>>>>> bf165f2a
   fs.mkdirSync(outFolderPath);
 
   for (const doc of docs) {
