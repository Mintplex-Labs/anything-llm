--- conflicted
+++ resolved
@@ -67,10 +67,7 @@
   const outFolder = slugify(
     `${metadata.author} YouTube transcripts`
   ).toLowerCase();
-<<<<<<< HEAD
-=======
 
->>>>>>> 2d215acb
   const outFolderPath =
     process.env.NODE_ENV === "development"
       ? path.resolve(
@@ -79,12 +76,8 @@
         )
       : path.resolve(process.env.STORAGE_DIR, `documents/${outFolder}`);
 
-<<<<<<< HEAD
-  if (!fs.existsSync(outFolderPath)) fs.mkdirSync(outFolderPath);
-=======
   if (!fs.existsSync(outFolderPath))
     fs.mkdirSync(outFolderPath, { recursive: true });
->>>>>>> 2d215acb
 
   const data = {
     id: v4(),
