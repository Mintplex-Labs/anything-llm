--- conflicted
+++ resolved
@@ -67,11 +67,6 @@
   const outFolder = slugify(
     `${metadata.author} YouTube transcripts`
   ).toLowerCase();
-<<<<<<< HEAD
-  const outFolderPath = process.env.NODE_ENV === "development"
-    ? path.resolve(__dirname, `../../../../server/storage/documents/${outFolder}`)
-    : path.resolve(process.env.STORAGE_DIR, `documents/${outFolder}`);
-=======
   const outFolderPath =
     process.env.NODE_ENV === "development"
       ? path.resolve(
@@ -79,7 +74,6 @@
           `../../../../server/storage/documents/${outFolder}`
         )
       : path.resolve(process.env.STORAGE_DIR, `documents/${outFolder}`);
->>>>>>> bf165f2a
 
   if (!fs.existsSync(outFolderPath)) fs.mkdirSync(outFolderPath);
 
