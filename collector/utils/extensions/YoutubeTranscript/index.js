const fs = require("fs");
const path = require("path");
const { default: slugify } = require("slugify");
const { v4 } = require("uuid");
const { writeToServerDocuments, documentsFolder } = require("../../files");
const { tokenizeString } = require("../../tokenizer");
const { YoutubeLoader } = require("./YoutubeLoader");

function validYoutubeVideoUrl(link) {
  const UrlPattern = require("url-pattern");
  const opts = new URL(link);
  const url = `${opts.protocol}//${opts.host}${opts.pathname}${
    opts.searchParams.has("v") ? `?v=${opts.searchParams.get("v")}` : ""
  }`;

  const shortPatternMatch = new UrlPattern(
    "https\\://(www.)youtu.be/(:videoId)"
  ).match(url);
  const fullPatternMatch = new UrlPattern(
    "https\\://(www.)youtube.com/watch?v=(:videoId)"
  ).match(url);
  const videoId =
    shortPatternMatch?.videoId || fullPatternMatch?.videoId || null;
  if (!!videoId) return true;

  return false;
}

async function loadYouTubeTranscript({ url }) {
  if (!validYoutubeVideoUrl(url)) {
    return {
      success: false,
      reason: "Invalid URL. Should be youtu.be or youtube.com/watch.",
    };
  }

  console.log(`-- Working YouTube ${url} --`);
  const loader = YoutubeLoader.createFromUrl(url, { addVideoInfo: true });
  const { docs, error } = await loader
    .load()
    .then((docs) => {
      return { docs, error: null };
    })
    .catch((e) => {
      return {
        docs: [],
        error: e.message?.split("Error:")?.[1] || e.message,
      };
    });

  if (!docs.length || !!error) {
    return {
      success: false,
      reason: error ?? "No transcript found for that YouTube video.",
    };
  }

  const metadata = docs[0].metadata;
  const content = docs[0].pageContent;
  if (!content.length) {
    return {
      success: false,
      reason: "No transcript could be parsed for that YouTube video.",
    };
  }

  const outFolder = slugify(
    `${metadata.author} YouTube transcripts`
  ).toLowerCase();
<<<<<<< HEAD
  const outFolderPath = path.resolve(documentsFolder, outFolder);
  if (!fs.existsSync(outFolderPath)) fs.mkdirSync(outFolderPath);
=======

  const outFolderPath =
    process.env.NODE_ENV === "development"
      ? path.resolve(
          __dirname,
          `../../../../server/storage/documents/${outFolder}`
        )
      : path.resolve(process.env.STORAGE_DIR, `documents/${outFolder}`);

  if (!fs.existsSync(outFolderPath))
    fs.mkdirSync(outFolderPath, { recursive: true });
>>>>>>> 0eb16f2c

  const data = {
    id: v4(),
    url: url + ".youtube",
    title: metadata.title || url,
    docAuthor: metadata.author,
    description: metadata.description,
    docSource: url,
    chunkSource: `link://${url}`,
    published: new Date().toLocaleString(),
    wordCount: content.split(" ").length,
    pageContent: content,
    token_count_estimate: tokenizeString(content).length,
  };

  console.log(`[YouTube Loader]: Saving ${metadata.title} to ${outFolder}`);
  writeToServerDocuments(
    data,
    `${slugify(metadata.title)}-${data.id}`,
    outFolderPath
  );

  return {
    success: true,
    reason: "test",
    data: {
      title: metadata.title,
      author: metadata.author,
      destination: outFolder,
    },
  };
}

module.exports = loadYouTubeTranscript;<|MERGE_RESOLUTION|>--- conflicted
+++ resolved
@@ -9,9 +9,8 @@
 function validYoutubeVideoUrl(link) {
   const UrlPattern = require("url-pattern");
   const opts = new URL(link);
-  const url = `${opts.protocol}//${opts.host}${opts.pathname}${
-    opts.searchParams.has("v") ? `?v=${opts.searchParams.get("v")}` : ""
-  }`;
+  const url = `${opts.protocol}//${opts.host}${opts.pathname}${opts.searchParams.has("v") ? `?v=${opts.searchParams.get("v")}` : ""
+    }`;
 
   const shortPatternMatch = new UrlPattern(
     "https\\://(www.)youtu.be/(:videoId)"
@@ -67,22 +66,8 @@
   const outFolder = slugify(
     `${metadata.author} YouTube transcripts`
   ).toLowerCase();
-<<<<<<< HEAD
   const outFolderPath = path.resolve(documentsFolder, outFolder);
-  if (!fs.existsSync(outFolderPath)) fs.mkdirSync(outFolderPath);
-=======
-
-  const outFolderPath =
-    process.env.NODE_ENV === "development"
-      ? path.resolve(
-          __dirname,
-          `../../../../server/storage/documents/${outFolder}`
-        )
-      : path.resolve(process.env.STORAGE_DIR, `documents/${outFolder}`);
-
-  if (!fs.existsSync(outFolderPath))
-    fs.mkdirSync(outFolderPath, { recursive: true });
->>>>>>> 0eb16f2c
+  if (!fs.existsSync(outFolderPath)) fs.mkdirSync(outFolderPath, { recursive: true });
 
   const data = {
     id: v4(),
