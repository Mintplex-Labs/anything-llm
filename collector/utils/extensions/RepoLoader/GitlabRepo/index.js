const RepoLoader = require("./RepoLoader");
const fs = require("fs");
const path = require("path");
const { default: slugify } = require("slugify");
const { v4 } = require("uuid");
<<<<<<< HEAD
const { writeToServerDocuments, documentsFolder } = require("../../../files");
=======
const { sanitizeFileName, writeToServerDocuments } = require("../../../files");
>>>>>>> 9d661bb9
const { tokenizeString } = require("../../../tokenizer");

/**
 * Load in a Gitlab Repo recursively or just the top level if no PAT is provided
 * @param {object} args - forwarded request body params
 * @param {import("../../../middleware/setDataSigner").ResponseWithSigner} response - Express response object with encryptionWorker
 * @returns
 */
async function loadGitlabRepo(args, response) {
  const repo = new RepoLoader(args);
  await repo.init();

  if (!repo.ready)
    return {
      success: false,
      reason: "Could not prepare Gitlab repo for loading! Check URL",
    };

  console.log(
    `-- Working GitLab ${repo.author}/${repo.project}:${repo.branch} --`
  );
  const docs = await repo.recursiveLoader();
  if (!docs.length) {
    return {
      success: false,
      reason: "No files were found for those settings.",
    };
  }

  console.log(`[GitLab Loader]: Found ${docs.length} source files. Saving...`);
  const outFolder = slugify(
    `${repo.author}-${repo.project}-${repo.branch}-${v4().slice(0, 4)}`
  ).toLowerCase();

  const outFolderPath = path.resolve(documentsFolder, outFolder);
  if (!fs.existsSync(outFolderPath))
    fs.mkdirSync(outFolderPath, { recursive: true });

  for (const doc of docs) {
    if (!doc.metadata || (!doc.pageContent && !doc.issue && !doc.wiki))
      continue;
    let pageContent = null;

    const data = {
      id: v4(),
      url: "gitlab://" + doc.metadata.source,
      docSource: doc.metadata.source,
      chunkSource: generateChunkSource(
        repo,
        doc,
        response.locals.encryptionWorker
      ),
      published: new Date().toLocaleString(),
    };

    if (doc.pageContent) {
      pageContent = doc.pageContent;

      data.title = doc.metadata.source;
      data.docAuthor = repo.author;
      data.description = "No description found.";
    } else if (doc.issue) {
      pageContent = issueToMarkdown(doc.issue);

      data.title = `Issue ${doc.issue.iid}: ${doc.issue.title}`;
      data.docAuthor = doc.issue.author.username;
      data.description = doc.issue.description;
    } else if (doc.wiki) {
      pageContent = doc.wiki.content;
      data.title = doc.wiki.title;
      data.docAuthor = repo.author;
      data.description =
        doc.wiki.format === "markdown"
          ? "GitLab Wiki Page (Markdown)"
          : "GitLab Wiki Page";
    } else {
      continue;
    }

    data.wordCount = pageContent.split(" ").length;
    data.token_count_estimate = tokenizeString(pageContent);
    data.pageContent = pageContent;

    console.log(
      `[GitLab Loader]: Saving ${doc.metadata.source} to ${outFolder}`
    );

    writeToServerDocuments(
      data,
      sanitizeFileName(`${slugify(doc.metadata.source)}-${data.id}`),
      outFolderPath
    );
  }

  return {
    success: true,
    reason: null,
    data: {
      author: repo.author,
      repo: repo.project,
      projectId: repo.projectId,
      branch: repo.branch,
      files: docs.length,
      destination: outFolder,
    },
  };
}

async function fetchGitlabFile({
  repoUrl,
  branch,
  accessToken = null,
  sourceFilePath,
}) {
  const repo = new RepoLoader({
    repo: repoUrl,
    branch,
    accessToken,
  });
  await repo.init();

  if (!repo.ready)
    return {
      success: false,
      content: null,
      reason: "Could not prepare GitLab repo for loading! Check URL or PAT.",
    };
  console.log(
    `-- Working GitLab ${repo.author}/${repo.project}:${repo.branch} file:${sourceFilePath} --`
  );
  const fileContent = await repo.fetchSingleFile(sourceFilePath);
  if (!fileContent) {
    return {
      success: false,
      reason: "Target file returned a null content response.",
      content: null,
    };
  }

  return {
    success: true,
    reason: null,
    content: fileContent,
  };
}

function generateChunkSource(repo, doc, encryptionWorker) {
  const payload = {
    projectId: decodeURIComponent(repo.projectId),
    branch: repo.branch,
    path: doc.metadata.source,
    pat: !!repo.accessToken ? repo.accessToken : null,
  };
  return `gitlab://${repo.repo}?payload=${encryptionWorker.encrypt(
    JSON.stringify(payload)
  )}`;
}

function issueToMarkdown(issue) {
  const metadata = {};

  const userFields = ["author", "assignees", "closed_by"];
  const userToUsername = ({ username }) => username;
  for (const userField of userFields) {
    if (issue[userField]) {
      if (Array.isArray(issue[userField])) {
        metadata[userField] = issue[userField].map(userToUsername);
      } else {
        metadata[userField] = userToUsername(issue[userField]);
      }
    }
  }

  const singleValueFields = [
    "web_url",
    "state",
    "created_at",
    "updated_at",
    "closed_at",
    "due_date",
    "type",
    "merge_request_count",
    "upvotes",
    "downvotes",
    "labels",
    "has_tasks",
    "task_status",
    "confidential",
    "severity",
  ];

  for (const singleValueField of singleValueFields) {
    metadata[singleValueField] = issue[singleValueField];
  }

  if (issue.milestone) {
    metadata.milestone = `${issue.milestone.title} (${issue.milestone.id})`;
  }

  if (issue.time_stats) {
    const timeFields = ["time_estimate", "total_time_spent"];
    for (const timeField of timeFields) {
      const fieldName = `human_${timeField}`;
      if (issue?.time_stats[fieldName]) {
        metadata[timeField] = issue.time_stats[fieldName];
      }
    }
  }

  const metadataString = Object.entries(metadata)
    .map(([name, value]) => {
      if (!value || value?.length < 1) {
        return null;
      }
      let result = `- ${name.replace("_", " ")}:`;

      if (!Array.isArray(value)) {
        result += ` ${value}`;
      } else {
        result += "\n" + value.map((s) => `  - ${s}`).join("\n");
      }

      return result;
    })
    .filter((item) => item != null)
    .join("\n");

  let markdown = `# ${issue.title} (${issue.iid})

${issue.description}

## Metadata

${metadataString}`;

  if (issue.discussions.length > 0) {
    markdown += `

## Activity

${issue.discussions.join("\n\n")}
`;
  }

  return markdown;
}

module.exports = { loadGitlabRepo, fetchGitlabFile };<|MERGE_RESOLUTION|>--- conflicted
+++ resolved
@@ -3,11 +3,7 @@
 const path = require("path");
 const { default: slugify } = require("slugify");
 const { v4 } = require("uuid");
-<<<<<<< HEAD
-const { writeToServerDocuments, documentsFolder } = require("../../../files");
-=======
-const { sanitizeFileName, writeToServerDocuments } = require("../../../files");
->>>>>>> 9d661bb9
+const { sanitizeFileName, writeToServerDocuments, documentsFolder } = require("../../../files");
 const { tokenizeString } = require("../../../tokenizer");
 
 /**
