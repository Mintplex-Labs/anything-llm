--- conflicted
+++ resolved
@@ -112,27 +112,21 @@
  * @param {Object} params.data - The data to write to the file. Must look like a document object.
  * @param {string} params.filename - The name of the file to write to.
  * @param {string|null} params.destinationOverride - A forced destination to write to - will be honored if provided.
+ * @param {Object} params.options - The options for the function.
+ * @param {boolean} params.options.parseOnly - If true, the file will be written to the direct uploads folder instead of the documents folder. Will be ignored if destinationOverride is provided.
  * @returns {Object} - The data with the location added.
  */
 function writeToServerDocuments({
   data = {},
-<<<<<<< HEAD
   filename,
   destinationOverride = null,
-  options = {}
-) {
+  options = {},
+}) {
+  if (!filename) throw new Error("Filename is required!");
+
   let destination = null;
   if (destinationOverride) destination = path.resolve(destinationOverride);
   else if (options.parseOnly) destination = path.resolve(directUploadsFolder);
-=======
-  filename = null,
-  destinationOverride = null,
-}) {
-  if (!filename) throw new Error("Filename is required!");
-
-  let destination = null;
-  if (destinationOverride) destination = path.resolve(destinationOverride);
->>>>>>> 70a07b74
   else destination = path.resolve(documentsFolder, "custom-documents");
 
   if (!fs.existsSync(destination))
