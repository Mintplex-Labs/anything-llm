--- conflicted
+++ resolved
@@ -1,12 +1,10 @@
 const fs = require("fs");
 const path = require("path");
-<<<<<<< HEAD
+const { getType } = require("mime");
 const documentsFolder =
   process.env.NODE_ENV === "production"
     ? path.resolve("/storage/documents") // hardcoded to Render storage mount.
     : path.resolve(__dirname, "../../../server/storage/documents");
-=======
-const { getType } = require("mime");
 
 function isTextType(filepath) {
   if (!fs.existsSync(filepath)) return false;
@@ -34,7 +32,6 @@
     return false;
   }
 }
->>>>>>> 9e085baf
 
 function trashFile(filepath) {
   if (!fs.existsSync(filepath)) return;
