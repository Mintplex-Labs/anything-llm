--- conflicted
+++ resolved
@@ -87,7 +87,6 @@
   );
 
   app.post(
-<<<<<<< HEAD
     "/ext/website-depth",
     [verifyPayloadIntegrity],
     async function (request, response) {
@@ -99,7 +98,12 @@
       } catch (e) {
         console.error(e);
         response.status(400).json({ success: false, reason: e.message });
-=======
+      }
+      return;
+    }
+  );
+
+  app.post(
     "/ext/confluence",
     [verifyPayloadIntegrity],
     async function (request, response) {
@@ -119,7 +123,6 @@
             author: null,
           },
         });
->>>>>>> 2e813846
       }
       return;
     }
